--- conflicted
+++ resolved
@@ -197,12 +197,7 @@
 export OPGCSSYNTHDIR := $(BUILD_DIR)/openpilotgcs-synthetics
 
 # Define supported board lists
-<<<<<<< HEAD
 ALL_BOARDS    := coptercontrol oplinkmini revolution osd revoproto anytx simposix
-ALL_BOARDS_BU := coptercontrol oplinkmini anytx
-=======
-ALL_BOARDS    := coptercontrol oplinkmini revolution osd revoproto simposix
->>>>>>> cf14608e
 
 # Short names of each board (used to display board name in parallel builds)
 coptercontrol_short    := 'cc  '
@@ -216,7 +211,7 @@
 # SimPosix only builds on Linux so drop it from the list for
 # all other platforms.
 ifneq ($(UNAME), Linux)
-    ALL_BOARDS := $(filter-out simposix, $(ALL_BOARDS))
+    ALL_BOARDS    := $(filter-out simposix, $(ALL_BOARDS))
 endif
 
 # Start out assuming that we'll build fw, bl and bu for all boards
