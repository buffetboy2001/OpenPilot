# Set up a default goal
.DEFAULT_GOAL := help

# Set up some macros for common directories within the tree
ROOT_DIR=$(CURDIR)
TOOLS_DIR=$(ROOT_DIR)/tools
BUILD_DIR=$(ROOT_DIR)/build
DL_DIR=$(ROOT_DIR)/downloads

# Clean out undesirable variables from the environment and command-line
# to remove the chance that they will cause problems with our build
define SANITIZE_VAR
$(if $(filter-out undefined,$(origin $(1))),
  $(info *NOTE*      Sanitized $(2) variable '$(1)' from $(origin $(1)))
  MAKEOVERRIDES = $(filter-out $(1)=%,$(MAKEOVERRIDES))
  override $(1) :=
  unexport $(1)
)
endef

# These specific variables can influence gcc in unexpected (and undesirable) ways
SANITIZE_GCC_VARS := TMPDIR GCC_EXEC_PREFIX COMPILER_PATH LIBRARY_PATH
SANITIZE_GCC_VARS += CFLAGS CPATH C_INCLUDE_PATH CPLUS_INCLUDE_PATH OBJC_INCLUDE_PATH DEPENDENCIES_OUTPUT
$(foreach var, $(SANITIZE_GCC_VARS), $(eval $(call SANITIZE_VAR,$(var),disallowed)))

# These specific variables used to be valid but now they make no sense
SANITIZE_DEPRECATED_VARS := USE_BOOTLOADER
$(foreach var, $(SANITIZE_DEPRECATED_VARS), $(eval $(call SANITIZE_VAR,$(var),deprecated)))

# We almost need to consider autoconf/automake instead of this
# I don't know if windows supports uname :-(
QT_SPEC=win32-g++
UAVOBJGENERATOR="$(BUILD_DIR)/ground/uavobjgenerator/debug/uavobjgenerator.exe"
UNAME := $(shell uname)
ifeq ($(UNAME), Linux)
  QT_SPEC=linux-g++
  UAVOBJGENERATOR="$(BUILD_DIR)/ground/uavobjgenerator/uavobjgenerator"
endif
ifeq ($(UNAME), Darwin)
  QT_SPEC=macx-g++
  UAVOBJGENERATOR="$(BUILD_DIR)/ground/uavobjgenerator/uavobjgenerator"
endif

# OpenPilot GCS build configuration (debug | release)
GCS_BUILD_CONF ?= debug

# Set up misc host tools
RM=rm

# Decide on a verbosity level based on the V= parameter
export AT := @

ifndef V
export V0    :=
export V1    := $(AT)
else ifeq ($(V), 0)
export V0    := $(AT)
export V1    := $(AT)
else ifeq ($(V), 1)
endif

.PHONY: help
help:
	@echo
	@echo "   This Makefile is known to work on Linux and Mac in a standard shell environment."
	@echo "   It also works on Windows by following the instructions in make/winx86/README.txt."
	@echo
	@echo "   Here is a summary of the available targets:"
	@echo
	@echo "   [Tool Installers]"
	@echo "     qt_sdk_install       - Install the QT v4.7.3 tools"
	@echo "     arm_sdk_install      - Install the GNU ARM gcc toolchain"
	@echo "     openocd_install      - Install the OpenOCD JTAG daemon"
	@echo "     stm32flash_install   - Install the stm32flash tool for unbricking boards"
	@echo "     dfuutil_install      - Install the dfu-util tool for unbricking F4-based boards"
	@echo
	@echo "   [Big Hammer]"
	@echo "     all                  - Generate UAVObjects, build openpilot firmware and gcs"
	@echo "     all_flight           - Build all firmware, bootloaders and bootloader updaters"
	@echo "     all_fw               - Build only firmware for all boards"
	@echo "     all_bl               - Build only bootloaders for all boards"
	@echo "     all_bu               - Build only bootloader updaters for all boards"
	@echo
	@echo "     all_clean            - Remove your build directory ($(BUILD_DIR))"
	@echo "     all_flight_clean     - Remove all firmware, bootloaders and bootloader updaters"
	@echo "     all_fw_clean         - Remove firmware for all boards"
	@echo "     all_bl_clean         - Remove bootlaoders for all boards"
	@echo "     all_bu_clean         - Remove bootloader updaters for all boards"
	@echo
	@echo "     all_<board>          - Build all available images for <board>"
	@echo "     all_<board>_clean    - Remove all available images for <board>"
	@echo
	@echo "   [Firmware]"
	@echo "     <board>              - Build firmware for <board>"
	@echo "                            supported boards are ($(ALL_BOARDS))"
	@echo "     fw_<board>           - Build firmware for <board>"
	@echo "                            supported boards are ($(FW_BOARDS))"
	@echo "     fw_<board>_clean     - Remove firmware for <board>"
	@echo "     fw_<board>_program   - Use OpenOCD + JTAG to write firmware to <board>"
	@echo
	@echo "   [Bootloader]"
	@echo "     bl_<board>           - Build bootloader for <board>"
	@echo "                            supported boards are ($(BL_BOARDS))"
	@echo "     bl_<board>_clean     - Remove bootloader for <board>"
	@echo "     bl_<board>_program   - Use OpenOCD + JTAG to write bootloader to <board>"
	@echo
	@echo "   [Bootloader Updater]"
	@echo "     bu_<board>           - Build bootloader updater for <board>"
	@echo "                            supported boards are ($(BU_BOARDS))"
	@echo "     bu_<board>_clean     - Remove bootloader updater for <board>"
	@echo
	@echo "   [Unbrick a board]"
	@echo "     unbrick_<board>      - Use the STM32's built in boot ROM to write a bootloader to <board>"
	@echo "                            supported boards are ($(BL_BOARDS))"
	@echo
	@echo "   [Simulation]"
<<<<<<< HEAD
	@echo "     sim_posix            - Build OpenPilot simulation firmware for"
	@echo "                            a POSIX compatible system (Linux, Mac OS X, ...)"
	@echo "     sim_posix_clean      - Delete all build output for the POSIX simulation"
	@echo "     sim_osx              - Build OpenPilot simulation firmware for OSX"
	@echo "     sim_osx_clean        - Delete all build output for the osx simulation"
=======
>>>>>>> 64c1ac3b
	@echo "     sim_win32            - Build OpenPilot simulation firmware for"
	@echo "                            Windows using mingw and msys"
	@echo "     sim_win32_clean      - Delete all build output for the win32 simulation"
	@echo
	@echo "   [GCS]"
	@echo "     gcs                  - Build the Ground Control System (GCS) application"
	@echo "     gcs_clean            - Remove the Ground Control System (GCS) application"
	@echo
	@echo "   [UAVObjects]"
	@echo "     uavobjects           - Generate source files from the UAVObject definition XML files"
	@echo "     uavobjects_test      - parse xml-files - check for valid, duplicate ObjId's, ... "
	@echo "     uavobjects_<group>   - Generate source files from a subset of the UAVObject definition XML files"
	@echo "                            supported groups are ($(UAVOBJ_TARGETS))"
	@echo
	@echo "   Note: All tools will be installed into $(TOOLS_DIR)"
	@echo "         All build output will be placed in $(BUILD_DIR)"
	@echo

.PHONY: all
all: uavobjects all_ground all_flight

.PHONY: all_clean
all_clean:
	[ ! -d "$(BUILD_DIR)" ] || $(RM) -rf "$(BUILD_DIR)"

$(DL_DIR):
	mkdir -p $@

$(TOOLS_DIR):
	mkdir -p $@

$(BUILD_DIR):
	mkdir -p $@

###############################################################
#
# Installers for tools required by the ground and flight builds
#
# NOTE: These are not tied to the default goals
#       and must be invoked manually
#
###############################################################

# Set up QT toolchain
QT_SDK_DIR := $(TOOLS_DIR)/qtsdk-v1.2

.PHONY: qt_sdk_install
qt_sdk_install: QT_SDK_URL  := http://www.developer.nokia.com/dp?uri=http://sw.nokia.com/id/8ea74da4-fec1-4277-8b26-c58cc82e204b/Qt_SDK_Lin32_offline
qt_sdk_install: QT_SDK_FILE := Qt_SDK_Lin32_offline_v1_2_en.run
#qt_sdk_install: QT_SDK_URL  := http://www.developer.nokia.com/dp?uri=http://sw.nokia.com/id/c365bbf5-c2b9-4dda-9c1f-34b2c8d07785/Qt_SDK_Lin32_offline_v1_1_2
#qt_sdk_install: QT_SDK_FILE := Qt_SDK_Lin32_offline_v1_1_2_en.run
# order-only prereq on directory existance:
qt_sdk_install : | $(DL_DIR) $(TOOLS_DIR)
qt_sdk_install: qt_sdk_clean
        # download the source only if it's newer than what we already have
	$(V1) wget -N --content-disposition -P "$(DL_DIR)" "$(QT_SDK_URL)"
        # tell the user exactly which path they should select in the GUI
	$(V1) echo "*** NOTE NOTE NOTE ***"
	$(V1) echo "*"
	$(V1) echo "*  In the GUI, please use exactly this path as the installation path:"
	$(V1) echo "*        $(QT_SDK_DIR)"
	$(V1) echo "*"
	$(V1) echo "*** NOTE NOTE NOTE ***"

        #installer is an executable, make it executable and run it
	$(V1) chmod u+x "$(DL_DIR)/$(QT_SDK_FILE)"
	$(V1) "$(DL_DIR)/$(QT_SDK_FILE)" -style cleanlooks

.PHONY: qt_sdk_clean
qt_sdk_clean:
	$(V1) [ ! -d "$(QT_SDK_DIR)" ] || $(RM) -rf $(QT_SDK_DIR)

# Set up ARM (STM32) SDK
ARM_SDK_DIR := $(TOOLS_DIR)/gcc-arm-none-eabi-4_6-2012q1

.PHONY: arm_sdk_install
arm_sdk_install: ARM_SDK_URL  := https://launchpad.net/gcc-arm-embedded/4.6/4.6-2012-q1-update/+download/gcc-arm-none-eabi-4_6-2012q1-20120316.tar.bz2
arm_sdk_install: ARM_SDK_FILE := $(notdir $(ARM_SDK_URL))
# order-only prereq on directory existance:
arm_sdk_install: | $(DL_DIR) $(TOOLS_DIR)
arm_sdk_install: arm_sdk_clean
        # download the source only if it's newer than what we already have
	$(V1) wget --no-check-certificate -N -P "$(DL_DIR)" "$(ARM_SDK_URL)"

        # binary only release so just extract it
	$(V1) tar -C $(TOOLS_DIR) -xjf "$(DL_DIR)/$(ARM_SDK_FILE)"

.PHONY: arm_sdk_clean
arm_sdk_clean:
	$(V1) [ ! -d "$(ARM_SDK_DIR)" ] || $(RM) -r $(ARM_SDK_DIR)

# Set up openocd tools
OPENOCD_DIR       := $(TOOLS_DIR)/openocd
OPENOCD_WIN_DIR   := $(TOOLS_DIR)/openocd_win
OPENOCD_BUILD_DIR := $(DL_DIR)/openocd-build

.PHONY: openocd_install
openocd_install: | $(DL_DIR) $(TOOLS_DIR)
openocd_install: OPENOCD_URL  := http://sourceforge.net/projects/openocd/files/openocd/0.5.0/openocd-0.5.0.tar.bz2/download
openocd_install: OPENOCD_FILE := openocd-0.5.0.tar.bz2
openocd_install: openocd_clean
        # download the source only if it's newer than what we already have
	$(V1) wget -N -P "$(DL_DIR)" --trust-server-name "$(OPENOCD_URL)"

        # extract the source
	$(V1) [ ! -d "$(OPENOCD_BUILD_DIR)" ] || $(RM) -r "$(OPENOCD_BUILD_DIR)"
	$(V1) mkdir -p "$(OPENOCD_BUILD_DIR)"
	$(V1) tar -C $(OPENOCD_BUILD_DIR) -xjf "$(DL_DIR)/$(OPENOCD_FILE)"

        # build and install
	$(V1) mkdir -p "$(OPENOCD_DIR)"
	$(V1) ( \
	  cd $(OPENOCD_BUILD_DIR)/openocd-0.5.0 ; \
	  ./configure --prefix="$(OPENOCD_DIR)" --enable-ft2232_libftdi ; \
	  $(MAKE) --silent ; \
	  $(MAKE) --silent install ; \
	)

        # delete the extracted source when we're done
	$(V1) [ ! -d "$(OPENOCD_BUILD_DIR)" ] || $(RM) -rf "$(OPENOCD_BUILD_DIR)"

.PHONY: ftd2xx_install

FTD2XX_DIR := $(DL_DIR)/ftd2xx

ftd2xx_install: | $(DL_DIR)
ftd2xx_install: FTD2XX_URL  := http://www.ftdichip.com/Drivers/CDM/Beta/CDM20817.zip
ftd2xx_install: FTD2XX_FILE := CDM20817.zip
ftd2xx_install: ftd2xx_clean
        # download the file only if it's newer than what we already have
	$(V0) @echo " DOWNLOAD     $(FTD2XX_URL)"
	$(V1) wget -q -N -P "$(DL_DIR)" "$(FTD2XX_URL)"

        # extract the source
	$(V0) @echo " EXTRACT      $(FTD2XX_FILE) -> $(FTD2XX_DIR)"
	$(V1) mkdir -p "$(FTD2XX_DIR)"
	$(V1) unzip -q -d "$(FTD2XX_DIR)" "$(DL_DIR)/$(FTD2XX_FILE)"

.PHONY: ftd2xx_clean
ftd2xx_clean:
	$(V0) @echo " CLEAN        $(FTD2XX_DIR)"
	$(V1) [ ! -d "$(FTD2XX_DIR)" ] || $(RM) -r "$(FTD2XX_DIR)"

.PHONY: ftd2xx_install

LIBUSB_WIN_DIR := $(DL_DIR)/libusb-win32-bin-1.2.6.0

libusb_win_install: | $(DL_DIR)
libusb_win_install: LIBUSB_WIN_URL  := http://sourceforge.net/projects/libusb-win32/files/libusb-win32-releases/1.2.6.0/libusb-win32-bin-1.2.6.0.zip/download
libusb_win_install: LIBUSB_WIN_FILE := libusb-win32-bin-1.2.6.0.zip
libusb_win_install: libusb_win_clean
        # download the file only if it's newer than what we already have
	$(V0) @echo " DOWNLOAD     $(LIBUSB_WIN_URL)"
	$(V1) wget -q -N -P "$(DL_DIR)" --trust-server-name "$(LIBUSB_WIN_URL)"

        # extract the source
	$(V0) @echo " EXTRACT      $(LIBUSB_WIN_FILE) -> $(LIBUSB_WIN_DIR)"
	$(V1) mkdir -p "$(LIBUSB_WIN_DIR)"
	$(V1) unzip -q -d "$(DL_DIR)" "$(DL_DIR)/$(LIBUSB_WIN_FILE)"

        # fixup .h file needed by openocd build
	$(V0) @echo " FIXUP        $(LIBUSB_WIN_DIR)"
	$(V1) ln -s "$(LIBUSB_WIN_DIR)/include/lusb0_usb.h" "$(LIBUSB_WIN_DIR)/include/usb.h"

.PHONY: libusb_win_clean
libusb_win_clean:
	$(V0) @echo " CLEAN        $(LIBUSB_WIN_DIR)"
	$(V1) [ ! -d "$(LIBUSB_WIN_DIR)" ] || $(RM) -r "$(LIBUSB_WIN_DIR)"

.PHONY: openocd_git_win_install

openocd_git_win_install: | $(DL_DIR) $(TOOLS_DIR)
openocd_git_win_install: OPENOCD_URL  := git://openocd.git.sourceforge.net/gitroot/openocd/openocd
openocd_git_win_install: OPENOCD_REV  := f1c0133321c8fcadadd10bba5537c0a634eb183b
openocd_git_win_install: openocd_win_clean libusb_win_install ftd2xx_install
        # download the source
	$(V0) @echo " DOWNLOAD     $(OPENOCD_URL) @ $(OPENOCD_REV)"
	$(V1) [ ! -d "$(OPENOCD_BUILD_DIR)" ] || $(RM) -rf "$(OPENOCD_BUILD_DIR)"
	$(V1) mkdir -p "$(OPENOCD_BUILD_DIR)"
	$(V1) git clone --no-checkout $(OPENOCD_URL) "$(DL_DIR)/openocd-build"
	$(V1) ( \
	  cd $(OPENOCD_BUILD_DIR) ; \
	  git checkout -q $(OPENOCD_REV) ; \
	)

        # apply patches
	$(V0) @echo " PATCH        $(OPENOCD_BUILD_DIR)"
	$(V1) ( \
	  cd $(OPENOCD_BUILD_DIR) ; \
	  git apply < $(ROOT_DIR)/flight/Project/OpenOCD/0001-armv7m-remove-dummy-FP-regs-for-new-gdb.patch ; \
	  git apply < $(ROOT_DIR)/flight/Project/OpenOCD/0002-rtos-add-stm32_stlink-to-FreeRTOS-targets.patch ; \
	)

        # build and install
	$(V0) @echo " BUILD        $(OPENOCD_WIN_DIR)"
	$(V1) mkdir -p "$(OPENOCD_WIN_DIR)"
	$(V1) ( \
	  cd $(OPENOCD_BUILD_DIR) ; \
	  ./bootstrap ; \
	  ./configure --enable-maintainer-mode --prefix="$(OPENOCD_WIN_DIR)" \
		--build=i686-pc-linux-gnu --host=i586-mingw32msvc \
		CPPFLAGS=-I$(LIBUSB_WIN_DIR)/include \
		LDFLAGS=-L$(LIBUSB_WIN_DIR)/lib/gcc \
		--enable-ft2232_ftd2xx --with-ftd2xx-win32-zipdir=$(FTD2XX_DIR) \
		--disable-werror \
		--enable-stlink ; \
	  $(MAKE) ; \
	  $(MAKE) install ; \
	)

        # delete the extracted source when we're done
	$(V1) [ ! -d "$(OPENOCD_BUILD_DIR)" ] || $(RM) -rf "$(OPENOCD_BUILD_DIR)"

.PHONY: openocd_win_clean
openocd_win_clean:
	$(V0) @echo " CLEAN        $(OPENOCD_WIN_DIR)"
	$(V1) [ ! -d "$(OPENOCD_WIN_DIR)" ] || $(RM) -r "$(OPENOCD_WIN_DIR)"

.PHONY: openocd_git_install

openocd_git_install: | $(DL_DIR) $(TOOLS_DIR)
openocd_git_install: OPENOCD_URL  := git://openocd.git.sourceforge.net/gitroot/openocd/openocd
openocd_git_install: OPENOCD_REV  := f1c0133321c8fcadadd10bba5537c0a634eb183b
openocd_git_install: openocd_clean
        # download the source
	$(V0) @echo " DOWNLOAD     $(OPENOCD_URL) @ $(OPENOCD_REV)"
	$(V1) [ ! -d "$(OPENOCD_BUILD_DIR)" ] || $(RM) -rf "$(OPENOCD_BUILD_DIR)"
	$(V1) mkdir -p "$(OPENOCD_BUILD_DIR)"
	$(V1) git clone --no-checkout $(OPENOCD_URL) "$(OPENOCD_BUILD_DIR)"
	$(V1) ( \
	  cd $(OPENOCD_BUILD_DIR) ; \
	  git checkout -q $(OPENOCD_REV) ; \
	)

        # apply patches
	$(V0) @echo " PATCH        $(OPENOCD_DIR)"
	$(V1) ( \
	  cd $(OPENOCD_BUILD_DIR) ; \
	  git apply < $(ROOT_DIR)/flight/Project/OpenOCD/0001-armv7m-remove-dummy-FP-regs-for-new-gdb.patch ; \
	  git apply < $(ROOT_DIR)/flight/Project/OpenOCD/0002-rtos-add-stm32_stlink-to-FreeRTOS-targets.patch ; \
	)

        # build and install
	$(V0) @echo " BUILD        $(OPENOCD_DIR)"
	$(V1) mkdir -p "$(OPENOCD_DIR)"
	$(V1) ( \
	  cd $(OPENOCD_BUILD_DIR) ; \
	  ./bootstrap ; \
	  ./configure --enable-maintainer-mode --prefix="$(OPENOCD_DIR)" --enable-ft2232_libftdi --enable-buspirate --enable-stlink ; \
	  $(MAKE) ; \
	  $(MAKE) install ; \
	)

        # delete the extracted source when we're done
	$(V1) [ ! -d "$(OPENOCD_BUILD_DIR)" ] || $(RM) -rf "$(OPENOCD_BUILD_DIR)"

.PHONY: openocd_clean
openocd_clean:
	$(V0) @echo " CLEAN        $(OPENOCD_DIR)"
	$(V1) [ ! -d "$(OPENOCD_DIR)" ] || $(RM) -r "$(OPENOCD_DIR)"

STM32FLASH_DIR := $(TOOLS_DIR)/stm32flash

.PHONY: stm32flash_install
stm32flash_install: STM32FLASH_URL := http://stm32flash.googlecode.com/svn/trunk
stm32flash_install: STM32FLASH_REV := 61
stm32flash_install: stm32flash_clean
        # download the source
	$(V0) @echo " DOWNLOAD     $(STM32FLASH_URL) @ r$(STM32FLASH_REV)"
	$(V1) svn export -q -r "$(STM32FLASH_REV)" "$(STM32FLASH_URL)" "$(STM32FLASH_DIR)"

        # build
	$(V0) @echo " BUILD        $(STM32FLASH_DIR)"
	$(V1) $(MAKE) --silent -C $(STM32FLASH_DIR) all

.PHONY: stm32flash_clean
stm32flash_clean:
	$(V0) @echo " CLEAN        $(STM32FLASH_DIR)"
	$(V1) [ ! -d "$(STM32FLASH_DIR)" ] || $(RM) -r "$(STM32FLASH_DIR)"

DFUUTIL_DIR := $(TOOLS_DIR)/dfu-util

.PHONY: dfuutil_install
dfuutil_install: DFUUTIL_URL  := http://dfu-util.gnumonks.org/releases/dfu-util-0.5.tar.gz
dfuutil_install: DFUUTIL_FILE := $(notdir $(DFUUTIL_URL))
dfuutil_install: | $(DL_DIR) $(TOOLS_DIR)
dfuutil_install: dfuutil_clean
        # download the source
	$(V0) @echo " DOWNLOAD     $(DFUUTIL_URL)"
	$(V1) wget -N -P "$(DL_DIR)" "$(DFUUTIL_URL)"

        # extract the source
	$(V0) @echo " EXTRACT      $(DFUUTIL_FILE)"
	$(V1) [ ! -d "$(DL_DIR)/dfuutil-build" ] || $(RM) -r "$(DL_DIR)/dfuutil-build"
	$(V1) mkdir -p "$(DL_DIR)/dfuutil-build"
	$(V1) tar -C $(DL_DIR)/dfuutil-build -xf "$(DL_DIR)/$(DFUUTIL_FILE)"

        # build
	$(V0) @echo " BUILD        $(DFUUTIL_DIR)"
	$(V1) mkdir -p "$(DFUUTIL_DIR)"
	$(V1) ( \
	  cd $(DL_DIR)/dfuutil-build/dfu-util-0.5 ; \
	  ./configure --prefix="$(DFUUTIL_DIR)" ; \
	  $(MAKE) ; \
	  $(MAKE) install ; \
	)

.PHONY: dfuutil_clean
dfuutil_clean:
	$(V0) @echo " CLEAN        $(DFUUTIL_DIR)"
	$(V1) [ ! -d "$(DFUUTIL_DIR)" ] || $(RM) -r "$(DFUUTIL_DIR)"

##############################
#
# Set up paths to tools
#
##############################

ifeq ($(shell [ -d "$(QT_SDK_DIR)" ] && echo "exists"), exists)
  QMAKE=$(QT_SDK_DIR)/Desktop/Qt/4.8.0/gcc/bin/qmake
else
  # not installed, hope it's in the path...
  QMAKE=qmake
endif

ifeq ($(shell [ -d "$(ARM_SDK_DIR)" ] && echo "exists"), exists)
  ARM_SDK_PREFIX := $(ARM_SDK_DIR)/bin/arm-none-eabi-
else
  # not installed, hope it's in the path...
  ARM_SDK_PREFIX ?= arm-none-eabi-
endif

ifeq ($(shell [ -d "$(OPENOCD_DIR)" ] && echo "exists"), exists)
  OPENOCD := $(OPENOCD_DIR)/bin/openocd
else
  # not installed, hope it's in the path...
  OPENOCD ?= openocd
endif

##############################
#
# GCS related components
#
##############################

.PHONY: all_ground
all_ground: openpilotgcs

# Convenience target for the GCS
.PHONY: gcs gcs_clean
gcs: openpilotgcs
gcs_clean: openpilotgcs_clean

.PHONY: openpilotgcs
openpilotgcs:  uavobjects_gcs
	$(V1) mkdir -p $(BUILD_DIR)/ground/$@
	$(V1) ( cd $(BUILD_DIR)/ground/$@ && \
	  $(QMAKE) $(ROOT_DIR)/ground/openpilotgcs/openpilotgcs.pro -spec $(QT_SPEC) -r CONFIG+=$(GCS_BUILD_CONF) && \
	  $(MAKE) -w ; \
	)

.PHONY: openpilotgcs_clean
openpilotgcs_clean:
	$(V0) @echo " CLEAN      $@"
	$(V1) [ ! -d "$(BUILD_DIR)/ground/openpilotgcs" ] || $(RM) -r "$(BUILD_DIR)/ground/openpilotgcs"

.PHONY: uavobjgenerator
uavobjgenerator:
	$(V1) mkdir -p $(BUILD_DIR)/ground/$@
	$(V1) ( cd $(BUILD_DIR)/ground/$@ && \
	  $(QMAKE) $(ROOT_DIR)/ground/uavobjgenerator/uavobjgenerator.pro -spec $(QT_SPEC) -r CONFIG+=debug && \
	  $(MAKE) --no-print-directory -w ; \
	)

UAVOBJ_TARGETS := gcs flight python matlab java
.PHONY:uavobjects
uavobjects:  $(addprefix uavobjects_, $(UAVOBJ_TARGETS))

UAVOBJ_XML_DIR := $(ROOT_DIR)/shared/uavobjectdefinition
UAVOBJ_OUT_DIR := $(BUILD_DIR)/uavobject-synthetics

$(UAVOBJ_OUT_DIR):
	$(V1) mkdir -p $@

uavobjects_%: $(UAVOBJ_OUT_DIR) uavobjgenerator
	$(V1) ( cd $(UAVOBJ_OUT_DIR) && \
	  $(UAVOBJGENERATOR) -$* $(UAVOBJ_XML_DIR) $(ROOT_DIR) ; \
	)

uavobjects_test: $(UAVOBJ_OUT_DIR) uavobjgenerator
	$(V1) $(UAVOBJGENERATOR) -v -none $(UAVOBJ_XML_DIR) $(ROOT_DIR)

uavobjects_clean:
	$(V0) @echo " CLEAN      $@"
	$(V1) [ ! -d "$(UAVOBJ_OUT_DIR)" ] || $(RM) -r "$(UAVOBJ_OUT_DIR)"

##############################
#
# Flight related components
#
##############################

# $(1) = Canonical board name all in lower case (e.g. coptercontrol)
# $(2) = Name of board used in source tree (e.g. CopterControl)
define FW_TEMPLATE
.PHONY: $(1) fw_$(1)
$(1): fw_$(1)_opfw
fw_$(1): fw_$(1)_opfw

fw_$(1)_%: uavobjects_flight
	$(V1) mkdir -p $(BUILD_DIR)/fw_$(1)/dep
	$(V1) cd $(ROOT_DIR)/flight/$(2) && \
		$$(MAKE) -r --no-print-directory \
		BOARD_NAME=$(1) \
		TCHAIN_PREFIX="$(ARM_SDK_PREFIX)" \
		REMOVE_CMD="$(RM)" OOCD_EXE="$(OPENOCD)" \
		$$*

.PHONY: $(1)_clean
$(1)_clean: fw_$(1)_clean
fw_$(1)_clean:
	$(V0) @echo " CLEAN      $$@"
	$(V1) $(RM) -fr $(BUILD_DIR)/fw_$(1)
endef

# $(1) = Canonical board name all in lower case (e.g. coptercontrol)
# $(2) = Name of board used in source tree (e.g. CopterControl)
define BL_TEMPLATE
.PHONY: bl_$(1)
bl_$(1): bl_$(1)_bin
bl_$(1)_bino: bl_$(1)_bin

bl_$(1)_%:
	$(V1) mkdir -p $(BUILD_DIR)/bl_$(1)/dep
	$(V1) cd $(ROOT_DIR)/flight/Bootloaders/$(2) && \
		$$(MAKE) -r --no-print-directory \
		BOARD_NAME=$(1) \
		TCHAIN_PREFIX="$(ARM_SDK_PREFIX)" \
		REMOVE_CMD="$(RM)" OOCD_EXE="$(OPENOCD)" \
		$$*

.PHONY: unbrick_$(1)
unbrick_$(1): bl_$(1)_hex
$(if $(filter-out undefined,$(origin UNBRICK_TTY)),
	$(V0) @echo " UNBRICK    $(1) via $$(UNBRICK_TTY)"
	$(V1) $(STM32FLASH_DIR)/stm32flash \
		-w $(BUILD_DIR)/bl_$(1)/bl_$(1).hex \
		-g 0x0 \
		$$(UNBRICK_TTY)
,
	$(V0) @echo
	$(V0) @echo "ERROR: You must specify UNBRICK_TTY=<serial-device> to use for unbricking."
	$(V0) @echo "       eg. $$(MAKE) $$@ UNBRICK_TTY=/dev/ttyUSB0"
)

.PHONY: bl_$(1)_clean
bl_$(1)_clean:
	$(V0) @echo " CLEAN      $$@"
	$(V1) $(RM) -fr $(BUILD_DIR)/bl_$(1)
endef

# $(1) = Canonical board name all in lower case (e.g. coptercontrol)
define BU_TEMPLATE
.PHONY: bu_$(1)
bu_$(1): bu_$(1)_opfw

bu_$(1)_%: bl_$(1)_bino
	$(V1) mkdir -p $(BUILD_DIR)/bu_$(1)/dep
	$(V1) cd $(ROOT_DIR)/flight/Bootloaders/BootloaderUpdater && \
		$$(MAKE) -r --no-print-directory \
		BOARD_NAME=$(1) \
		TCHAIN_PREFIX="$(ARM_SDK_PREFIX)" \
		REMOVE_CMD="$(RM)" OOCD_EXE="$(OPENOCD)" \
		$$*

.PHONY: bu_$(1)_clean
bu_$(1)_clean:
	$(V0) @echo " CLEAN      $$@"
	$(V1) $(RM) -fr $(BUILD_DIR)/bu_$(1)
endef

# $(1) = Canonical board name all in lower case (e.g. coptercontrol)
define EF_TEMPLATE
.PHONY: ef_$(1)
ef_$(1): ef_$(1)_bin

ef_$(1)_%: bl_$(1)_bin fw_$(1)_bin
	$(V1) mkdir -p $(BUILD_DIR)/ef_$(1)/dep
	$(V1) cd $(ROOT_DIR)/flight/EntireFlash && \
		$$(MAKE) -r --no-print-directory \
		BOARD_NAME=$(1) \
		TCHAIN_PREFIX="$(ARM_SDK_PREFIX)" \
		DFU_CMD="$(DFUUTIL_DIR)/bin/dfu-util" \
		$$*

.PHONY: ef_$(1)_clean
ef_$(1)_clean:
	$(V0) @echo " CLEAN      $$@"
	$(V1) $(RM) -fr $(BUILD_DIR)/ef_$(1)
endef

# $(1) = Canonical board name all in lower case (e.g. coptercontrol)
define BOARD_PHONY_TEMPLATE
.PHONY: all_$(1)
all_$(1): $$(filter fw_$(1), $$(FW_TARGETS))
all_$(1): $$(filter bl_$(1), $$(BL_TARGETS))
all_$(1): $$(filter bu_$(1), $$(BU_TARGETS))
all_$(1): $$(filter ef_$(1), $$(EF_TARGETS))

.PHONY: all_$(1)_clean
all_$(1)_clean: $$(addsuffix _clean, $$(filter fw_$(1), $$(FW_TARGETS)))
all_$(1)_clean: $$(addsuffix _clean, $$(filter bl_$(1), $$(BL_TARGETS)))
all_$(1)_clean: $$(addsuffix _clean, $$(filter bu_$(1), $$(BU_TARGETS)))
all_$(1)_clean: $$(addsuffix _clean, $$(filter ef_$(1), $$(EF_TARGETS)))
endef

ALL_BOARDS := coptercontrol pipxtreme revolution simposix

# Friendly names of each board (used to find source tree)
coptercontrol_friendly := CopterControl
pipxtreme_friendly     := PipXtreme
revolution_friendly    := Revolution
simposix_friendly      := SimPosix

# Start out assuming that we'll build fw, bl and bu for all boards
FW_BOARDS  := $(ALL_BOARDS)
BL_BOARDS  := $(ALL_BOARDS)
BU_BOARDS  := $(ALL_BOARDS)
EF_BOARDS  := $(ALL_BOARDS)

# FIXME: The INS build doesn't have a bootloader or bootloader
#        updater yet so we need to filter them out to prevent errors.
BL_BOARDS  := $(filter-out ins, $(BL_BOARDS))
BU_BOARDS  := $(filter-out ins, $(BU_BOARDS))

# Generate the targets for whatever boards are left in each list
FW_TARGETS := $(addprefix fw_, $(FW_BOARDS))
BL_TARGETS := $(addprefix bl_, $(BL_BOARDS))
BU_TARGETS := $(addprefix bu_, $(BU_BOARDS))
EF_TARGETS := $(addprefix ef_, $(EF_BOARDS))

.PHONY: all_fw all_fw_clean
all_fw:        $(addsuffix _opfw,  $(FW_TARGETS))
all_fw_clean:  $(addsuffix _clean, $(FW_TARGETS))

.PHONY: all_bl all_bl_clean
all_bl:        $(addsuffix _bin,   $(BL_TARGETS))
all_bl_clean:  $(addsuffix _clean, $(BL_TARGETS))

.PHONY: all_bu all_bu_clean
all_bu:        $(addsuffix _opfw,  $(BU_TARGETS))
all_bu_clean:  $(addsuffix _clean, $(BU_TARGETS))

.PHONY: all_ef all_ef_clean
all_ef:        $(EF_TARGETS))
all_ef_clean:  $(addsuffix _clean, $(EF_TARGETS))

.PHONY: all_flight all_flight_clean
all_flight:       all_fw all_bl all_bu all_ef
all_flight_clean: all_fw_clean all_bl_clean all_bu_clean all_ef_clean

# Expand the groups of targets for each board
$(foreach board, $(ALL_BOARDS), $(eval $(call BOARD_PHONY_TEMPLATE,$(board))))

# Expand the bootloader updater rules
$(foreach board, $(ALL_BOARDS), $(eval $(call BU_TEMPLATE,$(board),$($(board)_friendly))))

# Expand the firmware rules
$(foreach board, $(ALL_BOARDS), $(eval $(call FW_TEMPLATE,$(board),$($(board)_friendly))))

# Expand the bootloader rules
$(foreach board, $(ALL_BOARDS), $(eval $(call BL_TEMPLATE,$(board),$($(board)_friendly))))

# Expand the entire-flash rules
$(foreach board, $(ALL_BOARDS), $(eval $(call EF_TEMPLATE,$(board),$($(board)_friendly))))

.PHONY: sim_win32
sim_win32: sim_win32_exe

sim_win32_%: uavobjects_flight
	$(V1) mkdir -p $(BUILD_DIR)/sitl_win32
	$(V1) $(MAKE) --no-print-directory \
		-C $(ROOT_DIR)/flight/OpenPilot --file=$(ROOT_DIR)/flight/OpenPilot/Makefile.win32 $*

.PHONY: sim_osx
sim_osx: sim_osx_elf
 
sim_osx_%: uavobjects_flight
	$(V1) mkdir -p $(BUILD_DIR)/sim_osx
	$(V1) $(MAKE) --no-print-directory \
		-C $(ROOT_DIR)/flight/Revolution --file=$(ROOT_DIR)/flight/Revolution/Makefile.osx $*
##############################
#
# Packaging components
#
##############################
.PHONY: package
package:
	$(V1) cd $@ && $(MAKE) --no-print-directory $@<|MERGE_RESOLUTION|>--- conflicted
+++ resolved
@@ -114,14 +114,8 @@
 	@echo "                            supported boards are ($(BL_BOARDS))"
 	@echo
 	@echo "   [Simulation]"
-<<<<<<< HEAD
-	@echo "     sim_posix            - Build OpenPilot simulation firmware for"
-	@echo "                            a POSIX compatible system (Linux, Mac OS X, ...)"
-	@echo "     sim_posix_clean      - Delete all build output for the POSIX simulation"
 	@echo "     sim_osx              - Build OpenPilot simulation firmware for OSX"
 	@echo "     sim_osx_clean        - Delete all build output for the osx simulation"
-=======
->>>>>>> 64c1ac3b
 	@echo "     sim_win32            - Build OpenPilot simulation firmware for"
 	@echo "                            Windows using mingw and msys"
 	@echo "     sim_win32_clean      - Delete all build output for the win32 simulation"
