# $Id$ #

#
# User part of the makefiles
# module rtslam
# 

# module version 
MODULE_VERSION = 0
MODULE_REVISION = 1 

# modules dependencies
REQUIRED_MODULES = kernel jmath image correl
OPTIONAL_MODULES = qdisplay

# external libraries dependencies
REQUIRED_EXTLIBS = boost_sandbox opencv 
OPTIONAL_EXTLIBS = qt4 viam MTI

# LDFLAGS +=
LIBS += -lkernel -ljmath -limage -lqdisplay -lcorrel -lviam

CPPFLAGS += $(OPENCV_CPPFLAGS) $(QT4_CPPFLAGS) $(BOOST_CPPFLAGS) $(BOOST_SANDBOX_CPPFLAGS) $(VIAM_CPPFLAGS) -I$(ROBOTPKG_BASE)/include
CXXFLAGS += -Wall -pthread

# debug:
#CXXFLAGS += -g -O0 -ggdb -D_GLIBCXX_DEBUG -D_GLIBCXX_DEBUG_PEDANTIC

# release:
<<<<<<< HEAD
CXXFLAGS += -Wall -pthread -O2 -g
CPPFLAGS += -DJFR_NDEBUG -DNDEBUG
=======
CXXFLAGS += -O2 
CPPFLAGS += -DJFR_NDEBUG -DNDEBUG -DBOOST_UBLAS_NDEBUG
>>>>>>> 785d5ba5
<|MERGE_RESOLUTION|>--- conflicted
+++ resolved
@@ -27,10 +27,5 @@
 #CXXFLAGS += -g -O0 -ggdb -D_GLIBCXX_DEBUG -D_GLIBCXX_DEBUG_PEDANTIC
 
 # release:
-<<<<<<< HEAD
-CXXFLAGS += -Wall -pthread -O2 -g
-CPPFLAGS += -DJFR_NDEBUG -DNDEBUG
-=======
 CXXFLAGS += -O2 
 CPPFLAGS += -DJFR_NDEBUG -DNDEBUG -DBOOST_UBLAS_NDEBUG
->>>>>>> 785d5ba5
