<?xml version="1.0" encoding="utf-8"?>
<GridLayout xmlns:android="http://schemas.android.com/apk/res/android"
    android:layout_width="wrap_content"
    android:layout_height="wrap_content"
    android:layout_alignParentLeft="true"
    android:layout_gravity="center_horizontal" >

    <Button
        android:id="@+id/launch_object_browser"
        android:layout_width="132dp"
        android:layout_height="wrap_content"
        android:layout_column="0"
        android:layout_gravity="center"
        android:layout_row="0"
        android:layout_rowSpan="2"
        android:background="@android:color/transparent"
        android:drawableTop="@drawable/ic_browser"
        android:text="@string/object_browser_name" />

    <Button
        android:id="@+id/launch_location"
        android:layout_width="132dp"
        android:layout_height="wrap_content"
        android:layout_column="1"
        android:layout_gravity="center"
        android:layout_row="0"
        android:layout_rowSpan="2"
        android:background="@android:color/transparent"
        android:drawableTop="@drawable/ic_map"
        android:text="@string/location_name" />

    <Button
        android:id="@+id/launch_pfd"
        android:layout_width="132dp"
        android:layout_height="wrap_content"
        android:layout_column="0"
        android:layout_gravity="center"
        android:layout_row="2"
        android:layout_rowSpan="2"
        android:background="@android:color/transparent"
        android:drawableTop="@drawable/ic_pfd"
        android:text="@string/pfd_name" />

    <Button
        android:id="@+id/launch_controller"
        android:layout_width="132dp"
        android:layout_height="wrap_content"
        android:layout_column="1"
        android:layout_gravity="right"
        android:layout_row="2"
        android:layout_rowSpan="2"
        android:background="@android:color/transparent"
        android:drawableTop="@drawable/ic_controller"
        android:text="@string/controller_name" />

    <Button
        android:id="@+id/launch_logger"
        android:layout_width="132dp"
        android:layout_height="wrap_content"
        android:layout_column="0"
        android:layout_gravity="right"
        android:layout_row="4"
        android:layout_rowSpan="2"
        android:background="@android:color/transparent"
        android:drawableTop="@drawable/ic_logging"
        android:text="@string/logger_name" />

    <Button
        android:id="@+id/launch_alarms"
        android:layout_width="132dp"
        android:layout_height="wrap_content"
        android:layout_column="1"
        android:layout_gravity="right"
        android:layout_row="4"
        android:layout_rowSpan="2"
        android:background="@android:color/transparent"
        android:drawableTop="@drawable/ic_alarms"
        android:text="@string/alarms" />
<<<<<<< HEAD

    <Button
        android:id="@+id/launch_tester"
        android:layout_width="132dp"
        android:layout_height="wrap_content"
        android:layout_column="0"
=======
    
        <Button
        android:id="@+id/launch_osgViewer"
        android:layout_width="132dp"
        android:layout_height="wrap_content"
        android:layout_column="1"
>>>>>>> f37433e2
        android:layout_gravity="right"
        android:layout_row="6"
        android:layout_rowSpan="2"
        android:background="@android:color/transparent"
        android:drawableTop="@drawable/ic_alarms"
<<<<<<< HEAD
        android:text="@string/tester" />

=======
        android:text="@string/_3dview" />
    
>>>>>>> f37433e2
    <Space
        android:layout_width="1dp"
        android:layout_height="32dp"
        android:layout_column="0"
        android:layout_row="0" />

    <Space
        android:layout_width="100dp"
        android:layout_height="69dp"
        android:layout_row="1" />

</GridLayout><|MERGE_RESOLUTION|>--- conflicted
+++ resolved
@@ -76,33 +76,30 @@
         android:background="@android:color/transparent"
         android:drawableTop="@drawable/ic_alarms"
         android:text="@string/alarms" />
-<<<<<<< HEAD
 
     <Button
         android:id="@+id/launch_tester"
         android:layout_width="132dp"
         android:layout_height="wrap_content"
+        android:layout_row="6"
         android:layout_column="0"
-=======
-    
+        android:layout_rowSpan="2"
+        android:background="@android:color/transparent"
+        android:drawableTop="@drawable/ic_alarms"
+        android:text="@string/tester" />    
+
         <Button
         android:id="@+id/launch_osgViewer"
         android:layout_width="132dp"
         android:layout_height="wrap_content"
         android:layout_column="1"
->>>>>>> f37433e2
         android:layout_gravity="right"
         android:layout_row="6"
         android:layout_rowSpan="2"
         android:background="@android:color/transparent"
         android:drawableTop="@drawable/ic_alarms"
-<<<<<<< HEAD
-        android:text="@string/tester" />
-
-=======
         android:text="@string/_3dview" />
     
->>>>>>> f37433e2
     <Space
         android:layout_width="1dp"
         android:layout_height="32dp"
