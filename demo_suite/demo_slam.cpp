/**
 * \file demo_slam.cpp
 *
 * ## Add brief description here ##
 *
 * \author jsola@laas.fr
 * \date 28/04/2010
 *
 *  ## Add a description here ##
 *
 * \ingroup rtslam
 */


#include <iostream>
#include <boost/shared_ptr.hpp>

// jafar debug include
#include "kernel/jafarDebug.hpp"
#include "kernel/jafarTestMacro.hpp"
#include "kernel/timingTools.hpp"
#include "jmath/random.hpp"
#include "jmath/matlab.hpp"

#include "jmath/ublasExtra.hpp"

#include "rtslam/rtSlam.hpp"
//#include "rtslam/robotOdometry.hpp"
#include "rtslam/robotConstantVelocity.hpp"
//#include "rtslam/robotInertial.hpp"
#include "rtslam/sensorPinHole.hpp"
#include "rtslam/landmarkAnchoredHomogeneousPoint.hpp"
//#include "rtslam/landmarkEuclideanPoint.hpp"
#include "rtslam/observationFactory.hpp"
#include "rtslam/activeSearch.hpp"
#include "rtslam/featureAbstract.hpp"
#include "rtslam/rawImage.hpp"
#include "rtslam/descriptorImagePoint.hpp"

//#include "rtslam/hardwareSensorCameraFirewire.hpp"

#include "rtslam/display_qt.hpp"

using namespace jblas;
using namespace jafar;
using namespace jafar::jmath;
using namespace jafar::jmath::ublasExtra;
using namespace jafar::rtslam;
using namespace boost;


void demo_slam01_main(world_ptr_t *world) {

	const int    	MAPSIZE     = 313;
	const int    	NFRAME      = 5000;
	const int    	NUPDATES    = 1000;
	const double 	FRAMERATE   = 60;
	const int    	PATCHSIZE   = 11;
	const int			PATCHDESC		= PATCHSIZE*3;
	const double 	HARRIS_TH   = 20;
	const double 	HARRIS_EDGE = 2;
	const int 		GRID_UCELLS	= 5;
	const int			GRID_VCELLS	= 5;
	const int			GRID_MARGIN	= (PATCHDESC-1)/2;
	const int			GRID_SEPAR	= PATCHSIZE*3;
	const double	PERT_VLIN		= 2.0; // m/s per sqrt(s)
	const double	PERT_VANG		= 4.0; // rad/s per sqrt(s)

	int imgWidth = 640, imgHeight = 480;
	double _d[3] = {-0.27572, 0.28827}; //{-0.27965, 0.20059, -0.14215}; //{-0.27572, 0.28827};
//	double _d[0];
	vec d = createVector<3>(_d);
	double _k[4] = {301.60376, 266.29546, 519.67406, 519.54656};
//	double _k[4] = {320, 240, 320, 320};
	vec k = createVector<4>(_k);
	ActiveSearchGrid asGrid(imgWidth, imgHeight, GRID_UCELLS, GRID_VCELLS, GRID_MARGIN, GRID_SEPAR);

	ObservationFactory obsFact;
	obsFact.addMaker(boost::shared_ptr<ObservationMakerAbstract>(new PinholeEucpObservationMaker()));
	obsFact.addMaker(boost::shared_ptr<ObservationMakerAbstract>(new PinholeAhpObservationMaker()));

	// INIT : map, rob, sen
	//world_ptr_t worldPtr(new WorldAbstract());
	world_ptr_t worldPtr = *world;
	worldPtr->display_mutex.lock();

	// create map
	map_ptr_t mapPtr(new MapAbstract(MAPSIZE));
	worldPtr->addMap(mapPtr);
	mapPtr->clear();

	// create robots
	robconstvel_ptr_t robPtr1(new RobotConstantVelocity(mapPtr));
	robPtr1->setId();
	robPtr1->linkToParentMap(mapPtr);
	robPtr1->state.clear();
	robPtr1->pose.x(quaternion::originFrame());
	robPtr1->dt_or_dx = 1/FRAMERATE;
	double _v[6] = {PERT_VLIN,PERT_VLIN,PERT_VLIN,PERT_VANG,PERT_VANG,PERT_VANG};
	robPtr1->perturbation.clear();
	robPtr1->perturbation.set_std_continuous(createVector<6>(_v));
	robPtr1->constantPerturbation = false;

	// create sensors
	pinhole_ptr_t senPtr11 (new SensorPinHole(robPtr1, MapObject::UNFILTERED));
	senPtr11->setId();
	senPtr11->linkToParentRobot(robPtr1);
	senPtr11->state.clear();
	senPtr11->pose.x(quaternion::originFrame());
	senPtr11->params.setImgSize(imgWidth, imgHeight);
	senPtr11->params.setIntrinsicCalibration(k, d, d.size());
	senPtr11->params.setMiscellaneous(1.0, 0.1, PATCHSIZE);

	viam_hwmode_t hwmode = { VIAM_HWSZ_640x480, VIAM_HWFMT_MONO8, VIAM_HW_FIXED, VIAM_HWFPS_60, VIAM_HWTRIGGER_INTERNAL };
	// UNCOMMENT THESE TWO LINES TO ENABLE FIREWIRE CAMERA OPERATION
	hardware_sensor_ptr_t hardSen11(new HardwareSensorCameraFirewire("0x00b09d01006fb38f", hwmode));
	senPtr11->setHardwareSensor(hardSen11);

	// Show empty map
	cout << *mapPtr << endl;

	worldPtr->display_mutex.unlock();


	// INIT : complete observations set
	// loop all sensors
	// loop all lmks
	// create sen--lmk observation
	// Temporal loop

	kernel::Chrono chrono;
	kernel::Chrono total_chrono;
	kernel::Chrono mutex_chrono;
	int max_dt = 0;
	for (int t = 1; t <= NFRAME;) {
//		sleep(1);
		bool had_data = false;

		worldPtr->display_mutex.lock();
//		cout << "\n************************************************** " << endl;
//		cout << "\n                 FRAME : " << t << " (blocked " << mutex_chrono.elapsedMicrosecond() << " us)" << endl;
		chrono.reset();


		// foreach robot
		for (MapAbstract::RobotList::iterator robIter = mapPtr->robotList().begin(); robIter != mapPtr->robotList().end(); robIter++)
		{
			robot_ptr_t robPtr = *robIter;

//			cout << "\n================================================== " << endl;
//			cout << *robPtr << endl;

			// foreach sensor
//kernel::Chrono chronototal;
			for (RobotAbstract::SensorList::iterator senIter = robPtr->sensorList().begin(); senIter != robPtr->sensorList().end(); senIter++)
			{
				sensor_ptr_t senPtr = *senIter;
//				cout << "\n________________________________________________ " << endl;
//				cout << *senPtr << endl;

				// get raw-data
				if (senPtr->acquireRaw() < 0) continue;
//std::cout << chronototal.elapsed() << " has acquired" << std::endl;

				// move the filter time to the data raw
				vec u(robPtr->mySize_control()); // TODO put some real values in u.
				fillVector(u, 0.0);
				// robPtr->set_control(u);
				robPtr->move(u, senPtr->getRaw()->timestamp);

				asGrid.renew();

				// 1. Observe known landmarks
				// foreach observation
				int numObs = 0;
				observation_ptr_t obsPtr;

				for (SensorAbstract::ObservationList::iterator obsIter = senPtr->observationList().begin(); obsIter != senPtr->observationList().end(); obsIter++)
				{
					obsPtr = *obsIter;

					obsPtr->clearEvents();
					obsPtr->measurement.matchScore = 0;

					// 1a. project
					obsPtr->project();

						// 1b. check visibility
					obsPtr->predictVisibility();
					if (obsPtr->isVisible()) {

						// Add to tesselation grid for active search
						asGrid.addPixel(obsPtr->expectation.x());

						numObs++;
						if (numObs <= NUPDATES) {

						// update counter
						obsPtr->counters.nSearch++;

						// 1c. predict appearance
						obsPtr->predictAppearance();

//						senPtr->dataManager.match(rawPtr, obsPtr);

						// 1d. search appearence in raw
						int xmin, xmax, ymin, ymax;
						double dx, dy;
						dx = 3.0*sqrt(obsPtr->expectation.P(0,0));
						dy = 3.0*sqrt(obsPtr->expectation.P(1,1));
						xmin = (int)(obsPtr->expectation.x(0)-dx);
						xmax = (int)(obsPtr->expectation.x(0)+dx+0.9999);
						ymin = (int)(obsPtr->expectation.x(1)-dy);
						ymax = (int)(obsPtr->expectation.x(1)+dy+0.9999);

						cv::Rect roi(xmin,ymin,xmax-xmin+1,ymax-ymin+1);



						senPtr->getRaw()->match(RawAbstract::ZNCC, obsPtr->predictedAppearance, roi, obsPtr->measurement, obsPtr->observedAppearance);
/*
						// DEBUG: save some appearances to file
						((AppearanceImagePoint*)(((DescriptorImagePoint*)(obsPtr->landmark().descriptorPtr.get()))->featImgPntPtr->appearancePtr.get()))->patch.save("descriptor_app.png");
						((AppearanceImagePoint*)(obsPtr->predictedAppearance.get()))->patch.save("predicted_app.png");
						((AppearanceImagePoint*)(obsPtr->observedAppearance.get()))->patch.save("matched_app.png");
*/
						// DEBUG: display predicted appearances on image, disable it when operating normally because can have side effects
						AppearanceImagePoint* appImgPtr = PTR_CAST<AppearanceImagePoint*>(obsPtr->predictedAppearance.get());
						jblas::veci shift(2); shift(0) = (appImgPtr->patch.width()-1)/2; shift(1) = (appImgPtr->patch.height()-1)/2;
						appImgPtr->patch.robustCopy(*PTR_CAST<RawImage*>(senPtr->getRaw().get())->img, 0, 0, obsPtr->expectation.x(0)-shift(0), obsPtr->expectation.x(1)-shift(1));

						// 1e. if feature is found
						if (obsPtr->getMatchScore()>0.90) {
							obsPtr->counters.nMatch++;
							obsPtr->events.matched = true;
							obsPtr->computeInnovation() ;

							// 1f. if feature is inlier
							if (obsPtr->compatibilityTest(3.0)) { // use 3.0 for 3-sigma or the 5% proba from the chi-square tables.
								obsPtr->counters.nInlier++;
								obsPtr->update() ;
<<<<<<< HEAD
=======
//std::cout << chronototal.elapsed() << " has updated" << std::endl;

>>>>>>> 3c04fe26
								obsPtr->events.updated = true;
							} // obsPtr->compatibilityTest(3.0)
						} // obsPtr->getScoreMatchInPercent()>80
						} // number of observations
					} // obsPtr->isVisible()

					// cout << "\n-------------------------------------------------- " << endl;
					// cout << *obsPtr << endl;

				} // foreach observation



				// 2. init new landmarks
				#if 0
				for (LandmarkFactoryList::iterator it = senPtr->lmkFactories.begin(); it != senPtr->lmkFactories.end(); ++it)
				{
					if (mapPtr->unusedStates(it->size()))
					{

					}
				}
				#endif


				if (mapPtr->unusedStates(LandmarkAnchoredHomogeneousPoint::size())) {

					ROI roi;
					if (asGrid.getROI(roi)){

						feat_img_pnt_ptr_t featPtr(new FeatureImagePoint(PATCHSIZE*3,PATCHSIZE*3,CV_8U));
						if (senPtr->getRaw()->detect(RawAbstract::HARRIS, featPtr, &roi)) {
//							cout << "\n-------------------------------------------------- " << endl;
//							cout << "Detected pixel: " << featPtr->measurement.x() << endl;

//((AppearanceImagePoint*)(featPtr->appearancePtr.get()))->patch.save("detected_patch.png");

							// 2a. create lmk object
							ahp_ptr_t lmkPtr(new LandmarkAnchoredHomogeneousPoint(mapPtr)); // add featImgPnt in constructor
							lmkPtr->setId();
							lmkPtr->linkToParentMap(mapPtr);

							// 2b. create obs object
							observation_ptr_t obsPtr = obsFact.create(senPtr,lmkPtr);
							obsPtr->setId();

							// 2c. fill data for this obs
							obsPtr->events.visible = true;
							obsPtr->events.measured = true;
							obsPtr->measurement.x(featPtr->measurement.x());

							// 2d. compute and fill stochastic data for the landmark
							obsPtr->backProject();

							// 2e. Create lmk descriptor
							vec7 globalSensorPose = senPtr->globalPose();
							desc_img_pnt_ptr_t descPtr(new DescriptorImagePoint(featPtr, globalSensorPose, obsPtr));
							lmkPtr->setDescriptor(descPtr);

							// Complete SLAM graph with all other obs
							// mapPtr->completeObservationsInGraph(senPtr, lmkPtr); // FIXME

//							cout << "\n-------------------------------------------------- " << endl;
//							cout << *lmkPtr << endl;
							cout << "Initialized lmk: " << lmkPtr->id() << endl;

						} // detect()
					} // getROI()
				} // unusedStates()

				had_data = true;

			} // for each sensor
		} // for each robot



		if (had_data) {
			t++;

			// Output info
			cout << "dt: " << (int) (1000 * robPtr1->dt_or_dx) << "ms. Lmk: [";
			cout << mapPtr->landmarkList().size() << "] ";
			for (MapAbstract::LandmarkList::iterator lmkIter =
			    mapPtr->landmarkList().begin(); lmkIter
			    != mapPtr->landmarkList().end(); lmkIter++) {
				cout << (*lmkIter)->id() << " ";
			}
			cout << endl;

			// Landmark reparametrization and deletion management
			cout << "Deleted lmk: ";
			for (MapAbstract::LandmarkList::iterator lmkIter =
			    mapPtr->landmarkList().begin(); lmkIter != mapPtr->landmarkList().end(); lmkIter++) {
				landmark_ptr_t lmkPtr = *lmkIter;
				if (lmkPtr->needToDie()) {
					cout << lmkPtr->id() << " ";
					lmkIter++; // move iterator before killing list member
					lmkPtr->suicide();
					lmkIter--;
				}
			}
			cout << endl;

			//			vec7 F = robPtr1->pose.x();
			//			vec3 p = subrange(F, 0, 3);
			//			vec4 q = subrange(F, 3, 7);
			//			vec3 e = quaternion::q2e(q);
			//			cout << "p: " << 100 * p << " cm. e: " << (180.0 / 3.14) * e << " deg." << endl;

		} // if had_data


		worldPtr->display_mutex.unlock();
		mutex_chrono.reset();

	} // temporal loop

	cout << "average time : " << total_chrono.elapsed()/NFRAME << " ms, max frame time " << max_dt << endl;
	std::cout << "\nFINISHED !" << std::endl;

	sleep(60);

} // demo_slam01_main


void demo_slam01_display(world_ptr_t *world)
{
	//(*world)->display_mutex.lock();
	qdisplay::qtMutexLock<kernel::FifoMutex>((*world)->display_mutex);
	display::ViewerQt *viewerQt = static_cast<display::ViewerQt*>((*world)->getDisplayViewer(display::ViewerQt::id()));
	if (viewerQt == NULL)
	{
		viewerQt = new display::ViewerQt();
		(*world)->addDisplayViewer(viewerQt, display::ViewerQt::id());
	}
	viewerQt->bufferize(*world);
	(*world)->display_mutex.unlock();
	
	viewerQt->render();
}


void demo_slam01() {
	world_ptr_t worldPtr(new WorldAbstract());
	
	// to start with qt display
<<<<<<< HEAD
	const int slam_priority = -10; // needs to be started as root to be < 0
	const int display_priority = 2;
=======
	const int slam_priority = 0; // needs to be started as root to be > 0
	const int display_priority = 0;
>>>>>>> 3c04fe26
	const int display_period = 100; // ms
	qdisplay::QtAppStart((qdisplay::FUNC)&demo_slam01_display,display_priority,(qdisplay::FUNC)&demo_slam01_main,slam_priority,display_period,&worldPtr);

	// to start without display
	//demo_slam01_main(&worldPtr);

	JFR_DEBUG("Terminated");
}



int main(int argc, char **argv)
{
	demo_slam01();
}<|MERGE_RESOLUTION|>--- conflicted
+++ resolved
@@ -239,11 +239,6 @@
 							if (obsPtr->compatibilityTest(3.0)) { // use 3.0 for 3-sigma or the 5% proba from the chi-square tables.
 								obsPtr->counters.nInlier++;
 								obsPtr->update() ;
-<<<<<<< HEAD
-=======
-//std::cout << chronototal.elapsed() << " has updated" << std::endl;
-
->>>>>>> 3c04fe26
 								obsPtr->events.updated = true;
 							} // obsPtr->compatibilityTest(3.0)
 						} // obsPtr->getScoreMatchInPercent()>80
@@ -391,13 +386,8 @@
 	world_ptr_t worldPtr(new WorldAbstract());
 	
 	// to start with qt display
-<<<<<<< HEAD
 	const int slam_priority = -10; // needs to be started as root to be < 0
 	const int display_priority = 2;
-=======
-	const int slam_priority = 0; // needs to be started as root to be > 0
-	const int display_priority = 0;
->>>>>>> 3c04fe26
 	const int display_period = 100; // ms
 	qdisplay::QtAppStart((qdisplay::FUNC)&demo_slam01_display,display_priority,(qdisplay::FUNC)&demo_slam01_main,slam_priority,display_period,&worldPtr);
 
