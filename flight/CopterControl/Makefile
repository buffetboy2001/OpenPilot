--- conflicted
+++ resolved
@@ -65,15 +65,11 @@
 FLASH_TOOL = OPENOCD
 
 # List of modules to include
-<<<<<<< HEAD
 OPTMODULES = CameraStab
 ifeq ($(USE_GPS), YES)
 OPTMODULES += GPS
 endif
 
-=======
-OPTMODULES = CameraStab GPS CCGuidance
->>>>>>> 95f1d7a5
 MODULES = Attitude Stabilization Actuator ManualControl FirmwareIAP
 # Telemetry must be last to grab the optional modules (why?)
 MODULES += Telemetry
