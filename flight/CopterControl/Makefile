--- conflicted
+++ resolved
@@ -68,11 +68,7 @@
 USE_TXPID ?= YES
 USE_I2C ?= NO
 USE_ALTITUDE ?= NO
-<<<<<<< HEAD
-USE_AUTOTUNE ?= NO
-=======
 USE_AUTOTUNE ?= YES
->>>>>>> d6c48545
 TEST_FAULTS ?= NO
 
 # List of optional modules to include
