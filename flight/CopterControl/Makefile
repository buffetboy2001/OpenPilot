--- conflicted
+++ resolved
@@ -68,11 +68,8 @@
 USE_TXPID ?= YES
 USE_I2C ?= NO
 USE_ALTITUDE ?= NO
-<<<<<<< HEAD
 USE_ESC ?= YES
-=======
 USE_AUTOTUNE ?= YES
->>>>>>> 36242fa7
 TEST_FAULTS ?= NO
 
 # List of optional modules to include
@@ -250,12 +247,8 @@
 SRC += $(PIOSSTM32F10X)/pios_wdg.c
 SRC += $(PIOSSTM32F10X)/pios_iap.c
 SRC += $(PIOSSTM32F10X)/pios_tim.c
-<<<<<<< HEAD
 SRC += $(PIOSSTM32F10X)/pios_softusart.c
-
-=======
 SRC += $(PIOSSTM32F10X)/pios_bl_helper.c
->>>>>>> 36242fa7
 
 # PIOS USB related files (separated to make code maintenance more easy)
 SRC += $(PIOSSTM32F10X)/pios_usb.c
