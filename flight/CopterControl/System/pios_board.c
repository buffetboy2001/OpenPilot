--- conflicted
+++ resolved
@@ -43,7 +43,6 @@
 #include <manualcontrolsettings.h>
 #include <gcsreceiver.h>
 
-<<<<<<< HEAD
 #if defined(PIOS_INCLUDE_SPI)
 
 #include <pios_spi_priv.h>
@@ -834,14 +833,9 @@
 
 #endif	/* PIOS_INCLUDE_DSM */
 
-#if defined(PIOS_INCLUDE_SBUS)
-/*
- * S.Bus USART
-=======
 /* One slot per selectable receiver group.
  *  eg. PWM, PPM, GCS, DSMMAINPORT, DSMFLEXIPORT, SBUS
  * NOTE: No slot in this map for NONE.
->>>>>>> f029567e
  */
 uint32_t pios_rcvr_group_map[MANUALCONTROLSETTINGS_CHANNELGROUPS_NONE];
 
