--- conflicted
+++ resolved
@@ -175,15 +175,9 @@
 
 
 		// Can we write to ActuatorCommand?
-<<<<<<< HEAD
-		// In case it is read-only, there is no need to do any calculations
-		if (! ActuatorCommandReadOnly(klojo))
-		{
-=======
 		if (! ActuatorCommandReadOnly(dummy))	// dummy is not used
 		{
 			// Apply filters to ActuatorDesired and write into ActuatorCommand
->>>>>>> d6de96ce
 			int nMixers = 0;
 			Mixer_t * mixers = (Mixer_t *)&mixerSettings.Mixer1Type;
 			for(int ct=0; ct < MAX_MIX_ACTUATORS; ct++)
