--- conflicted
+++ resolved
@@ -66,11 +66,7 @@
 
 #ifdef PIOS_GPS_SETS_HOMELOCATION
 // Unfortunately need a good size stack for the WMM calculation
-<<<<<<< HEAD
-	#define STACK_SIZE_BYTES            850
-=======
-	#define STACK_SIZE_BYTES            784
->>>>>>> d6c48545
+#define STACK_SIZE_BYTES            850
 #else
 #if defined(PIOS_GPS_MINIMAL)
 	#define STACK_SIZE_BYTES            500
