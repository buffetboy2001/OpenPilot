/**
 ******************************************************************************
 *
 * @file       guidance.c
 * @author     The OpenPilot Team, http://www.openpilot.org Copyright (C) 2010.
 * @brief      This module compared @ref PositionActuatl to @ref ActiveWaypoint 
 * and sets @ref AttitudeDesired.  It only does this when the FlightMode field
 * of @ref ManualControlCommand is Auto.
 *
 * @see        The GNU Public License (GPL) Version 3
 *
 *****************************************************************************/
/*
 * This program is free software; you can redistribute it and/or modify
 * it under the terms of the GNU General Public License as published by
 * the Free Software Foundation; either version 3 of the License, or
 * (at your option) any later version.
 *
 * This program is distributed in the hope that it will be useful, but
 * WITHOUT ANY WARRANTY; without even the implied warranty of MERCHANTABILITY
 * or FITNESS FOR A PARTICULAR PURPOSE. See the GNU General Public License
 * for more details.
 *
 * You should have received a copy of the GNU General Public License along
 * with this program; if not, write to the Free Software Foundation, Inc.,
 * 59 Temple Place, Suite 330, Boston, MA 02111-1307 USA
 */

/**
 * Input object: ActiveWaypoint
 * Input object: PositionActual
 * Input object: ManualControlCommand
 * Output object: AttitudeDesired
 *
 * This module will periodically update the value of the AttitudeDesired object.
 *
 * The module executes in its own thread in this example.
 *
 * Modules have no API, all communication to other modules is done through UAVObjects.
 * However modules may use the API exposed by shared libraries.
 * See the OpenPilot wiki for more details.
 * http://www.openpilot.org/OpenPilot_Application_Architecture
 *
 */

#include "openpilot.h"
#include "guidance.h"
#include "guidancesettings.h"
#include "accels.h"
#include "attitudeactual.h"
#include "positiondesired.h"	// object that will be updated by the module
#include "positionactual.h"
#include "manualcontrol.h"
#include "flightstatus.h"
#include "homelocation.h"
#include "nedaccel.h"
#include "stabilizationdesired.h"
#include "stabilizationsettings.h"
#include "systemsettings.h"
#include "velocitydesired.h"
#include "velocityactual.h"
#include "CoordinateConversions.h"

// Private constants
#define MAX_QUEUE_SIZE 1
#define STACK_SIZE_BYTES 1500
#define TASK_PRIORITY (tskIDLE_PRIORITY+2)
<<<<<<< HEAD
#define RAD2DEG (180.0/M_PI)
#define GEE 9.81
=======
#define f_PI 3.1415926535897932f
#define RAD2DEG (180.0f/f_PI)
#define GEE 9.81f
>>>>>>> 68d0dca2
// Private types

// Private variables
static xTaskHandle guidanceTaskHandle;
static xQueueHandle queue;

// Private functions
static void guidanceTask(void *parameters);
static float bound(float val, float min, float max);

static void updateVtolDesiredVelocity();
static void manualSetDesiredVelocity();
static void updateFixedDesiredAttitude();
static void updateVtolDesiredAttitude();

/**
 * Initialise the module, called on startup
 * \returns 0 on success or -1 if initialisation failed
 */
int32_t GuidanceStart()
{
	// Start main task
	xTaskCreate(guidanceTask, (signed char *)"Guidance", STACK_SIZE_BYTES/4, NULL, TASK_PRIORITY, &guidanceTaskHandle);
	TaskMonitorAdd(TASKINFO_RUNNING_GUIDANCE, guidanceTaskHandle);

	return 0;
}

/**
 * Initialise the module, called on startup
 * \returns 0 on success or -1 if initialisation failed
 */
int32_t GuidanceInitialize()
{

	GuidanceSettingsInitialize();
	PositionDesiredInitialize();
	NedAccelInitialize();
	VelocityDesiredInitialize();

	// Create object queue
	queue = xQueueCreate(MAX_QUEUE_SIZE, sizeof(UAVObjEvent));
	
	// Listen for updates.
	AccelsConnectQueue(queue);
	
	return 0;
}
MODULE_INITCALL(GuidanceInitialize, GuidanceStart)

static float northVelIntegral = 0;
static float eastVelIntegral = 0;
static float downVelIntegral = 0;

static float northPosIntegral = 0;
static float eastPosIntegral = 0;
static float downPosIntegral = 0;

static float courseIntegral = 0;
static float speedIntegral = 0;
static float accelIntegral = 0;
static float powerIntegral = 0;
static uint8_t positionHoldLast = 0;

/**
 * Module thread, should not return.
 */
static void guidanceTask(void *parameters)
{
	SystemSettingsData systemSettings;
	GuidanceSettingsData guidanceSettings;
	FlightStatusData flightStatus;

	portTickType thisTime;
	portTickType lastUpdateTime;
	UAVObjEvent ev;
	
	float accel[3] = {0,0,0};
	uint32_t accel_accum = 0;
	
	float q[4];
	float Rbe[3][3];
	float accel_ned[3];
	
	// Main task loop
	lastUpdateTime = xTaskGetTickCount();
	while (1) {
		GuidanceSettingsGet(&guidanceSettings);

		// Wait until the Accels object is updated, if a timeout then go to failsafe
		if ( xQueueReceive(queue, &ev, guidanceSettings.UpdatePeriod / portTICK_RATE_MS) != pdTRUE )
		{
			AlarmsSet(SYSTEMALARMS_ALARM_GUIDANCE,SYSTEMALARMS_ALARM_WARNING);
		} else {
			AlarmsClear(SYSTEMALARMS_ALARM_GUIDANCE);
		}
				
		// Collect downsampled attitude data
		AccelsData accels;
		AccelsGet(&accels);		
		accel[0] += accels.x;
		accel[1] += accels.y;
		accel[2] += accels.z;
		accel_accum++;
		
		// Continue collecting data if not enough time
		thisTime = xTaskGetTickCount();
		if( (thisTime - lastUpdateTime) < (guidanceSettings.UpdatePeriod / portTICK_RATE_MS) )
			continue;
		
		lastUpdateTime = xTaskGetTickCount();
		accel[0] /= accel_accum;
		accel[1] /= accel_accum;
		accel[2] /= accel_accum;
		
		//rotate avg accels into earth frame and store it
		AttitudeActualData attitudeActual;
		AttitudeActualGet(&attitudeActual);
		q[0]=attitudeActual.q1;
		q[1]=attitudeActual.q2;
		q[2]=attitudeActual.q3;
		q[3]=attitudeActual.q4;
		Quaternion2R(q, Rbe);
		for (uint8_t i=0; i<3; i++){
			accel_ned[i]=0;
			for (uint8_t j=0; j<3; j++)
				accel_ned[i] += Rbe[j][i]*accel[j];
		}
		accel_ned[2] += GEE;
		
		NedAccelData accelData;
		NedAccelGet(&accelData);
		// Convert from m/s to cm/s
		accelData.North = accel_ned[0];
		accelData.East = accel_ned[1];
		accelData.Down = accel_ned[2];
		NedAccelSet(&accelData);
		
		
		FlightStatusGet(&flightStatus);
		SystemSettingsGet(&systemSettings);
		GuidanceSettingsGet(&guidanceSettings);
		
		if ((PARSE_FLIGHT_MODE(flightStatus.FlightMode) == FLIGHTMODE_GUIDANCE) &&
			((systemSettings.AirframeType == SYSTEMSETTINGS_AIRFRAMETYPE_FIXEDWING) ||
			(systemSettings.AirframeType == SYSTEMSETTINGS_AIRFRAMETYPE_FIXEDWINGELEVON) ||
			(systemSettings.AirframeType == SYSTEMSETTINGS_AIRFRAMETYPE_FIXEDWINGVTAIL) ||
			(systemSettings.AirframeType == SYSTEMSETTINGS_AIRFRAMETYPE_VTOL) ||
			(systemSettings.AirframeType == SYSTEMSETTINGS_AIRFRAMETYPE_QUADP) ||
			(systemSettings.AirframeType == SYSTEMSETTINGS_AIRFRAMETYPE_QUADX) ||
			(systemSettings.AirframeType == SYSTEMSETTINGS_AIRFRAMETYPE_HEXA) ))
		{
			if(positionHoldLast == 0 && flightStatus.FlightMode == FLIGHTSTATUS_FLIGHTMODE_POSITIONHOLD) {
				/* When enter position hold mode save current position */
				PositionDesiredData positionDesired;
				PositionActualData positionActual;
				PositionDesiredGet(&positionDesired);
				PositionActualGet(&positionActual);
				positionDesired.North = positionActual.North;
				positionDesired.East = positionActual.East;
				positionDesired.Down = positionActual.Down;
				PositionDesiredSet(&positionDesired);
				positionHoldLast = 1;
			} else if (flightStatus.FlightMode == FLIGHTSTATUS_FLIGHTMODE_RETURNTOBASE) {
				/* Fly to home position - NED coordinates [0,0, -altitude offset] */
				PositionDesiredData positionDesired;
				PositionDesiredGet(&positionDesired);
				positionDesired.North = 0;
				positionDesired.East = 0;
				positionDesired.Down = -guidanceSettings.ReturnTobaseAltitudeOffset;
				PositionDesiredSet(&positionDesired);
				positionHoldLast = 0;
			}
			
			if( flightStatus.FlightMode == FLIGHTSTATUS_FLIGHTMODE_POSITIONHOLD || flightStatus.FlightMode == FLIGHTSTATUS_FLIGHTMODE_RETURNTOBASE ) 
				updateVtolDesiredVelocity();
			else
				manualSetDesiredVelocity();			
			if ((systemSettings.AirframeType == SYSTEMSETTINGS_AIRFRAMETYPE_FIXEDWING) ||
				(systemSettings.AirframeType == SYSTEMSETTINGS_AIRFRAMETYPE_FIXEDWINGELEVON) ||
				(systemSettings.AirframeType == SYSTEMSETTINGS_AIRFRAMETYPE_FIXEDWINGVTAIL))
			{
				updateFixedDesiredAttitude();
			} else {
				updateVtolDesiredAttitude();
			}
			
		} else {
			// Be cleaner and get rid of global variables
			northVelIntegral = 0;
			eastVelIntegral = 0;
			downVelIntegral = 0;
			northPosIntegral = 0;
			eastPosIntegral = 0;
			downPosIntegral = 0;
			positionHoldLast = 0;
			courseIntegral = 0;
			speedIntegral = 0;
			accelIntegral = 0;
			powerIntegral = 0;
		}
		
		accel[0] = accel[1] = accel[2] = 0;
		accel_accum = 0;
	}
}

/**
 * Compute desired velocity from the current position
 *
 * Takes in @ref PositionActual and compares it to @ref PositionDesired 
 * and computes @ref VelocityDesired
 */
void updateVtolDesiredVelocity()
{
	static portTickType lastSysTime;
	portTickType thisSysTime = xTaskGetTickCount();;
	float dT = 0;

	GuidanceSettingsData guidanceSettings;
	PositionActualData positionActual;
	PositionDesiredData positionDesired;
	VelocityDesiredData velocityDesired;
	
	GuidanceSettingsGet(&guidanceSettings);
	PositionActualGet(&positionActual);
	PositionDesiredGet(&positionDesired);
	VelocityDesiredGet(&velocityDesired);
	
	float northError;
	float eastError;
	float downError;
	float northCommand;
	float eastCommand;
	float downCommand;
	

	// Check how long since last update
	if(thisSysTime > lastSysTime) // reuse dt in case of wraparound
		dT = (thisSysTime - lastSysTime) / portTICK_RATE_MS / 1000.0f;		
	lastSysTime = thisSysTime;
	
	// Note all distances in cm
	// Compute desired north command
	northError = positionDesired.North - positionActual.North;
	northPosIntegral = bound(northPosIntegral + northError * dT * guidanceSettings.HorizontalPosPI[GUIDANCESETTINGS_HORIZONTALPOSPI_KI], 
		-guidanceSettings.HorizontalPosPI[GUIDANCESETTINGS_HORIZONTALPOSPI_ILIMIT],
		guidanceSettings.HorizontalPosPI[GUIDANCESETTINGS_HORIZONTALPOSPI_ILIMIT]);
	northCommand = (northError * guidanceSettings.HorizontalPosPI[GUIDANCESETTINGS_HORIZONTALPOSPI_KP] +
		northPosIntegral);
	
	eastError = positionDesired.East - positionActual.East;
	eastPosIntegral = bound(eastPosIntegral + eastError * dT * guidanceSettings.HorizontalPosPI[GUIDANCESETTINGS_HORIZONTALPOSPI_KI], 
		-guidanceSettings.HorizontalPosPI[GUIDANCESETTINGS_HORIZONTALPOSPI_ILIMIT],
		guidanceSettings.HorizontalPosPI[GUIDANCESETTINGS_HORIZONTALPOSPI_ILIMIT]);
	eastCommand = (eastError * guidanceSettings.HorizontalPosPI[GUIDANCESETTINGS_HORIZONTALPOSPI_KP] +
		eastPosIntegral);

	/**
	 * make sure we do not introduce direction errors through overflow
	 */
	float speed = sqrtf( northCommand*northCommand + eastCommand*eastCommand );
	if (speed>=guidanceSettings.HorizontalVelMax) {
<<<<<<< HEAD
		northCommand *= (float)guidanceSettings.HorizontalVelMax / speed;
		eastCommand *= (float)guidanceSettings.HorizontalVelMax / speed;
=======
		northCommand *= guidanceSettings.HorizontalVelMax / speed;
		eastCommand *= guidanceSettings.HorizontalVelMax / speed;
>>>>>>> 68d0dca2
	}
	velocityDesired.North = northCommand;
	velocityDesired.East = eastCommand;

	downError = (float)positionDesired.Down - (float)positionActual.Down;
	downPosIntegral = bound(downPosIntegral + downError * dT * guidanceSettings.VerticalPosPI[GUIDANCESETTINGS_VERTICALPOSPI_KI], 
		-guidanceSettings.VerticalPosPI[GUIDANCESETTINGS_VERTICALPOSPI_ILIMIT],
		guidanceSettings.VerticalPosPI[GUIDANCESETTINGS_VERTICALPOSPI_ILIMIT]);
	downCommand = (downError * guidanceSettings.VerticalPosPI[GUIDANCESETTINGS_VERTICALPOSPI_KP] + downPosIntegral);
	velocityDesired.Down = bound(downCommand,
		-guidanceSettings.VerticalVelMax, 
		guidanceSettings.VerticalVelMax);
	
	VelocityDesiredSet(&velocityDesired);	
}

/**
 * Compute desired attitude from the desired velocity
 *
 * Takes in @ref NedActual which has the acceleration in the 
 * NED frame as the feedback term and then compares the 
 * @ref VelocityActual against the @ref VelocityDesired
 */
static void updateFixedDesiredAttitude()
{
	static portTickType lastSysTime;
	portTickType thisSysTime = xTaskGetTickCount();;
<<<<<<< HEAD
	float dT;
=======
	float dT = 0;
>>>>>>> 68d0dca2

	VelocityDesiredData velocityDesired;
	VelocityActualData velocityActual;
	StabilizationDesiredData stabDesired;
	AttitudeActualData attitudeActual;
	NedAccelData nedAccel;
	AccelsData accels;
	GuidanceSettingsData guidanceSettings;
	StabilizationSettingsData stabSettings;
	SystemSettingsData systemSettings;

	float courseError;
	float courseCommand;

	float speedError;
	float accelCommand;

	float speedActual;
	float speedDesired;
	float accelDesired;
	float accelError;

	float powerError;
	float powerCommand;


	// Check how long since last update
	if(thisSysTime > lastSysTime) // reuse dt in case of wraparound
		dT = (thisSysTime - lastSysTime) / portTICK_RATE_MS / 1000.0f;		
	lastSysTime = thisSysTime;
	
	SystemSettingsGet(&systemSettings);
	GuidanceSettingsGet(&guidanceSettings);
	
	VelocityActualGet(&velocityActual);
	VelocityDesiredGet(&velocityDesired);
	StabilizationDesiredGet(&stabDesired);
	VelocityDesiredGet(&velocityDesired);
	AttitudeActualGet(&attitudeActual);
	AccelsGet(&accels);
	StabilizationSettingsGet(&stabSettings);
	NedAccelGet(&nedAccel);

	// current speed - lacking forward airspeed we use groundspeed :( TODO get airspeed sensor!
	speedActual = sqrtf(velocityActual.East*velocityActual.East + velocityActual.North*velocityActual.North + velocityActual.Down*velocityActual.Down );

	// Compute desired roll command
	courseError = RAD2DEG * (atan2f(velocityDesired.East,velocityDesired.North) - atan2f(velocityActual.East,velocityActual.North));
<<<<<<< HEAD
	if (courseError<-180.) courseError+=360.;
	if (courseError>180.) courseError-=360.;
=======
	if (courseError<-180.0f) courseError+=360.0f;
	if (courseError>180.0f) courseError-=360.0f;
>>>>>>> 68d0dca2

	courseIntegral = bound(courseIntegral + courseError * dT * guidanceSettings.CoursePI[GUIDANCESETTINGS_COURSEPI_KI], 
		-guidanceSettings.CoursePI[GUIDANCESETTINGS_COURSEPI_ILIMIT],
		guidanceSettings.CoursePI[GUIDANCESETTINGS_COURSEPI_ILIMIT]);
	courseCommand = (courseError * guidanceSettings.CoursePI[GUIDANCESETTINGS_COURSEPI_KP] +
		courseIntegral);
	
	stabDesired.Roll = bound( guidanceSettings.RollLimit[GUIDANCESETTINGS_ROLLLIMIT_NEUTRAL] +
		courseCommand,
		guidanceSettings.RollLimit[GUIDANCESETTINGS_ROLLLIMIT_MIN],
		guidanceSettings.RollLimit[GUIDANCESETTINGS_ROLLLIMIT_MAX] );

	// Compute desired yaw command
	if (speedActual>0) {
		// rate is speed dependent and roll dependent. The faster the plane, the slower it turns at a given roll angle.
		// (A "fixed roll angle level turn" is a turn at fixed G rate)
		//stabDesired.Yaw = RAD2DEG * tanf(stabDesired.Roll / RAD2DEG) * GEE / speedActual;
		// this is a global rate - translate to local since rates are always local
		//stabDesired.Yaw = stabDesired.Yaw * cosf(stabDesired.Roll / RAD2DEG);
		// tan = sin/cos - so tan*cos = sin
		stabDesired.Yaw = RAD2DEG * sinf((stabDesired.Roll-guidanceSettings.RollLimit[GUIDANCESETTINGS_ROLLLIMIT_NEUTRAL]) / RAD2DEG) * GEE / speedActual;
	} else {
		stabDesired.Yaw = 0;
	}

	// Compute desired speed command  TODO: make cruise speed a variable
	speedDesired = guidanceSettings.CruiseSpeed;
	speedError = speedDesired - speedActual;

	accelDesired = bound( speedError * guidanceSettings.SpeedP[GUIDANCESETTINGS_SPEEDP_KP],
		-guidanceSettings.SpeedP[GUIDANCESETTINGS_SPEEDP_MAX],
		guidanceSettings.SpeedP[GUIDANCESETTINGS_SPEEDP_MAX]);
	
	accelError = accelDesired - accels.x;
	accelIntegral = bound(accelIntegral + accelError * dT * guidanceSettings.AccelPI[GUIDANCESETTINGS_ACCELPI_KI], 
		-guidanceSettings.AccelPI[GUIDANCESETTINGS_ACCELPI_ILIMIT],
		guidanceSettings.AccelPI[GUIDANCESETTINGS_ACCELPI_ILIMIT]);
	accelCommand = (accelError * guidanceSettings.AccelPI[GUIDANCESETTINGS_ACCELPI_KP] + 
		 accelIntegral);

	stabDesired.Pitch = bound(guidanceSettings.PitchLimit[GUIDANCESETTINGS_PITCHLIMIT_NEUTRAL] +
		-accelCommand,
		guidanceSettings.PitchLimit[GUIDANCESETTINGS_PITCHLIMIT_MIN],
		guidanceSettings.PitchLimit[GUIDANCESETTINGS_PITCHLIMIT_MAX]);

	// Compute desired power command
	powerError =  -( velocityDesired.Down - velocityActual.Down ) * guidanceSettings.ClimbRateBoostFactor + speedError;
	powerIntegral =	bound(powerIntegral + powerError * dT * guidanceSettings.PowerPI[GUIDANCESETTINGS_POWERPI_KI], 
		-guidanceSettings.PowerPI[GUIDANCESETTINGS_POWERPI_ILIMIT],
		guidanceSettings.PowerPI[GUIDANCESETTINGS_POWERPI_ILIMIT]);
	powerCommand = (powerError * guidanceSettings.PowerPI[GUIDANCESETTINGS_POWERPI_KP] +
		powerIntegral) + guidanceSettings.ThrottleLimit[GUIDANCESETTINGS_THROTTLELIMIT_NEUTRAL];

	// prevent integral running out of bounds 
	if ( powerCommand > guidanceSettings.ThrottleLimit[GUIDANCESETTINGS_THROTTLELIMIT_MAX]) {
		powerIntegral = bound(
			powerIntegral -
				( powerCommand 
				- guidanceSettings.ThrottleLimit[GUIDANCESETTINGS_THROTTLELIMIT_MAX]),
			-guidanceSettings.PowerPI[GUIDANCESETTINGS_POWERPI_ILIMIT],
			guidanceSettings.PowerPI[GUIDANCESETTINGS_POWERPI_ILIMIT]);
		powerCommand = guidanceSettings.ThrottleLimit[GUIDANCESETTINGS_THROTTLELIMIT_MAX];
	}
	if ( powerCommand < guidanceSettings.ThrottleLimit[GUIDANCESETTINGS_THROTTLELIMIT_MIN]) {
		powerIntegral = bound(
			powerIntegral -
				( powerCommand
				- guidanceSettings.ThrottleLimit[GUIDANCESETTINGS_THROTTLELIMIT_MIN]),
			-guidanceSettings.PowerPI[GUIDANCESETTINGS_POWERPI_ILIMIT],
			guidanceSettings.PowerPI[GUIDANCESETTINGS_POWERPI_ILIMIT]);
		powerCommand = guidanceSettings.ThrottleLimit[GUIDANCESETTINGS_THROTTLELIMIT_MIN];
	}

	// set throttle
	stabDesired.Throttle = powerCommand;

	if(guidanceSettings.ThrottleControl == GUIDANCESETTINGS_THROTTLECONTROL_FALSE) {
		// For now override throttle with manual control.  Disable at your risk, quad goes to China.
		ManualControlCommandData manualControl;
		ManualControlCommandGet(&manualControl);
		stabDesired.Throttle = manualControl.Throttle;
	}
//printf("Cycle:	speed Error: %f\n	powerError: %f\n	accelCommand: %f\n	powerCommand: %f\n\n",speedError,powerError,accelCommand,powerCommand);

	stabDesired.StabilizationMode[STABILIZATIONDESIRED_STABILIZATIONMODE_ROLL] = STABILIZATIONDESIRED_STABILIZATIONMODE_ATTITUDE;
	stabDesired.StabilizationMode[STABILIZATIONDESIRED_STABILIZATIONMODE_PITCH] = STABILIZATIONDESIRED_STABILIZATIONMODE_ATTITUDE;
	stabDesired.StabilizationMode[STABILIZATIONDESIRED_STABILIZATIONMODE_YAW] = STABILIZATIONDESIRED_STABILIZATIONMODE_RATE;
	
	StabilizationDesiredSet(&stabDesired);
}

/**
 * Compute desired attitude from the desired velocity
 *
 * Takes in @ref NedActual which has the acceleration in the 
 * NED frame as the feedback term and then compares the 
 * @ref VelocityActual against the @ref VelocityDesired
 */
static void updateVtolDesiredAttitude()
{
	static portTickType lastSysTime;
	portTickType thisSysTime = xTaskGetTickCount();;
	float dT = 0;

	VelocityDesiredData velocityDesired;
	VelocityActualData velocityActual;
	StabilizationDesiredData stabDesired;
	AttitudeActualData attitudeActual;
	NedAccelData nedAccel;
	GuidanceSettingsData guidanceSettings;
	StabilizationSettingsData stabSettings;
	SystemSettingsData systemSettings;

	float northError;
	float northCommand;
	
	float eastError;
	float eastCommand;

	float downError;
	float downCommand;
	
	// Check how long since last update
	if(thisSysTime > lastSysTime) // reuse dt in case of wraparound
		dT = (thisSysTime - lastSysTime) / portTICK_RATE_MS / 1000.0f;		
	lastSysTime = thisSysTime;
	
	SystemSettingsGet(&systemSettings);
	GuidanceSettingsGet(&guidanceSettings);
	
	VelocityActualGet(&velocityActual);
	VelocityDesiredGet(&velocityDesired);
	StabilizationDesiredGet(&stabDesired);
	VelocityDesiredGet(&velocityDesired);
	AttitudeActualGet(&attitudeActual);
	StabilizationSettingsGet(&stabSettings);
	NedAccelGet(&nedAccel);
	
	// Testing code - refactor into manual control command
	ManualControlCommandData manualControlData;
	ManualControlCommandGet(&manualControlData);
	stabDesired.Yaw = stabSettings.MaximumRate[STABILIZATIONSETTINGS_MAXIMUMRATE_YAW] * manualControlData.Yaw;	
	
	// Compute desired north command
	northError = velocityDesired.North - velocityActual.North;
	northVelIntegral = bound(northVelIntegral + northError * dT * guidanceSettings.HorizontalVelPID[GUIDANCESETTINGS_HORIZONTALVELPID_KI], 
		-guidanceSettings.HorizontalVelPID[GUIDANCESETTINGS_HORIZONTALVELPID_ILIMIT],
		guidanceSettings.HorizontalVelPID[GUIDANCESETTINGS_HORIZONTALVELPID_ILIMIT]);
	northCommand = (northError * guidanceSettings.HorizontalVelPID[GUIDANCESETTINGS_HORIZONTALVELPID_KP] +
		northVelIntegral -
		nedAccel.North * guidanceSettings.HorizontalVelPID[GUIDANCESETTINGS_HORIZONTALVELPID_KD]);
	
	// Compute desired east command
	eastError = velocityDesired.East - velocityActual.East;
	eastVelIntegral = bound(eastVelIntegral + eastError * dT * guidanceSettings.HorizontalVelPID[GUIDANCESETTINGS_HORIZONTALVELPID_KI], 
		-guidanceSettings.HorizontalVelPID[GUIDANCESETTINGS_HORIZONTALVELPID_ILIMIT],
		guidanceSettings.HorizontalVelPID[GUIDANCESETTINGS_HORIZONTALVELPID_ILIMIT]);
	eastCommand = (eastError * guidanceSettings.HorizontalVelPID[GUIDANCESETTINGS_HORIZONTALVELPID_KP] + 
		eastVelIntegral - 
		nedAccel.East * guidanceSettings.HorizontalVelPID[GUIDANCESETTINGS_HORIZONTALVELPID_KD]);
	
	// Compute desired down command
	downError = velocityDesired.Down - velocityActual.Down;
	downVelIntegral = bound(downVelIntegral + downError * dT * guidanceSettings.VerticalVelPID[GUIDANCESETTINGS_VERTICALVELPID_KI], 
		-guidanceSettings.VerticalVelPID[GUIDANCESETTINGS_VERTICALVELPID_ILIMIT],
		guidanceSettings.VerticalVelPID[GUIDANCESETTINGS_VERTICALVELPID_ILIMIT]);	
	downCommand = (downError * guidanceSettings.VerticalVelPID[GUIDANCESETTINGS_VERTICALVELPID_KP] +
		downVelIntegral -
		nedAccel.Down * guidanceSettings.VerticalVelPID[GUIDANCESETTINGS_VERTICALVELPID_KD]);
	
	stabDesired.Throttle = bound(guidanceSettings.ThrottleLimit[GUIDANCESETTINGS_THROTTLELIMIT_NEUTRAL] +
		downCommand,
		guidanceSettings.ThrottleLimit[GUIDANCESETTINGS_THROTTLELIMIT_MIN],
		guidanceSettings.ThrottleLimit[GUIDANCESETTINGS_THROTTLELIMIT_MAX]);
	
	// Project the north and east command signals into the pitch and roll based on yaw.  For this to behave well the
	// craft should move similarly for 5 deg roll versus 5 deg pitch
	stabDesired.Pitch = bound(guidanceSettings.PitchLimit[GUIDANCESETTINGS_PITCHLIMIT_NEUTRAL] +
<<<<<<< HEAD
		(-northCommand * cosf(attitudeActual.Yaw * M_PI / 180)) +
		(-eastCommand * sinf(attitudeActual.Yaw * M_PI / 180)),
		guidanceSettings.PitchLimit[GUIDANCESETTINGS_PITCHLIMIT_MIN],
		guidanceSettings.PitchLimit[GUIDANCESETTINGS_PITCHLIMIT_MAX]);
	stabDesired.Roll = bound(guidanceSettings.RollLimit[GUIDANCESETTINGS_ROLLLIMIT_NEUTRAL] +
		(-northCommand * sinf(attitudeActual.Yaw * M_PI / 180)) +
		(eastCommand * cosf(attitudeActual.Yaw * M_PI / 180)),
=======
		(-northCommand * cosf(attitudeActual.Yaw * f_PI / 180.0f)) +
		(-eastCommand * sinf(attitudeActual.Yaw * f_PI / 180.0f)),
		guidanceSettings.PitchLimit[GUIDANCESETTINGS_PITCHLIMIT_MIN],
		guidanceSettings.PitchLimit[GUIDANCESETTINGS_PITCHLIMIT_MAX]);
	stabDesired.Roll = bound(guidanceSettings.RollLimit[GUIDANCESETTINGS_ROLLLIMIT_NEUTRAL] +
		(-northCommand * sinf(attitudeActual.Yaw * f_PI / 180.0f)) +
		(eastCommand * cosf(attitudeActual.Yaw * f_PI / 180.0f)),
>>>>>>> 68d0dca2
		guidanceSettings.RollLimit[GUIDANCESETTINGS_ROLLLIMIT_MIN],
		guidanceSettings.RollLimit[GUIDANCESETTINGS_ROLLLIMIT_MAX] );
	
	if(guidanceSettings.ThrottleControl == GUIDANCESETTINGS_THROTTLECONTROL_FALSE) {
		// For now override throttle with manual control.  Disable at your risk, quad goes to China.
		ManualControlCommandData manualControl;
		ManualControlCommandGet(&manualControl);
		stabDesired.Throttle = manualControl.Throttle;
	}
	
	stabDesired.StabilizationMode[STABILIZATIONDESIRED_STABILIZATIONMODE_ROLL] = STABILIZATIONDESIRED_STABILIZATIONMODE_ATTITUDE;
	stabDesired.StabilizationMode[STABILIZATIONDESIRED_STABILIZATIONMODE_PITCH] = STABILIZATIONDESIRED_STABILIZATIONMODE_ATTITUDE;
	stabDesired.StabilizationMode[STABILIZATIONDESIRED_STABILIZATIONMODE_YAW] = STABILIZATIONDESIRED_STABILIZATIONMODE_RATE;
	
	StabilizationDesiredSet(&stabDesired);
}

/**
 * Set the desired velocity from the input sticks
 */
static void manualSetDesiredVelocity() 
{
	ManualControlCommandData cmd;
	VelocityDesiredData velocityDesired;
	
	ManualControlCommandGet(&cmd);
	VelocityDesiredGet(&velocityDesired);

	GuidanceSettingsData guidanceSettings;
	GuidanceSettingsGet(&guidanceSettings);
	
	velocityDesired.North = -guidanceSettings.HorizontalVelMax * cmd.Pitch;
	velocityDesired.East = guidanceSettings.HorizontalVelMax * cmd.Roll;
	velocityDesired.Down = 0;
	
	VelocityDesiredSet(&velocityDesired);	
}

/**
 * Bound input value between limits
 */
static float bound(float val, float min, float max)
{
	if (val < min) {
		val = min;
	} else if (val > max) {
		val = max;
	}
	return val;
}<|MERGE_RESOLUTION|>--- conflicted
+++ resolved
@@ -65,14 +65,9 @@
 #define MAX_QUEUE_SIZE 1
 #define STACK_SIZE_BYTES 1500
 #define TASK_PRIORITY (tskIDLE_PRIORITY+2)
-<<<<<<< HEAD
-#define RAD2DEG (180.0/M_PI)
-#define GEE 9.81
-=======
 #define f_PI 3.1415926535897932f
 #define RAD2DEG (180.0f/f_PI)
 #define GEE 9.81f
->>>>>>> 68d0dca2
 // Private types
 
 // Private variables
@@ -336,18 +331,13 @@
 	 */
 	float speed = sqrtf( northCommand*northCommand + eastCommand*eastCommand );
 	if (speed>=guidanceSettings.HorizontalVelMax) {
-<<<<<<< HEAD
-		northCommand *= (float)guidanceSettings.HorizontalVelMax / speed;
-		eastCommand *= (float)guidanceSettings.HorizontalVelMax / speed;
-=======
 		northCommand *= guidanceSettings.HorizontalVelMax / speed;
 		eastCommand *= guidanceSettings.HorizontalVelMax / speed;
->>>>>>> 68d0dca2
 	}
 	velocityDesired.North = northCommand;
 	velocityDesired.East = eastCommand;
 
-	downError = (float)positionDesired.Down - (float)positionActual.Down;
+	downError = positionDesired.Down - positionActual.Down;
 	downPosIntegral = bound(downPosIntegral + downError * dT * guidanceSettings.VerticalPosPI[GUIDANCESETTINGS_VERTICALPOSPI_KI], 
 		-guidanceSettings.VerticalPosPI[GUIDANCESETTINGS_VERTICALPOSPI_ILIMIT],
 		guidanceSettings.VerticalPosPI[GUIDANCESETTINGS_VERTICALPOSPI_ILIMIT]);
@@ -370,11 +360,7 @@
 {
 	static portTickType lastSysTime;
 	portTickType thisSysTime = xTaskGetTickCount();;
-<<<<<<< HEAD
-	float dT;
-=======
 	float dT = 0;
->>>>>>> 68d0dca2
 
 	VelocityDesiredData velocityDesired;
 	VelocityActualData velocityActual;
@@ -423,13 +409,8 @@
 
 	// Compute desired roll command
 	courseError = RAD2DEG * (atan2f(velocityDesired.East,velocityDesired.North) - atan2f(velocityActual.East,velocityActual.North));
-<<<<<<< HEAD
-	if (courseError<-180.) courseError+=360.;
-	if (courseError>180.) courseError-=360.;
-=======
 	if (courseError<-180.0f) courseError+=360.0f;
 	if (courseError>180.0f) courseError-=360.0f;
->>>>>>> 68d0dca2
 
 	courseIntegral = bound(courseIntegral + courseError * dT * guidanceSettings.CoursePI[GUIDANCESETTINGS_COURSEPI_KI], 
 		-guidanceSettings.CoursePI[GUIDANCESETTINGS_COURSEPI_ILIMIT],
@@ -608,15 +589,6 @@
 	// Project the north and east command signals into the pitch and roll based on yaw.  For this to behave well the
 	// craft should move similarly for 5 deg roll versus 5 deg pitch
 	stabDesired.Pitch = bound(guidanceSettings.PitchLimit[GUIDANCESETTINGS_PITCHLIMIT_NEUTRAL] +
-<<<<<<< HEAD
-		(-northCommand * cosf(attitudeActual.Yaw * M_PI / 180)) +
-		(-eastCommand * sinf(attitudeActual.Yaw * M_PI / 180)),
-		guidanceSettings.PitchLimit[GUIDANCESETTINGS_PITCHLIMIT_MIN],
-		guidanceSettings.PitchLimit[GUIDANCESETTINGS_PITCHLIMIT_MAX]);
-	stabDesired.Roll = bound(guidanceSettings.RollLimit[GUIDANCESETTINGS_ROLLLIMIT_NEUTRAL] +
-		(-northCommand * sinf(attitudeActual.Yaw * M_PI / 180)) +
-		(eastCommand * cosf(attitudeActual.Yaw * M_PI / 180)),
-=======
 		(-northCommand * cosf(attitudeActual.Yaw * f_PI / 180.0f)) +
 		(-eastCommand * sinf(attitudeActual.Yaw * f_PI / 180.0f)),
 		guidanceSettings.PitchLimit[GUIDANCESETTINGS_PITCHLIMIT_MIN],
@@ -624,7 +596,6 @@
 	stabDesired.Roll = bound(guidanceSettings.RollLimit[GUIDANCESETTINGS_ROLLLIMIT_NEUTRAL] +
 		(-northCommand * sinf(attitudeActual.Yaw * f_PI / 180.0f)) +
 		(eastCommand * cosf(attitudeActual.Yaw * f_PI / 180.0f)),
->>>>>>> 68d0dca2
 		guidanceSettings.RollLimit[GUIDANCESETTINGS_ROLLLIMIT_MIN],
 		guidanceSettings.RollLimit[GUIDANCESETTINGS_ROLLLIMIT_MAX] );
 	
