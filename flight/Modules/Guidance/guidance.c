--- conflicted
+++ resolved
@@ -45,21 +45,14 @@
 
 #include "openpilot.h"
 #include "guidance.h"
-<<<<<<< HEAD
-=======
-#include "guidancesettings.h"
->>>>>>> 95dbbd18
 #include "accels.h"
 #include "attitudeactual.h"
 #include "positiondesired.h"	// object that will be updated by the module
 #include "positionactual.h"
 #include "manualcontrol.h"
 #include "flightstatus.h"
-<<<<<<< HEAD
 #include "guidancesettings.h"
-=======
 #include "homelocation.h"
->>>>>>> 95dbbd18
 #include "nedaccel.h"
 #include "stabilizationdesired.h"
 #include "stabilizationsettings.h"
@@ -69,13 +62,8 @@
 #include "CoordinateConversions.h"
 
 // Private constants
-<<<<<<< HEAD
 #define MAX_QUEUE_SIZE 4
 #define STACK_SIZE_BYTES 1548
-=======
-#define MAX_QUEUE_SIZE 1
-#define STACK_SIZE_BYTES 1500
->>>>>>> 95dbbd18
 #define TASK_PRIORITY (tskIDLE_PRIORITY+2)
 #define f_PI 3.1415926535897932f
 #define RAD2DEG (180.0f/f_PI)
@@ -209,11 +197,7 @@
 			for (uint8_t j=0; j<3; j++)
 				accel_ned[i] += Rbe[j][i]*accel[j];
 		}
-<<<<<<< HEAD
-		accel_ned[2] += 9.81f;
-=======
 		accel_ned[2] += GEE;
->>>>>>> 95dbbd18
 		
 		NedAccelData accelData;
 		NedAccelGet(&accelData);
@@ -226,17 +210,6 @@
 		SystemSettingsGet(&systemSettings);
 		GuidanceSettingsGet(&guidanceSettings);
 		
-<<<<<<< HEAD
-		if ((flightStatus.FlightMode == FLIGHTSTATUS_FLIGHTMODE_POSITIONHOLD ||
-			 flightStatus.FlightMode == FLIGHTSTATUS_FLIGHTMODE_PATHPLANNER) &&
-		    ((systemSettings.AirframeType == SYSTEMSETTINGS_AIRFRAMETYPE_VTOL) ||
-		     (systemSettings.AirframeType == SYSTEMSETTINGS_AIRFRAMETYPE_QUADP) ||
-		     (systemSettings.AirframeType == SYSTEMSETTINGS_AIRFRAMETYPE_QUADX) ||
-		     (systemSettings.AirframeType == SYSTEMSETTINGS_AIRFRAMETYPE_HEXA) ))
-		{
-			if( flightStatus.FlightMode == FLIGHTSTATUS_FLIGHTMODE_POSITIONHOLD ||
-			   flightStatus.FlightMode == FLIGHTSTATUS_FLIGHTMODE_PATHPLANNER) 
-=======
 		if ((PARSE_FLIGHT_MODE(flightStatus.FlightMode) == FLIGHTMODE_GUIDANCE) &&
 			((systemSettings.AirframeType == SYSTEMSETTINGS_AIRFRAMETYPE_FIXEDWING) ||
 			(systemSettings.AirframeType == SYSTEMSETTINGS_AIRFRAMETYPE_FIXEDWINGELEVON) ||
@@ -266,16 +239,14 @@
 				positionDesired.Down = -guidanceSettings.ReturnTobaseAltitudeOffset;
 				PositionDesiredSet(&positionDesired);
 				positionHoldLast = 0;
+			} else if (flightStatus.FlightMode != FLIGHTSTATUS_FLIGHTMODE_POSITIONHOLD) {
+				positionHoldLast = 0;
 			}
 			
-			if( flightStatus.FlightMode == FLIGHTSTATUS_FLIGHTMODE_POSITIONHOLD || flightStatus.FlightMode == FLIGHTSTATUS_FLIGHTMODE_RETURNTOBASE ) 
->>>>>>> 95dbbd18
+			if( flightStatus.FlightMode == FLIGHTSTATUS_FLIGHTMODE_POSITIONHOLD || flightStatus.FlightMode == FLIGHTSTATUS_FLIGHTMODE_RETURNTOBASE || flightStatus.FlightMode == FLIGHTSTATUS_FLIGHTMODE_PATHPLANNER ) 
 				updateVtolDesiredVelocity();
 			else 
 				manualSetDesiredVelocity();			
-<<<<<<< HEAD
-			updateVtolDesiredAttitude();
-=======
 			if ((systemSettings.AirframeType == SYSTEMSETTINGS_AIRFRAMETYPE_FIXEDWING) ||
 				(systemSettings.AirframeType == SYSTEMSETTINGS_AIRFRAMETYPE_FIXEDWINGELEVON) ||
 				(systemSettings.AirframeType == SYSTEMSETTINGS_AIRFRAMETYPE_FIXEDWINGVTAIL))
@@ -285,7 +256,6 @@
 				updateVtolDesiredAttitude();
 			}
 			
->>>>>>> 95dbbd18
 		} else {
 			// Be cleaner and get rid of global variables
 			northVelIntegral = 0;
@@ -352,7 +322,6 @@
 		-guidanceSettings.HorizontalPosPI[GUIDANCESETTINGS_HORIZONTALPOSPI_ILIMIT],
 		guidanceSettings.HorizontalPosPI[GUIDANCESETTINGS_HORIZONTALPOSPI_ILIMIT]);
 	eastCommand = (eastError * guidanceSettings.HorizontalPosPI[GUIDANCESETTINGS_HORIZONTALPOSPI_KP] +
-<<<<<<< HEAD
 		       eastPosIntegral);
 	
 	
@@ -363,20 +332,6 @@
 
 	velocityDesired.North = northCommand * scale;
 	velocityDesired.East = eastCommand * scale;
-=======
-		eastPosIntegral);
-
-	/**
-	 * make sure we do not introduce direction errors through overflow
-	 */
-	float speed = sqrtf( northCommand*northCommand + eastCommand*eastCommand );
-	if (speed>=guidanceSettings.HorizontalVelMax) {
-		northCommand *= guidanceSettings.HorizontalVelMax / speed;
-		eastCommand *= guidanceSettings.HorizontalVelMax / speed;
-	}
-	velocityDesired.North = northCommand;
-	velocityDesired.East = eastCommand;
->>>>>>> 95dbbd18
 
 	downError = positionDesired.Down - positionActual.Down;
 	downPosIntegral = bound(downPosIntegral + downError * dT * guidanceSettings.VerticalPosPI[GUIDANCESETTINGS_VERTICALPOSPI_KI], 
