--- conflicted
+++ resolved
@@ -324,11 +324,6 @@
 				cmd.Throttle       = scaledChannel[MANUALCONTROLSETTINGS_CHANNELGROUPS_THROTTLE];
 				flightMode         = scaledChannel[MANUALCONTROLSETTINGS_CHANNELGROUPS_FLIGHTMODE];
 
-<<<<<<< HEAD
-				if(cmd.Channel[MANUALCONTROLSETTINGS_CHANNELGROUPS_COLLECTIVE] != (uint16_t) PIOS_RCVR_INVALID &&
-				   cmd.Channel[MANUALCONTROLSETTINGS_CHANNELGROUPS_COLLECTIVE] != (uint16_t) PIOS_RCVR_NODRIVER &&
-				   cmd.Channel[MANUALCONTROLSETTINGS_CHANNELGROUPS_COLLECTIVE] != (uint16_t) PIOS_RCVR_TIMEOUT)
-=======
 				// Apply deadband for Roll/Pitch/Yaw stick inputs
 				if (settings.Deadband) {
 					applyDeadband(&cmd.Roll, settings.Deadband);
@@ -336,10 +331,9 @@
 					applyDeadband(&cmd.Yaw, settings.Deadband);
 				}
 
-				if(cmd.Channel[MANUALCONTROLSETTINGS_CHANNELGROUPS_COLLECTIVE] != PIOS_RCVR_INVALID &&
-				   cmd.Channel[MANUALCONTROLSETTINGS_CHANNELGROUPS_COLLECTIVE] != PIOS_RCVR_NODRIVER &&
-				   cmd.Channel[MANUALCONTROLSETTINGS_CHANNELGROUPS_COLLECTIVE] != PIOS_RCVR_TIMEOUT)
->>>>>>> 7f03a774
+				if(cmd.Channel[MANUALCONTROLSETTINGS_CHANNELGROUPS_COLLECTIVE] != (uint16_t) PIOS_RCVR_INVALID &&
+				   cmd.Channel[MANUALCONTROLSETTINGS_CHANNELGROUPS_COLLECTIVE] != (uint16_t) PIOS_RCVR_NODRIVER &&
+				   cmd.Channel[MANUALCONTROLSETTINGS_CHANNELGROUPS_COLLECTIVE] != (uint16_t) PIOS_RCVR_TIMEOUT)
 					cmd.Collective = scaledChannel[MANUALCONTROLSETTINGS_CHANNELGROUPS_COLLECTIVE];
 				   
 				AccessoryDesiredData accessory;
