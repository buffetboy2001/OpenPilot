/**
 ******************************************************************************
 * @addtogroup OpenPilotModules OpenPilot Modules
 * @{
 * @addtogroup OSDGENModule osdgen Module
 * @brief Process OSD information
 * @{
 *
 * @file       osdgen.c
 * @author     The OpenPilot Team, http://www.openpilot.org Copyright (C) 2010.
 * @brief      OSD gen module, handles OSD draw. Parts from CL-OSD and SUPEROSD projects
<<<<<<< HEAD
 * @see        The GNU Public License (GPL) Version 3
 *
 *****************************************************************************/
/*
 * This program is free software; you can redistribute it and/or modify
 * it under the terms of the GNU General Public License as published by
 * the Free Software Foundation; either version 3 of the License, or
 * (at your option) any later version.
 *
 * This program is distributed in the hope that it will be useful, but
 * WITHOUT ANY WARRANTY; without even the implied warranty of MERCHANTABILITY
 * or FITNESS FOR A PARTICULAR PURPOSE. See the GNU General Public License
 * for more details.
 *
 * You should have received a copy of the GNU General Public License along
 * with this program; if not, write to the Free Software Foundation, Inc.,
 * 59 Temple Place, Suite 330, Boston, MA 02111-1307 USA
 */

// ****************

#include "openpilot.h"
#include "osdgen.h"
#include "attitudeactual.h"
#include "gpsposition.h"
#include "homelocation.h"
#include "gpstime.h"
#include "gpssatellites.h"
#include "osdsettings.h"
#include "baroaltitude.h"

#include "fonts.h"
#include "font12x18.h"
#include "font8x10.h"
#include "WMMInternal.h"

#include "splash.h"
=======
 * @see        The GNU Public License (GPL) Version 3
 *
 *****************************************************************************/
/*
 * This program is free software; you can redistribute it and/or modify
 * it under the terms of the GNU General Public License as published by
 * the Free Software Foundation; either version 3 of the License, or
 * (at your option) any later version.
 *
 * This program is distributed in the hope that it will be useful, but
 * WITHOUT ANY WARRANTY; without even the implied warranty of MERCHANTABILITY
 * or FITNESS FOR A PARTICULAR PURPOSE. See the GNU General Public License
 * for more details.
 *
 * You should have received a copy of the GNU General Public License along
 * with this program; if not, write to the Free Software Foundation, Inc.,
 * 59 Temple Place, Suite 330, Boston, MA 02111-1307 USA
 */

// ****************

#include "openpilot.h"
#include "osdgen.h"
#include "attitudeactual.h"
#include "gpsposition.h"
#include "homelocation.h"
#include "gpstime.h"
#include "gpssatellites.h"
#include "osdsettings.h"
#include "baroaltitude.h"

#include "fonts.h"
#include "font12x18.h"
#include "font8x10.h"
#include "WMMInternal.h"

#include "splash.h"
>>>>>>> fb0f30e8
/*
static uint16_t angleA=0;
static int16_t angleB=90;
static int16_t angleC=0;
static int16_t sum=2;

static int16_t m_pitch=0;
static int16_t m_roll=0;
static int16_t m_yaw=0;
static int16_t m_batt=0;
static int16_t m_alt=0;

static uint8_t m_gpsStatus=0;
static int32_t m_gpsLat=0;
static int32_t m_gpsLon=0;
static float m_gpsAlt=0;
static float m_gpsSpd=0;*/

extern uint8_t *draw_buffer_level;
extern uint8_t *draw_buffer_mask;
extern uint8_t *disp_buffer_level;
extern uint8_t *disp_buffer_mask;


TTime timex;

// ****************
// Private functions

static void osdgenTask(void *parameters);

// ****************
// Private constants
#define LONG_TIME 0xffff
xSemaphoreHandle osdSemaphore = NULL;

#define STACK_SIZE_BYTES            4096

#define TASK_PRIORITY               (tskIDLE_PRIORITY + 4)
#define UPDATE_PERIOD 100

// ****************
// Private variables

static xTaskHandle osdgenTaskHandle;

struct splashEntry
{
	unsigned int width, height;
	const uint16_t *level;
	const uint16_t *mask;
};

struct splashEntry splash[3] = {
	{	oplogo_width,
		oplogo_height,
		oplogo_bits,
		oplogo_mask_bits },
	{	level_width,
		level_height,
		level_bits,
		level_mask_bits },
	{	llama_width,
		llama_height,
		llama_bits,
		llama_mask_bits },

};

uint16_t mirror(uint16_t source)
{
	int result = ((source & 0x8000) >> 7) | ((source & 0x4000) >> 5) |
			((source & 0x2000) >> 3) | ((source & 0x1000) >> 1) |
			((source & 0x0800) << 1) | ((source & 0x0400) << 3) |
			((source & 0x0200) << 5) | ((source & 0x0100) << 7) |
			((source & 0x0080) >> 7) | ((source & 0x0040) >> 5) |
			((source & 0x0020) >> 3) | ((source & 0x0010) >> 1) |
			((source & 0x0008) << 1) | ((source & 0x0004) << 3) |
			((source & 0x0002) << 5) | ((source & 0x0001) << 7);

	   return result;
}

void clearGraphics() {
	memset((uint8_t *) draw_buffer_mask, 0, GRAPHICS_WIDTH * GRAPHICS_HEIGHT);
	memset((uint8_t *) draw_buffer_level, 0, GRAPHICS_WIDTH * GRAPHICS_HEIGHT);
}

void copyimage(uint16_t offsetx, uint16_t offsety, int image) {
	//check top/left position
	if (!validPos(offsetx, offsety)) {
		return;
	}
	struct splashEntry splash_info;
	splash_info = splash[image];
	offsetx=offsetx/8;
	for (uint16_t y = offsety; y < ((splash_info.height)+offsety); y++) {
		uint16_t x1=offsetx;
		for (uint16_t x = offsetx; x < (((splash_info.width)/16)+offsetx); x++) {
			draw_buffer_level[y*GRAPHICS_WIDTH+x1+1] = (uint8_t)(mirror(splash_info.level[(y-offsety)*((splash_info.width)/16)+(x-offsetx)])>>8);
			draw_buffer_level[y*GRAPHICS_WIDTH+x1] = (uint8_t)(mirror(splash_info.level[(y-offsety)*((splash_info.width)/16)+(x-offsetx)])&0xFF);
			draw_buffer_mask[y*GRAPHICS_WIDTH+x1+1] = (uint8_t)(mirror(splash_info.mask[(y-offsety)*((splash_info.width)/16)+(x-offsetx)])>>8);
			draw_buffer_mask[y*GRAPHICS_WIDTH+x1] = (uint8_t)(mirror(splash_info.mask[(y-offsety)*((splash_info.width)/16)+(x-offsetx)])&0xFF);
			x1+=2;
		}
	}
}

uint8_t validPos(uint16_t x, uint16_t y) {
	if ( x < GRAPHICS_HDEADBAND || x >= GRAPHICS_WIDTH_REAL || y >= GRAPHICS_HEIGHT_REAL) {
		return 0;
	}
	return 1;
}

// Credit for this one goes to wikipedia! :-)
void drawCircle(uint16_t x0, uint16_t y0, uint16_t radius) {
	  int f = 1 - radius;
	  int ddF_x = 1;
	  int ddF_y = -2 * radius;
	  int x = 0;
	  int y = radius;

	  write_pixel_lm(x0, y0 + radius,1,1);
	  write_pixel_lm(x0, y0 - radius,1,1);
	  write_pixel_lm(x0 + radius, y0,1,1);
	  write_pixel_lm(x0 - radius, y0,1,1);

	  while(x < y)
	  {
	    // ddF_x == 2 * x + 1;
	    // ddF_y == -2 * y;
	    // f == x*x + y*y - radius*radius + 2*x - y + 1;
	    if(f >= 0)
	    {
	      y--;
	      ddF_y += 2;
	      f += ddF_y;
	    }
	    x++;
	    ddF_x += 2;
	    f += ddF_x;
	    write_pixel_lm(x0 + x, y0 + y,1,1);
	    write_pixel_lm(x0 - x, y0 + y,1,1);
	    write_pixel_lm(x0 + x, y0 - y,1,1);
	    write_pixel_lm(x0 - x, y0 - y,1,1);
	    write_pixel_lm(x0 + y, y0 + x,1,1);
	    write_pixel_lm(x0 - y, y0 + x,1,1);
	    write_pixel_lm(x0 + y, y0 - x,1,1);
	    write_pixel_lm(x0 - y, y0 - x,1,1);
	  }
}

void swap(uint16_t* a, uint16_t* b) {
	uint16_t temp = *a;
	*a = *b;
	*b = temp;
}


const static int8_t sinData[91] = {
  0, 2, 3, 5, 7, 9, 10, 12, 14, 16, 17, 19, 21, 22, 24, 26, 28, 29, 31, 33,
  34, 36, 37, 39, 41, 42, 44, 45, 47, 48, 50, 52, 53, 54, 56, 57, 59, 60, 62,
  63, 64, 66, 67, 68, 69, 71, 72, 73, 74, 75, 77, 78, 79, 80, 81, 82, 83, 84,
  85, 86, 87, 87, 88, 89, 90, 91, 91, 92, 93, 93, 94, 95, 95, 96, 96, 97, 97,
  97, 98, 98, 98, 99, 99, 99, 99, 100, 100, 100, 100, 100, 100};

static int8_t mySin(uint16_t angle) {
	uint16_t pos = 0;
	pos = angle % 360;
	int8_t mult = 1;
	// 180-359 is same as 0-179 but negative.
	if (pos >= 180) {
		pos = pos - 180;
		mult = -1;
	}
	// 0-89 is equal to 90-179 except backwards.
	if (pos >= 90) {
		pos = 180 - pos;
	}
	return mult * (int8_t)(sinData[pos]);
}

static int8_t myCos(uint16_t angle) {
	return mySin(angle + 90);
}

/// Draws four points relative to the given center point.
///
/// \li centerX + X, centerY + Y
/// \li centerX + X, centerY - Y
/// \li centerX - X, centerY + Y
/// \li centerX - X, centerY - Y
///
/// \param centerX the x coordinate of the center point
/// \param centerY the y coordinate of the center point
/// \param deltaX the difference between the centerX coordinate and each pixel drawn
/// \param deltaY the difference between the centerY coordinate and each pixel drawn
/// \param color the color to draw the pixels with.
void plotFourQuadrants(int32_t centerX, int32_t centerY, int32_t deltaX, int32_t deltaY)
{
	write_pixel_lm(centerX + deltaX, centerY + deltaY,1,1);      // Ist      Quadrant
	write_pixel_lm(centerX - deltaX, centerY + deltaY,1,1);      // IInd     Quadrant
	write_pixel_lm(centerX - deltaX, centerY - deltaY,1,1);      // IIIrd    Quadrant
	write_pixel_lm(centerX + deltaX, centerY - deltaY,1,1);      // IVth     Quadrant
}

/// Implements the midpoint ellipse drawing algorithm which is a bresenham
/// style DDF.
///
/// \param centerX the x coordinate of the center of the ellipse
/// \param centerY the y coordinate of the center of the ellipse
/// \param horizontalRadius the horizontal radius of the ellipse
/// \param verticalRadius the vertical radius of the ellipse
/// \param color the color of the ellipse border
void ellipse(int centerX, int centerY, int horizontalRadius, int verticalRadius)
{
    int64_t doubleHorizontalRadius = horizontalRadius * horizontalRadius;
    int64_t doubleVerticalRadius = verticalRadius * verticalRadius;

    int64_t error = doubleVerticalRadius - doubleHorizontalRadius * verticalRadius + (doubleVerticalRadius >> 2);

    int x = 0;
    int y = verticalRadius;
    int deltaX = 0;
    int deltaY = (doubleHorizontalRadius << 1) * y;

    plotFourQuadrants(centerX, centerY, x, y);

    while(deltaY >= deltaX)
    {
          x++;
          deltaX += (doubleVerticalRadius << 1);

          error +=  deltaX + doubleVerticalRadius;

          if(error >= 0)
          {
               y--;
               deltaY -= (doubleHorizontalRadius << 1);

               error -= deltaY;
          }
          plotFourQuadrants(centerX, centerY, x, y);
    }

    error = (int64_t)(doubleVerticalRadius * (x + 1 / 2.0) * (x + 1 / 2.0) + doubleHorizontalRadius * (y - 1) * (y - 1) - doubleHorizontalRadius * doubleVerticalRadius);

    while (y>=0)
    {
          error += doubleHorizontalRadius;
          y--;
          deltaY -= (doubleHorizontalRadius<<1);
          error -= deltaY;

          if(error <= 0)
          {
               x++;
               deltaX += (doubleVerticalRadius << 1);
               error += deltaX;
          }

          plotFourQuadrants(centerX, centerY, x, y);
    }
}


void drawArrow(uint16_t x, uint16_t y, uint16_t angle, uint16_t size)
{
	int16_t a = myCos(angle);
	int16_t b = mySin(angle);
	a = (a * (size/2)) / 100;
	b = (b * (size/2)) / 100;
	write_line_lm((x)-1 - b, (y)-1 + a, (x)-1 + b, (y)-1 - a, 1, 1); //Direction line
	//write_line_lm((GRAPHICS_SIZE/2)-1 + a/2, (GRAPHICS_SIZE/2)-1 + b/2, (GRAPHICS_SIZE/2)-1 - a/2, (GRAPHICS_SIZE/2)-1 - b/2, 1, 1); //Arrow bottom line
	write_line_lm((x)-1 + b, (y)-1 - a, (x)-1 - a/2, (y)-1 - b/2, 1, 1); // Arrow "wings"
	write_line_lm((x)-1 + b, (y)-1 - a, (x)-1 + a/2, (y)-1 + b/2, 1, 1);
}

void drawBox(uint16_t x1, uint16_t y1, uint16_t x2, uint16_t y2)
{
	write_line_lm(x1, y1, x2, y1, 1, 1); //top
	write_line_lm(x1, y1, x1, y2, 1, 1); //left
	write_line_lm(x2, y1, x2, y2, 1, 1); //right
	write_line_lm(x1, y2, x2, y2, 1, 1); //bottom
}

// simple routines

// SUPEROSD routines, modified

/**
 * write_pixel: Write a pixel at an x,y position to a given surface.
 *
 * @param       buff    pointer to buffer to write in
 * @param       x               x coordinate
 * @param       y               y coordinate
 * @param       mode    0 = clear bit, 1 = set bit, 2 = toggle bit
 */
void write_pixel(uint8_t *buff, unsigned int x, unsigned int y, int mode)
{
	CHECK_COORDS(x, y);
	// Determine the bit in the word to be set and the word
	// index to set it in.
	int bitnum = CALC_BIT_IN_WORD(x);
	int wordnum = CALC_BUFF_ADDR(x, y);
	// Apply a mask.
	uint16_t mask = 1 << (7 - bitnum);
	WRITE_WORD_MODE(buff, wordnum, mask, mode);
}

/**
 * write_pixel_lm: write the pixel on both surfaces (level and mask.)
 * Uses current draw buffer.
 *
 * @param       x               x coordinate
 * @param       y               y coordinate
 * @param       mmode   0 = clear, 1 = set, 2 = toggle
 * @param       lmode   0 = black, 1 = white, 2 = toggle
 */
void write_pixel_lm(unsigned int x, unsigned int y, int mmode, int lmode)
{
	CHECK_COORDS(x, y);
	// Determine the bit in the word to be set and the word
	// index to set it in.
	int bitnum = CALC_BIT_IN_WORD(x);
	int wordnum = CALC_BUFF_ADDR(x, y);
	// Apply the masks.
	uint16_t mask = 1 << (7 - bitnum);
	WRITE_WORD_MODE(draw_buffer_mask, wordnum, mask, mmode);
	WRITE_WORD_MODE(draw_buffer_level, wordnum, mask, lmode);
}


/**
 * write_hline: optimised horizontal line writing algorithm
 *
 * @param       buff    pointer to buffer to write in
 * @param       x0              x0 coordinate
 * @param       x1              x1 coordinate
 * @param       y               y coordinate
 * @param       mode    0 = clear, 1 = set, 2 = toggle
 */
void write_hline(uint8_t *buff, unsigned int x0, unsigned int x1, unsigned int y, int mode)
{
	CLIP_COORDS(x0, y);
	CLIP_COORDS(x1, y);
	if(x0 > x1)
	{
		SWAP(x0, x1);
	}
	if(x0 == x1) return;
	/* This is an optimised algorithm for writing horizontal lines.
	 * We begin by finding the addresses of the x0 and x1 points. */
	int addr0 = CALC_BUFF_ADDR(x0, y);
	int addr1 = CALC_BUFF_ADDR(x1, y);
	int addr0_bit = CALC_BIT_IN_WORD(x0);
	int addr1_bit = CALC_BIT_IN_WORD(x1);
	int mask, mask_l, mask_r, i;
	/* If the addresses are equal, we only need to write one word
	 * which is an island. */
	if(addr0 == addr1)
	{
		mask = COMPUTE_HLINE_ISLAND_MASK(addr0_bit, addr1_bit);
		WRITE_WORD_MODE(buff, addr0, mask, mode);
	}
	/* Otherwise we need to write the edges and then the middle. */
	else
	{
		mask_l = COMPUTE_HLINE_EDGE_L_MASK(addr0_bit);
		mask_r = COMPUTE_HLINE_EDGE_R_MASK(addr1_bit);
		WRITE_WORD_MODE(buff, addr0, mask_l, mode);
		WRITE_WORD_MODE(buff, addr1, mask_r, mode);
		// Now write 0xffff words from start+1 to end-1.
		for(i = addr0 + 1; i <= addr1 - 1; i++)
		{
			uint8_t m=0xff;
			WRITE_WORD_MODE(buff, i, m, mode);
		}
	}
}

/**
 * write_hline_lm: write both level and mask buffers.
 *
 * @param       x0              x0 coordinate
 * @param       x1              x1 coordinate
 * @param       y               y coordinate
 * @param       lmode   0 = clear, 1 = set, 2 = toggle
 * @param       mmode   0 = clear, 1 = set, 2 = toggle
 */
void write_hline_lm(unsigned int x0, unsigned int x1, unsigned int y, int lmode, int mmode)
{
	// TODO: an optimisation would compute the masks and apply to
	// both buffers simultaneously.
	write_hline(draw_buffer_level, x0, x1, y, lmode);
	write_hline(draw_buffer_mask, x0, x1, y, mmode);
}

/**
 * write_hline_outlined: outlined horizontal line with varying endcaps
 * Always uses draw buffer.
 *
 * @param       x0                      x0 coordinate
 * @param       x1                      x1 coordinate
 * @param       y                       y coordinate
 * @param       endcap0         0 = none, 1 = single pixel, 2 = full cap
 * @param       endcap1         0 = none, 1 = single pixel, 2 = full cap
 * @param       mode            0 = black outline, white body, 1 = white outline, black body
 * @param       mmode           0 = clear, 1 = set, 2 = toggle
 */
void write_hline_outlined(unsigned int x0, unsigned int x1, unsigned int y, int endcap0, int endcap1, int mode, int mmode)
{
	int stroke, fill;
	SETUP_STROKE_FILL(stroke, fill, mode)
	if(x0 > x1)
	{
		SWAP(x0, x1);
	}
	// Draw the main body of the line.
	write_hline_lm(x0 + 1, x1 - 1, y - 1, stroke, mmode);
	write_hline_lm(x0 + 1, x1 - 1, y + 1, stroke, mmode);
	write_hline_lm(x0 + 1, x1 - 1, y, fill, mmode);
	// Draw the endcaps, if any.
	DRAW_ENDCAP_HLINE(endcap0, x0, y, stroke, fill, mmode);
	DRAW_ENDCAP_HLINE(endcap1, x1, y, stroke, fill, mmode);
}

/**
 * write_vline: optimised vertical line writing algorithm
 *
 * @param       buff    pointer to buffer to write in
 * @param       x               x coordinate
 * @param       y0              y0 coordinate
 * @param       y1              y1 coordinate
 * @param       mode    0 = clear, 1 = set, 2 = toggle
 */
void write_vline(uint8_t *buff, unsigned int x, unsigned int y0, unsigned int y1, int mode)
{
	unsigned int a;
	CLIP_COORDS(x, y0);
	CLIP_COORDS(x, y1);
	if(y0 > y1)
	{
		SWAP(y0, y1);
	}
	if(y0 == y1) return;
	/* This is an optimised algorithm for writing vertical lines.
	 * We begin by finding the addresses of the x,y0 and x,y1 points. */
	int addr0 = CALC_BUFF_ADDR(x, y0);
	int addr1 = CALC_BUFF_ADDR(x, y1);
	/* Then we calculate the pixel data to be written. */
	int bitnum = CALC_BIT_IN_WORD(x);
	uint16_t mask = 1 << (7 - bitnum);
	/* Run from addr0 to addr1 placing pixels. Increment by the number
	 * of words n each graphics line. */
	for(a = addr0; a <= addr1; a += GRAPHICS_WIDTH_REAL / 8)
	{
		WRITE_WORD_MODE(buff, a, mask, mode);
	}
}

/**
 * write_vline_lm: write both level and mask buffers.
 *
 * @param       x               x coordinate
 * @param       y0              y0 coordinate
 * @param       y1              y1 coordinate
 * @param       lmode   0 = clear, 1 = set, 2 = toggle
 * @param       mmode   0 = clear, 1 = set, 2 = toggle
 */
void write_vline_lm(unsigned int x, unsigned int y0, unsigned int y1, int lmode, int mmode)
{
	// TODO: an optimisation would compute the masks and apply to
	// both buffers simultaneously.
	write_vline(draw_buffer_level, x, y0, y1, lmode);
	write_vline(draw_buffer_mask, x, y0, y1, mmode);
}

/**
 * write_vline_outlined: outlined vertical line with varying endcaps
 * Always uses draw buffer.
 *
 * @param       x                       x coordinate
 * @param       y0                      y0 coordinate
 * @param       y1                      y1 coordinate
 * @param       endcap0         0 = none, 1 = single pixel, 2 = full cap
 * @param       endcap1         0 = none, 1 = single pixel, 2 = full cap
 * @param       mode            0 = black outline, white body, 1 = white outline, black body
 * @param       mmode           0 = clear, 1 = set, 2 = toggle
 */
void write_vline_outlined(unsigned int x, unsigned int y0, unsigned int y1, int endcap0, int endcap1, int mode, int mmode)
{
	int stroke, fill;
	if(y0 > y1)
	{
		SWAP(y0, y1);
	}
	SETUP_STROKE_FILL(stroke, fill, mode);
	// Draw the main body of the line.
	write_vline_lm(x - 1, y0 + 1, y1 - 1, stroke, mmode);
	write_vline_lm(x + 1, y0 + 1, y1 - 1, stroke, mmode);
	write_vline_lm(x, y0 + 1, y1 - 1, fill, mmode);
	// Draw the endcaps, if any.
	DRAW_ENDCAP_VLINE(endcap0, x, y0, stroke, fill, mmode);
	DRAW_ENDCAP_VLINE(endcap1, x, y1, stroke, fill, mmode);
}

/**
 * write_filled_rectangle: draw a filled rectangle.
 *
 * Uses an optimised algorithm which is similar to the horizontal
 * line writing algorithm, but optimised for writing the lines
 * multiple times without recalculating lots of stuff.
 *
 * @param       buff    pointer to buffer to write in
 * @param       x               x coordinate (left)
 * @param       y               y coordinate (top)
 * @param       width   rectangle width
 * @param       height  rectangle height
 * @param       mode    0 = clear, 1 = set, 2 = toggle
 */
void write_filled_rectangle(uint8_t *buff, unsigned int x, unsigned int y, unsigned int width, unsigned int height, int mode)
{
        int yy, addr0_old, addr1_old;
        CHECK_COORDS(x, y);
        CHECK_COORD_X(x + width);
        CHECK_COORD_Y(y + height);
        if(width <= 0 || height <= 0) return;
        // Calculate as if the rectangle was only a horizontal line. We then
        // step these addresses through each row until we iterate `height` times.
        int addr0 = CALC_BUFF_ADDR(x, y);
        int addr1 = CALC_BUFF_ADDR(x + width, y);
        int addr0_bit = CALC_BIT_IN_WORD(x);
        int addr1_bit = CALC_BIT_IN_WORD(x + width);
        int mask, mask_l, mask_r, i;
        // If the addresses are equal, we need to write one word vertically.
        if(addr0 == addr1)
        {
                mask = COMPUTE_HLINE_ISLAND_MASK(addr0_bit, addr1_bit);
                while(height--)
                {
                        WRITE_WORD_MODE(buff, addr0, mask, mode);
                        addr0 += GRAPHICS_WIDTH_REAL / 8;
                }
        }
        // Otherwise we need to write the edges and then the middle repeatedly.
        else
        {
                mask_l = COMPUTE_HLINE_EDGE_L_MASK(addr0_bit);
                mask_r = COMPUTE_HLINE_EDGE_R_MASK(addr1_bit);
                // Write edges first.
                yy = 0;
                addr0_old = addr0;
                addr1_old = addr1;
                while(yy < height)
                {
                        WRITE_WORD_MODE(buff, addr0, mask_l, mode);
                        WRITE_WORD_MODE(buff, addr1, mask_r, mode);
                        addr0 += GRAPHICS_WIDTH_REAL / 8;
                        addr1 += GRAPHICS_WIDTH_REAL / 8;
                        yy++;
                }
                // Now write 0xffff words from start+1 to end-1 for each row.
                yy = 0;
                addr0 = addr0_old;
                addr1 = addr1_old;
                while(yy < height)
                {
                        for(i = addr0 + 1; i <= addr1 - 1; i++)
                        {
                        	uint8_t m=0xff;
                            WRITE_WORD_MODE(buff, i, m, mode);
                        }
                        addr0 += GRAPHICS_WIDTH_REAL / 8;
                        addr1 += GRAPHICS_WIDTH_REAL / 8;
                        yy++;
                }
        }
}

/**
 * write_filled_rectangle_lm: draw a filled rectangle on both draw buffers.
 *
 * @param       x               x coordinate (left)
 * @param       y               y coordinate (top)
 * @param       width   rectangle width
 * @param       height  rectangle height
 * @param       lmode   0 = clear, 1 = set, 2 = toggle
 * @param       mmode   0 = clear, 1 = set, 2 = toggle
 */
void write_filled_rectangle_lm(unsigned int x, unsigned int y, unsigned int width, unsigned int height, int lmode, int mmode)
{
        write_filled_rectangle(draw_buffer_mask, x, y, width, height, mmode);
        write_filled_rectangle(draw_buffer_level, x, y, width, height, lmode);
}

/**
 * write_rectangle_outlined: draw an outline of a rectangle. Essentially
 * a convenience wrapper for draw_hline_outlined and draw_vline_outlined.
 *
 * @param       x               x coordinate (left)
 * @param       y               y coordinate (top)
 * @param       width   rectangle width
 * @param       height  rectangle height
 * @param       mode    0 = black outline, white body, 1 = white outline, black body
 * @param       mmode   0 = clear, 1 = set, 2 = toggle
 */
void write_rectangle_outlined(unsigned int x, unsigned int y, int width, int height, int mode, int mmode)
{
	//CHECK_COORDS(x, y);
	//CHECK_COORDS(x + width, y + height);
	//if((x + width) > DISP_WIDTH) width = DISP_WIDTH - x;
	//if((y + height) > DISP_HEIGHT) height = DISP_HEIGHT - y;
	write_hline_outlined(x, x + width, y, ENDCAP_ROUND, ENDCAP_ROUND, mode, mmode);
	write_hline_outlined(x, x + width, y + height, ENDCAP_ROUND, ENDCAP_ROUND, mode, mmode);
	write_vline_outlined(x, y, y + height, ENDCAP_ROUND, ENDCAP_ROUND, mode, mmode);
	write_vline_outlined(x + width, y, y + height, ENDCAP_ROUND, ENDCAP_ROUND, mode, mmode);
}

/**
 * write_circle: draw the outline of a circle on a given buffer,
 * with an optional dash pattern for the line instead of a normal line.
 *
 * @param       buff    pointer to buffer to write in
 * @param       cx              origin x coordinate
 * @param       cy              origin y coordinate
 * @param       r               radius
 * @param       dashp   dash period (pixels) - zero for no dash
 * @param       mode    0 = clear, 1 = set, 2 = toggle
 */
void write_circle(uint8_t *buff, unsigned int cx, unsigned int cy, unsigned int r, unsigned int dashp, int mode)
{
	CHECK_COORDS(cx, cy);
	int error = -r, x = r, y = 0;
	while(x >= y)
	{
		if(dashp == 0 || (y % dashp) < (dashp / 2))
		{
			CIRCLE_PLOT_8(buff, cx, cy, x, y, mode);
		}
		error += (y * 2) + 1;
		y++;
		if(error >= 0)
		{
			--x;
			error -= x * 2;
		}
	}
}

/**
 * write_circle_outlined: draw an outlined circle on the draw buffer.
 *
 * @param       cx              origin x coordinate
 * @param       cy              origin y coordinate
 * @param       r               radius
 * @param       dashp   dash period (pixels) - zero for no dash
 * @param       bmode   0 = 4-neighbour border, 1 = 8-neighbour border
 * @param       mode    0 = black outline, white body, 1 = white outline, black body
 * @param       mmode   0 = clear, 1 = set, 2 = toggle
 */
void write_circle_outlined(unsigned int cx, unsigned int cy, unsigned int r, unsigned int dashp, int bmode, int mode, int mmode)
{
	int stroke, fill;
	CHECK_COORDS(cx, cy);
	SETUP_STROKE_FILL(stroke, fill, mode);
	// This is a two step procedure. First, we draw the outline of the
	// circle, then we draw the inner part.
	int error = -r, x = r, y = 0;
	while(x >= y)
	{
		if(dashp == 0 || (y % dashp) < (dashp / 2))
		{
			CIRCLE_PLOT_8(draw_buffer_mask, cx, cy, x + 1, y, mmode);
			CIRCLE_PLOT_8(draw_buffer_level, cx, cy, x + 1, y, stroke);
			CIRCLE_PLOT_8(draw_buffer_mask, cx, cy, x, y + 1, mmode);
			CIRCLE_PLOT_8(draw_buffer_level, cx, cy, x, y + 1, stroke);
			CIRCLE_PLOT_8(draw_buffer_mask, cx, cy, x - 1, y, mmode);
			CIRCLE_PLOT_8(draw_buffer_level, cx, cy, x - 1, y, stroke);
			CIRCLE_PLOT_8(draw_buffer_mask, cx, cy, x, y - 1, mmode);
			CIRCLE_PLOT_8(draw_buffer_level, cx, cy, x, y - 1, stroke);
			if(bmode == 1)
			{
				CIRCLE_PLOT_8(draw_buffer_mask, cx, cy, x + 1, y + 1, mmode);
				CIRCLE_PLOT_8(draw_buffer_level, cx, cy, x + 1, y + 1, stroke);
				CIRCLE_PLOT_8(draw_buffer_mask, cx, cy, x - 1, y - 1, mmode);
				CIRCLE_PLOT_8(draw_buffer_level, cx, cy, x - 1, y - 1, stroke);
			}
		}
		error += (y * 2) + 1;
		y++;
		if(error >= 0)
		{
			--x;
			error -= x * 2;
		}
	}
	error = -r;
	x = r;
	y = 0;
	while(x >= y)
	{
		if(dashp == 0 || (y % dashp) < (dashp / 2))
		{
			CIRCLE_PLOT_8(draw_buffer_mask, cx, cy, x, y, mmode);
			CIRCLE_PLOT_8(draw_buffer_level, cx, cy, x, y, fill);
		}
		error += (y * 2) + 1;
		y++;
		if(error >= 0)
		{
			--x;
			error -= x * 2;
		}
	}
}

/**
 * write_circle_filled: fill a circle on a given buffer.
 *
 * @param       buff    pointer to buffer to write in
 * @param       cx              origin x coordinate
 * @param       cy              origin y coordinate
 * @param       r               radius
 * @param       mode    0 = clear, 1 = set, 2 = toggle
 */
void write_circle_filled(uint8_t *buff, unsigned int cx, unsigned int cy, unsigned int r, int mode)
{
	CHECK_COORDS(cx, cy);
	int error = -r, x = r, y = 0, xch = 0;
	// It turns out that filled circles can take advantage of the midpoint
	// circle algorithm. We simply draw very fast horizontal lines across each
	// pair of X,Y coordinates. In some cases, this can even be faster than
	// drawing an outlined circle!
	//
	// Due to multiple writes to each set of pixels, we have a special exception
	// for when using the toggling draw mode.
	while(x >= y)
	{
		if(y != 0)
		{
			write_hline(buff, cx - x, cx + x, cy + y, mode);
			write_hline(buff, cx - x, cx + x, cy - y, mode);
			if(mode != 2 || (mode == 2 && xch && (cx - x) != (cx - y)))
			{
				write_hline(buff, cx - y, cx + y, cy + x, mode);
				write_hline(buff, cx - y, cx + y, cy - x, mode);
				xch = 0;
			}
		}
		error += (y * 2) + 1;
		y++;
		if(error >= 0)
		{
			--x;
			xch = 1;
			error -= x * 2;
		}
	}
	// Handle toggle mode.
	if(mode == 2)
	{
		write_hline(buff, cx - r, cx + r, cy, mode);
	}
}

/**
 * write_line: Draw a line of arbitrary angle.
 *
 * @param       buff    pointer to buffer to write in
 * @param       x0              first x coordinate
 * @param       y0              first y coordinate
 * @param       x1              second x coordinate
 * @param       y1              second y coordinate
 * @param       mode    0 = clear, 1 = set, 2 = toggle
 */
void write_line(uint8_t *buff, unsigned int x0, unsigned int y0, unsigned int x1, unsigned int y1, int mode)
{
	// Based on http://en.wikipedia.org/wiki/Bresenham%27s_line_algorithm
	int steep = abs(y1 - y0) > abs(x1 - x0);
	if(steep)
	{
		SWAP(x0, y0);
		SWAP(x1, y1);
	}
	if(x0 > x1)
	{
		SWAP(x0, x1);
		SWAP(y0, y1);
	}
	int deltax = x1 - x0;
	int deltay = abs(y1 - y0);
	int error = deltax / 2;
	int ystep;
	int y = y0;
	int x; //, lasty = y, stox = 0;
	if(y0 < y1)
		ystep = 1;
	else
		ystep = -1;
	for(x = x0; x < x1; x++)
	{
		if(steep)
		{
			write_pixel(buff, y, x, mode);
		}
		else
		{
			write_pixel(buff, x, y, mode);
		}
		error -= deltay;
		if(error < 0)
		{
			y += ystep;
			error += deltax;
		}
	}
}

/**
 * write_line_lm: Draw a line of arbitrary angle.
 *
 * @param       x0              first x coordinate
 * @param       y0              first y coordinate
 * @param       x1              second x coordinate
 * @param       y1              second y coordinate
 * @param       mmode   0 = clear, 1 = set, 2 = toggle
 * @param       lmode   0 = clear, 1 = set, 2 = toggle
 */
void write_line_lm(unsigned int x0, unsigned int y0, unsigned int x1, unsigned int y1, int mmode, int lmode)
{
	write_line(draw_buffer_mask, x0, y0, x1, y1, mmode);
	write_line(draw_buffer_level, x0, y0, x1, y1, lmode);
}

/**
 * write_line_outlined: Draw a line of arbitrary angle, with an outline.
 *
 * @param       buff            pointer to buffer to write in
 * @param       x0                      first x coordinate
 * @param       y0                      first y coordinate
 * @param       x1                      second x coordinate
 * @param       y1                      second y coordinate
 * @param       endcap0         0 = none, 1 = single pixel, 2 = full cap
 * @param       endcap1         0 = none, 1 = single pixel, 2 = full cap
 * @param       mode            0 = black outline, white body, 1 = white outline, black body
 * @param       mmode           0 = clear, 1 = set, 2 = toggle
 */
void write_line_outlined(unsigned int x0, unsigned int y0, unsigned int x1, unsigned int y1, int endcap0, int endcap1, int mode, int mmode)
{
	// Based on http://en.wikipedia.org/wiki/Bresenham%27s_line_algorithm
	// This could be improved for speed.
	int omode, imode;
	if(mode == 0)
	{
		omode = 0;
		imode = 1;
	}
	else
	{
		omode = 1;
		imode = 0;
	}
	int steep = abs(y1 - y0) > abs(x1 - x0);
	if(steep)
	{
		SWAP(x0, y0);
		SWAP(x1, y1);
	}
	if(x0 > x1)
	{
		SWAP(x0, x1);
		SWAP(y0, y1);
	}
	int deltax = x1 - x0;
	int deltay = abs(y1 - y0);
	int error = deltax / 2;
	int ystep;
	int y = y0;
	int x;
	if(y0 < y1)
		ystep = 1;
	else
		ystep = -1;
	// Draw the outline.
	for(x = x0; x < x1; x++)
	{
		if(steep)
		{
			write_pixel_lm(y - 1, x, mmode, omode);
			write_pixel_lm(y + 1, x, mmode, omode);
			write_pixel_lm(y, x - 1, mmode, omode);
			write_pixel_lm(y, x + 1, mmode, omode);
		}
		else
		{
			write_pixel_lm(x - 1, y, mmode, omode);
			write_pixel_lm(x + 1, y, mmode, omode);
			write_pixel_lm(x, y - 1, mmode, omode);
			write_pixel_lm(x, y + 1, mmode, omode);
		}
		error -= deltay;
		if(error < 0)
		{
			y += ystep;
			error += deltax;
		}
	}
	// Now draw the innards.
	error = deltax / 2;
	y = y0;
	for(x = x0; x < x1; x++)
	{
		if(steep)
		{
			write_pixel_lm(y, x, mmode, imode);
		}
		else
		{
			write_pixel_lm(x, y, mmode, imode);
		}
		error -= deltay;
		if(error < 0)
		{
			y += ystep;
			error += deltax;
		}
	}
}

/**
 * write_word_misaligned: Write a misaligned word across two addresses
 * with an x offset.
 *
 * This allows for many pixels to be set in one write.
 *
 * @param       buff    buffer to write in
 * @param       word    word to write (16 bits)
 * @param       addr    address of first word
 * @param       xoff    x offset (0-15)
 * @param       mode    0 = clear, 1 = set, 2 = toggle
 */
void write_word_misaligned(uint8_t *buff, uint16_t word, unsigned int addr, unsigned int xoff, int mode)
{
	uint16_t firstmask = word >> xoff;
	uint16_t lastmask = word << (16 - xoff);
	WRITE_WORD_MODE(buff, addr+1, firstmask && 0x00ff, mode);
	WRITE_WORD_MODE(buff, addr, (firstmask & 0xff00) >> 8, mode);
	if(xoff > 0)
		WRITE_WORD_MODE(buff, addr+2, (lastmask & 0xff00) >> 8, mode);
}

/**
 * write_word_misaligned_NAND: Write a misaligned word across two addresses
 * with an x offset, using a NAND mask.
 *
 * This allows for many pixels to be set in one write.
 *
 * @param       buff    buffer to write in
 * @param       word    word to write (16 bits)
 * @param       addr    address of first word
 * @param       xoff    x offset (0-15)
 *
 * This is identical to calling write_word_misaligned with a mode of 0 but
 * it doesn't go through a lot of switch logic which slows down text writing
 * a lot.
 */
void write_word_misaligned_NAND(uint8_t *buff, uint16_t word, unsigned int addr, unsigned int xoff)
{
	uint16_t firstmask = word >> xoff;
	uint16_t lastmask = word << (16 - xoff);
	WRITE_WORD_NAND(buff, addr+1, firstmask & 0x00ff);
	WRITE_WORD_NAND(buff, addr, (firstmask & 0xff00) >> 8);
	if(xoff > 0)
		WRITE_WORD_NAND(buff, addr+2, (lastmask & 0xff00) >> 8);
}

/**
 * write_word_misaligned_OR: Write a misaligned word across two addresses
 * with an x offset, using an OR mask.
 *
 * This allows for many pixels to be set in one write.
 *
 * @param       buff    buffer to write in
 * @param       word    word to write (16 bits)
 * @param       addr    address of first word
 * @param       xoff    x offset (0-15)
 *
 * This is identical to calling write_word_misaligned with a mode of 1 but
 * it doesn't go through a lot of switch logic which slows down text writing
 * a lot.
 */
void write_word_misaligned_OR(uint8_t *buff, uint16_t word, unsigned int addr, unsigned int xoff)
{
	uint16_t firstmask = word >> xoff;
	uint16_t lastmask = word << (16 - xoff);
	WRITE_WORD_OR(buff, addr+1, firstmask & 0x00ff);
	WRITE_WORD_OR(buff, addr, (firstmask & 0xff00) >> 8);
	if(xoff > 0)
		WRITE_WORD_OR(buff, addr + 2, (lastmask & 0xff00) >> 8);

}

/**
 * write_word_misaligned_lm: Write a misaligned word across two
 * words, in both level and mask buffers. This is core to the text
 * writing routines.
 *
 * @param       buff    buffer to write in
 * @param       word    word to write (16 bits)
 * @param       addr    address of first word
 * @param       xoff    x offset (0-15)
 * @param       lmode   0 = clear, 1 = set, 2 = toggle
 * @param       mmode   0 = clear, 1 = set, 2 = toggle
 */
void write_word_misaligned_lm(uint16_t wordl, uint16_t wordm, unsigned int addr, unsigned int xoff, int lmode, int mmode)
{
	write_word_misaligned(draw_buffer_level, wordl, addr, xoff, lmode);
	write_word_misaligned(draw_buffer_mask, wordm, addr, xoff, mmode);
}

/**
 * fetch_font_info: Fetch font info structs.
 *
 * @param       ch              character
 * @param       font    font id
 */
int fetch_font_info(uint8_t ch, int font, struct FontEntry *font_info, char *lookup)
{
	// First locate the font struct.
	if(font > SIZEOF_ARRAY(fonts))
		return 0; // font does not exist, exit.*/
	// Load the font info; IDs are always sequential.
	*font_info = fonts[font];
	// Locate character in font lookup table. (If required.)
	if(lookup != NULL)
	{
		*lookup = font_info->lookup[ch];
		if(*lookup == 0xff)
			return 0; // character doesn't exist, don't bother writing it.
	}
	return 1;
}


/**
 * write_char16: Draw a character on the current draw buffer.
 * Currently supports outlined characters and characters with
 * a width of up to 8 pixels.
 *
 * @param       ch              character to write
 * @param       x               x coordinate (left)
 * @param       y               y coordinate (top)
 * @param       flags   flags to write with (see gfx.h)
 * @param       font    font to use
 */
void write_char16(char ch, unsigned int x, unsigned int y, int font)
{
    int yy, addr_temp, row, row_temp, xshift;
    uint16_t and_mask, or_mask, level_bits;
    struct FontEntry font_info;
    //char lookup = 0;
    fetch_font_info(0, font, &font_info, NULL);
	
    // Compute starting address (for x,y) of character.
    int addr = CALC_BUFF_ADDR(x, y);
    int wbit = CALC_BIT_IN_WORD(x);
    // If font only supports lowercase or uppercase, make the letter
    // lowercase or uppercase.
    // How big is the character? We handle characters up to 8 pixels
    // wide for now. Support for large characters may be added in future.
    {
		// Ensure we don't overflow.
		if(x + wbit > GRAPHICS_WIDTH_REAL)
			return;
		// Load data pointer.
		row = ch * font_info.height;
		row_temp = row;
		addr_temp = addr;
		xshift = 16 - font_info.width;
		// We can write mask words easily.
		for(yy = y; yy < y + font_info.height; yy++)
		{
			if(font==3)
				write_word_misaligned_OR(draw_buffer_mask, font_mask12x18[row] << xshift, addr, wbit);
			else
				write_word_misaligned_OR(draw_buffer_mask, font_mask8x10[row] << xshift, addr, wbit);
			addr += GRAPHICS_WIDTH_REAL / 8;
			row++;
		}
		// Level bits are more complicated. We need to set or clear
		// level bits, but only where the mask bit is set; otherwise,
		// we need to leave them alone. To do this, for each word, we
		// construct an AND mask and an OR mask, and apply each individually.
		row = row_temp;
		addr = addr_temp;
		for(yy = y; yy < y + font_info.height; yy++)
		{
			if(font==3)
			{
				level_bits = font_frame12x18[row];
				//if(!(flags & FONT_INVERT)) // data is normally inverted
				level_bits = ~level_bits;
				or_mask = font_mask12x18[row] << xshift;
				and_mask = (font_mask12x18[row] & level_bits) << xshift;
			} else {
				level_bits = font_frame8x10[row];
				//if(!(flags & FONT_INVERT)) // data is normally inverted
				level_bits = ~level_bits;
				or_mask = font_mask8x10[row] << xshift;
				and_mask = (font_mask8x10[row] & level_bits) << xshift;
			}
			write_word_misaligned_OR(draw_buffer_level, or_mask, addr, wbit);
			// If we're not bold write the AND mask.
			//if(!(flags & FONT_BOLD))
			write_word_misaligned_NAND(draw_buffer_level, and_mask, addr, wbit);
			addr += GRAPHICS_WIDTH_REAL / 8;
			row++;
		}
    }
}



/**
 * write_char: Draw a character on the current draw buffer.
 * Currently supports outlined characters and characters with
 * a width of up to 8 pixels.
 *
 * @param       ch              character to write
 * @param       x               x coordinate (left)
 * @param       y               y coordinate (top)
 * @param       flags   flags to write with (see gfx.h)
 * @param       font    font to use
 */
void write_char(char ch, unsigned int x, unsigned int y, int flags, int font)
{
    int yy, addr_temp, row, row_temp, xshift;
    uint16_t and_mask, or_mask, level_bits;
    struct FontEntry font_info;
    char lookup = 0;
    fetch_font_info(ch, font, &font_info, &lookup);
    // Compute starting address (for x,y) of character.
    int addr = CALC_BUFF_ADDR(x, y);
    int wbit = CALC_BIT_IN_WORD(x);
    // If font only supports lowercase or uppercase, make the letter
    // lowercase or uppercase.
    /*if(font_info.flags & FONT_LOWERCASE_ONLY)
		ch = tolower(ch);
    if(font_info.flags & FONT_UPPERCASE_ONLY)
		ch = toupper(ch);*/
    fetch_font_info(ch, font, &font_info, &lookup);
    // How big is the character? We handle characters up to 8 pixels
    // wide for now. Support for large characters may be added in future.
    if(font_info.width <= 8)
    {
		// Ensure we don't overflow.
		if(x + wbit > GRAPHICS_WIDTH_REAL)
			return;
		// Load data pointer.
		row = lookup * font_info.height * 2;
		row_temp = row;
		addr_temp = addr;
		xshift = 16 - font_info.width;
		// We can write mask words easily.
		for(yy = y; yy < y + font_info.height; yy++)
		{
			write_word_misaligned_OR(draw_buffer_mask, font_info.data[row] << xshift, addr, wbit);
			addr += GRAPHICS_WIDTH_REAL / 8;
			row++;
		}
		// Level bits are more complicated. We need to set or clear
		// level bits, but only where the mask bit is set; otherwise,
		// we need to leave them alone. To do this, for each word, we
		// construct an AND mask and an OR mask, and apply each individually.
		row = row_temp;
		addr = addr_temp;
		for(yy = y; yy < y + font_info.height; yy++)
		{
			level_bits = font_info.data[row + font_info.height];
			if(!(flags & FONT_INVERT)) // data is normally inverted
				level_bits = ~level_bits;
			or_mask = font_info.data[row] << xshift;
			and_mask = (font_info.data[row] & level_bits) << xshift;
			write_word_misaligned_OR(draw_buffer_level, or_mask, addr, wbit);
			// If we're not bold write the AND mask.
			//if(!(flags & FONT_BOLD))
			write_word_misaligned_NAND(draw_buffer_level, and_mask, addr, wbit);
			addr += GRAPHICS_WIDTH_REAL / 8;
			row++;
		}
    }
}

/**
* calc_text_dimensions: Calculate the dimensions of a
* string in a given font. Supports new lines and
* carriage returns in text.
*
* @param       str                     string to calculate dimensions of
* @param       font_info       font info structure
* @param       xs                      horizontal spacing
* @param       ys                      vertical spacing
* @param       dim                     return result: struct FontDimensions
*/
void calc_text_dimensions(char *str, struct FontEntry font, int xs, int ys, struct FontDimensions *dim)
{
    int max_length = 0, line_length = 0, lines = 1;
    while(*str != 0)
    {
		line_length++;
		if(*str == '\n' || *str == '\r')
		{
			if(line_length > max_length)
				max_length = line_length;
			line_length = 0;
			lines++;
		}
		str++;
    }
    if(line_length > max_length)
		max_length = line_length;
    dim->width = max_length * (font.width + xs);
    dim->height = lines * (font.height + ys);
}

/**
* write_string: Draw a string on the screen with certain
* alignment parameters.
*
* @param       str             string to write
* @param       x               x coordinate
* @param       y               y coordinate
* @param       xs              horizontal spacing
* @param       ys              horizontal spacing
* @param       va              vertical align
* @param       ha              horizontal align
* @param       flags   flags (passed to write_char)
* @param       font    font
*/
void write_string(char *str, unsigned int x, unsigned int y, unsigned int xs, unsigned int ys, int va, int ha, int flags, int font)
{
    int xx = 0, yy = 0, xx_original = 0;
    struct FontEntry font_info;
    struct FontDimensions dim;
    // Determine font info and dimensions/position of the string.
    fetch_font_info(0, font, &font_info, NULL);
    calc_text_dimensions(str, font_info, xs, ys, &dim);
    switch(va)
    {
		case TEXT_VA_TOP:               yy = y; break;
		case TEXT_VA_MIDDLE:    yy = y - (dim.height / 2); break;
		case TEXT_VA_BOTTOM:    yy = y - dim.height; break;
    }
    switch(ha)
    {
		case TEXT_HA_LEFT:              xx = x; break;
		case TEXT_HA_CENTER:    xx = x - (dim.width / 2); break;
		case TEXT_HA_RIGHT:             xx = x - dim.width; break;
    }
    // Then write each character.
    xx_original = xx;
    while(*str != 0)
    {
		if(*str == '\n' || *str == '\r')
		{
			yy += ys + font_info.height;
			xx = xx_original;
		}
		else
		{
			if(xx >= 0 && xx < GRAPHICS_WIDTH_REAL)
			{
				if(font_info.id<2)
					write_char(*str, xx, yy, flags, font);
				else
					write_char16(*str, xx, yy, font);
			}
			xx += font_info.width + xs;
		}
		str++;
    }
}

/**
* write_string_formatted: Draw a string with format escape
* sequences in it. Allows for complex text effects.
*
* @param       str             string to write (with format data)
* @param       x               x coordinate
* @param       y               y coordinate
* @param       xs              default horizontal spacing
* @param       ys              default horizontal spacing
* @param       va              vertical align
* @param       ha              horizontal align
* @param       flags   flags (passed to write_char)
*/
void write_string_formatted(char *str, unsigned int x, unsigned int y, unsigned int xs, unsigned int ys, int va, int ha, int flags)
{
    int fcode = 0, fptr = 0, font = 0, fwidth = 0, fheight = 0, xx = x, yy = y, max_xx = 0, max_height = 0;
    struct FontEntry font_info;
    // Retrieve sizes of the fonts: bigfont and smallfont.
    fetch_font_info(0, 0, &font_info, NULL);
    int smallfontwidth = font_info.width, smallfontheight = font_info.height;
    fetch_font_info(0, 1, &font_info, NULL);
    int bigfontwidth = font_info.width, bigfontheight = font_info.height;
    // 11 byte stack with last byte as NUL.
    char fstack[11];
    fstack[10] = '\0';
    // First, we need to parse the string for format characters and
    // work out a bounding box. We'll parse again for the final output.
    // This is a simple state machine parser.
    char *ostr = str;
    while(*str)
    {
            if(*str == '<' && fcode == 1) // escape code: skip
                    fcode = 0;
            if(*str == '<' && fcode == 0) // begin format code?
            {
                    fcode = 1;
                    fptr = 0;
            }
            if(*str == '>' && fcode == 1)
            {
                    fcode = 0;
                    if(strcmp(fstack, "B")) // switch to "big" font (font #1)
                    {
                            fwidth = bigfontwidth;
                            fheight = bigfontheight;
                    }
                    else if(strcmp(fstack, "S")) // switch to "small" font (font #0)
                    {
                            fwidth = smallfontwidth;
                            fheight = smallfontheight;
                    }
                    if(fheight > max_height)
                            max_height = fheight;
                    // Skip over this byte. Go to next byte.
                    str++;
                    continue;
            }
            if(*str != '<' && *str != '>' && fcode == 1)
            {
                    // Add to the format stack (up to 10 bytes.)
                    if(fptr > 10) // stop adding bytes
                    {
                            str++; // go to next byte
                            continue;
                    }
                    fstack[fptr++] = *str;
                    fstack[fptr] = '\0'; // clear next byte (ready for next char or to terminate string.)
            }
            if(fcode == 0)
            {
                    // Not a format code, raw text.
                    xx += fwidth + xs;
                    if(*str == '\n')
                    {
                            if(xx > max_xx)
                                    max_xx = xx;
                            xx = x;
                            yy += fheight + ys;
                    }
            }
            str++;
    }
    // Reset string pointer.
    str = ostr;
    // Now we've parsed it and got a bbox, we need to work out the dimensions of it
    // and how to align it.
    /*int width = max_xx - x;
    int height = yy - y;
    int ay, ax;
    switch(va)
    {
            case TEXT_VA_TOP:               ay = yy; break;
            case TEXT_VA_MIDDLE:    ay = yy - (height / 2); break;
            case TEXT_VA_BOTTOM:    ay = yy - height; break;
    }
    switch(ha)
    {
            case TEXT_HA_LEFT:              ax = x; break;
            case TEXT_HA_CENTER:    ax = x - (width / 2); break;
            case TEXT_HA_RIGHT:             ax = x - width; break;
    }*/
    // So ax,ay is our new text origin. Parse the text format again and paint
    // the text on the display.
    fcode = 0;
    fptr = 0;
    font = 0;
    xx = 0;
    yy = 0;
    while(*str)
    {
            if(*str == '<' && fcode == 1) // escape code: skip
                    fcode = 0;
            if(*str == '<' && fcode == 0) // begin format code?
            {
                    fcode = 1;
                    fptr = 0;
            }
            if(*str == '>' && fcode == 1)
            {
                    fcode = 0;
                    if(strcmp(fstack, "B")) // switch to "big" font (font #1)
                    {
                            fwidth = bigfontwidth;
                            fheight = bigfontheight;
                            font = 1;
                    }
                    else if(strcmp(fstack, "S")) // switch to "small" font (font #0)
                    {
                            fwidth = smallfontwidth;
                            fheight = smallfontheight;
                            font = 0;
                    }
                    // Skip over this byte. Go to next byte.
                    str++;
                    continue;
            }
            if(*str != '<' && *str != '>' && fcode == 1)
            {
                    // Add to the format stack (up to 10 bytes.)
                    if(fptr > 10) // stop adding bytes
                    {
                            str++; // go to next byte
                            continue;
                    }
                    fstack[fptr++] = *str;
                    fstack[fptr] = '\0'; // clear next byte (ready for next char or to terminate string.)
            }
            if(fcode == 0)
            {
                    // Not a format code, raw text. So we draw it.
                    // TODO - different font sizes.
                    write_char(*str, xx, yy + (max_height - fheight), flags, font);
                    xx += fwidth + xs;
                    if(*str == '\n')
                    {
                            if(xx > max_xx)
                                    max_xx = xx;
                            xx = x;
                            yy += fheight + ys;
                    }
            }
            str++;
    }
}


//SUPEROSD-


// graphics

void drawAttitude(uint16_t x, uint16_t y, int16_t pitch, int16_t roll, uint16_t size)
{
	int16_t a = mySin(roll+360);
	int16_t b = myCos(roll+360);
	int16_t c = mySin(roll+90+360)*5/100;
	int16_t d = myCos(roll+90+360)*5/100;

	int16_t k;
	int16_t l;

	int16_t indi30x1=myCos(30)*(size/2+1) / 100;
	int16_t indi30y1=mySin(30)*(size/2+1) / 100;

	int16_t indi30x2=myCos(30)*(size/2+4) / 100;
	int16_t indi30y2=mySin(30)*(size/2+4) / 100;

	int16_t indi60x1=myCos(60)*(size/2+1) / 100;
	int16_t indi60y1=mySin(60)*(size/2+1) / 100;

	int16_t indi60x2=myCos(60)*(size/2+4) / 100;
	int16_t indi60y2=mySin(60)*(size/2+4) / 100;

	pitch=pitch%90;
	if(pitch>90)
	{
		pitch=pitch-90;
	}
	if(pitch<-90)
	{
		pitch=pitch+90;
	}
	a = (a * (size/2)) / 100;
	b = (b * (size/2)) / 100;

	if(roll<-90 || roll>90)
		pitch=pitch*-1;
	k = a*pitch/90;
	l = b*pitch/90;

	// scale
	//0
	//drawLine((x)-1-(size/2+4), (y)-1, (x)-1 - (size/2+1), (y)-1);
	//drawLine((x)-1+(size/2+4), (y)-1, (x)-1 + (size/2+1), (y)-1);
	write_line_outlined((x)-1-(size/2+4), (y)-1, (x)-1 - (size/2+1), (y)-1,0,0,0,1);
	write_line_outlined((x)-1+(size/2+4), (y)-1, (x)-1 + (size/2+1), (y)-1,0,0,0,1);

	//30
	//drawLine((x)-1+indi30x1, (y)-1-indi30y1, (x)-1 + indi30x2, (y)-1 - indi30y2);
	//drawLine((x)-1-indi30x1, (y)-1-indi30y1, (x)-1 - indi30x2, (y)-1 - indi30y2);
	write_line_outlined((x)-1+indi30x1, (y)-1-indi30y1, (x)-1 + indi30x2, (y)-1 - indi30y2,0,0,0,1);
	write_line_outlined((x)-1-indi30x1, (y)-1-indi30y1, (x)-1 - indi30x2, (y)-1 - indi30y2,0,0,0,1);
	//60
	//drawLine((x)-1+indi60x1, (y)-1-indi60y1, (x)-1 + indi60x2, (y)-1 - indi60y2);
	//drawLine((x)-1-indi60x1, (y)-1-indi60y1, (x)-1 - indi60x2, (y)-1 - indi60y2);
	write_line_outlined((x)-1+indi60x1, (y)-1-indi60y1, (x)-1 + indi60x2, (y)-1 - indi60y2,0,0,0,1);
	write_line_outlined((x)-1-indi60x1, (y)-1-indi60y1, (x)-1 - indi60x2, (y)-1 - indi60y2,0,0,0,1);
	//90
	//drawLine((x)-1, (y)-1-(size/2+4), (x)-1, (y)-1 - (size/2+1));
	write_line_outlined((x)-1, (y)-1-(size/2+4), (x)-1, (y)-1 - (size/2+1),0,0,0,1);


	//roll
	//drawLine((x)-1 - b, (y)-1 + a, (x)-1 + b, (y)-1 - a); //Direction line
	write_line_outlined((x)-1 - b, (y)-1 + a, (x)-1 + b, (y)-1 - a,0,0,0,1); //Direction line
	//"wingtips"
	//drawLine((x)-1 - b, (y)-1 + a, (x)-1 - b + d, (y)-1 + a - c);
	//drawLine((x)-1 + b + d, (y)-1 - a - c, (x)-1 + b, (y)-1 - a);
	write_line_outlined((x)-1 - b, (y)-1 + a, (x)-1 - b + d, (y)-1 + a - c,0,0,0,1);
	write_line_outlined((x)-1 + b + d, (y)-1 - a - c, (x)-1 + b, (y)-1 - a,0,0,0,1);

	//pitch
	//drawLine((x)-1, (y)-1, (x)-1 - k, (y)-1 - l);
	write_line_outlined((x)-1, (y)-1, (x)-1 - k, (y)-1 - l,0,0,0,1);


	//drawCircle(x-1, y-1, 5);
	//write_circle_outlined(x-1, y-1, 5,0,0,0,1);
	//drawCircle(x-1, y-1, size/2+4);
	//write_circle_outlined(x-1, y-1, size/2+4,0,0,0,1);
}

void drawBattery(uint16_t x, uint16_t y, uint8_t battery, uint16_t size)
{
	int i=0;
	int batteryLines;
	//top
	/*drawLine((x)-1+(size/2-size/4), (y)-1, (x)-1 + (size/2+size/4), (y)-1);
	drawLine((x)-1+(size/2-size/4), (y)-1+1, (x)-1 + (size/2+size/4), (y)-1+1);

	drawLine((x)-1, (y)-1+2, (x)-1 + size, (y)-1+2);
	//bottom
	drawLine((x)-1, (y)-1+size*3, (x)-1 + size, (y)-1+size*3);
	//left
	drawLine((x)-1, (y)-1+2, (x)-1, (y)-1+size*3);

	//right
	drawLine((x)-1+size, (y)-1+2, (x)-1+size, (y)-1+size*3);*/

	write_rectangle_outlined((x)-1, (y)-1+2,size,size*3,0,1);
	write_vline_lm((x)-1+(size/2+size/4)+1,(y)-2,(y)-1+1,0,1);
	write_vline_lm((x)-1+(size/2-size/4)-1,(y)-2,(y)-1+1,0,1);
	write_hline_lm((x)-1+(size/2-size/4),(x)-1 + (size/2+size/4),(y)-2,0,1);
	write_hline_lm((x)-1+(size/2-size/4),(x)-1 + (size/2+size/4),(y)-1,1,1);
	write_hline_lm((x)-1+(size/2-size/4),(x)-1 + (size/2+size/4),(y)-1+1,1,1);

	batteryLines = battery*(size*3-2)/100;
	for(i=0;i<batteryLines;i++)
	{
		write_hline_lm((x)-1,(x)-1 + size,(y)-1+size*3-i,1,1);
	}
}


void printTime(uint16_t x, uint16_t y) {
	char temp[9]={0};
	sprintf(temp,"%02d:%02d:%02d",timex.hour,timex.min,timex.sec);
	//printTextFB(x,y,temp);
	write_string(temp, x, y, 0, 0, TEXT_VA_TOP, TEXT_HA_LEFT, 0, 3);
}

/*
void drawAltitude(uint16_t x, uint16_t y, int16_t alt, uint8_t dir) {

	char temp[9]={0};
	char updown=' ';
	uint16_t charx=x/16;
	if(dir==0)
		updown=24;
	if(dir==1)
		updown=25;
	sprintf(temp,"%c%6dm",updown,alt);
	printTextFB(charx,y+2,temp);
	// frame
<<<<<<< HEAD
	drawBox(charx*16-3,y,charx*16+strlen(temp)*8+3,y+11);
}*/

/**
 * hud_draw_vertical_scale: Draw a vertical scale.
 *
 * @param       v                               value to display as an integer
 * @param       range                   range about value to display (+/- range/2 each direction)
 * @param       halign                  horizontal alignment: -1 = left, +1 = right.
 * @param       x                       x displacement (typ. 0)
 * @param       y                       y displacement (typ. half display height)
 * @param       height                  height of scale
 * @param       mintick_step    		how often a minor tick is shown
 * @param       majtick_step    		how often a major tick is shown
 * @param       mintick_len             minor tick length
 * @param       majtick_len             major tick length
 * @param       boundtick_len           boundary tick length
 * @param       max_val                 maximum expected value (used to compute size of arrow ticker)
 * @param       flags                   special flags (see hud.h.)
 */
void hud_draw_vertical_scale(int v, int range, int halign, int x, int y, int height, int mintick_step, int majtick_step, int mintick_len, int majtick_len, int boundtick_len, int max_val, int flags)
{
        char temp[15];//, temp2[15];
        struct FontEntry font_info;
        struct FontDimensions dim;
        // Halign should be in a small span.
        //MY_ASSERT(halign >= -1 && halign <= 1);
        // Compute the position of the elements.
        int majtick_start = 0, majtick_end = 0, mintick_start = 0, mintick_end = 0, boundtick_start = 0, boundtick_end = 0;
        if(halign == -1)
        {
                majtick_start = x;
                majtick_end = x + majtick_len;
                mintick_start = x;
                mintick_end = x + mintick_len;
                boundtick_start = x;
                boundtick_end = x + boundtick_len;
        }
        else if(halign == +1)
        {
=======
	drawBox(charx*16-3,y,charx*16+strlen(temp)*8+3,y+11);
}*/

/**
 * hud_draw_vertical_scale: Draw a vertical scale.
 *
 * @param       v                               value to display as an integer
 * @param       range                   range about value to display (+/- range/2 each direction)
 * @param       halign                  horizontal alignment: -1 = left, +1 = right.
 * @param       x                       x displacement (typ. 0)
 * @param       y                       y displacement (typ. half display height)
 * @param       height                  height of scale
 * @param       mintick_step    		how often a minor tick is shown
 * @param       majtick_step    		how often a major tick is shown
 * @param       mintick_len             minor tick length
 * @param       majtick_len             major tick length
 * @param       boundtick_len           boundary tick length
 * @param       max_val                 maximum expected value (used to compute size of arrow ticker)
 * @param       flags                   special flags (see hud.h.)
 */
void hud_draw_vertical_scale(int v, int range, int halign, int x, int y, int height, int mintick_step, int majtick_step, int mintick_len, int majtick_len, int boundtick_len, int max_val, int flags)
{
        char temp[15];//, temp2[15];
        struct FontEntry font_info;
        struct FontDimensions dim;
        // Halign should be in a small span.
        //MY_ASSERT(halign >= -1 && halign <= 1);
        // Compute the position of the elements.
        int majtick_start = 0, majtick_end = 0, mintick_start = 0, mintick_end = 0, boundtick_start = 0, boundtick_end = 0;
        if(halign == -1)
        {
                majtick_start = x;
                majtick_end = x + majtick_len;
                mintick_start = x;
                mintick_end = x + mintick_len;
                boundtick_start = x;
                boundtick_end = x + boundtick_len;
        }
        else if(halign == +1)
        {
>>>>>>> fb0f30e8
        		x=x-GRAPHICS_HDEADBAND;
                majtick_start = GRAPHICS_WIDTH_REAL - x - 1;
                majtick_end = GRAPHICS_WIDTH_REAL - x - majtick_len - 1;
                mintick_start = GRAPHICS_WIDTH_REAL - x - 1;
                mintick_end = GRAPHICS_WIDTH_REAL - x - mintick_len - 1;
                boundtick_start = GRAPHICS_WIDTH_REAL - x - 1;
                boundtick_end = GRAPHICS_WIDTH_REAL - x - boundtick_len - 1;
        }
        // Retrieve width of large font (font #0); from this calculate the x spacing.
        fetch_font_info(0, 0, &font_info, NULL);
        int arrow_len = (font_info.height / 2) + 1;             // FIXME, font info being loaded correctly??
        int text_x_spacing = arrow_len;
        int max_text_y = 0, text_length = 0;
        int small_font_char_width = font_info.width + 1; // +1 for horizontal spacing = 1
        // For -(range / 2) to +(range / 2), draw the scale.
        int range_2 = range / 2; //, height_2 = height / 2;
        int r = 0, rr = 0, rv = 0, ys = 0, style = 0; //calc_ys = 0,
        // Iterate through each step.
        for(r = -range_2; r <= +range_2; r++)
        {
                style = 0;
                rr = r + range_2 - v; // normalise range for modulo, subtract value to move ticker tape
                rv = -rr + range_2; // for number display
                if(flags & HUD_VSCALE_FLAG_NO_NEGATIVE)
                        rr += majtick_step / 2;
                if(rr % majtick_step == 0)
                        style = 1; // major tick
                else if(rr % mintick_step == 0)
                        style = 2; // minor tick
                else
                        style = 0;
                if(flags & HUD_VSCALE_FLAG_NO_NEGATIVE && rv < 0)
                        continue;
                if(style)
                {
                        // Calculate y position.
                        ys = ((long int)(r * height) / (long int)range) + y;
                        //sprintf(temp, "ys=%d", ys);
                        //con_puts(temp, 0);
                        // Depending on style, draw a minor or a major tick.
                        if(style == 1)
                        {
                                write_hline_outlined(majtick_start, majtick_end, ys, 2, 2, 0, 1);
                                memset(temp, ' ', 10);
                                //my_itoa(rv, temp);
                                sprintf(temp,"%d",rv);
                                text_length = (strlen(temp) + 1) * small_font_char_width; // add 1 for margin
                                if(text_length > max_text_y)
                                        max_text_y = text_length;
                                if(halign == -1)
                                        write_string(temp, majtick_end + text_x_spacing, ys, 1, 0, TEXT_VA_MIDDLE, TEXT_HA_LEFT, 0, 1);
                                else
                                        write_string(temp, majtick_end - text_x_spacing + 1, ys, 1, 0, TEXT_VA_MIDDLE, TEXT_HA_RIGHT, 0, 1);
                        }
                        else if(style == 2)
                                write_hline_outlined(mintick_start, mintick_end, ys, 2, 2, 0, 1);
                }
        }
        // Generate the string for the value, as well as calculating its dimensions.
        memset(temp, ' ', 10);
        //my_itoa(v, temp);
        sprintf(temp,"%d",v);
        // TODO: add auto-sizing.
        calc_text_dimensions(temp, font_info, 1, 0, &dim);
        int xx = 0, i = 0;
        if(halign == -1)
                xx = majtick_end + text_x_spacing;
        else
                xx = majtick_end - text_x_spacing;
        // Draw an arrow from the number to the point.
        for(i = 0; i < arrow_len; i++)
        {
                if(halign == -1)
                {
                        write_pixel_lm(xx - arrow_len + i, y - i - 1, 1, 1);
                        write_pixel_lm(xx - arrow_len + i, y + i - 1, 1, 1);
                        write_hline_lm(xx + dim.width - 1, xx - arrow_len + i + 1, y - i - 1, 0, 1);
                        write_hline_lm(xx + dim.width - 1, xx - arrow_len + i + 1, y + i - 1, 0, 1);
                }
                else
                {
                        write_pixel_lm(xx + arrow_len - i, y - i - 1, 1, 1);
                        write_pixel_lm(xx + arrow_len - i, y + i - 1, 1, 1);
                        write_hline_lm(xx - dim.width - 1, xx + arrow_len - i - 1, y - i - 1, 0, 1);
                        write_hline_lm(xx - dim.width - 1, xx + arrow_len - i - 1, y + i - 1, 0, 1);
                }
                // FIXME
                // write_hline_lm(xx - dim.width - 1, xx + (arrow_len - i), y - i - 1, 1, 1);
                // write_hline_lm(xx - dim.width - 1, xx + (arrow_len - i), y + i - 1, 1, 1);
        }
        if(halign == -1)
        {
                write_hline_lm(xx, xx + dim.width - 1, y - arrow_len, 1, 1);
                write_hline_lm(xx, xx + dim.width - 1, y + arrow_len - 2, 1, 1);
                write_vline_lm(xx + dim.width - 1, y - arrow_len, y + arrow_len - 2, 1, 1);
        }
        else
        {
                write_hline_lm(xx, xx - dim.width - 1, y - arrow_len, 1, 1);
                write_hline_lm(xx, xx - dim.width - 1, y + arrow_len - 2, 1, 1);
                write_vline_lm(xx - dim.width - 1, y - arrow_len, y + arrow_len - 2, 1, 1);
        }
        // Draw the text.
        if(halign == -1)
                write_string(temp, xx, y, 1, 0, TEXT_VA_MIDDLE, TEXT_HA_LEFT, 0, 0);
        else
                write_string(temp, xx, y, 1, 0, TEXT_VA_MIDDLE, TEXT_HA_RIGHT, 0, 0);
        // Then, add a slow cut off on the edges, so the text doesn't sharply
        // disappear. We simply clear the areas above and below the ticker, and we
        // use little markers on the edges.
        if(halign == -1)
        {
                write_filled_rectangle_lm(majtick_end + text_x_spacing, y + (height / 2) - (font_info.height / 2), max_text_y - boundtick_start, font_info.height, 0, 0);
                write_filled_rectangle_lm(majtick_end + text_x_spacing, y - (height / 2) - (font_info.height / 2), max_text_y - boundtick_start, font_info.height, 0, 0);
        }
        else
        {
                write_filled_rectangle_lm(majtick_end - text_x_spacing - max_text_y, y + (height / 2) - (font_info.height / 2), max_text_y, font_info.height, 0, 0);
                write_filled_rectangle_lm(majtick_end - text_x_spacing - max_text_y, y - (height / 2) - (font_info.height / 2), max_text_y, font_info.height, 0, 0);
        }
        write_hline_outlined(boundtick_start, boundtick_end, y + (height / 2), 2, 2, 0, 1);
        write_hline_outlined(boundtick_start, boundtick_end, y - (height / 2), 2, 2, 0, 1);
}

/**
 * hud_draw_compass: Draw a compass.
 *
 * @param       v                               value for the compass
 * @param       range                   range about value to display (+/- range/2 each direction)
 * @param       width                   length in pixels
 * @param       x                               x displacement (typ. half display width)
 * @param       y                               y displacement (typ. bottom of display)
 * @param       mintick_step    how often a minor tick is shown
 * @param       majtick_step    how often a major tick (heading "xx") is shown
 * @param       mintick_len             minor tick length
 * @param       majtick_len             major tick length
 * @param       flags                   special flags (see hud.h.)
 */
void hud_draw_linear_compass(int v, int range, int width, int x, int y, int mintick_step, int majtick_step, int mintick_len, int majtick_len, int flags)
{
        v %= 360; // wrap, just in case.
        struct FontEntry font_info;
        int majtick_start = 0, majtick_end = 0, mintick_start = 0, mintick_end = 0, textoffset = 0;
        char headingstr[4];
        majtick_start = y;
        majtick_end = y - majtick_len;
        mintick_start = y;
        mintick_end = y - mintick_len;
        textoffset = 8;
        int r, style, rr, xs; // rv,
        int range_2 = range / 2;
        for(r = -range_2; r <= +range_2; r++)
        {
                style = 0;
                rr = (v + r + 360) % 360; // normalise range for modulo, add to move compass track
                //rv = -rr + range_2; // for number display
                if(rr % majtick_step == 0)
                        style = 1; // major tick
                else if(rr % mintick_step == 0)
                        style = 2; // minor tick
                if(style)
                {
                        // Calculate x position.
                        xs = ((long int)(r * width) / (long int)range) + x;
                        // Draw it.
                        if(style == 1)
                        {
                                write_vline_outlined(xs, majtick_start, majtick_end, 2, 2, 0, 1);
                                // Draw heading above this tick.
                                // If it's not one of north, south, east, west, draw the heading.
                                // Otherwise, draw one of the identifiers.
                                if(rr % 90 != 0)
                                {
                                        // We abbreviate heading to two digits. This has the side effect of being easy to compute.
                                        headingstr[0] = '0' + (rr / 100);
                                        headingstr[1] = '0' + ((rr / 10) % 10);
                                        headingstr[2] = 0;
                                        headingstr[3] = 0; // nul to terminate
                                }
                                else
                                {
                                        switch(rr)
                                        {
                                                case 0:   headingstr[0] = 'N'; break;
                                                case 90:  headingstr[0] = 'E'; break;
                                                case 180: headingstr[0] = 'S'; break;
                                                case 270: headingstr[0] = 'W'; break;
                                        }
                                        headingstr[1] = 0;
                                        headingstr[2] = 0;
                                        headingstr[3] = 0;
                                }
                                // +1 fudge...!
                                write_string(headingstr, xs + 1, majtick_start + textoffset, 1, 0, TEXT_VA_MIDDLE, TEXT_HA_CENTER, 0, 1);
                        }
                        else if(style == 2)
                                write_vline_outlined(xs, mintick_start, mintick_end, 2, 2, 0, 1);
                }
        }
        // Then, draw a rectangle with the present heading in it.
        // We want to cover up any other markers on the bottom.
        // First compute font size.
        fetch_font_info(0, 3, &font_info, NULL);
        int text_width = (font_info.width + 1) * 3;
        int rect_width = text_width + 2;
        write_filled_rectangle_lm(x - (rect_width / 2), majtick_start + 2, rect_width, font_info.height + 2, 0, 1);
        write_rectangle_outlined(x - (rect_width / 2), majtick_start + 2, rect_width, font_info.height + 2, 0, 1);
        headingstr[0] = '0' + (v / 100);
        headingstr[1] = '0' + ((v / 10) % 10);
        headingstr[2] = '0' + (v % 10);
        headingstr[3] = 0;
        write_string(headingstr, x + 1, majtick_start + textoffset+2, 0, 0, TEXT_VA_MIDDLE, TEXT_HA_CENTER, 1, 3);
}
// CORE draw routines end here

void draw_artificial_horizon(float angle, float pitch, int16_t l_x, int16_t l_y, int16_t size )
{
	float alpha;
	uint8_t vertical=0,horizontal=0;
	int16_t x1,x2;
	int16_t y1,y2;
	int16_t refx,refy;
	alpha=DEG2RAD(angle);
	refx=l_x + size/2;
	refy=l_y + size/2;

	//
	float k=0;
	float dx = sinf(alpha)*(pitch/90.0f*(size/2));
	float dy = cosf(alpha)*(pitch/90.0f*(size/2));
	int16_t x0 = (size/2)-dx;
	int16_t y0 = (size/2)+dy;
	// calculate the line function
	if((angle != 90) && (angle != -90))
<<<<<<< HEAD
	{
		k = tanf(alpha);
		vertical = 0;
		if(k==0)
		{
			horizontal=1;
		}
	}
	else
	{
		vertical = 1;
	}

	// crossing point of line
	if(!vertical && !horizontal)
	{
		// y-y0=k(x-x0)
		int16_t x=0;
		int16_t y=k*(x-x0)+y0;
		// find right crossing point
		x1=x;
		y1=y;
		if(y<0)
		{
			y1=0;
			x1=((y1-y0)+k*x0)/k;
		}
		if(y>size)
		{
			y1=size;
			x1=((y1-y0)+k*x0)/k;
		}
		// left crossing point
		x=size;
		y=k*(x-x0)+y0;
		x2=x;
		y2=y;
		if(y<0)
		{
			y2=0;
			x2=((y2-y0)+k*x0)/k;
		}
		if(y>size)
		{
			y2=size;
			x2=((y2-y0)+k*x0)/k;
		}
		// move to location
		// horizon line
		write_line_outlined(x1+l_x,y1+l_y,x2+l_x,y2+l_y,0,0,0,1);
		//fill
		if(angle<=0 && angle>-90)
		{
			//write_string("1", APPLY_HDEADBAND((GRAPHICS_RIGHT/2)),APPLY_VDEADBAND(GRAPHICS_BOTTOM-10), 0, 0, TEXT_VA_BOTTOM, TEXT_HA_CENTER, 0, 3);
			for(int i=y2;i<size;i++)
			{
				x2=((i-y0)+k*x0)/k;
				if(x2>size)
					x2=size;
				if(x2<0)
					x2=0;
				write_hline_lm(x2+l_x,size+l_x,i+l_y,1,1);
			}
		}
		else if(angle<-90)
		{
			//write_string("2", APPLY_HDEADBAND((GRAPHICS_RIGHT/2)),APPLY_VDEADBAND(GRAPHICS_BOTTOM-10), 0, 0, TEXT_VA_BOTTOM, TEXT_HA_CENTER, 0, 3);
			for(int i=0;i<y2;i++)
			{
				x2=((i-y0)+k*x0)/k;
				if(x2>size)
					x2=size;
				if(x2<0)
					x2=0;
				write_hline_lm(size+l_x,x2+l_x,i+l_y,1,1);
			}
		}
		else if(angle>0 && angle<90)
		{
			//write_string("3", APPLY_HDEADBAND((GRAPHICS_RIGHT/2)),APPLY_VDEADBAND(GRAPHICS_BOTTOM-10), 0, 0, TEXT_VA_BOTTOM, TEXT_HA_CENTER, 0, 3);
			for(int i=y1;i<size;i++)
			{
				x2=((i-y0)+k*x0)/k;
				if(x2>size)
					x2=size;
				if(x2<0)
					x2=0;
				write_hline_lm(0+l_x,x2+l_x,i+l_y,1,1);
			}
		}
		else if(angle>90)
		{
			//write_string("4", APPLY_HDEADBAND((GRAPHICS_RIGHT/2)),APPLY_VDEADBAND(GRAPHICS_BOTTOM-10), 0, 0, TEXT_VA_BOTTOM, TEXT_HA_CENTER, 0, 3);
			for(int i=0;i<y1;i++)
			{
				x2=((i-y0)+k*x0)/k;
				if(x2>size)
					x2=size;
				if(x2<0)
					x2=0;
				write_hline_lm(x2+l_x,0+l_x,i+l_y,1,1);
			}
		}
	}
	else if(vertical)
	{
=======
	{
		k = tanf(alpha);
		vertical = 0;
		if(k==0)
		{
			horizontal=1;
		}
	}
	else
	{
		vertical = 1;
	}

	// crossing point of line
	if(!vertical && !horizontal)
	{
		// y-y0=k(x-x0)
		int16_t x=0;
		int16_t y=k*(x-x0)+y0;
		// find right crossing point
		x1=x;
		y1=y;
		if(y<0)
		{
			y1=0;
			x1=((y1-y0)+k*x0)/k;
		}
		if(y>size)
		{
			y1=size;
			x1=((y1-y0)+k*x0)/k;
		}
		// left crossing point
		x=size;
		y=k*(x-x0)+y0;
		x2=x;
		y2=y;
		if(y<0)
		{
			y2=0;
			x2=((y2-y0)+k*x0)/k;
		}
		if(y>size)
		{
			y2=size;
			x2=((y2-y0)+k*x0)/k;
		}
		// move to location
		// horizon line
		write_line_outlined(x1+l_x,y1+l_y,x2+l_x,y2+l_y,0,0,0,1);
		//fill
		if(angle<=0 && angle>-90)
		{
			//write_string("1", APPLY_HDEADBAND((GRAPHICS_RIGHT/2)),APPLY_VDEADBAND(GRAPHICS_BOTTOM-10), 0, 0, TEXT_VA_BOTTOM, TEXT_HA_CENTER, 0, 3);
			for(int i=y2;i<size;i++)
			{
				x2=((i-y0)+k*x0)/k;
				if(x2>size)
					x2=size;
				if(x2<0)
					x2=0;
				write_hline_lm(x2+l_x,size+l_x,i+l_y,1,1);
			}
		}
		else if(angle<-90)
		{
			//write_string("2", APPLY_HDEADBAND((GRAPHICS_RIGHT/2)),APPLY_VDEADBAND(GRAPHICS_BOTTOM-10), 0, 0, TEXT_VA_BOTTOM, TEXT_HA_CENTER, 0, 3);
			for(int i=0;i<y2;i++)
			{
				x2=((i-y0)+k*x0)/k;
				if(x2>size)
					x2=size;
				if(x2<0)
					x2=0;
				write_hline_lm(size+l_x,x2+l_x,i+l_y,1,1);
			}
		}
		else if(angle>0 && angle<90)
		{
			//write_string("3", APPLY_HDEADBAND((GRAPHICS_RIGHT/2)),APPLY_VDEADBAND(GRAPHICS_BOTTOM-10), 0, 0, TEXT_VA_BOTTOM, TEXT_HA_CENTER, 0, 3);
			for(int i=y1;i<size;i++)
			{
				x2=((i-y0)+k*x0)/k;
				if(x2>size)
					x2=size;
				if(x2<0)
					x2=0;
				write_hline_lm(0+l_x,x2+l_x,i+l_y,1,1);
			}
		}
		else if(angle>90)
		{
			//write_string("4", APPLY_HDEADBAND((GRAPHICS_RIGHT/2)),APPLY_VDEADBAND(GRAPHICS_BOTTOM-10), 0, 0, TEXT_VA_BOTTOM, TEXT_HA_CENTER, 0, 3);
			for(int i=0;i<y1;i++)
			{
				x2=((i-y0)+k*x0)/k;
				if(x2>size)
					x2=size;
				if(x2<0)
					x2=0;
				write_hline_lm(x2+l_x,0+l_x,i+l_y,1,1);
			}
		}
	}
	else if(vertical)
	{
>>>>>>> fb0f30e8
		// horizon line
		write_line_outlined(x0+l_x,0+l_y,x0+l_x,size+l_y,0,0,0,1);
		if(angle==90)
		{
			//write_string("5", APPLY_HDEADBAND((GRAPHICS_RIGHT/2)),APPLY_VDEADBAND(GRAPHICS_BOTTOM-10), 0, 0, TEXT_VA_BOTTOM, TEXT_HA_CENTER, 0, 3);
			for(int i=0;i<size;i++)
			{
				write_hline_lm(0+l_x,x0+l_x,i+l_y,1,1);
			}
		}
		else
		{
			//write_string("6", APPLY_HDEADBAND((GRAPHICS_RIGHT/2)),APPLY_VDEADBAND(GRAPHICS_BOTTOM-10), 0, 0, TEXT_VA_BOTTOM, TEXT_HA_CENTER, 0, 3);
			for(int i=0;i<size;i++)
			{
				write_hline_lm(size+l_x,x0+l_x,i+l_y,1,1);
			}
		}
	}
	else if(horizontal)
	{
		// horizon line
		write_hline_outlined(0+l_x,size+l_x,y0+l_y,0,0,0,1);
		if(angle<0)
		{
			//write_string("7", APPLY_HDEADBAND((GRAPHICS_RIGHT/2)),APPLY_VDEADBAND(GRAPHICS_BOTTOM-10), 0, 0, TEXT_VA_BOTTOM, TEXT_HA_CENTER, 0, 3);
			for(int i=0;i<y0;i++)
			{
				write_hline_lm(0+l_x,size+l_x,i+l_y,1,1);
			}
		}
		else
		{
			//write_string("8", APPLY_HDEADBAND((GRAPHICS_RIGHT/2)),APPLY_VDEADBAND(GRAPHICS_BOTTOM-10), 0, 0, TEXT_VA_BOTTOM, TEXT_HA_CENTER, 0, 3);
			for(int i=y0;i<size;i++)
			{
				write_hline_lm(0+l_x,size+l_x,i+l_y,1,1);
			}
		}
	}

	//sides
	write_line_outlined(l_x,l_y,l_x,l_y+size,0,0,0,1);
	write_line_outlined(l_x+size,l_y,l_x+size,l_y+size,0,0,0,1);
	//plane
	write_line_outlined(refx-5,refy,refx+6,refy,0,0,0,1);
	write_line_outlined(refx,refy,refx,refy-3,0,0,0,1);
}


void introText(){
	write_string("ver 0.2", APPLY_HDEADBAND((GRAPHICS_RIGHT/2)),APPLY_VDEADBAND(GRAPHICS_BOTTOM-10), 0, 0, TEXT_VA_BOTTOM, TEXT_HA_CENTER, 0, 3);
}

void introGraphics() {
	/* logo */
	int image=0;
	struct splashEntry splash_info;
	splash_info = splash[image];

	copyimage(APPLY_HDEADBAND(GRAPHICS_RIGHT/2-(splash_info.width)/2), APPLY_VDEADBAND(GRAPHICS_BOTTOM/2-(splash_info.height)/2),image);

	/* frame */
	drawBox(APPLY_HDEADBAND(0),APPLY_VDEADBAND(0),APPLY_HDEADBAND(GRAPHICS_RIGHT-8),APPLY_VDEADBAND(GRAPHICS_BOTTOM));

	// Must mask out last half-word because SPI keeps clocking it out otherwise
	for (uint32_t i = 0; i < 8; i++) {
		write_vline( draw_buffer_level,GRAPHICS_WIDTH_REAL-i-1,0,GRAPHICS_HEIGHT_REAL-1,0);
		write_vline( draw_buffer_mask,GRAPHICS_WIDTH_REAL-i-1,0,GRAPHICS_HEIGHT_REAL-1,0);
	}
}

void calcHomeArrow(int16_t m_yaw)
{
	HomeLocationData home;
	HomeLocationGet (&home);
	GPSPositionData gpsData;
	GPSPositionGet (&gpsData);

	/** http://www.movable-type.co.uk/scripts/latlong.html **/
    float lat1, lat2, lon1, lon2, a, c, d, x, y, brng, u2g;
    float elevation;
    float gcsAlt=home.Altitude; // Home MSL altitude
    float uavAlt=gpsData.Altitude; // UAV MSL altitude
    float dAlt=uavAlt-gcsAlt; // Altitude difference

    // Convert to radians
    lat1 = DEG2RAD(home.Latitude)/10000000.0f; // Home lat
    lon1 = DEG2RAD(home.Longitude)/10000000.0f; // Home lon
    lat2 = DEG2RAD(gpsData.Latitude)/10000000.0f; // UAV lat
    lon2 = DEG2RAD(gpsData.Longitude)/10000000.0f; // UAV lon

    // Bearing
    /**
    var y = Math.sin(dLon) * Math.cos(lat2);
    var x = Math.cos(lat1)*Math.sin(lat2) -
            Math.sin(lat1)*Math.cos(lat2)*Math.cos(dLon);
    var brng = Math.atan2(y, x).toDeg();
    **/
    y = sinf(lon2-lon1) * cosf(lat2);
    x = cosf(lat1) * sinf(lat2) - sinf(lat1) * cosf(lat2) * cosf(lon2-lon1);
    brng = RAD2DEG(atan2f(y,x));
    if(brng<0)
        brng+=360;

    // yaw corrected bearing, needs compass
    u2g=brng-180-m_yaw;
    if(u2g<0)
    	u2g+=360;

    // Haversine formula for distance
    /**
    var R = 6371; // km
    var dLat = (lat2-lat1).toRad();
    var dLon = (lon2-lon1).toRad();
    var a = Math.sin(dLat/2) * Math.sin(dLat/2) +
            Math.cos(lat1.toRad()) * Math.cos(lat2.toRad()) *
            Math.sin(dLon/2) * Math.sin(dLon/2);
    var c = 2 * Math.atan2(Math.sqrt(a), Math.sqrt(1-a));
    var d = R * c;
    **/
    a = sinf((lat2-lat1)/2) * sinf((lat2-lat1)/2) +
            cosf(lat1) * cosf(lat2) *
            sinf((lon2-lon1)/2) * sinf((lon2-lon1)/2);
    c = 2 * atan2f(sqrtf(a), sqrtf(1-a));
    d = 6371 * 1000 * c;

    // Elevation  v depends servo direction
    if(d!=0)
        elevation = 90-RAD2DEG(atanf(dAlt/d));
    else
        elevation = 0;
    //! TODO: sanity check

	char temp[50]={0};
	sprintf(temp,"hea:%d",(int)brng);
	write_string(temp, APPLY_HDEADBAND(GRAPHICS_RIGHT/2-30), APPLY_VDEADBAND(30), 0, 0, TEXT_VA_TOP, TEXT_HA_LEFT, 0, 2);
	sprintf(temp,"ele:%d",(int)elevation);
	write_string(temp, APPLY_HDEADBAND(GRAPHICS_RIGHT/2-30), APPLY_VDEADBAND(30+10), 0, 0, TEXT_VA_TOP, TEXT_HA_LEFT, 0, 2);
	sprintf(temp,"dis:%d",(int)d);
	write_string(temp, APPLY_HDEADBAND(GRAPHICS_RIGHT/2-30), APPLY_VDEADBAND(30+10+10), 0, 0, TEXT_VA_TOP, TEXT_HA_LEFT, 0, 2);
	sprintf(temp,"u2g:%d",(int)u2g);
	write_string(temp, APPLY_HDEADBAND(GRAPHICS_RIGHT/2-30), APPLY_VDEADBAND(30+10+10+10), 0, 0, TEXT_VA_TOP, TEXT_HA_LEFT, 0, 2);

	sprintf(temp,"%c%c",(int)(u2g/22.5f)*2+0x90,(int)(u2g/22.5f)*2+0x91);
	write_string(temp, APPLY_HDEADBAND(250), APPLY_VDEADBAND(40+10+10), 0, 0, TEXT_VA_TOP, TEXT_HA_LEFT, 0, 3);
}

int lama=10;
int lama_loc[2][30];

void lamas(void)
{
	char temp[10]={0};
	lama++;
	if(lama%10==0)
	{
		for(int z=0; z<30;z++)
		{

			lama_loc[0][z]=rand()%(GRAPHICS_RIGHT-10);
			lama_loc[1][z]=rand()%(GRAPHICS_BOTTOM-10);
		}
	}
	for(int z=0; z<30;z++)
	{
		sprintf(temp,"%c",0xe8+(lama_loc[0][z]%2));
		write_string(temp,APPLY_HDEADBAND(lama_loc[0][z]),APPLY_VDEADBAND(lama_loc[1][z]), 0, 0, TEXT_VA_TOP, TEXT_HA_LEFT, 0, 2);
<<<<<<< HEAD
	}
}

//main draw function
void updateGraphics() {
	OsdSettingsData OsdSettings;
	OsdSettingsGet (&OsdSettings);
	AttitudeActualData attitude;
	AttitudeActualGet(&attitude);
	GPSPositionData gpsData;
	GPSPositionGet(&gpsData);
	HomeLocationData home;
	HomeLocationGet(&home);
	BaroAltitudeData baro;
	BaroAltitudeGet(&baro);

	PIOS_Servo_Set(0,OsdSettings.White);
	PIOS_Servo_Set(1,OsdSettings.Black);
	
=======
	}
}

//main draw function
void updateGraphics() {
	OsdSettingsData OsdSettings;
	OsdSettingsGet (&OsdSettings);
	AttitudeActualData attitude;
	AttitudeActualGet(&attitude);
	GPSPositionData gpsData;
	GPSPositionGet(&gpsData);
	HomeLocationData home;
	HomeLocationGet(&home);
	BaroAltitudeData baro;
	BaroAltitudeGet(&baro);
	
>>>>>>> fb0f30e8
	switch (OsdSettings.Screen) {
		case 0: // Dave simple
		{
			if(home.Set == HOMELOCATION_SET_FALSE)
			{
				char temps[20]={0};
				sprintf(temps,"HOME NOT SET");
				//printTextFB(x,y,temp);
				write_string(temps, APPLY_HDEADBAND(GRAPHICS_RIGHT/2), (GRAPHICS_BOTTOM/2), 0, 0, TEXT_VA_TOP, TEXT_HA_CENTER, 0, 3);
			}

			
			char temp[50]={0};
			memset(temp, ' ', 40);
			sprintf(temp,"Lat:%11.7f",gpsData.Latitude/10000000.0f);
			write_string(temp, APPLY_HDEADBAND(20), APPLY_VDEADBAND(GRAPHICS_BOTTOM-30), 0, 0, TEXT_VA_BOTTOM, TEXT_HA_LEFT, 0, 3);
			sprintf(temp,"Lon:%11.7f",gpsData.Longitude/10000000.0f);
			write_string(temp, APPLY_HDEADBAND(20), APPLY_VDEADBAND(GRAPHICS_BOTTOM-10), 0, 0, TEXT_VA_BOTTOM, TEXT_HA_LEFT, 0, 3);
			sprintf(temp,"Sat:%d",(int)gpsData.Satellites);
			write_string(temp, APPLY_HDEADBAND(GRAPHICS_RIGHT-40), APPLY_VDEADBAND(30), 0, 0, TEXT_VA_TOP, TEXT_HA_RIGHT, 0, 2);
			
			/* Print ADC voltage FLIGHT*/
			sprintf(temp,"V:%5.2fV",(PIOS_ADC_PinGet(2)*3*6.1f/4096));
			write_string(temp, APPLY_HDEADBAND(20), APPLY_VDEADBAND(20), 0, 0, TEXT_VA_TOP, TEXT_HA_LEFT, 0, 3);
			
			if(gpsData.Heading>180)
				calcHomeArrow((int16_t)(gpsData.Heading-360));
			else
				calcHomeArrow((int16_t)(gpsData.Heading));
		}
		break;
		case 1:
		{
				/*drawBox(2,2,GRAPHICS_WIDTH_REAL-4,GRAPHICS_HEIGHT_REAL-4);
				 write_filled_rectangle(draw_buffer_mask,0,0,GRAPHICS_WIDTH_REAL-2,GRAPHICS_HEIGHT_REAL-2,0);
				 write_filled_rectangle(draw_buffer_mask,2,2,GRAPHICS_WIDTH_REAL-4-2,GRAPHICS_HEIGHT_REAL-4-2,2);
				 write_filled_rectangle(draw_buffer_mask,3,3,GRAPHICS_WIDTH_REAL-4-1,GRAPHICS_HEIGHT_REAL-4-1,0);*/
				//write_filled_rectangle(draw_buffer_mask,5,5,GRAPHICS_WIDTH_REAL-4-5,GRAPHICS_HEIGHT_REAL-4-5,0);
				//write_rectangle_outlined(10,10,GRAPHICS_WIDTH_REAL-20,GRAPHICS_HEIGHT_REAL-20,0,0);
				//drawLine(GRAPHICS_WIDTH_REAL-1, GRAPHICS_HEIGHT_REAL-1,(GRAPHICS_WIDTH_REAL/2)-1, GRAPHICS_HEIGHT_REAL-1 );
				//drawCircle((GRAPHICS_WIDTH_REAL/2)-1, (GRAPHICS_HEIGHT_REAL/2)-1, (GRAPHICS_HEIGHT_REAL/2)-1);
				//drawCircle((GRAPHICS_SIZE/2)-1, (GRAPHICS_SIZE/2)-1, (GRAPHICS_SIZE/2)-2);
				//drawLine(0, (GRAPHICS_SIZE/2)-1, GRAPHICS_SIZE-1, (GRAPHICS_SIZE/2)-1);
				//drawLine((GRAPHICS_SIZE/2)-1, 0, (GRAPHICS_SIZE/2)-1, GRAPHICS_SIZE-1);
				/*angleA++;
				if(angleB<=-90)
				{
					sum=2;
				}
				if(angleB>=90)
				{
					sum=-2;
				}
				angleB+=sum;
				angleC+=2;*/
				
				// GPS HACK
				if(gpsData.Heading>180)
					calcHomeArrow((int16_t)(gpsData.Heading-360));
				else
					calcHomeArrow((int16_t)(gpsData.Heading));
				
				/* Draw Attitude Indicator */
				if(OsdSettings.Attitude == OSDSETTINGS_ATTITUDE_ENABLED)
				{
					drawAttitude(APPLY_HDEADBAND(OsdSettings.AttitudeSetup[OSDSETTINGS_ATTITUDESETUP_X]),APPLY_VDEADBAND(OsdSettings.AttitudeSetup[OSDSETTINGS_ATTITUDESETUP_Y]),attitude.Pitch,attitude.Roll,96);
				}
				//write_string("Hello OP-OSD", 60, 12, 1, 0, TEXT_VA_TOP, TEXT_HA_LEFT, 0, 0);
				//printText16( 60, 12,"Hello OP-OSD");
				
				char temp[50]={0};
				memset(temp, ' ', 40);
				sprintf(temp,"Lat:%11.7f",gpsData.Latitude/10000000.0f);
				write_string(temp, APPLY_HDEADBAND(5), APPLY_VDEADBAND(5), 0, 0, TEXT_VA_TOP, TEXT_HA_LEFT, 0, 2);
				sprintf(temp,"Lon:%11.7f",gpsData.Longitude/10000000.0f);
				write_string(temp, APPLY_HDEADBAND(5), APPLY_VDEADBAND(15), 0, 0, TEXT_VA_TOP, TEXT_HA_LEFT, 0, 2);
				sprintf(temp,"Fix:%d",(int)gpsData.Status);
				write_string(temp, APPLY_HDEADBAND(5), APPLY_VDEADBAND(25), 0, 0, TEXT_VA_TOP, TEXT_HA_LEFT, 0, 2);
				sprintf(temp,"Sat:%d",(int)gpsData.Satellites);
				write_string(temp, APPLY_HDEADBAND(5), APPLY_VDEADBAND(35), 0, 0, TEXT_VA_TOP, TEXT_HA_LEFT, 0, 2);
				
				
				/* Print RTC time */
				if(OsdSettings.Time == OSDSETTINGS_TIME_ENABLED)
				{
					printTime(APPLY_HDEADBAND(OsdSettings.TimeSetup[OSDSETTINGS_TIMESETUP_X]),APPLY_VDEADBAND(OsdSettings.TimeSetup[OSDSETTINGS_TIMESETUP_Y]));
				}
				
				/* Print Number of detected video Lines */
				sprintf(temp,"Lines:%4d",PIOS_Video_GetOSDLines());
				write_string(temp, APPLY_HDEADBAND((GRAPHICS_RIGHT - 8)),APPLY_VDEADBAND(5), 0, 0, TEXT_VA_TOP, TEXT_HA_RIGHT, 0, 2);
				
				/* Print ADC voltage */
				//sprintf(temp,"Rssi:%4dV",(int)(PIOS_ADC_PinGet(4)*3000/4096));
				//write_string(temp, (GRAPHICS_WIDTH_REAL - 2),15, 0, 0, TEXT_VA_TOP, TEXT_HA_RIGHT, 0, 2);
				sprintf(temp,"Rssi:%4.2fV",(PIOS_ADC_PinGet(4)*3.0f/4096.0f));
				write_string(temp, APPLY_HDEADBAND((GRAPHICS_RIGHT - 8)),APPLY_VDEADBAND(15), 0, 0, TEXT_VA_TOP, TEXT_HA_RIGHT, 0, 2);
				
				/* Print CPU temperature */
				sprintf(temp,"Temp:%4.2fC",(PIOS_ADC_PinGet(6)*0.29296875f-264));
				write_string(temp, APPLY_HDEADBAND((GRAPHICS_RIGHT - 8)),APPLY_VDEADBAND(25), 0, 0, TEXT_VA_TOP, TEXT_HA_RIGHT, 0, 2);
				
				/* Print ADC voltage FLIGHT*/
				sprintf(temp,"FltV:%4.2fV",(PIOS_ADC_PinGet(2)*3.0f*6.1f/4096.0f));
				write_string(temp, APPLY_HDEADBAND((GRAPHICS_RIGHT - 8)),APPLY_VDEADBAND(35), 0, 0, TEXT_VA_TOP, TEXT_HA_RIGHT, 0, 2);
				
				/* Print ADC voltage VIDEO*/
				sprintf(temp,"VidV:%4.2fV",(PIOS_ADC_PinGet(3)*3.0f*6.1f/4096.0f));
				write_string(temp, APPLY_HDEADBAND((GRAPHICS_RIGHT - 8)),APPLY_VDEADBAND(45), 0, 0, TEXT_VA_TOP, TEXT_HA_RIGHT, 0, 2);
				
				/* Print ADC voltage RSSI */
				//sprintf(temp,"Curr:%4dA",(int)(PIOS_ADC_PinGet(0)*300*61/4096));
				//write_string(temp, (GRAPHICS_WIDTH_REAL - 2),60, 0, 0, TEXT_VA_TOP, TEXT_HA_RIGHT, 0, 2);
				
				/* Draw Battery Gauge */
				/*m_batt++;
				uint8_t dir=3;
				if(m_batt==101)
					m_batt=0;
				if(m_pitch>0)
				{
					dir=0;
					m_alt+=m_pitch/2;
				}
				else if(m_pitch<0)
				{
					dir=1;
					m_alt+=m_pitch/2;
				}*/

				/*if(OsdSettings.Battery == OSDSETTINGS_BATTERY_ENABLED)
				{
					drawBattery(APPLY_HDEADBAND(OsdSettings.BatterySetup[OSDSETTINGS_BATTERYSETUP_X]),APPLY_VDEADBAND(OsdSettings.BatterySetup[OSDSETTINGS_BATTERYSETUP_Y]),m_batt,16);
				}*/
				
				//drawAltitude(200,50,m_alt,dir);
				
				
				//drawArrow(96,GRAPHICS_HEIGHT_REAL/2,angleB,32);
				
				// Draw airspeed (left side.)
				if(OsdSettings.Speed == OSDSETTINGS_SPEED_ENABLED)
				{
					hud_draw_vertical_scale((int)gpsData.Groundspeed, 100, -1, APPLY_HDEADBAND(OsdSettings.SpeedSetup[OSDSETTINGS_SPEEDSETUP_X]),
							APPLY_VDEADBAND(OsdSettings.SpeedSetup[OSDSETTINGS_SPEEDSETUP_Y]), 100, 10, 20, 7, 12, 15, 1000, HUD_VSCALE_FLAG_NO_NEGATIVE);
				}
				// Draw altimeter (right side.)
				if(OsdSettings.Altitude == OSDSETTINGS_ALTITUDE_ENABLED)
				{
					hud_draw_vertical_scale((int)gpsData.Altitude, 200, +1, APPLY_HDEADBAND(OsdSettings.AltitudeSetup[OSDSETTINGS_ALTITUDESETUP_X]),
							APPLY_VDEADBAND(OsdSettings.AltitudeSetup[OSDSETTINGS_ALTITUDESETUP_Y]), 100, 20, 100, 7, 12, 15, 500, 0);
				}
				// Draw compass.
				if(OsdSettings.Heading == OSDSETTINGS_HEADING_ENABLED)
				{
					if(attitude.Yaw<0) {
						hud_draw_linear_compass(360+attitude.Yaw, 150, 120, APPLY_HDEADBAND(OsdSettings.HeadingSetup[OSDSETTINGS_HEADINGSETUP_X]),
								APPLY_VDEADBAND(OsdSettings.HeadingSetup[OSDSETTINGS_HEADINGSETUP_Y]), 15, 30, 7, 12, 0);
					} else {
						hud_draw_linear_compass(attitude.Yaw, 150, 120, APPLY_HDEADBAND(OsdSettings.HeadingSetup[OSDSETTINGS_HEADINGSETUP_X]),
								APPLY_VDEADBAND(OsdSettings.HeadingSetup[OSDSETTINGS_HEADINGSETUP_Y]), 15, 30, 7, 12, 0);
					}
				}
		}
		break;
		case 2:
		{
			int size=64;
			int x=((GRAPHICS_RIGHT/2)-(size/2)),y=(GRAPHICS_BOTTOM-size-2);
			draw_artificial_horizon(-attitude.Roll,attitude.Pitch,APPLY_HDEADBAND(x),APPLY_VDEADBAND(y),size);
			hud_draw_vertical_scale((int)gpsData.Groundspeed, 20, +1, APPLY_HDEADBAND(GRAPHICS_RIGHT-(x-1)),
					APPLY_VDEADBAND(y+(size/2)), size, 5, 10, 4, 7, 10, 100, HUD_VSCALE_FLAG_NO_NEGATIVE);
			if(1)
			{
				hud_draw_vertical_scale((int)baro.Altitude, 50, -1, APPLY_HDEADBAND((x+size+1)),
					APPLY_VDEADBAND(y+(size/2)), size, 10, 20, 4, 7, 10, 500, 0);
			}
			else
			{
				hud_draw_vertical_scale((int)gpsData.Altitude, 50, -1, APPLY_HDEADBAND((x+size+1)),
					APPLY_VDEADBAND(y+(size/2)), size, 10, 20, 4, 7, 10, 500, 0);
			}

		}
		break;
		case 3:
		{
			lamas();
		}
		break;
		case 4:
		case 5:
		case 6:
		{
			int image=OsdSettings.Screen-4;
			struct splashEntry splash_info;
			splash_info = splash[image];

			copyimage(APPLY_HDEADBAND(GRAPHICS_RIGHT/2-(splash_info.width)/2), APPLY_VDEADBAND(GRAPHICS_BOTTOM/2-(splash_info.height)/2),image);
		}
		break;
	default:
		write_vline_lm( APPLY_HDEADBAND(GRAPHICS_RIGHT/2),APPLY_VDEADBAND(0),APPLY_VDEADBAND(GRAPHICS_BOTTOM),1,1);
		write_hline_lm( APPLY_HDEADBAND(0),APPLY_HDEADBAND(GRAPHICS_RIGHT),APPLY_VDEADBAND(GRAPHICS_BOTTOM/2),1,1);
		break;
	}
	
	// Must mask out last half-word because SPI keeps clocking it out otherwise
	for (uint32_t i = 0; i < 8; i++) {
<<<<<<< HEAD
		write_vline( draw_buffer_level,GRAPHICS_WIDTH_REAL-i-1,0,GRAPHICS_HEIGHT_REAL-1,0);
		write_vline( draw_buffer_mask,GRAPHICS_WIDTH_REAL-i-1,0,GRAPHICS_HEIGHT_REAL-1,0);
	}
}

void updateOnceEveryFrame() {
	clearGraphics();
	updateGraphics();
}


// ****************
/**
 * Initialise the gps module
 * \return -1 if initialisation failed
 * \return 0 on success
 */

int32_t osdgenStart(void)
{
	// Start gps task
	vSemaphoreCreateBinary( osdSemaphore);
	xTaskCreate(osdgenTask, (signed char *)"OSDGEN", STACK_SIZE_BYTES/4, NULL, TASK_PRIORITY, &osdgenTaskHandle);
	//TaskMonitorAdd(TASKINFO_RUNNING_GPS, osdgenTaskHandle);

	return 0;
}

/**
 * Initialise the osd module
 * \return -1 if initialisation failed
 * \return 0 on success
 */
int32_t osdgenInitialize(void)
{
	AttitudeActualInitialize();
#ifdef PIOS_INCLUDE_GPS
	GPSPositionInitialize();
#if !defined(PIOS_GPS_MINIMAL)
	GPSTimeInitialize();
	GPSSatellitesInitialize();
#endif
#ifdef PIOS_GPS_SETS_HOMELOCATION
	HomeLocationInitialize();
#endif
#endif
	OsdSettingsInitialize();
	BaroAltitudeInitialize();

	return 0;
}
MODULE_INITCALL(osdgenInitialize, osdgenStart)

// ****************
/**
 * Main osd task. It does not return.
 */

static void osdgenTask(void *parameters)
{
=======
		write_vline( draw_buffer_level,GRAPHICS_WIDTH_REAL-i-1,0,GRAPHICS_HEIGHT_REAL-1,0);
		write_vline( draw_buffer_mask,GRAPHICS_WIDTH_REAL-i-1,0,GRAPHICS_HEIGHT_REAL-1,0);
	}
}

void updateOnceEveryFrame() {
	clearGraphics();
	updateGraphics();
}


// ****************
/**
 * Initialise the gps module
 * \return -1 if initialisation failed
 * \return 0 on success
 */

int32_t osdgenStart(void)
{
	// Start gps task
	vSemaphoreCreateBinary( osdSemaphore);
	xTaskCreate(osdgenTask, (signed char *)"OSDGEN", STACK_SIZE_BYTES/4, NULL, TASK_PRIORITY, &osdgenTaskHandle);
	//TaskMonitorAdd(TASKINFO_RUNNING_GPS, osdgenTaskHandle);

	return 0;
}

/**
 * Initialise the osd module
 * \return -1 if initialisation failed
 * \return 0 on success
 */
int32_t osdgenInitialize(void)
{
	AttitudeActualInitialize();
#ifdef PIOS_INCLUDE_GPS
	GPSPositionInitialize();
#if !defined(PIOS_GPS_MINIMAL)
	GPSTimeInitialize();
	GPSSatellitesInitialize();
#endif
#ifdef PIOS_GPS_SETS_HOMELOCATION
	HomeLocationInitialize();
#endif
#endif
	OsdSettingsInitialize();
	BaroAltitudeInitialize();

	return 0;
}
MODULE_INITCALL(osdgenInitialize, osdgenStart)

// ****************
/**
 * Main osd task. It does not return.
 */

static void osdgenTask(void *parameters)
{
>>>>>>> fb0f30e8
	//portTickType lastSysTime;
	// Loop forever
	//lastSysTime = xTaskGetTickCount();

	// intro
	for(int i=0; i<63; i++)
	{
        if( xSemaphoreTake( osdSemaphore, LONG_TIME ) == pdTRUE )
        {
			clearGraphics();
			introGraphics();
        }
	}
	for(int i=0; i<63; i++)
	{
        if( xSemaphoreTake( osdSemaphore, LONG_TIME ) == pdTRUE )
        {
			clearGraphics();
			introGraphics();
			introText();
        }
	}

	while (1)
	{
        if( xSemaphoreTake( osdSemaphore, LONG_TIME ) == pdTRUE )
        {
			updateOnceEveryFrame();
        }
		//xSemaphoreTake(osdSemaphore, portMAX_DELAY);
		//vTaskDelayUntil(&lastSysTime, 10 / portTICK_RATE_MS);
	}
}


// ****************

/**
  * @}
  * @}
  */<|MERGE_RESOLUTION|>--- conflicted
+++ resolved
@@ -9,7 +9,6 @@
  * @file       osdgen.c
  * @author     The OpenPilot Team, http://www.openpilot.org Copyright (C) 2010.
  * @brief      OSD gen module, handles OSD draw. Parts from CL-OSD and SUPEROSD projects
-<<<<<<< HEAD
  * @see        The GNU Public License (GPL) Version 3
  *
  *****************************************************************************/
@@ -39,7 +38,7 @@
 #include "gpstime.h"
 #include "gpssatellites.h"
 #include "osdsettings.h"
-#include "baroaltitude.h"
+#include "baroaltitude.h"
 
 #include "fonts.h"
 #include "font12x18.h"
@@ -47,46 +46,7 @@
 #include "WMMInternal.h"
 
 #include "splash.h"
-=======
- * @see        The GNU Public License (GPL) Version 3
- *
- *****************************************************************************/
-/*
- * This program is free software; you can redistribute it and/or modify
- * it under the terms of the GNU General Public License as published by
- * the Free Software Foundation; either version 3 of the License, or
- * (at your option) any later version.
- *
- * This program is distributed in the hope that it will be useful, but
- * WITHOUT ANY WARRANTY; without even the implied warranty of MERCHANTABILITY
- * or FITNESS FOR A PARTICULAR PURPOSE. See the GNU General Public License
- * for more details.
- *
- * You should have received a copy of the GNU General Public License along
- * with this program; if not, write to the Free Software Foundation, Inc.,
- * 59 Temple Place, Suite 330, Boston, MA 02111-1307 USA
- */
-
-// ****************
-
-#include "openpilot.h"
-#include "osdgen.h"
-#include "attitudeactual.h"
-#include "gpsposition.h"
-#include "homelocation.h"
-#include "gpstime.h"
-#include "gpssatellites.h"
-#include "osdsettings.h"
-#include "baroaltitude.h"
-
-#include "fonts.h"
-#include "font12x18.h"
-#include "font8x10.h"
-#include "WMMInternal.h"
-
-#include "splash.h"
->>>>>>> fb0f30e8
-/*
+/*
 static uint16_t angleA=0;
 static int16_t angleB=90;
 static int16_t angleC=0;
@@ -102,7 +62,7 @@
 static int32_t m_gpsLat=0;
 static int32_t m_gpsLon=0;
 static float m_gpsAlt=0;
-static float m_gpsSpd=0;*/
+static float m_gpsSpd=0;*/
 
 extern uint8_t *draw_buffer_level;
 extern uint8_t *draw_buffer_mask;
@@ -110,7 +70,7 @@
 extern uint8_t *disp_buffer_mask;
 
 
-TTime timex;
+TTime timex;
 
 // ****************
 // Private functions
@@ -135,23 +95,23 @@
 struct splashEntry
 {
 	unsigned int width, height;
-	const uint16_t *level;
-	const uint16_t *mask;
+	const uint16_t *level;
+	const uint16_t *mask;
 };
 
 struct splashEntry splash[3] = {
 	{	oplogo_width,
 		oplogo_height,
-		oplogo_bits,
-		oplogo_mask_bits },
+		oplogo_bits,
+		oplogo_mask_bits },
 	{	level_width,
 		level_height,
-		level_bits,
-		level_mask_bits },
+		level_bits,
+		level_mask_bits },
 	{	llama_width,
 		llama_height,
-		llama_bits,
-		llama_mask_bits },
+		llama_bits,
+		llama_mask_bits },
 
 };
 
@@ -175,27 +135,27 @@
 }
 
 void copyimage(uint16_t offsetx, uint16_t offsety, int image) {
-	//check top/left position
-	if (!validPos(offsetx, offsety)) {
-		return;
-	}
+	//check top/left position
+	if (!validPos(offsetx, offsety)) {
+		return;
+	}
 	struct splashEntry splash_info;
 	splash_info = splash[image];
-	offsetx=offsetx/8;
-	for (uint16_t y = offsety; y < ((splash_info.height)+offsety); y++) {
-		uint16_t x1=offsetx;
-		for (uint16_t x = offsetx; x < (((splash_info.width)/16)+offsetx); x++) {
-			draw_buffer_level[y*GRAPHICS_WIDTH+x1+1] = (uint8_t)(mirror(splash_info.level[(y-offsety)*((splash_info.width)/16)+(x-offsetx)])>>8);
-			draw_buffer_level[y*GRAPHICS_WIDTH+x1] = (uint8_t)(mirror(splash_info.level[(y-offsety)*((splash_info.width)/16)+(x-offsetx)])&0xFF);
-			draw_buffer_mask[y*GRAPHICS_WIDTH+x1+1] = (uint8_t)(mirror(splash_info.mask[(y-offsety)*((splash_info.width)/16)+(x-offsetx)])>>8);
-			draw_buffer_mask[y*GRAPHICS_WIDTH+x1] = (uint8_t)(mirror(splash_info.mask[(y-offsety)*((splash_info.width)/16)+(x-offsetx)])&0xFF);
-			x1+=2;
-		}
+	offsetx=offsetx/8;
+	for (uint16_t y = offsety; y < ((splash_info.height)+offsety); y++) {
+		uint16_t x1=offsetx;
+		for (uint16_t x = offsetx; x < (((splash_info.width)/16)+offsetx); x++) {
+			draw_buffer_level[y*GRAPHICS_WIDTH+x1+1] = (uint8_t)(mirror(splash_info.level[(y-offsety)*((splash_info.width)/16)+(x-offsetx)])>>8);
+			draw_buffer_level[y*GRAPHICS_WIDTH+x1] = (uint8_t)(mirror(splash_info.level[(y-offsety)*((splash_info.width)/16)+(x-offsetx)])&0xFF);
+			draw_buffer_mask[y*GRAPHICS_WIDTH+x1+1] = (uint8_t)(mirror(splash_info.mask[(y-offsety)*((splash_info.width)/16)+(x-offsetx)])>>8);
+			draw_buffer_mask[y*GRAPHICS_WIDTH+x1] = (uint8_t)(mirror(splash_info.mask[(y-offsety)*((splash_info.width)/16)+(x-offsetx)])&0xFF);
+			x1+=2;
+		}
 	}
 }
 
 uint8_t validPos(uint16_t x, uint16_t y) {
-	if ( x < GRAPHICS_HDEADBAND || x >= GRAPHICS_WIDTH_REAL || y >= GRAPHICS_HEIGHT_REAL) {
+	if ( x < GRAPHICS_HDEADBAND || x >= GRAPHICS_WIDTH_REAL || y >= GRAPHICS_HEIGHT_REAL) {
 		return 0;
 	}
 	return 1;
@@ -431,41 +391,41 @@
  */
 void write_hline(uint8_t *buff, unsigned int x0, unsigned int x1, unsigned int y, int mode)
 {
-	CLIP_COORDS(x0, y);
-	CLIP_COORDS(x1, y);
-	if(x0 > x1)
-	{
-		SWAP(x0, x1);
-	}
-	if(x0 == x1) return;
-	/* This is an optimised algorithm for writing horizontal lines.
-	 * We begin by finding the addresses of the x0 and x1 points. */
-	int addr0 = CALC_BUFF_ADDR(x0, y);
-	int addr1 = CALC_BUFF_ADDR(x1, y);
-	int addr0_bit = CALC_BIT_IN_WORD(x0);
-	int addr1_bit = CALC_BIT_IN_WORD(x1);
-	int mask, mask_l, mask_r, i;
-	/* If the addresses are equal, we only need to write one word
-	 * which is an island. */
-	if(addr0 == addr1)
-	{
-		mask = COMPUTE_HLINE_ISLAND_MASK(addr0_bit, addr1_bit);
-		WRITE_WORD_MODE(buff, addr0, mask, mode);
-	}
-	/* Otherwise we need to write the edges and then the middle. */
-	else
-	{
-		mask_l = COMPUTE_HLINE_EDGE_L_MASK(addr0_bit);
-		mask_r = COMPUTE_HLINE_EDGE_R_MASK(addr1_bit);
-		WRITE_WORD_MODE(buff, addr0, mask_l, mode);
-		WRITE_WORD_MODE(buff, addr1, mask_r, mode);
-		// Now write 0xffff words from start+1 to end-1.
-		for(i = addr0 + 1; i <= addr1 - 1; i++)
-		{
-			uint8_t m=0xff;
-			WRITE_WORD_MODE(buff, i, m, mode);
-		}
-	}
+	CLIP_COORDS(x0, y);
+	CLIP_COORDS(x1, y);
+	if(x0 > x1)
+	{
+		SWAP(x0, x1);
+	}
+	if(x0 == x1) return;
+	/* This is an optimised algorithm for writing horizontal lines.
+	 * We begin by finding the addresses of the x0 and x1 points. */
+	int addr0 = CALC_BUFF_ADDR(x0, y);
+	int addr1 = CALC_BUFF_ADDR(x1, y);
+	int addr0_bit = CALC_BIT_IN_WORD(x0);
+	int addr1_bit = CALC_BIT_IN_WORD(x1);
+	int mask, mask_l, mask_r, i;
+	/* If the addresses are equal, we only need to write one word
+	 * which is an island. */
+	if(addr0 == addr1)
+	{
+		mask = COMPUTE_HLINE_ISLAND_MASK(addr0_bit, addr1_bit);
+		WRITE_WORD_MODE(buff, addr0, mask, mode);
+	}
+	/* Otherwise we need to write the edges and then the middle. */
+	else
+	{
+		mask_l = COMPUTE_HLINE_EDGE_L_MASK(addr0_bit);
+		mask_r = COMPUTE_HLINE_EDGE_R_MASK(addr1_bit);
+		WRITE_WORD_MODE(buff, addr0, mask_l, mode);
+		WRITE_WORD_MODE(buff, addr1, mask_r, mode);
+		// Now write 0xffff words from start+1 to end-1.
+		for(i = addr0 + 1; i <= addr1 - 1; i++)
+		{
+			uint8_t m=0xff;
+			WRITE_WORD_MODE(buff, i, m, mode);
+		}
+	}
 }
 
 /**
@@ -542,7 +502,7 @@
 	uint16_t mask = 1 << (7 - bitnum);
 	/* Run from addr0 to addr1 placing pixels. Increment by the number
 	 * of words n each graphics line. */
-	for(a = addr0; a <= addr1; a += GRAPHICS_WIDTH_REAL / 8)
+	for(a = addr0; a <= addr1; a += GRAPHICS_WIDTH_REAL / 8)
 	{
 		WRITE_WORD_MODE(buff, a, mask, mode);
 	}
@@ -629,7 +589,7 @@
                 while(height--)
                 {
                         WRITE_WORD_MODE(buff, addr0, mask, mode);
-                        addr0 += GRAPHICS_WIDTH_REAL / 8;
+                        addr0 += GRAPHICS_WIDTH_REAL / 8;
                 }
         }
         // Otherwise we need to write the edges and then the middle repeatedly.
@@ -645,8 +605,8 @@
                 {
                         WRITE_WORD_MODE(buff, addr0, mask_l, mode);
                         WRITE_WORD_MODE(buff, addr1, mask_r, mode);
-                        addr0 += GRAPHICS_WIDTH_REAL / 8;
-                        addr1 += GRAPHICS_WIDTH_REAL / 8;
+                        addr0 += GRAPHICS_WIDTH_REAL / 8;
+                        addr1 += GRAPHICS_WIDTH_REAL / 8;
                         yy++;
                 }
                 // Now write 0xffff words from start+1 to end-1 for each row.
@@ -657,11 +617,11 @@
                 {
                         for(i = addr0 + 1; i <= addr1 - 1; i++)
                         {
-                        	uint8_t m=0xff;
-                            WRITE_WORD_MODE(buff, i, m, mode);
+                        	uint8_t m=0xff;
+                            WRITE_WORD_MODE(buff, i, m, mode);
                         }
-                        addr0 += GRAPHICS_WIDTH_REAL / 8;
-                        addr1 += GRAPHICS_WIDTH_REAL / 8;
+                        addr0 += GRAPHICS_WIDTH_REAL / 8;
+                        addr1 += GRAPHICS_WIDTH_REAL / 8;
                         yy++;
                 }
         }
@@ -865,45 +825,45 @@
  */
 void write_line(uint8_t *buff, unsigned int x0, unsigned int y0, unsigned int x1, unsigned int y1, int mode)
 {
-	// Based on http://en.wikipedia.org/wiki/Bresenham%27s_line_algorithm
-	int steep = abs(y1 - y0) > abs(x1 - x0);
-	if(steep)
-	{
-		SWAP(x0, y0);
-		SWAP(x1, y1);
-	}
-	if(x0 > x1)
-	{
-		SWAP(x0, x1);
-		SWAP(y0, y1);
-	}
-	int deltax = x1 - x0;
-	int deltay = abs(y1 - y0);
-	int error = deltax / 2;
-	int ystep;
-	int y = y0;
-	int x; //, lasty = y, stox = 0;
-	if(y0 < y1)
-		ystep = 1;
-	else
-		ystep = -1;
-	for(x = x0; x < x1; x++)
-	{
-		if(steep)
-		{
-			write_pixel(buff, y, x, mode);
-		}
-		else
-		{
-			write_pixel(buff, x, y, mode);
-		}
-		error -= deltay;
-		if(error < 0)
-		{
-			y += ystep;
-			error += deltax;
-		}
-	}
+	// Based on http://en.wikipedia.org/wiki/Bresenham%27s_line_algorithm
+	int steep = abs(y1 - y0) > abs(x1 - x0);
+	if(steep)
+	{
+		SWAP(x0, y0);
+		SWAP(x1, y1);
+	}
+	if(x0 > x1)
+	{
+		SWAP(x0, x1);
+		SWAP(y0, y1);
+	}
+	int deltax = x1 - x0;
+	int deltay = abs(y1 - y0);
+	int error = deltax / 2;
+	int ystep;
+	int y = y0;
+	int x; //, lasty = y, stox = 0;
+	if(y0 < y1)
+		ystep = 1;
+	else
+		ystep = -1;
+	for(x = x0; x < x1; x++)
+	{
+		if(steep)
+		{
+			write_pixel(buff, y, x, mode);
+		}
+		else
+		{
+			write_pixel(buff, x, y, mode);
+		}
+		error -= deltay;
+		if(error < 0)
+		{
+			y += ystep;
+			error += deltax;
+		}
+	}
 }
 
 /**
@@ -1114,7 +1074,7 @@
  * @param       ch              character
  * @param       font    font id
  */
-int fetch_font_info(uint8_t ch, int font, struct FontEntry *font_info, char *lookup)
+int fetch_font_info(uint8_t ch, int font, struct FontEntry *font_info, char *lookup)
 {
 	// First locate the font struct.
 	if(font > SIZEOF_ARRAY(fonts))
@@ -1148,7 +1108,7 @@
     int yy, addr_temp, row, row_temp, xshift;
     uint16_t and_mask, or_mask, level_bits;
     struct FontEntry font_info;
-    //char lookup = 0;
+    //char lookup = 0;
     fetch_font_info(0, font, &font_info, NULL);
 	
     // Compute starting address (for x,y) of character.
@@ -1160,7 +1120,7 @@
     // wide for now. Support for large characters may be added in future.
     {
 		// Ensure we don't overflow.
-		if(x + wbit > GRAPHICS_WIDTH_REAL)
+		if(x + wbit > GRAPHICS_WIDTH_REAL)
 			return;
 		// Load data pointer.
 		row = ch * font_info.height;
@@ -1174,7 +1134,7 @@
 				write_word_misaligned_OR(draw_buffer_mask, font_mask12x18[row] << xshift, addr, wbit);
 			else
 				write_word_misaligned_OR(draw_buffer_mask, font_mask8x10[row] << xshift, addr, wbit);
-			addr += GRAPHICS_WIDTH_REAL / 8;
+			addr += GRAPHICS_WIDTH_REAL / 8;
 			row++;
 		}
 		// Level bits are more complicated. We need to set or clear
@@ -1203,7 +1163,7 @@
 			// If we're not bold write the AND mask.
 			//if(!(flags & FONT_BOLD))
 			write_word_misaligned_NAND(draw_buffer_level, and_mask, addr, wbit);
-			addr += GRAPHICS_WIDTH_REAL / 8;
+			addr += GRAPHICS_WIDTH_REAL / 8;
 			row++;
 		}
     }
@@ -1234,17 +1194,17 @@
     int wbit = CALC_BIT_IN_WORD(x);
     // If font only supports lowercase or uppercase, make the letter
     // lowercase or uppercase.
-    /*if(font_info.flags & FONT_LOWERCASE_ONLY)
-		ch = tolower(ch);
+    /*if(font_info.flags & FONT_LOWERCASE_ONLY)
+		ch = tolower(ch);
     if(font_info.flags & FONT_UPPERCASE_ONLY)
-		ch = toupper(ch);*/
+		ch = toupper(ch);*/
     fetch_font_info(ch, font, &font_info, &lookup);
     // How big is the character? We handle characters up to 8 pixels
     // wide for now. Support for large characters may be added in future.
     if(font_info.width <= 8)
     {
 		// Ensure we don't overflow.
-		if(x + wbit > GRAPHICS_WIDTH_REAL)
+		if(x + wbit > GRAPHICS_WIDTH_REAL)
 			return;
 		// Load data pointer.
 		row = lookup * font_info.height * 2;
@@ -1255,7 +1215,7 @@
 		for(yy = y; yy < y + font_info.height; yy++)
 		{
 			write_word_misaligned_OR(draw_buffer_mask, font_info.data[row] << xshift, addr, wbit);
-			addr += GRAPHICS_WIDTH_REAL / 8;
+			addr += GRAPHICS_WIDTH_REAL / 8;
 			row++;
 		}
 		// Level bits are more complicated. We need to set or clear
@@ -1275,7 +1235,7 @@
 			// If we're not bold write the AND mask.
 			//if(!(flags & FONT_BOLD))
 			write_word_misaligned_NAND(draw_buffer_level, and_mask, addr, wbit);
-			addr += GRAPHICS_WIDTH_REAL / 8;
+			addr += GRAPHICS_WIDTH_REAL / 8;
 			row++;
 		}
     }
@@ -1358,7 +1318,7 @@
 		}
 		else
 		{
-			if(xx >= 0 && xx < GRAPHICS_WIDTH_REAL)
+			if(xx >= 0 && xx < GRAPHICS_WIDTH_REAL)
 			{
 				if(font_info.id<2)
 					write_char(*str, xx, yy, flags, font);
@@ -1457,7 +1417,7 @@
     str = ostr;
     // Now we've parsed it and got a bbox, we need to work out the dimensions of it
     // and how to align it.
-    /*int width = max_xx - x;
+    /*int width = max_xx - x;
     int height = yy - y;
     int ay, ax;
     switch(va)
@@ -1471,7 +1431,7 @@
             case TEXT_HA_LEFT:              ax = x; break;
             case TEXT_HA_CENTER:    ax = x - (width / 2); break;
             case TEXT_HA_RIGHT:             ax = x - width; break;
-    }*/
+    }*/
     // So ax,ay is our new text origin. Parse the text format again and paint
     // the text on the display.
     fcode = 0;
@@ -1657,7 +1617,7 @@
 
 void printTime(uint16_t x, uint16_t y) {
 	char temp[9]={0};
-	sprintf(temp,"%02d:%02d:%02d",timex.hour,timex.min,timex.sec);
+	sprintf(temp,"%02d:%02d:%02d",timex.hour,timex.min,timex.sec);
 	//printTextFB(x,y,temp);
 	write_string(temp, x, y, 0, 0, TEXT_VA_TOP, TEXT_HA_LEFT, 0, 3);
 }
@@ -1674,8 +1634,7 @@
 		updown=25;
 	sprintf(temp,"%c%6dm",updown,alt);
 	printTextFB(charx,y+2,temp);
-	// frame
-<<<<<<< HEAD
+	// frame
 	drawBox(charx*16-3,y,charx*16+strlen(temp)*8+3,y+11);
 }*/
 
@@ -1685,14 +1644,14 @@
  * @param       v                               value to display as an integer
  * @param       range                   range about value to display (+/- range/2 each direction)
  * @param       halign                  horizontal alignment: -1 = left, +1 = right.
- * @param       x                       x displacement (typ. 0)
- * @param       y                       y displacement (typ. half display height)
+ * @param       x                       x displacement (typ. 0)
+ * @param       y                       y displacement (typ. half display height)
  * @param       height                  height of scale
- * @param       mintick_step    		how often a minor tick is shown
- * @param       majtick_step    		how often a major tick is shown
+ * @param       mintick_step    		how often a minor tick is shown
+ * @param       majtick_step    		how often a major tick is shown
  * @param       mintick_len             minor tick length
  * @param       majtick_len             major tick length
- * @param       boundtick_len           boundary tick length
+ * @param       boundtick_len           boundary tick length
  * @param       max_val                 maximum expected value (used to compute size of arrow ticker)
  * @param       flags                   special flags (see hud.h.)
  */
@@ -1716,55 +1675,13 @@
         }
         else if(halign == +1)
         {
-=======
-	drawBox(charx*16-3,y,charx*16+strlen(temp)*8+3,y+11);
-}*/
-
-/**
- * hud_draw_vertical_scale: Draw a vertical scale.
- *
- * @param       v                               value to display as an integer
- * @param       range                   range about value to display (+/- range/2 each direction)
- * @param       halign                  horizontal alignment: -1 = left, +1 = right.
- * @param       x                       x displacement (typ. 0)
- * @param       y                       y displacement (typ. half display height)
- * @param       height                  height of scale
- * @param       mintick_step    		how often a minor tick is shown
- * @param       majtick_step    		how often a major tick is shown
- * @param       mintick_len             minor tick length
- * @param       majtick_len             major tick length
- * @param       boundtick_len           boundary tick length
- * @param       max_val                 maximum expected value (used to compute size of arrow ticker)
- * @param       flags                   special flags (see hud.h.)
- */
-void hud_draw_vertical_scale(int v, int range, int halign, int x, int y, int height, int mintick_step, int majtick_step, int mintick_len, int majtick_len, int boundtick_len, int max_val, int flags)
-{
-        char temp[15];//, temp2[15];
-        struct FontEntry font_info;
-        struct FontDimensions dim;
-        // Halign should be in a small span.
-        //MY_ASSERT(halign >= -1 && halign <= 1);
-        // Compute the position of the elements.
-        int majtick_start = 0, majtick_end = 0, mintick_start = 0, mintick_end = 0, boundtick_start = 0, boundtick_end = 0;
-        if(halign == -1)
-        {
-                majtick_start = x;
-                majtick_end = x + majtick_len;
-                mintick_start = x;
-                mintick_end = x + mintick_len;
-                boundtick_start = x;
-                boundtick_end = x + boundtick_len;
-        }
-        else if(halign == +1)
-        {
->>>>>>> fb0f30e8
-        		x=x-GRAPHICS_HDEADBAND;
-                majtick_start = GRAPHICS_WIDTH_REAL - x - 1;
-                majtick_end = GRAPHICS_WIDTH_REAL - x - majtick_len - 1;
-                mintick_start = GRAPHICS_WIDTH_REAL - x - 1;
-                mintick_end = GRAPHICS_WIDTH_REAL - x - mintick_len - 1;
-                boundtick_start = GRAPHICS_WIDTH_REAL - x - 1;
-                boundtick_end = GRAPHICS_WIDTH_REAL - x - boundtick_len - 1;
+        		x=x-GRAPHICS_HDEADBAND;
+                majtick_start = GRAPHICS_WIDTH_REAL - x - 1;
+                majtick_end = GRAPHICS_WIDTH_REAL - x - majtick_len - 1;
+                mintick_start = GRAPHICS_WIDTH_REAL - x - 1;
+                mintick_end = GRAPHICS_WIDTH_REAL - x - mintick_len - 1;
+                boundtick_start = GRAPHICS_WIDTH_REAL - x - 1;
+                boundtick_end = GRAPHICS_WIDTH_REAL - x - boundtick_len - 1;
         }
         // Retrieve width of large font (font #0); from this calculate the x spacing.
         fetch_font_info(0, 0, &font_info, NULL);
@@ -1773,8 +1690,8 @@
         int max_text_y = 0, text_length = 0;
         int small_font_char_width = font_info.width + 1; // +1 for horizontal spacing = 1
         // For -(range / 2) to +(range / 2), draw the scale.
-        int range_2 = range / 2; //, height_2 = height / 2;
-        int r = 0, rr = 0, rv = 0, ys = 0, style = 0; //calc_ys = 0,
+        int range_2 = range / 2; //, height_2 = height / 2;
+        int r = 0, rr = 0, rv = 0, ys = 0, style = 0; //calc_ys = 0,
         // Iterate through each step.
         for(r = -range_2; r <= +range_2; r++)
         {
@@ -1907,13 +1824,13 @@
         mintick_start = y;
         mintick_end = y - mintick_len;
         textoffset = 8;
-        int r, style, rr, xs; // rv,
+        int r, style, rr, xs; // rv,
         int range_2 = range / 2;
         for(r = -range_2; r <= +range_2; r++)
         {
                 style = 0;
                 rr = (v + r + 360) % 360; // normalise range for modulo, add to move compass track
-                //rv = -rr + range_2; // for number display
+                //rv = -rr + range_2; // for number display
                 if(rr % majtick_step == 0)
                         style = 1; // major tick
                 else if(rr % mintick_step == 0)
@@ -1971,315 +1888,206 @@
         headingstr[3] = 0;
         write_string(headingstr, x + 1, majtick_start + textoffset+2, 0, 0, TEXT_VA_MIDDLE, TEXT_HA_CENTER, 1, 3);
 }
-// CORE draw routines end here
-
-void draw_artificial_horizon(float angle, float pitch, int16_t l_x, int16_t l_y, int16_t size )
-{
-	float alpha;
-	uint8_t vertical=0,horizontal=0;
-	int16_t x1,x2;
-	int16_t y1,y2;
-	int16_t refx,refy;
-	alpha=DEG2RAD(angle);
-	refx=l_x + size/2;
-	refy=l_y + size/2;
-
-	//
-	float k=0;
-	float dx = sinf(alpha)*(pitch/90.0f*(size/2));
-	float dy = cosf(alpha)*(pitch/90.0f*(size/2));
-	int16_t x0 = (size/2)-dx;
-	int16_t y0 = (size/2)+dy;
-	// calculate the line function
-	if((angle != 90) && (angle != -90))
-<<<<<<< HEAD
-	{
-		k = tanf(alpha);
-		vertical = 0;
-		if(k==0)
-		{
-			horizontal=1;
-		}
-	}
-	else
-	{
-		vertical = 1;
-	}
-
-	// crossing point of line
-	if(!vertical && !horizontal)
-	{
-		// y-y0=k(x-x0)
-		int16_t x=0;
-		int16_t y=k*(x-x0)+y0;
-		// find right crossing point
-		x1=x;
-		y1=y;
-		if(y<0)
-		{
-			y1=0;
-			x1=((y1-y0)+k*x0)/k;
-		}
-		if(y>size)
-		{
-			y1=size;
-			x1=((y1-y0)+k*x0)/k;
-		}
-		// left crossing point
-		x=size;
-		y=k*(x-x0)+y0;
-		x2=x;
-		y2=y;
-		if(y<0)
-		{
-			y2=0;
-			x2=((y2-y0)+k*x0)/k;
-		}
-		if(y>size)
-		{
-			y2=size;
-			x2=((y2-y0)+k*x0)/k;
-		}
-		// move to location
-		// horizon line
-		write_line_outlined(x1+l_x,y1+l_y,x2+l_x,y2+l_y,0,0,0,1);
-		//fill
-		if(angle<=0 && angle>-90)
-		{
-			//write_string("1", APPLY_HDEADBAND((GRAPHICS_RIGHT/2)),APPLY_VDEADBAND(GRAPHICS_BOTTOM-10), 0, 0, TEXT_VA_BOTTOM, TEXT_HA_CENTER, 0, 3);
-			for(int i=y2;i<size;i++)
-			{
-				x2=((i-y0)+k*x0)/k;
-				if(x2>size)
-					x2=size;
-				if(x2<0)
-					x2=0;
-				write_hline_lm(x2+l_x,size+l_x,i+l_y,1,1);
-			}
-		}
-		else if(angle<-90)
-		{
-			//write_string("2", APPLY_HDEADBAND((GRAPHICS_RIGHT/2)),APPLY_VDEADBAND(GRAPHICS_BOTTOM-10), 0, 0, TEXT_VA_BOTTOM, TEXT_HA_CENTER, 0, 3);
-			for(int i=0;i<y2;i++)
-			{
-				x2=((i-y0)+k*x0)/k;
-				if(x2>size)
-					x2=size;
-				if(x2<0)
-					x2=0;
-				write_hline_lm(size+l_x,x2+l_x,i+l_y,1,1);
-			}
-		}
-		else if(angle>0 && angle<90)
-		{
-			//write_string("3", APPLY_HDEADBAND((GRAPHICS_RIGHT/2)),APPLY_VDEADBAND(GRAPHICS_BOTTOM-10), 0, 0, TEXT_VA_BOTTOM, TEXT_HA_CENTER, 0, 3);
-			for(int i=y1;i<size;i++)
-			{
-				x2=((i-y0)+k*x0)/k;
-				if(x2>size)
-					x2=size;
-				if(x2<0)
-					x2=0;
-				write_hline_lm(0+l_x,x2+l_x,i+l_y,1,1);
-			}
-		}
-		else if(angle>90)
-		{
-			//write_string("4", APPLY_HDEADBAND((GRAPHICS_RIGHT/2)),APPLY_VDEADBAND(GRAPHICS_BOTTOM-10), 0, 0, TEXT_VA_BOTTOM, TEXT_HA_CENTER, 0, 3);
-			for(int i=0;i<y1;i++)
-			{
-				x2=((i-y0)+k*x0)/k;
-				if(x2>size)
-					x2=size;
-				if(x2<0)
-					x2=0;
-				write_hline_lm(x2+l_x,0+l_x,i+l_y,1,1);
-			}
-		}
-	}
-	else if(vertical)
-	{
-=======
-	{
-		k = tanf(alpha);
-		vertical = 0;
-		if(k==0)
-		{
-			horizontal=1;
-		}
-	}
-	else
-	{
-		vertical = 1;
-	}
-
-	// crossing point of line
-	if(!vertical && !horizontal)
-	{
-		// y-y0=k(x-x0)
-		int16_t x=0;
-		int16_t y=k*(x-x0)+y0;
-		// find right crossing point
-		x1=x;
-		y1=y;
-		if(y<0)
-		{
-			y1=0;
-			x1=((y1-y0)+k*x0)/k;
-		}
-		if(y>size)
-		{
-			y1=size;
-			x1=((y1-y0)+k*x0)/k;
-		}
-		// left crossing point
-		x=size;
-		y=k*(x-x0)+y0;
-		x2=x;
-		y2=y;
-		if(y<0)
-		{
-			y2=0;
-			x2=((y2-y0)+k*x0)/k;
-		}
-		if(y>size)
-		{
-			y2=size;
-			x2=((y2-y0)+k*x0)/k;
-		}
-		// move to location
-		// horizon line
-		write_line_outlined(x1+l_x,y1+l_y,x2+l_x,y2+l_y,0,0,0,1);
-		//fill
-		if(angle<=0 && angle>-90)
-		{
-			//write_string("1", APPLY_HDEADBAND((GRAPHICS_RIGHT/2)),APPLY_VDEADBAND(GRAPHICS_BOTTOM-10), 0, 0, TEXT_VA_BOTTOM, TEXT_HA_CENTER, 0, 3);
-			for(int i=y2;i<size;i++)
-			{
-				x2=((i-y0)+k*x0)/k;
-				if(x2>size)
-					x2=size;
-				if(x2<0)
-					x2=0;
-				write_hline_lm(x2+l_x,size+l_x,i+l_y,1,1);
-			}
-		}
-		else if(angle<-90)
-		{
-			//write_string("2", APPLY_HDEADBAND((GRAPHICS_RIGHT/2)),APPLY_VDEADBAND(GRAPHICS_BOTTOM-10), 0, 0, TEXT_VA_BOTTOM, TEXT_HA_CENTER, 0, 3);
-			for(int i=0;i<y2;i++)
-			{
-				x2=((i-y0)+k*x0)/k;
-				if(x2>size)
-					x2=size;
-				if(x2<0)
-					x2=0;
-				write_hline_lm(size+l_x,x2+l_x,i+l_y,1,1);
-			}
-		}
-		else if(angle>0 && angle<90)
-		{
-			//write_string("3", APPLY_HDEADBAND((GRAPHICS_RIGHT/2)),APPLY_VDEADBAND(GRAPHICS_BOTTOM-10), 0, 0, TEXT_VA_BOTTOM, TEXT_HA_CENTER, 0, 3);
-			for(int i=y1;i<size;i++)
-			{
-				x2=((i-y0)+k*x0)/k;
-				if(x2>size)
-					x2=size;
-				if(x2<0)
-					x2=0;
-				write_hline_lm(0+l_x,x2+l_x,i+l_y,1,1);
-			}
-		}
-		else if(angle>90)
-		{
-			//write_string("4", APPLY_HDEADBAND((GRAPHICS_RIGHT/2)),APPLY_VDEADBAND(GRAPHICS_BOTTOM-10), 0, 0, TEXT_VA_BOTTOM, TEXT_HA_CENTER, 0, 3);
-			for(int i=0;i<y1;i++)
-			{
-				x2=((i-y0)+k*x0)/k;
-				if(x2>size)
-					x2=size;
-				if(x2<0)
-					x2=0;
-				write_hline_lm(x2+l_x,0+l_x,i+l_y,1,1);
-			}
-		}
-	}
-	else if(vertical)
-	{
->>>>>>> fb0f30e8
-		// horizon line
-		write_line_outlined(x0+l_x,0+l_y,x0+l_x,size+l_y,0,0,0,1);
-		if(angle==90)
-		{
-			//write_string("5", APPLY_HDEADBAND((GRAPHICS_RIGHT/2)),APPLY_VDEADBAND(GRAPHICS_BOTTOM-10), 0, 0, TEXT_VA_BOTTOM, TEXT_HA_CENTER, 0, 3);
-			for(int i=0;i<size;i++)
-			{
-				write_hline_lm(0+l_x,x0+l_x,i+l_y,1,1);
-			}
-		}
-		else
-		{
-			//write_string("6", APPLY_HDEADBAND((GRAPHICS_RIGHT/2)),APPLY_VDEADBAND(GRAPHICS_BOTTOM-10), 0, 0, TEXT_VA_BOTTOM, TEXT_HA_CENTER, 0, 3);
-			for(int i=0;i<size;i++)
-			{
-				write_hline_lm(size+l_x,x0+l_x,i+l_y,1,1);
-			}
-		}
-	}
-	else if(horizontal)
-	{
-		// horizon line
-		write_hline_outlined(0+l_x,size+l_x,y0+l_y,0,0,0,1);
-		if(angle<0)
-		{
-			//write_string("7", APPLY_HDEADBAND((GRAPHICS_RIGHT/2)),APPLY_VDEADBAND(GRAPHICS_BOTTOM-10), 0, 0, TEXT_VA_BOTTOM, TEXT_HA_CENTER, 0, 3);
-			for(int i=0;i<y0;i++)
-			{
-				write_hline_lm(0+l_x,size+l_x,i+l_y,1,1);
-			}
-		}
-		else
-		{
-			//write_string("8", APPLY_HDEADBAND((GRAPHICS_RIGHT/2)),APPLY_VDEADBAND(GRAPHICS_BOTTOM-10), 0, 0, TEXT_VA_BOTTOM, TEXT_HA_CENTER, 0, 3);
-			for(int i=y0;i<size;i++)
-			{
-				write_hline_lm(0+l_x,size+l_x,i+l_y,1,1);
-			}
-		}
-	}
-
-	//sides
-	write_line_outlined(l_x,l_y,l_x,l_y+size,0,0,0,1);
-	write_line_outlined(l_x+size,l_y,l_x+size,l_y+size,0,0,0,1);
-	//plane
-	write_line_outlined(refx-5,refy,refx+6,refy,0,0,0,1);
-	write_line_outlined(refx,refy,refx,refy-3,0,0,0,1);
-}
-
-
-void introText(){
-	write_string("ver 0.2", APPLY_HDEADBAND((GRAPHICS_RIGHT/2)),APPLY_VDEADBAND(GRAPHICS_BOTTOM-10), 0, 0, TEXT_VA_BOTTOM, TEXT_HA_CENTER, 0, 3);
-}
-
-void introGraphics() {
-	/* logo */
-	int image=0;
-	struct splashEntry splash_info;
-	splash_info = splash[image];
-
-	copyimage(APPLY_HDEADBAND(GRAPHICS_RIGHT/2-(splash_info.width)/2), APPLY_VDEADBAND(GRAPHICS_BOTTOM/2-(splash_info.height)/2),image);
-
-	/* frame */
-	drawBox(APPLY_HDEADBAND(0),APPLY_VDEADBAND(0),APPLY_HDEADBAND(GRAPHICS_RIGHT-8),APPLY_VDEADBAND(GRAPHICS_BOTTOM));
-
-	// Must mask out last half-word because SPI keeps clocking it out otherwise
-	for (uint32_t i = 0; i < 8; i++) {
-		write_vline( draw_buffer_level,GRAPHICS_WIDTH_REAL-i-1,0,GRAPHICS_HEIGHT_REAL-1,0);
-		write_vline( draw_buffer_mask,GRAPHICS_WIDTH_REAL-i-1,0,GRAPHICS_HEIGHT_REAL-1,0);
-	}
-}
-
-void calcHomeArrow(int16_t m_yaw)
+// CORE draw routines end here
+
+void draw_artificial_horizon(float angle, float pitch, int16_t l_x, int16_t l_y, int16_t size )
+{
+	float alpha;
+	uint8_t vertical=0,horizontal=0;
+	int16_t x1,x2;
+	int16_t y1,y2;
+	int16_t refx,refy;
+	alpha=DEG2RAD(angle);
+	refx=l_x + size/2;
+	refy=l_y + size/2;
+
+	//
+	float k=0;
+	float dx = sinf(alpha)*(pitch/90.0f*(size/2));
+	float dy = cosf(alpha)*(pitch/90.0f*(size/2));
+	int16_t x0 = (size/2)-dx;
+	int16_t y0 = (size/2)+dy;
+	// calculate the line function
+	if((angle != 90) && (angle != -90))
+	{
+		k = tanf(alpha);
+		vertical = 0;
+		if(k==0)
+		{
+			horizontal=1;
+		}
+	}
+	else
+	{
+		vertical = 1;
+	}
+
+	// crossing point of line
+	if(!vertical && !horizontal)
+	{
+		// y-y0=k(x-x0)
+		int16_t x=0;
+		int16_t y=k*(x-x0)+y0;
+		// find right crossing point
+		x1=x;
+		y1=y;
+		if(y<0)
+		{
+			y1=0;
+			x1=((y1-y0)+k*x0)/k;
+		}
+		if(y>size)
+		{
+			y1=size;
+			x1=((y1-y0)+k*x0)/k;
+		}
+		// left crossing point
+		x=size;
+		y=k*(x-x0)+y0;
+		x2=x;
+		y2=y;
+		if(y<0)
+		{
+			y2=0;
+			x2=((y2-y0)+k*x0)/k;
+		}
+		if(y>size)
+		{
+			y2=size;
+			x2=((y2-y0)+k*x0)/k;
+		}
+		// move to location
+		// horizon line
+		write_line_outlined(x1+l_x,y1+l_y,x2+l_x,y2+l_y,0,0,0,1);
+		//fill
+		if(angle<=0 && angle>-90)
+		{
+			//write_string("1", APPLY_HDEADBAND((GRAPHICS_RIGHT/2)),APPLY_VDEADBAND(GRAPHICS_BOTTOM-10), 0, 0, TEXT_VA_BOTTOM, TEXT_HA_CENTER, 0, 3);
+			for(int i=y2;i<size;i++)
+			{
+				x2=((i-y0)+k*x0)/k;
+				if(x2>size)
+					x2=size;
+				if(x2<0)
+					x2=0;
+				write_hline_lm(x2+l_x,size+l_x,i+l_y,1,1);
+			}
+		}
+		else if(angle<-90)
+		{
+			//write_string("2", APPLY_HDEADBAND((GRAPHICS_RIGHT/2)),APPLY_VDEADBAND(GRAPHICS_BOTTOM-10), 0, 0, TEXT_VA_BOTTOM, TEXT_HA_CENTER, 0, 3);
+			for(int i=0;i<y2;i++)
+			{
+				x2=((i-y0)+k*x0)/k;
+				if(x2>size)
+					x2=size;
+				if(x2<0)
+					x2=0;
+				write_hline_lm(size+l_x,x2+l_x,i+l_y,1,1);
+			}
+		}
+		else if(angle>0 && angle<90)
+		{
+			//write_string("3", APPLY_HDEADBAND((GRAPHICS_RIGHT/2)),APPLY_VDEADBAND(GRAPHICS_BOTTOM-10), 0, 0, TEXT_VA_BOTTOM, TEXT_HA_CENTER, 0, 3);
+			for(int i=y1;i<size;i++)
+			{
+				x2=((i-y0)+k*x0)/k;
+				if(x2>size)
+					x2=size;
+				if(x2<0)
+					x2=0;
+				write_hline_lm(0+l_x,x2+l_x,i+l_y,1,1);
+			}
+		}
+		else if(angle>90)
+		{
+			//write_string("4", APPLY_HDEADBAND((GRAPHICS_RIGHT/2)),APPLY_VDEADBAND(GRAPHICS_BOTTOM-10), 0, 0, TEXT_VA_BOTTOM, TEXT_HA_CENTER, 0, 3);
+			for(int i=0;i<y1;i++)
+			{
+				x2=((i-y0)+k*x0)/k;
+				if(x2>size)
+					x2=size;
+				if(x2<0)
+					x2=0;
+				write_hline_lm(x2+l_x,0+l_x,i+l_y,1,1);
+			}
+		}
+	}
+	else if(vertical)
+	{
+		// horizon line
+		write_line_outlined(x0+l_x,0+l_y,x0+l_x,size+l_y,0,0,0,1);
+		if(angle==90)
+		{
+			//write_string("5", APPLY_HDEADBAND((GRAPHICS_RIGHT/2)),APPLY_VDEADBAND(GRAPHICS_BOTTOM-10), 0, 0, TEXT_VA_BOTTOM, TEXT_HA_CENTER, 0, 3);
+			for(int i=0;i<size;i++)
+			{
+				write_hline_lm(0+l_x,x0+l_x,i+l_y,1,1);
+			}
+		}
+		else
+		{
+			//write_string("6", APPLY_HDEADBAND((GRAPHICS_RIGHT/2)),APPLY_VDEADBAND(GRAPHICS_BOTTOM-10), 0, 0, TEXT_VA_BOTTOM, TEXT_HA_CENTER, 0, 3);
+			for(int i=0;i<size;i++)
+			{
+				write_hline_lm(size+l_x,x0+l_x,i+l_y,1,1);
+			}
+		}
+	}
+	else if(horizontal)
+	{
+		// horizon line
+		write_hline_outlined(0+l_x,size+l_x,y0+l_y,0,0,0,1);
+		if(angle<0)
+		{
+			//write_string("7", APPLY_HDEADBAND((GRAPHICS_RIGHT/2)),APPLY_VDEADBAND(GRAPHICS_BOTTOM-10), 0, 0, TEXT_VA_BOTTOM, TEXT_HA_CENTER, 0, 3);
+			for(int i=0;i<y0;i++)
+			{
+				write_hline_lm(0+l_x,size+l_x,i+l_y,1,1);
+			}
+		}
+		else
+		{
+			//write_string("8", APPLY_HDEADBAND((GRAPHICS_RIGHT/2)),APPLY_VDEADBAND(GRAPHICS_BOTTOM-10), 0, 0, TEXT_VA_BOTTOM, TEXT_HA_CENTER, 0, 3);
+			for(int i=y0;i<size;i++)
+			{
+				write_hline_lm(0+l_x,size+l_x,i+l_y,1,1);
+			}
+		}
+	}
+
+	//sides
+	write_line_outlined(l_x,l_y,l_x,l_y+size,0,0,0,1);
+	write_line_outlined(l_x+size,l_y,l_x+size,l_y+size,0,0,0,1);
+	//plane
+	write_line_outlined(refx-5,refy,refx+6,refy,0,0,0,1);
+	write_line_outlined(refx,refy,refx,refy-3,0,0,0,1);
+}
+
+
+void introText(){
+	write_string("ver 0.2", APPLY_HDEADBAND((GRAPHICS_RIGHT/2)),APPLY_VDEADBAND(GRAPHICS_BOTTOM-10), 0, 0, TEXT_VA_BOTTOM, TEXT_HA_CENTER, 0, 3);
+}
+
+void introGraphics() {
+	/* logo */
+	int image=0;
+	struct splashEntry splash_info;
+	splash_info = splash[image];
+
+	copyimage(APPLY_HDEADBAND(GRAPHICS_RIGHT/2-(splash_info.width)/2), APPLY_VDEADBAND(GRAPHICS_BOTTOM/2-(splash_info.height)/2),image);
+
+	/* frame */
+	drawBox(APPLY_HDEADBAND(0),APPLY_VDEADBAND(0),APPLY_HDEADBAND(GRAPHICS_RIGHT-8),APPLY_VDEADBAND(GRAPHICS_BOTTOM));
+
+	// Must mask out last half-word because SPI keeps clocking it out otherwise
+	for (uint32_t i = 0; i < 8; i++) {
+		write_vline( draw_buffer_level,GRAPHICS_WIDTH_REAL-i-1,0,GRAPHICS_HEIGHT_REAL-1,0);
+		write_vline( draw_buffer_mask,GRAPHICS_WIDTH_REAL-i-1,0,GRAPHICS_HEIGHT_REAL-1,0);
+	}
+}
+
+void calcHomeArrow(int16_t m_yaw)
 {
 	HomeLocationData home;
 	HomeLocationGet (&home);
@@ -2308,7 +2116,7 @@
     **/
     y = sinf(lon2-lon1) * cosf(lat2);
     x = cosf(lat1) * sinf(lat2) - sinf(lat1) * cosf(lat2) * cosf(lon2-lon1);
-    brng = RAD2DEG(atan2f(y,x));
+    brng = RAD2DEG(atan2f(y,x));
     if(brng<0)
         brng+=360;
 
@@ -2343,16 +2151,16 @@
 
 	char temp[50]={0};
 	sprintf(temp,"hea:%d",(int)brng);
-	write_string(temp, APPLY_HDEADBAND(GRAPHICS_RIGHT/2-30), APPLY_VDEADBAND(30), 0, 0, TEXT_VA_TOP, TEXT_HA_LEFT, 0, 2);
+	write_string(temp, APPLY_HDEADBAND(GRAPHICS_RIGHT/2-30), APPLY_VDEADBAND(30), 0, 0, TEXT_VA_TOP, TEXT_HA_LEFT, 0, 2);
 	sprintf(temp,"ele:%d",(int)elevation);
-	write_string(temp, APPLY_HDEADBAND(GRAPHICS_RIGHT/2-30), APPLY_VDEADBAND(30+10), 0, 0, TEXT_VA_TOP, TEXT_HA_LEFT, 0, 2);
+	write_string(temp, APPLY_HDEADBAND(GRAPHICS_RIGHT/2-30), APPLY_VDEADBAND(30+10), 0, 0, TEXT_VA_TOP, TEXT_HA_LEFT, 0, 2);
 	sprintf(temp,"dis:%d",(int)d);
-	write_string(temp, APPLY_HDEADBAND(GRAPHICS_RIGHT/2-30), APPLY_VDEADBAND(30+10+10), 0, 0, TEXT_VA_TOP, TEXT_HA_LEFT, 0, 2);
+	write_string(temp, APPLY_HDEADBAND(GRAPHICS_RIGHT/2-30), APPLY_VDEADBAND(30+10+10), 0, 0, TEXT_VA_TOP, TEXT_HA_LEFT, 0, 2);
 	sprintf(temp,"u2g:%d",(int)u2g);
-	write_string(temp, APPLY_HDEADBAND(GRAPHICS_RIGHT/2-30), APPLY_VDEADBAND(30+10+10+10), 0, 0, TEXT_VA_TOP, TEXT_HA_LEFT, 0, 2);
+	write_string(temp, APPLY_HDEADBAND(GRAPHICS_RIGHT/2-30), APPLY_VDEADBAND(30+10+10+10), 0, 0, TEXT_VA_TOP, TEXT_HA_LEFT, 0, 2);
 
 	sprintf(temp,"%c%c",(int)(u2g/22.5f)*2+0x90,(int)(u2g/22.5f)*2+0x91);
-	write_string(temp, APPLY_HDEADBAND(250), APPLY_VDEADBAND(40+10+10), 0, 0, TEXT_VA_TOP, TEXT_HA_LEFT, 0, 3);
+	write_string(temp, APPLY_HDEADBAND(250), APPLY_VDEADBAND(40+10+10), 0, 0, TEXT_VA_TOP, TEXT_HA_LEFT, 0, 3);
 }
 
 int lama=10;
@@ -2375,7 +2183,6 @@
 	{
 		sprintf(temp,"%c",0xe8+(lama_loc[0][z]%2));
 		write_string(temp,APPLY_HDEADBAND(lama_loc[0][z]),APPLY_VDEADBAND(lama_loc[1][z]), 0, 0, TEXT_VA_TOP, TEXT_HA_LEFT, 0, 2);
-<<<<<<< HEAD
 	}
 }
 
@@ -2389,30 +2196,12 @@
 	GPSPositionGet(&gpsData);
 	HomeLocationData home;
 	HomeLocationGet(&home);
-	BaroAltitudeData baro;
-	BaroAltitudeGet(&baro);
-
-	PIOS_Servo_Set(0,OsdSettings.White);
-	PIOS_Servo_Set(1,OsdSettings.Black);
+	BaroAltitudeData baro;
+	BaroAltitudeGet(&baro);
+
+	PIOS_Servo_Set(0,OsdSettings.White);
+	PIOS_Servo_Set(1,OsdSettings.Black);
 	
-=======
-	}
-}
-
-//main draw function
-void updateGraphics() {
-	OsdSettingsData OsdSettings;
-	OsdSettingsGet (&OsdSettings);
-	AttitudeActualData attitude;
-	AttitudeActualGet(&attitude);
-	GPSPositionData gpsData;
-	GPSPositionGet(&gpsData);
-	HomeLocationData home;
-	HomeLocationGet(&home);
-	BaroAltitudeData baro;
-	BaroAltitudeGet(&baro);
-	
->>>>>>> fb0f30e8
 	switch (OsdSettings.Screen) {
 		case 0: // Dave simple
 		{
@@ -2424,180 +2213,180 @@
 				write_string(temps, APPLY_HDEADBAND(GRAPHICS_RIGHT/2), (GRAPHICS_BOTTOM/2), 0, 0, TEXT_VA_TOP, TEXT_HA_CENTER, 0, 3);
 			}
 
-			
-			char temp[50]={0};
-			memset(temp, ' ', 40);
-			sprintf(temp,"Lat:%11.7f",gpsData.Latitude/10000000.0f);
-			write_string(temp, APPLY_HDEADBAND(20), APPLY_VDEADBAND(GRAPHICS_BOTTOM-30), 0, 0, TEXT_VA_BOTTOM, TEXT_HA_LEFT, 0, 3);
-			sprintf(temp,"Lon:%11.7f",gpsData.Longitude/10000000.0f);
-			write_string(temp, APPLY_HDEADBAND(20), APPLY_VDEADBAND(GRAPHICS_BOTTOM-10), 0, 0, TEXT_VA_BOTTOM, TEXT_HA_LEFT, 0, 3);
-			sprintf(temp,"Sat:%d",(int)gpsData.Satellites);
-			write_string(temp, APPLY_HDEADBAND(GRAPHICS_RIGHT-40), APPLY_VDEADBAND(30), 0, 0, TEXT_VA_TOP, TEXT_HA_RIGHT, 0, 2);
-			
-			/* Print ADC voltage FLIGHT*/
-			sprintf(temp,"V:%5.2fV",(PIOS_ADC_PinGet(2)*3*6.1f/4096));
-			write_string(temp, APPLY_HDEADBAND(20), APPLY_VDEADBAND(20), 0, 0, TEXT_VA_TOP, TEXT_HA_LEFT, 0, 3);
-			
-			if(gpsData.Heading>180)
-				calcHomeArrow((int16_t)(gpsData.Heading-360));
-			else
-				calcHomeArrow((int16_t)(gpsData.Heading));
+			
+			char temp[50]={0};
+			memset(temp, ' ', 40);
+			sprintf(temp,"Lat:%11.7f",gpsData.Latitude/10000000.0f);
+			write_string(temp, APPLY_HDEADBAND(20), APPLY_VDEADBAND(GRAPHICS_BOTTOM-30), 0, 0, TEXT_VA_BOTTOM, TEXT_HA_LEFT, 0, 3);
+			sprintf(temp,"Lon:%11.7f",gpsData.Longitude/10000000.0f);
+			write_string(temp, APPLY_HDEADBAND(20), APPLY_VDEADBAND(GRAPHICS_BOTTOM-10), 0, 0, TEXT_VA_BOTTOM, TEXT_HA_LEFT, 0, 3);
+			sprintf(temp,"Sat:%d",(int)gpsData.Satellites);
+			write_string(temp, APPLY_HDEADBAND(GRAPHICS_RIGHT-40), APPLY_VDEADBAND(30), 0, 0, TEXT_VA_TOP, TEXT_HA_RIGHT, 0, 2);
+			
+			/* Print ADC voltage FLIGHT*/
+			sprintf(temp,"V:%5.2fV",(PIOS_ADC_PinGet(2)*3*6.1f/4096));
+			write_string(temp, APPLY_HDEADBAND(20), APPLY_VDEADBAND(20), 0, 0, TEXT_VA_TOP, TEXT_HA_LEFT, 0, 3);
+			
+			if(gpsData.Heading>180)
+				calcHomeArrow((int16_t)(gpsData.Heading-360));
+			else
+				calcHomeArrow((int16_t)(gpsData.Heading));
+		}
+		break;
+		case 1:
+		{
+				/*drawBox(2,2,GRAPHICS_WIDTH_REAL-4,GRAPHICS_HEIGHT_REAL-4);
+				 write_filled_rectangle(draw_buffer_mask,0,0,GRAPHICS_WIDTH_REAL-2,GRAPHICS_HEIGHT_REAL-2,0);
+				 write_filled_rectangle(draw_buffer_mask,2,2,GRAPHICS_WIDTH_REAL-4-2,GRAPHICS_HEIGHT_REAL-4-2,2);
+				 write_filled_rectangle(draw_buffer_mask,3,3,GRAPHICS_WIDTH_REAL-4-1,GRAPHICS_HEIGHT_REAL-4-1,0);*/
+				//write_filled_rectangle(draw_buffer_mask,5,5,GRAPHICS_WIDTH_REAL-4-5,GRAPHICS_HEIGHT_REAL-4-5,0);
+				//write_rectangle_outlined(10,10,GRAPHICS_WIDTH_REAL-20,GRAPHICS_HEIGHT_REAL-20,0,0);
+				//drawLine(GRAPHICS_WIDTH_REAL-1, GRAPHICS_HEIGHT_REAL-1,(GRAPHICS_WIDTH_REAL/2)-1, GRAPHICS_HEIGHT_REAL-1 );
+				//drawCircle((GRAPHICS_WIDTH_REAL/2)-1, (GRAPHICS_HEIGHT_REAL/2)-1, (GRAPHICS_HEIGHT_REAL/2)-1);
+				//drawCircle((GRAPHICS_SIZE/2)-1, (GRAPHICS_SIZE/2)-1, (GRAPHICS_SIZE/2)-2);
+				//drawLine(0, (GRAPHICS_SIZE/2)-1, GRAPHICS_SIZE-1, (GRAPHICS_SIZE/2)-1);
+				//drawLine((GRAPHICS_SIZE/2)-1, 0, (GRAPHICS_SIZE/2)-1, GRAPHICS_SIZE-1);
+				/*angleA++;
+				if(angleB<=-90)
+				{
+					sum=2;
+				}
+				if(angleB>=90)
+				{
+					sum=-2;
+				}
+				angleB+=sum;
+				angleC+=2;*/
+				
+				// GPS HACK
+				if(gpsData.Heading>180)
+					calcHomeArrow((int16_t)(gpsData.Heading-360));
+				else
+					calcHomeArrow((int16_t)(gpsData.Heading));
+				
+				/* Draw Attitude Indicator */
+				if(OsdSettings.Attitude == OSDSETTINGS_ATTITUDE_ENABLED)
+				{
+					drawAttitude(APPLY_HDEADBAND(OsdSettings.AttitudeSetup[OSDSETTINGS_ATTITUDESETUP_X]),APPLY_VDEADBAND(OsdSettings.AttitudeSetup[OSDSETTINGS_ATTITUDESETUP_Y]),attitude.Pitch,attitude.Roll,96);
+				}
+				//write_string("Hello OP-OSD", 60, 12, 1, 0, TEXT_VA_TOP, TEXT_HA_LEFT, 0, 0);
+				//printText16( 60, 12,"Hello OP-OSD");
+				
+				char temp[50]={0};
+				memset(temp, ' ', 40);
+				sprintf(temp,"Lat:%11.7f",gpsData.Latitude/10000000.0f);
+				write_string(temp, APPLY_HDEADBAND(5), APPLY_VDEADBAND(5), 0, 0, TEXT_VA_TOP, TEXT_HA_LEFT, 0, 2);
+				sprintf(temp,"Lon:%11.7f",gpsData.Longitude/10000000.0f);
+				write_string(temp, APPLY_HDEADBAND(5), APPLY_VDEADBAND(15), 0, 0, TEXT_VA_TOP, TEXT_HA_LEFT, 0, 2);
+				sprintf(temp,"Fix:%d",(int)gpsData.Status);
+				write_string(temp, APPLY_HDEADBAND(5), APPLY_VDEADBAND(25), 0, 0, TEXT_VA_TOP, TEXT_HA_LEFT, 0, 2);
+				sprintf(temp,"Sat:%d",(int)gpsData.Satellites);
+				write_string(temp, APPLY_HDEADBAND(5), APPLY_VDEADBAND(35), 0, 0, TEXT_VA_TOP, TEXT_HA_LEFT, 0, 2);
+				
+				
+				/* Print RTC time */
+				if(OsdSettings.Time == OSDSETTINGS_TIME_ENABLED)
+				{
+					printTime(APPLY_HDEADBAND(OsdSettings.TimeSetup[OSDSETTINGS_TIMESETUP_X]),APPLY_VDEADBAND(OsdSettings.TimeSetup[OSDSETTINGS_TIMESETUP_Y]));
+				}
+				
+				/* Print Number of detected video Lines */
+				sprintf(temp,"Lines:%4d",PIOS_Video_GetOSDLines());
+				write_string(temp, APPLY_HDEADBAND((GRAPHICS_RIGHT - 8)),APPLY_VDEADBAND(5), 0, 0, TEXT_VA_TOP, TEXT_HA_RIGHT, 0, 2);
+				
+				/* Print ADC voltage */
+				//sprintf(temp,"Rssi:%4dV",(int)(PIOS_ADC_PinGet(4)*3000/4096));
+				//write_string(temp, (GRAPHICS_WIDTH_REAL - 2),15, 0, 0, TEXT_VA_TOP, TEXT_HA_RIGHT, 0, 2);
+				sprintf(temp,"Rssi:%4.2fV",(PIOS_ADC_PinGet(4)*3.0f/4096.0f));
+				write_string(temp, APPLY_HDEADBAND((GRAPHICS_RIGHT - 8)),APPLY_VDEADBAND(15), 0, 0, TEXT_VA_TOP, TEXT_HA_RIGHT, 0, 2);
+				
+				/* Print CPU temperature */
+				sprintf(temp,"Temp:%4.2fC",(PIOS_ADC_PinGet(6)*0.29296875f-264));
+				write_string(temp, APPLY_HDEADBAND((GRAPHICS_RIGHT - 8)),APPLY_VDEADBAND(25), 0, 0, TEXT_VA_TOP, TEXT_HA_RIGHT, 0, 2);
+				
+				/* Print ADC voltage FLIGHT*/
+				sprintf(temp,"FltV:%4.2fV",(PIOS_ADC_PinGet(2)*3.0f*6.1f/4096.0f));
+				write_string(temp, APPLY_HDEADBAND((GRAPHICS_RIGHT - 8)),APPLY_VDEADBAND(35), 0, 0, TEXT_VA_TOP, TEXT_HA_RIGHT, 0, 2);
+				
+				/* Print ADC voltage VIDEO*/
+				sprintf(temp,"VidV:%4.2fV",(PIOS_ADC_PinGet(3)*3.0f*6.1f/4096.0f));
+				write_string(temp, APPLY_HDEADBAND((GRAPHICS_RIGHT - 8)),APPLY_VDEADBAND(45), 0, 0, TEXT_VA_TOP, TEXT_HA_RIGHT, 0, 2);
+				
+				/* Print ADC voltage RSSI */
+				//sprintf(temp,"Curr:%4dA",(int)(PIOS_ADC_PinGet(0)*300*61/4096));
+				//write_string(temp, (GRAPHICS_WIDTH_REAL - 2),60, 0, 0, TEXT_VA_TOP, TEXT_HA_RIGHT, 0, 2);
+				
+				/* Draw Battery Gauge */
+				/*m_batt++;
+				uint8_t dir=3;
+				if(m_batt==101)
+					m_batt=0;
+				if(m_pitch>0)
+				{
+					dir=0;
+					m_alt+=m_pitch/2;
+				}
+				else if(m_pitch<0)
+				{
+					dir=1;
+					m_alt+=m_pitch/2;
+				}*/
+
+				/*if(OsdSettings.Battery == OSDSETTINGS_BATTERY_ENABLED)
+				{
+					drawBattery(APPLY_HDEADBAND(OsdSettings.BatterySetup[OSDSETTINGS_BATTERYSETUP_X]),APPLY_VDEADBAND(OsdSettings.BatterySetup[OSDSETTINGS_BATTERYSETUP_Y]),m_batt,16);
+				}*/
+				
+				//drawAltitude(200,50,m_alt,dir);
+				
+				
+				//drawArrow(96,GRAPHICS_HEIGHT_REAL/2,angleB,32);
+				
+				// Draw airspeed (left side.)
+				if(OsdSettings.Speed == OSDSETTINGS_SPEED_ENABLED)
+				{
+					hud_draw_vertical_scale((int)gpsData.Groundspeed, 100, -1, APPLY_HDEADBAND(OsdSettings.SpeedSetup[OSDSETTINGS_SPEEDSETUP_X]),
+							APPLY_VDEADBAND(OsdSettings.SpeedSetup[OSDSETTINGS_SPEEDSETUP_Y]), 100, 10, 20, 7, 12, 15, 1000, HUD_VSCALE_FLAG_NO_NEGATIVE);
+				}
+				// Draw altimeter (right side.)
+				if(OsdSettings.Altitude == OSDSETTINGS_ALTITUDE_ENABLED)
+				{
+					hud_draw_vertical_scale((int)gpsData.Altitude, 200, +1, APPLY_HDEADBAND(OsdSettings.AltitudeSetup[OSDSETTINGS_ALTITUDESETUP_X]),
+							APPLY_VDEADBAND(OsdSettings.AltitudeSetup[OSDSETTINGS_ALTITUDESETUP_Y]), 100, 20, 100, 7, 12, 15, 500, 0);
+				}
+				// Draw compass.
+				if(OsdSettings.Heading == OSDSETTINGS_HEADING_ENABLED)
+				{
+					if(attitude.Yaw<0) {
+						hud_draw_linear_compass(360+attitude.Yaw, 150, 120, APPLY_HDEADBAND(OsdSettings.HeadingSetup[OSDSETTINGS_HEADINGSETUP_X]),
+								APPLY_VDEADBAND(OsdSettings.HeadingSetup[OSDSETTINGS_HEADINGSETUP_Y]), 15, 30, 7, 12, 0);
+					} else {
+						hud_draw_linear_compass(attitude.Yaw, 150, 120, APPLY_HDEADBAND(OsdSettings.HeadingSetup[OSDSETTINGS_HEADINGSETUP_X]),
+								APPLY_VDEADBAND(OsdSettings.HeadingSetup[OSDSETTINGS_HEADINGSETUP_Y]), 15, 30, 7, 12, 0);
+					}
+				}
 		}
-		break;
-		case 1:
-		{
-				/*drawBox(2,2,GRAPHICS_WIDTH_REAL-4,GRAPHICS_HEIGHT_REAL-4);
-				 write_filled_rectangle(draw_buffer_mask,0,0,GRAPHICS_WIDTH_REAL-2,GRAPHICS_HEIGHT_REAL-2,0);
-				 write_filled_rectangle(draw_buffer_mask,2,2,GRAPHICS_WIDTH_REAL-4-2,GRAPHICS_HEIGHT_REAL-4-2,2);
-				 write_filled_rectangle(draw_buffer_mask,3,3,GRAPHICS_WIDTH_REAL-4-1,GRAPHICS_HEIGHT_REAL-4-1,0);*/
-				//write_filled_rectangle(draw_buffer_mask,5,5,GRAPHICS_WIDTH_REAL-4-5,GRAPHICS_HEIGHT_REAL-4-5,0);
-				//write_rectangle_outlined(10,10,GRAPHICS_WIDTH_REAL-20,GRAPHICS_HEIGHT_REAL-20,0,0);
-				//drawLine(GRAPHICS_WIDTH_REAL-1, GRAPHICS_HEIGHT_REAL-1,(GRAPHICS_WIDTH_REAL/2)-1, GRAPHICS_HEIGHT_REAL-1 );
-				//drawCircle((GRAPHICS_WIDTH_REAL/2)-1, (GRAPHICS_HEIGHT_REAL/2)-1, (GRAPHICS_HEIGHT_REAL/2)-1);
-				//drawCircle((GRAPHICS_SIZE/2)-1, (GRAPHICS_SIZE/2)-1, (GRAPHICS_SIZE/2)-2);
-				//drawLine(0, (GRAPHICS_SIZE/2)-1, GRAPHICS_SIZE-1, (GRAPHICS_SIZE/2)-1);
-				//drawLine((GRAPHICS_SIZE/2)-1, 0, (GRAPHICS_SIZE/2)-1, GRAPHICS_SIZE-1);
-				/*angleA++;
-				if(angleB<=-90)
-				{
-					sum=2;
-				}
-				if(angleB>=90)
-				{
-					sum=-2;
-				}
-				angleB+=sum;
-				angleC+=2;*/
-				
-				// GPS HACK
-				if(gpsData.Heading>180)
-					calcHomeArrow((int16_t)(gpsData.Heading-360));
-				else
-					calcHomeArrow((int16_t)(gpsData.Heading));
-				
-				/* Draw Attitude Indicator */
-				if(OsdSettings.Attitude == OSDSETTINGS_ATTITUDE_ENABLED)
-				{
-					drawAttitude(APPLY_HDEADBAND(OsdSettings.AttitudeSetup[OSDSETTINGS_ATTITUDESETUP_X]),APPLY_VDEADBAND(OsdSettings.AttitudeSetup[OSDSETTINGS_ATTITUDESETUP_Y]),attitude.Pitch,attitude.Roll,96);
-				}
-				//write_string("Hello OP-OSD", 60, 12, 1, 0, TEXT_VA_TOP, TEXT_HA_LEFT, 0, 0);
-				//printText16( 60, 12,"Hello OP-OSD");
-				
-				char temp[50]={0};
-				memset(temp, ' ', 40);
-				sprintf(temp,"Lat:%11.7f",gpsData.Latitude/10000000.0f);
-				write_string(temp, APPLY_HDEADBAND(5), APPLY_VDEADBAND(5), 0, 0, TEXT_VA_TOP, TEXT_HA_LEFT, 0, 2);
-				sprintf(temp,"Lon:%11.7f",gpsData.Longitude/10000000.0f);
-				write_string(temp, APPLY_HDEADBAND(5), APPLY_VDEADBAND(15), 0, 0, TEXT_VA_TOP, TEXT_HA_LEFT, 0, 2);
-				sprintf(temp,"Fix:%d",(int)gpsData.Status);
-				write_string(temp, APPLY_HDEADBAND(5), APPLY_VDEADBAND(25), 0, 0, TEXT_VA_TOP, TEXT_HA_LEFT, 0, 2);
-				sprintf(temp,"Sat:%d",(int)gpsData.Satellites);
-				write_string(temp, APPLY_HDEADBAND(5), APPLY_VDEADBAND(35), 0, 0, TEXT_VA_TOP, TEXT_HA_LEFT, 0, 2);
-				
-				
-				/* Print RTC time */
-				if(OsdSettings.Time == OSDSETTINGS_TIME_ENABLED)
-				{
-					printTime(APPLY_HDEADBAND(OsdSettings.TimeSetup[OSDSETTINGS_TIMESETUP_X]),APPLY_VDEADBAND(OsdSettings.TimeSetup[OSDSETTINGS_TIMESETUP_Y]));
-				}
-				
-				/* Print Number of detected video Lines */
-				sprintf(temp,"Lines:%4d",PIOS_Video_GetOSDLines());
-				write_string(temp, APPLY_HDEADBAND((GRAPHICS_RIGHT - 8)),APPLY_VDEADBAND(5), 0, 0, TEXT_VA_TOP, TEXT_HA_RIGHT, 0, 2);
-				
-				/* Print ADC voltage */
-				//sprintf(temp,"Rssi:%4dV",(int)(PIOS_ADC_PinGet(4)*3000/4096));
-				//write_string(temp, (GRAPHICS_WIDTH_REAL - 2),15, 0, 0, TEXT_VA_TOP, TEXT_HA_RIGHT, 0, 2);
-				sprintf(temp,"Rssi:%4.2fV",(PIOS_ADC_PinGet(4)*3.0f/4096.0f));
-				write_string(temp, APPLY_HDEADBAND((GRAPHICS_RIGHT - 8)),APPLY_VDEADBAND(15), 0, 0, TEXT_VA_TOP, TEXT_HA_RIGHT, 0, 2);
-				
-				/* Print CPU temperature */
-				sprintf(temp,"Temp:%4.2fC",(PIOS_ADC_PinGet(6)*0.29296875f-264));
-				write_string(temp, APPLY_HDEADBAND((GRAPHICS_RIGHT - 8)),APPLY_VDEADBAND(25), 0, 0, TEXT_VA_TOP, TEXT_HA_RIGHT, 0, 2);
-				
-				/* Print ADC voltage FLIGHT*/
-				sprintf(temp,"FltV:%4.2fV",(PIOS_ADC_PinGet(2)*3.0f*6.1f/4096.0f));
-				write_string(temp, APPLY_HDEADBAND((GRAPHICS_RIGHT - 8)),APPLY_VDEADBAND(35), 0, 0, TEXT_VA_TOP, TEXT_HA_RIGHT, 0, 2);
-				
-				/* Print ADC voltage VIDEO*/
-				sprintf(temp,"VidV:%4.2fV",(PIOS_ADC_PinGet(3)*3.0f*6.1f/4096.0f));
-				write_string(temp, APPLY_HDEADBAND((GRAPHICS_RIGHT - 8)),APPLY_VDEADBAND(45), 0, 0, TEXT_VA_TOP, TEXT_HA_RIGHT, 0, 2);
-				
-				/* Print ADC voltage RSSI */
-				//sprintf(temp,"Curr:%4dA",(int)(PIOS_ADC_PinGet(0)*300*61/4096));
-				//write_string(temp, (GRAPHICS_WIDTH_REAL - 2),60, 0, 0, TEXT_VA_TOP, TEXT_HA_RIGHT, 0, 2);
-				
-				/* Draw Battery Gauge */
-				/*m_batt++;
-				uint8_t dir=3;
-				if(m_batt==101)
-					m_batt=0;
-				if(m_pitch>0)
-				{
-					dir=0;
-					m_alt+=m_pitch/2;
-				}
-				else if(m_pitch<0)
-				{
-					dir=1;
-					m_alt+=m_pitch/2;
-				}*/
-
-				/*if(OsdSettings.Battery == OSDSETTINGS_BATTERY_ENABLED)
-				{
-					drawBattery(APPLY_HDEADBAND(OsdSettings.BatterySetup[OSDSETTINGS_BATTERYSETUP_X]),APPLY_VDEADBAND(OsdSettings.BatterySetup[OSDSETTINGS_BATTERYSETUP_Y]),m_batt,16);
-				}*/
-				
-				//drawAltitude(200,50,m_alt,dir);
-				
-				
-				//drawArrow(96,GRAPHICS_HEIGHT_REAL/2,angleB,32);
-				
-				// Draw airspeed (left side.)
-				if(OsdSettings.Speed == OSDSETTINGS_SPEED_ENABLED)
-				{
-					hud_draw_vertical_scale((int)gpsData.Groundspeed, 100, -1, APPLY_HDEADBAND(OsdSettings.SpeedSetup[OSDSETTINGS_SPEEDSETUP_X]),
-							APPLY_VDEADBAND(OsdSettings.SpeedSetup[OSDSETTINGS_SPEEDSETUP_Y]), 100, 10, 20, 7, 12, 15, 1000, HUD_VSCALE_FLAG_NO_NEGATIVE);
-				}
-				// Draw altimeter (right side.)
-				if(OsdSettings.Altitude == OSDSETTINGS_ALTITUDE_ENABLED)
-				{
-					hud_draw_vertical_scale((int)gpsData.Altitude, 200, +1, APPLY_HDEADBAND(OsdSettings.AltitudeSetup[OSDSETTINGS_ALTITUDESETUP_X]),
-							APPLY_VDEADBAND(OsdSettings.AltitudeSetup[OSDSETTINGS_ALTITUDESETUP_Y]), 100, 20, 100, 7, 12, 15, 500, 0);
-				}
-				// Draw compass.
-				if(OsdSettings.Heading == OSDSETTINGS_HEADING_ENABLED)
-				{
-					if(attitude.Yaw<0) {
-						hud_draw_linear_compass(360+attitude.Yaw, 150, 120, APPLY_HDEADBAND(OsdSettings.HeadingSetup[OSDSETTINGS_HEADINGSETUP_X]),
-								APPLY_VDEADBAND(OsdSettings.HeadingSetup[OSDSETTINGS_HEADINGSETUP_Y]), 15, 30, 7, 12, 0);
-					} else {
-						hud_draw_linear_compass(attitude.Yaw, 150, 120, APPLY_HDEADBAND(OsdSettings.HeadingSetup[OSDSETTINGS_HEADINGSETUP_X]),
-								APPLY_VDEADBAND(OsdSettings.HeadingSetup[OSDSETTINGS_HEADINGSETUP_Y]), 15, 30, 7, 12, 0);
-					}
-				}
-		}
-		break;
-		case 2:
-		{
-			int size=64;
-			int x=((GRAPHICS_RIGHT/2)-(size/2)),y=(GRAPHICS_BOTTOM-size-2);
-			draw_artificial_horizon(-attitude.Roll,attitude.Pitch,APPLY_HDEADBAND(x),APPLY_VDEADBAND(y),size);
-			hud_draw_vertical_scale((int)gpsData.Groundspeed, 20, +1, APPLY_HDEADBAND(GRAPHICS_RIGHT-(x-1)),
-					APPLY_VDEADBAND(y+(size/2)), size, 5, 10, 4, 7, 10, 100, HUD_VSCALE_FLAG_NO_NEGATIVE);
-			if(1)
-			{
-				hud_draw_vertical_scale((int)baro.Altitude, 50, -1, APPLY_HDEADBAND((x+size+1)),
-					APPLY_VDEADBAND(y+(size/2)), size, 10, 20, 4, 7, 10, 500, 0);
-			}
-			else
-			{
-				hud_draw_vertical_scale((int)gpsData.Altitude, 50, -1, APPLY_HDEADBAND((x+size+1)),
-					APPLY_VDEADBAND(y+(size/2)), size, 10, 20, 4, 7, 10, 500, 0);
-			}
-
-		}
-		break;
+		break;
+		case 2:
+		{
+			int size=64;
+			int x=((GRAPHICS_RIGHT/2)-(size/2)),y=(GRAPHICS_BOTTOM-size-2);
+			draw_artificial_horizon(-attitude.Roll,attitude.Pitch,APPLY_HDEADBAND(x),APPLY_VDEADBAND(y),size);
+			hud_draw_vertical_scale((int)gpsData.Groundspeed, 20, +1, APPLY_HDEADBAND(GRAPHICS_RIGHT-(x-1)),
+					APPLY_VDEADBAND(y+(size/2)), size, 5, 10, 4, 7, 10, 100, HUD_VSCALE_FLAG_NO_NEGATIVE);
+			if(1)
+			{
+				hud_draw_vertical_scale((int)baro.Altitude, 50, -1, APPLY_HDEADBAND((x+size+1)),
+					APPLY_VDEADBAND(y+(size/2)), size, 10, 20, 4, 7, 10, 500, 0);
+			}
+			else
+			{
+				hud_draw_vertical_scale((int)gpsData.Altitude, 50, -1, APPLY_HDEADBAND((x+size+1)),
+					APPLY_VDEADBAND(y+(size/2)), size, 10, 20, 4, 7, 10, 500, 0);
+			}
+
+		}
+		break;
 		case 3:
 		{
 			lamas();
@@ -2614,15 +2403,14 @@
 			copyimage(APPLY_HDEADBAND(GRAPHICS_RIGHT/2-(splash_info.width)/2), APPLY_VDEADBAND(GRAPHICS_BOTTOM/2-(splash_info.height)/2),image);
 		}
 		break;
-	default:
-		write_vline_lm( APPLY_HDEADBAND(GRAPHICS_RIGHT/2),APPLY_VDEADBAND(0),APPLY_VDEADBAND(GRAPHICS_BOTTOM),1,1);
-		write_hline_lm( APPLY_HDEADBAND(0),APPLY_HDEADBAND(GRAPHICS_RIGHT),APPLY_VDEADBAND(GRAPHICS_BOTTOM/2),1,1);
-		break;
+	default:
+		write_vline_lm( APPLY_HDEADBAND(GRAPHICS_RIGHT/2),APPLY_VDEADBAND(0),APPLY_VDEADBAND(GRAPHICS_BOTTOM),1,1);
+		write_hline_lm( APPLY_HDEADBAND(0),APPLY_HDEADBAND(GRAPHICS_RIGHT),APPLY_VDEADBAND(GRAPHICS_BOTTOM/2),1,1);
+		break;
 	}
 	
 	// Must mask out last half-word because SPI keeps clocking it out otherwise
-	for (uint32_t i = 0; i < 8; i++) {
-<<<<<<< HEAD
+	for (uint32_t i = 0; i < 8; i++) {
 		write_vline( draw_buffer_level,GRAPHICS_WIDTH_REAL-i-1,0,GRAPHICS_HEIGHT_REAL-1,0);
 		write_vline( draw_buffer_mask,GRAPHICS_WIDTH_REAL-i-1,0,GRAPHICS_HEIGHT_REAL-1,0);
 	}
@@ -2670,7 +2458,7 @@
 #endif
 #endif
 	OsdSettingsInitialize();
-	BaroAltitudeInitialize();
+	BaroAltitudeInitialize();
 
 	return 0;
 }
@@ -2683,74 +2471,12 @@
 
 static void osdgenTask(void *parameters)
 {
-=======
-		write_vline( draw_buffer_level,GRAPHICS_WIDTH_REAL-i-1,0,GRAPHICS_HEIGHT_REAL-1,0);
-		write_vline( draw_buffer_mask,GRAPHICS_WIDTH_REAL-i-1,0,GRAPHICS_HEIGHT_REAL-1,0);
-	}
-}
-
-void updateOnceEveryFrame() {
-	clearGraphics();
-	updateGraphics();
-}
-
-
-// ****************
-/**
- * Initialise the gps module
- * \return -1 if initialisation failed
- * \return 0 on success
- */
-
-int32_t osdgenStart(void)
-{
-	// Start gps task
-	vSemaphoreCreateBinary( osdSemaphore);
-	xTaskCreate(osdgenTask, (signed char *)"OSDGEN", STACK_SIZE_BYTES/4, NULL, TASK_PRIORITY, &osdgenTaskHandle);
-	//TaskMonitorAdd(TASKINFO_RUNNING_GPS, osdgenTaskHandle);
-
-	return 0;
-}
-
-/**
- * Initialise the osd module
- * \return -1 if initialisation failed
- * \return 0 on success
- */
-int32_t osdgenInitialize(void)
-{
-	AttitudeActualInitialize();
-#ifdef PIOS_INCLUDE_GPS
-	GPSPositionInitialize();
-#if !defined(PIOS_GPS_MINIMAL)
-	GPSTimeInitialize();
-	GPSSatellitesInitialize();
-#endif
-#ifdef PIOS_GPS_SETS_HOMELOCATION
-	HomeLocationInitialize();
-#endif
-#endif
-	OsdSettingsInitialize();
-	BaroAltitudeInitialize();
-
-	return 0;
-}
-MODULE_INITCALL(osdgenInitialize, osdgenStart)
-
-// ****************
-/**
- * Main osd task. It does not return.
- */
-
-static void osdgenTask(void *parameters)
-{
->>>>>>> fb0f30e8
-	//portTickType lastSysTime;
+	//portTickType lastSysTime;
 	// Loop forever
-	//lastSysTime = xTaskGetTickCount();
+	//lastSysTime = xTaskGetTickCount();
 
 	// intro
-	for(int i=0; i<63; i++)
+	for(int i=0; i<63; i++)
 	{
         if( xSemaphoreTake( osdSemaphore, LONG_TIME ) == pdTRUE )
         {
@@ -2758,7 +2484,7 @@
 			introGraphics();
         }
 	}
-	for(int i=0; i<63; i++)
+	for(int i=0; i<63; i++)
 	{
         if( xSemaphoreTake( osdSemaphore, LONG_TIME ) == pdTRUE )
         {
