--- conflicted
+++ resolved
@@ -427,24 +427,16 @@
 	pid->lastErr = err;
 
 	// Scale up accumulator by 1000 while computing to avoid losing precision
-<<<<<<< HEAD
-	pid->iAccumulator += scaling * err * (pid->i * dT * 1000.0f);
+	pid->iAccumulator += scaleFactor * err * (pid->i * dT * 1000.0f);
 	if(pid->iAccumulator > (pid->iLim * 1000.0f)) {
 		pid->iAccumulator = pid->iLim * 1000.0f;
 	} else if (pid->iAccumulator < -(pid->iLim * 1000.0f)) {
 		pid->iAccumulator = -pid->iLim * 1000.0f;
-=======
-	pid->iAccumulator += scaleFactor * err * (pid->i * dT * 1000);
-	if(pid->iAccumulator > (pid->iLim * 1000)) {
-		pid->iAccumulator = pid->iLim * 1000;
-	} else if (pid->iAccumulator < -(pid->iLim * 1000)) {
-		pid->iAccumulator = -pid->iLim * 1000;
->>>>>>> baab2701
 	}
 
 #if defined(PIOS_SELFADJUSTING_STABILIZATION) || defined(DIAGNOSTICS)
 
-	float derivative = 0;
+	float derivative = 0.0f;
 	if ( dT > 0.0001) {
 		derivative = fabs(diff) / dT;
 	}
@@ -462,10 +454,10 @@
 	// E1 is low if the error changes fast (In the hope that this change is a
 	// decrease as the control loop tries to compensate).
 
-	if (derivative>1) {
-		pid->e1 = pid->e1 * error_alpha + (fabs(err)/derivative) * ( 1 - error_alpha );
+	if (derivative>1.0f) {
+		pid->e1 = pid->e1 * error_alpha + (fabs(err)/derivative) * ( 1.0f - error_alpha );
 	} else {
-		pid->e1 = pid->e1 * error_alpha + ( fabs(err) ) * ( 1 - error_alpha );
+		pid->e1 = pid->e1 * error_alpha + ( fabs(err) ) * ( 1.0f - error_alpha );
 	}
 
 	// High E2 indicates coefficients too high.
@@ -475,19 +467,10 @@
 	// E2 is low if the error is high.
 	// E2 is low if the error doesn't change much.
 	
-<<<<<<< HEAD
-	float derivative = 0;
-	if ( dT > 0.0001) {
-		derivative = (diff>0?diff:-diff) / dT;
-	}
-	if (abs>1.0f) {
-		pid->e2 = pid->e2 * error_alpha + ( derivative/abs ) * ( 1 - error_alpha );
-=======
-	if (fabs(err)>1) {
-		pid->e2 = pid->e2 * error_alpha + ( derivative/fabs(err) ) * ( 1 - error_alpha );
->>>>>>> baab2701
+	if (fabs(err)>1.0f) {
+		pid->e2 = pid->e2 * error_alpha + ( derivative/fabs(err) ) * ( 1.0f - error_alpha );
 	} else {
-		pid->e2 = pid->e2 * error_alpha + ( derivative ) * ( 1 - error_alpha );
+		pid->e2 = pid->e2 * error_alpha + ( derivative ) * ( 1.0f - error_alpha );
 	}
 
 	// Is the capping at "1" sensible? We need to prevent div by zero somehow, and
@@ -502,12 +485,8 @@
 	if (pid->scale < -1) pid->scale=-1;
 
 #endif // defined(PIOS_SELFADJUSTING_STABILIZATION)
-<<<<<<< HEAD
-	return ((scaling * err * pid->p) + pid->iAccumulator / 1000.0f + (scaling * diff * pid->d / dT));
-=======
-
-	return ((scaleFactor * err * pid->p) + pid->iAccumulator / 1000 + (scaleFactor * diff * pid->d / dT));
->>>>>>> baab2701
+
+	return ((scaleFactor * err * pid->p) + pid->iAccumulator / 1000.0f + (scaleFactor * diff * pid->d / dT));
 }
 
 
