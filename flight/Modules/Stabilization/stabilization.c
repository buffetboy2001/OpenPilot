/**
 ******************************************************************************
 * @addtogroup OpenPilotModules OpenPilot Modules
 * @{
 * @addtogroup StabilizationModule Stabilization Module
 * @brief Stabilization PID loops in an airframe type independent manner
 * @note This object updates the @ref ActuatorDesired "Actuator Desired" based on the
 * PID loops on the @ref AttitudeDesired "Attitude Desired" and @ref AttitudeActual "Attitude Actual"
 * @{
 *
 * @file       stabilization.c
 * @author     The OpenPilot Team, http://www.openpilot.org Copyright (C) 2010.
 * @brief      Attitude stabilization module.
 *
 * @see        The GNU Public License (GPL) Version 3
 *
 *****************************************************************************/
/*
 * This program is free software; you can redistribute it and/or modify
 * it under the terms of the GNU General Public License as published by
 * the Free Software Foundation; either version 3 of the License, or
 * (at your option) any later version.
 *
 * This program is distributed in the hope that it will be useful, but
 * WITHOUT ANY WARRANTY; without even the implied warranty of MERCHANTABILITY
 * or FITNESS FOR A PARTICULAR PURPOSE. See the GNU General Public License
 * for more details.
 *
 * You should have received a copy of the GNU General Public License along
 * with this program; if not, write to the Free Software Foundation, Inc.,
 * 59 Temple Place, Suite 330, Boston, MA 02111-1307 USA
 */

#include "openpilot.h"
#include "stabilization.h"
#include "stabilizationsettings.h"
#include "stabilizationstatus.h"
#include "actuatordesired.h"
#include "ratedesired.h"
#include "stabilizationdesired.h"
#include "attitudeactual.h"
#include "gyros.h"
#include "flightstatus.h"
#include "manualcontrol.h" // Just to get a macro
#include "CoordinateConversions.h"

// Private constants
#define MAX_QUEUE_SIZE 1

#if defined(PIOS_STABILIZATION_STACK_SIZE)
#define STACK_SIZE_BYTES PIOS_STABILIZATION_STACK_SIZE
#else
#define STACK_SIZE_BYTES 800
#endif

#define TASK_PRIORITY (tskIDLE_PRIORITY+4)
#define FAILSAFE_TIMEOUT_MS 30

enum {PID_RATE_ROLL, PID_RATE_PITCH, PID_RATE_YAW, PID_ROLL, PID_PITCH, PID_YAW, PID_MAX};

enum {ROLL,PITCH,YAW,MAX_AXES};

// Private types
typedef struct {
	float p;
	float i;
	float d;
	float iLim;
	float iAccumulator;
	float lastErr;
#if defined(PIOS_SELFADJUSTING_STABILIZATION) || defined(DIAGNOSTICS)
<<<<<<< HEAD
=======
	float filteredErr;
	float lastFiltered;
	float lowpassAlpha;
	float errorAlpha;
>>>>>>> f95c528d
	float e1;
	float e2;
#endif
#if defined(PIOS_SELFADJUSTING_STABILIZATION)
	float maxScale;
<<<<<<< HEAD
=======
	float scaleAlpha;
>>>>>>> f95c528d
	float attack;
	float decay;
	float scale;
#endif
} pid_type;

// Private variables
static xTaskHandle taskHandle;
static StabilizationSettingsData settings;
static xQueueHandle queue;
float dT = 1;
float gyro_alpha = 0;
float error_alpha = 0;
float gyro_filtered[3] = {0,0,0};
float axis_lock_accum[3] = {0,0,0};
uint8_t max_axis_lock = 0;
uint8_t max_axislock_rate = 0;
float weak_leveling_kp = 0;
uint8_t weak_leveling_max = 0;
bool lowThrottleZeroIntegral;

pid_type pids[PID_MAX];

// Private functions
static void stabilizationTask(void* parameters);
static float ApplyPid(pid_type * pid, const float err);
static float bound(float val);
static void ZeroPids(void);
static void SettingsUpdatedCb(UAVObjEvent * ev);
#if defined(PIOS_SELFADJUSTING_STABILIZATION)
static float fakePow(const float n,const float x);
#endif

/**
 * Module initialization
 */
int32_t StabilizationStart()
{
	// Initialize variables

	// Start main task
	xTaskCreate(stabilizationTask, (signed char*)"Stabilization", STACK_SIZE_BYTES/4, NULL, TASK_PRIORITY, &taskHandle);
	TaskMonitorAdd(TASKINFO_RUNNING_STABILIZATION, taskHandle);
	PIOS_WDG_RegisterFlag(PIOS_WDG_STABILIZATION);
	return 0;
}

/**
 * Module initialization
 */
int32_t StabilizationInitialize()
{
	// Initialize variables
	StabilizationSettingsInitialize();
	ActuatorDesiredInitialize();
	GyrosInitialize();
#if defined(DIAGNOSTICS)
	RateDesiredInitialize();
	StabilizationStatusInitialize();
#endif

	// Create object queue
	queue = xQueueCreate(MAX_QUEUE_SIZE, sizeof(UAVObjEvent));

	// Listen for updates.
	//	AttitudeActualConnectQueue(queue);
	GyrosConnectQueue(queue);

	StabilizationSettingsConnectCallback(SettingsUpdatedCb);
	SettingsUpdatedCb(StabilizationSettingsHandle());
	// Start main task

	return 0;
}

MODULE_INITCALL(StabilizationInitialize, StabilizationStart)

/**
 * Module task
 */
static void stabilizationTask(void* parameters)
{
	UAVObjEvent ev;

	uint32_t timeval = PIOS_DELAY_GetRaw();

	ActuatorDesiredData actuatorDesired;
	StabilizationDesiredData stabDesired;
	RateDesiredData rateDesired;
	AttitudeActualData attitudeActual;
	GyrosData gyrosData;
	FlightStatusData flightStatus;
#if defined(DIAGNOSTICS)
	StabilizationStatusData stabilizationStatus;
#endif

	SettingsUpdatedCb((UAVObjEvent *) NULL);

#if defined(DIAGNOSTICS)
	StabilizationStatusGet(&stabilizationStatus);
#endif

	// Main task loop
	ZeroPids();
	while(1) {
		PIOS_WDG_UpdateFlag(PIOS_WDG_STABILIZATION);

		// Wait until the AttitudeRaw object is updated, if a timeout then go to failsafe
		if ( xQueueReceive(queue, &ev, FAILSAFE_TIMEOUT_MS / portTICK_RATE_MS) != pdTRUE )
		{
			AlarmsSet(SYSTEMALARMS_ALARM_STABILIZATION,SYSTEMALARMS_ALARM_WARNING);
			continue;
		}

		dT = PIOS_DELAY_DiffuS(timeval) * 1.0e-6f;
		timeval = PIOS_DELAY_GetRaw();

		FlightStatusGet(&flightStatus);
		StabilizationDesiredGet(&stabDesired);
		AttitudeActualGet(&attitudeActual);
		GyrosGet(&gyrosData);

#if defined(DIAGNOSTICS)
		RateDesiredGet(&rateDesired);
#endif

#if defined(PIOS_QUATERNION_STABILIZATION)
		// Quaternion calculation of error in each axis.  Uses more memory.
		float rpy_desired[3];
		float q_desired[4];
		float q_error[4];
		float local_error[3];

		// Essentially zero errors for anything in rate or none
		if(stabDesired.StabilizationMode[STABILIZATIONDESIRED_STABILIZATIONMODE_ROLL] == STABILIZATIONDESIRED_STABILIZATIONMODE_ATTITUDE)
			rpy_desired[0] = stabDesired.Roll;
		else
			rpy_desired[0] = attitudeActual.Roll;

		if(stabDesired.StabilizationMode[STABILIZATIONDESIRED_STABILIZATIONMODE_PITCH] == STABILIZATIONDESIRED_STABILIZATIONMODE_ATTITUDE)
			rpy_desired[1] = stabDesired.Pitch;
		else
			rpy_desired[1] = attitudeActual.Pitch;

		if(stabDesired.StabilizationMode[STABILIZATIONDESIRED_STABILIZATIONMODE_YAW] == STABILIZATIONDESIRED_STABILIZATIONMODE_ATTITUDE)
			rpy_desired[2] = stabDesired.Yaw;
		else
			rpy_desired[2] = attitudeActual.Yaw;

		RPY2Quaternion(rpy_desired, q_desired);
		quat_inverse(q_desired);
		quat_mult(q_desired, &attitudeActual.q1, q_error);
		quat_inverse(q_error);
		Quaternion2RPY(q_error, local_error);

#else
		// Simpler algorithm for CC, less memory
		float local_error[3] = {stabDesired.Roll - attitudeActual.Roll,
			stabDesired.Pitch - attitudeActual.Pitch,
			stabDesired.Yaw - attitudeActual.Yaw};
		local_error[2] = fmodf(local_error[2] + 180, 360) - 180;
#endif


		gyro_filtered[0] = gyro_filtered[0] * gyro_alpha + gyrosData.x * (1 - gyro_alpha);
		gyro_filtered[1] = gyro_filtered[1] * gyro_alpha + gyrosData.y * (1 - gyro_alpha);
		gyro_filtered[2] = gyro_filtered[2] * gyro_alpha + gyrosData.z * (1 - gyro_alpha);

		float *attitudeDesiredAxis = &stabDesired.Roll;
		float *actuatorDesiredAxis = &actuatorDesired.Roll;
		float *rateDesiredAxis = &rateDesired.Roll;

		//Calculate desired rate
		for(uint8_t i=0; i< MAX_AXES; i++)
		{
			switch(stabDesired.StabilizationMode[i])
			{
				case STABILIZATIONDESIRED_STABILIZATIONMODE_RATE:
					rateDesiredAxis[i] = attitudeDesiredAxis[i];

					// Zero attitude and axis lock accumulators
					pids[PID_ROLL + i].iAccumulator = 0;
					axis_lock_accum[i] = 0;
					break;

				case STABILIZATIONDESIRED_STABILIZATIONMODE_WEAKLEVELING:
				{
					float weak_leveling = local_error[i] * weak_leveling_kp;

					if(weak_leveling > weak_leveling_max)
						weak_leveling = weak_leveling_max;
					if(weak_leveling < -weak_leveling_max)
						weak_leveling = -weak_leveling_max;

					rateDesiredAxis[i] = attitudeDesiredAxis[i] + weak_leveling;

					// Zero attitude and axis lock accumulators
					pids[PID_ROLL + i].iAccumulator = 0;
					axis_lock_accum[i] = 0;
					break;
				}
				case STABILIZATIONDESIRED_STABILIZATIONMODE_ATTITUDE:
					rateDesiredAxis[i] = ApplyPid(&pids[PID_ROLL + i], local_error[i]);
#if defined(DIAGNOSTICS)
					stabilizationStatus.IAccumulator[PID_ROLL + i] = pids[PID_ROLL + i].iAccumulator;
					stabilizationStatus.E1[PID_ROLL + i] = pids[PID_ROLL + i].e1;
					stabilizationStatus.E2[PID_ROLL + i] = pids[PID_ROLL + i].e2;
#if defined(PIOS_SELFADJUSTING_STABILIZATION)
					stabilizationStatus.ScaleFactor[PID_ROLL + i] = fakePow(pids[PID_ROLL + i].maxScale, pids[PID_ROLL + i].scale);
#endif
#endif
					
					if(rateDesiredAxis[i] > settings.MaximumRate[i])
						rateDesiredAxis[i] = settings.MaximumRate[i];
					else if(rateDesiredAxis[i] < -settings.MaximumRate[i])
						rateDesiredAxis[i] = -settings.MaximumRate[i];
					
					
					axis_lock_accum[i] = 0;
					break;

				case STABILIZATIONDESIRED_STABILIZATIONMODE_AXISLOCK:
					if(fabsf(attitudeDesiredAxis[i]) > max_axislock_rate) {
						// While getting strong commands act like rate mode
						rateDesiredAxis[i] = attitudeDesiredAxis[i];
						axis_lock_accum[i] = 0;
					} else {
						// For weaker commands or no command simply attitude lock (almost) on no gyro change
						axis_lock_accum[i] += (attitudeDesiredAxis[i] - gyro_filtered[i]) * dT;
						if(axis_lock_accum[i] > max_axis_lock)
							axis_lock_accum[i] = max_axis_lock;
						else if(axis_lock_accum[i] < -max_axis_lock)
							axis_lock_accum[i] = -max_axis_lock;

						rateDesiredAxis[i] = ApplyPid(&pids[PID_ROLL + i], axis_lock_accum[i]);
#if defined(DIAGNOSTICS)
						stabilizationStatus.IAccumulator[PID_ROLL + i] = pids[PID_ROLL + i].iAccumulator;
						stabilizationStatus.E1[PID_ROLL + i] = pids[PID_ROLL + i].e1;
						stabilizationStatus.E2[PID_ROLL + i] = pids[PID_ROLL + i].e2;
#if defined(PIOS_SELFADJUSTING_STABILIZATION)
						stabilizationStatus.ScaleFactor[PID_ROLL + i] = fakePow(pids[PID_ROLL + i].maxScale, pids[PID_ROLL + i].scale);
#endif
#endif
					}
					
					if(rateDesiredAxis[i] > settings.MaximumRate[i])
						rateDesiredAxis[i] = settings.MaximumRate[i];
					else if(rateDesiredAxis[i] < -settings.MaximumRate[i])
						rateDesiredAxis[i] = -settings.MaximumRate[i];

					break;
			}
		}

		uint8_t shouldUpdate = 1;
#if defined(DIAGNOSTICS)
		RateDesiredSet(&rateDesired);
#endif
		ActuatorDesiredGet(&actuatorDesired);
		//Calculate desired command
		for(int8_t ct=0; ct< MAX_AXES; ct++)
		{
			switch(stabDesired.StabilizationMode[ct])
			{
				case STABILIZATIONDESIRED_STABILIZATIONMODE_RATE:
				case STABILIZATIONDESIRED_STABILIZATIONMODE_ATTITUDE:
				case STABILIZATIONDESIRED_STABILIZATIONMODE_AXISLOCK:
				case STABILIZATIONDESIRED_STABILIZATIONMODE_WEAKLEVELING:
				{
					float command = ApplyPid(&pids[PID_RATE_ROLL + ct],  rateDesiredAxis[ct] - gyro_filtered[ct]);
#if defined(DIAGNOSTICS)
					stabilizationStatus.IAccumulator[PID_RATE_ROLL + ct] = pids[PID_RATE_ROLL + ct].iAccumulator;
					stabilizationStatus.E1[PID_RATE_ROLL + ct] = pids[PID_RATE_ROLL + ct].e1;
					stabilizationStatus.E2[PID_RATE_ROLL + ct] = pids[PID_RATE_ROLL + ct].e2;
#if defined(PIOS_SELFADJUSTING_STABILIZATION)
					stabilizationStatus.ScaleFactor[PID_RATE_ROLL + ct] = fakePow(pids[PID_RATE_ROLL + ct].maxScale, pids[PID_RATE_ROLL + ct].scale);
#endif
#endif
					actuatorDesiredAxis[ct] = bound(command);
					break;
				}
				case STABILIZATIONDESIRED_STABILIZATIONMODE_NONE:
					switch (ct)
				{
					case ROLL:
						actuatorDesiredAxis[ct] = bound(attitudeDesiredAxis[ct]);
						shouldUpdate = 1;
						pids[PID_RATE_ROLL].iAccumulator = 0;
						pids[PID_ROLL].iAccumulator = 0;
						break;
					case PITCH:
						actuatorDesiredAxis[ct] = bound(attitudeDesiredAxis[ct]);
						shouldUpdate = 1;
						pids[PID_RATE_PITCH].iAccumulator = 0;
						pids[PID_PITCH].iAccumulator = 0;
						break;
					case YAW:
						actuatorDesiredAxis[ct] = bound(attitudeDesiredAxis[ct]);
						shouldUpdate = 1;
						pids[PID_RATE_YAW].iAccumulator = 0;
						pids[PID_YAW].iAccumulator = 0;
						break;
				}
					break;

			}
		}

#if defined(DIAGNOSTICS)
		StabilizationStatusSet(&stabilizationStatus);
#endif

		// Save dT
		actuatorDesired.UpdateTime = dT * 1000;

		if(PARSE_FLIGHT_MODE(flightStatus.FlightMode) == FLIGHTMODE_MANUAL)
			shouldUpdate = 0;

		if(shouldUpdate)
		{
			actuatorDesired.Throttle = stabDesired.Throttle;
			if(dT > 15)
				actuatorDesired.NumLongUpdates++;
			ActuatorDesiredSet(&actuatorDesired);
		}

		if(flightStatus.Armed != FLIGHTSTATUS_ARMED_ARMED ||
		   (lowThrottleZeroIntegral && stabDesired.Throttle < 0) ||
		   !shouldUpdate)
		{
			ZeroPids();
		}


		// Clear alarms
		AlarmsClear(SYSTEMALARMS_ALARM_STABILIZATION);
	}
}

float ApplyPid(pid_type * pid, const float err)
{

#if defined(PIOS_SELFADJUSTING_STABILIZATION)
	float scaleFactor = fakePow(pid->maxScale,pid->scale);
	// note that the scaling factor is always 1.0 if maxScale is set to 1 or
	// lower (the default) regardless of scale.
#else
	#define scaleFactor 1.0f
#endif

	float diff = (err - pid->lastErr);
	pid->lastErr = err;

	// Scale up accumulator by 1000 while computing to avoid losing precision
	pid->iAccumulator += scaleFactor * err * (pid->i * dT * 1000.0f);
	if(pid->iAccumulator > (pid->iLim * 1000.0f)) {
		pid->iAccumulator = pid->iLim * 1000.0f;
	} else if (pid->iAccumulator < -(pid->iLim * 1000.0f)) {
		pid->iAccumulator = -pid->iLim * 1000.0f;
	}

#if defined(PIOS_SELFADJUSTING_STABILIZATION) || defined(DIAGNOSTICS)

<<<<<<< HEAD
	float derivative = 0.0f;
	if ( dT > 0.0001f) {
		derivative = fabsf(diff) / dT;
	}

=======
	// low pass filtered error
	// the low pass makes sure we only catch oscillation, not vibration and/or sensor noise
	pid->filteredErr = pid->filteredErr * pid->lowpassAlpha + ( 1.0f - pid->lowpassAlpha) * err;

	float derivative = 0.0f;
	if ( dT > 0.0001f) {
		derivative = fabsf( pid->filteredErr - pid->lastFiltered ) / dT;
	}

	pid->lastFiltered = pid->filteredErr;

>>>>>>> f95c528d
	// Calculate error indicators
	
	// We have two indicators, E1 for insufficient control loop efficiency
	// (indicated by the loop being unable to compensate an error in time), E2
	// for overcompensation (indicated by oscillation)
	
	// High E1 indicates coefficients too low.
	// E1 is the 'resident error' which is the error divided by its derivative.
	// E1 is high, if the error is high and does not change.
	// E1 is low if the error is low.
	// E1 is low if the error changes fast (In the hope that this change is a
	// decrease as the control loop tries to compensate).

	if (derivative>1.0f) {
<<<<<<< HEAD
		pid->e1 = pid->e1 * error_alpha + (fabsf(err)/derivative) * ( 1.0f - error_alpha );
	} else {
		pid->e1 = pid->e1 * error_alpha + ( fabsf(err) ) * ( 1.0f - error_alpha );
=======
		pid->e1 = pid->e1 * pid->errorAlpha + (fabsf(pid->filteredErr)/derivative) * ( 1.0f - pid->errorAlpha );
	} else {
		pid->e1 = pid->e1 * pid->errorAlpha + ( fabsf(pid->filteredErr) ) * ( 1.0f - pid->errorAlpha );
>>>>>>> f95c528d
	}
	// High E2 indicates coefficients too high.
	// E2 is the 'zero crossing speed', which is the derivative of error
	// divided by the error.
	// E2 is high if the error is low but changes fast.
	// E2 is low if the error is high.
	// E2 is low if the error doesn't change much.
	
<<<<<<< HEAD
	if (fabsf(err)>1.0f) {
		pid->e2 = pid->e2 * error_alpha + ( derivative/fabsf(err) ) * ( 1.0f - error_alpha );
	} else {
		pid->e2 = pid->e2 * error_alpha + ( derivative ) * ( 1.0f - error_alpha );
	}
	//pid->e1=dT;
	//pid->e2=gyro_alpha;
	//pid->e2 += 1.0f;
=======
	if (fabsf(pid->filteredErr)>1.0f) {
		pid->e2 = pid->e2 * pid->errorAlpha + ( derivative/fabsf(pid->filteredErr) ) * ( 1.0f - pid->errorAlpha );
	} else {
		pid->e2 = pid->e2 * pid->errorAlpha + ( derivative ) * ( 1.0f - pid->errorAlpha );
	}
>>>>>>> f95c528d

	// Is the capping at "1" sensible? We need to prevent div by zero somehow, and
	// a cap at 1 prevents undesired amplification, but renders calculation nonlinear.

#endif // defined(PIOS_SELFADJUSTING_STABILIZATION) || defined(DIAGNOSTICS)
#if defined(PIOS_SELFADJUSTING_STABILIZATION)

	// Adjust scale coefficient according to E1 and E2
<<<<<<< HEAD
	pid->scale = pid->scale + (1.0f - error_alpha) * ( pid->e1 * pid->attack - pid->e2 * pid->decay);
=======
	pid->scale = pid->scale + (1.0f - pid->scaleAlpha) * ( pid->e1 * pid->attack - pid->e2 * pid->decay);
>>>>>>> f95c528d
	if (pid->scale > 1.0f) pid->scale = 1.0f;
	if (pid->scale < -1.0f) pid->scale = -1.0f;

#endif // defined(PIOS_SELFADJUSTING_STABILIZATION)

	return ((scaleFactor * err * pid->p) + pid->iAccumulator / 1000.0f + (scaleFactor * diff * pid->d / dT));
}


static void ZeroPids(void)
{
	for(int8_t ct = 0; ct < PID_MAX; ct++) {
		pids[ct].iAccumulator = 0.0f;
		pids[ct].lastErr = 0.0f;
#if defined(PIOS_SELFADJUSTING_STABILIZATION) || defined(DIAGNOSTICS)
<<<<<<< HEAD
=======
		pids[ct].filteredErr = 0.0f;
		pids[ct].lastFiltered = 0.0f;
>>>>>>> f95c528d
		pids[ct].e1 = 0.0f;
		pids[ct].e2 = 0.0f;
#endif
#if defined(PIOS_SELFADJUSTING_STABILIZATION)
		pids[ct].scale = 0.0f;
#endif
	}
	for(uint8_t i = 0; i < 3; i++)
		axis_lock_accum[i] = 0.0f;
}


/**
 * Bound input value between limits
 */
static float bound(float val)
{
	if(val < -1.0f) {
		val = -1.0f;
	} else if(val > 1.0f) {
		val = 1.0f;
	}
	return val;
}


static void SettingsUpdatedCb(UAVObjEvent * ev)
{
	memset(pids,0,sizeof (pid_type) * PID_MAX);
	StabilizationSettingsGet(&settings);

	// The dT has some jitter iteration to iteration that we don't want to
	// make thie result unpredictable.  Still, it's nicer to specify the constant
	// based on a time (in ms) rather than a fixed multiplier.  The error between
	// update rates on OP (~300 Hz) and CC (~475 Hz) is negligible for this
	// calculation
#if defined(REVOLUTION)
	// grrr - negligible my ass!
	const float fakeDt = 0.0013;
#else
	const float fakeDt = 0.0025;
#endif

	// Set the roll rate PID constants
	pids[0].p = settings.RollRatePID[STABILIZATIONSETTINGS_ROLLRATEPID_KP];
	pids[0].i = settings.RollRatePID[STABILIZATIONSETTINGS_ROLLRATEPID_KI];
	pids[0].d = settings.RollRatePID[STABILIZATIONSETTINGS_ROLLRATEPID_KD];
	pids[0].iLim = settings.RollRatePID[STABILIZATIONSETTINGS_ROLLRATEPID_ILIMIT];
<<<<<<< HEAD
#if defined(PIOS_SELFADJUSTING_STABILIZATION)
=======
#if defined(PIOS_SELFADJUSTING_STABILIZATION) || defined(DIAGNOSTICS)
	if(settings.YawRatePID[STABILIZATIONSETTINGS_ROLLRATEPID_LOWPASSTAU] < 0.0001f)
		pids[0].lowpassAlpha = 0.0f;   // not trusting this to resolve to 0
	else
		pids[0].lowpassAlpha = expf(-fakeDt  / settings.YawRatePID[STABILIZATIONSETTINGS_ROLLRATEPID_LOWPASSTAU]);
	if(settings.YawRatePID[STABILIZATIONSETTINGS_ROLLRATEPID_ERRORTAU] < 0.0001f)
		pids[0].errorAlpha = 0.0f;   // not trusting this to resolve to 0
	else
		pids[0].errorAlpha = expf(-fakeDt  / settings.YawRatePID[STABILIZATIONSETTINGS_ROLLRATEPID_ERRORTAU]);
#endif
#if defined(PIOS_SELFADJUSTING_STABILIZATION)
	if(settings.YawRatePID[STABILIZATIONSETTINGS_ROLLRATEPID_SCALETAU] < 0.0001f)
		pids[0].scaleAlpha = 0.0f;   // not trusting this to resolve to 0
	else
		pids[0].scaleAlpha = expf(-fakeDt  / settings.YawRatePID[STABILIZATIONSETTINGS_ROLLRATEPID_SCALETAU]);
>>>>>>> f95c528d
	pids[0].maxScale = settings.RollRatePID[STABILIZATIONSETTINGS_ROLLRATEPID_MAXSCALE];
	pids[0].attack = settings.RollRatePID[STABILIZATIONSETTINGS_ROLLRATEPID_ATTACK];
	pids[0].decay = settings.RollRatePID[STABILIZATIONSETTINGS_ROLLRATEPID_DECAY];
#endif

	// Set the pitch rate PID constants
	pids[1].p = settings.PitchRatePID[STABILIZATIONSETTINGS_PITCHRATEPID_KP];
	pids[1].i = settings.PitchRatePID[STABILIZATIONSETTINGS_PITCHRATEPID_KI];
	pids[1].d = settings.PitchRatePID[STABILIZATIONSETTINGS_PITCHRATEPID_KD];
	pids[1].iLim = settings.PitchRatePID[STABILIZATIONSETTINGS_PITCHRATEPID_ILIMIT];
<<<<<<< HEAD
#if defined(PIOS_SELFADJUSTING_STABILIZATION)
=======
#if defined(PIOS_SELFADJUSTING_STABILIZATION) || defined(DIAGNOSTICS)
	if(settings.YawRatePID[STABILIZATIONSETTINGS_PITCHRATEPID_LOWPASSTAU] < 0.0001f)
		pids[1].lowpassAlpha = 0.0f;   // not trusting this to resolve to 0
	else
		pids[1].lowpassAlpha = expf(-fakeDt  / settings.YawRatePID[STABILIZATIONSETTINGS_PITCHRATEPID_LOWPASSTAU]);
	if(settings.YawRatePID[STABILIZATIONSETTINGS_PITCHRATEPID_ERRORTAU] < 0.0001f)
		pids[1].errorAlpha = 0.0f;   // not trusting this to resolve to 0
	else
		pids[1].errorAlpha = expf(-fakeDt  / settings.YawRatePID[STABILIZATIONSETTINGS_PITCHRATEPID_ERRORTAU]);
#endif
#if defined(PIOS_SELFADJUSTING_STABILIZATION)
	if(settings.YawRatePID[STABILIZATIONSETTINGS_PITCHRATEPID_SCALETAU] < 0.0001f)
		pids[1].scaleAlpha = 0.0f;   // not trusting this to resolve to 0
	else
		pids[1].scaleAlpha = expf(-fakeDt  / settings.YawRatePID[STABILIZATIONSETTINGS_PITCHRATEPID_SCALETAU]);
>>>>>>> f95c528d
	pids[1].maxScale = settings.PitchRatePID[STABILIZATIONSETTINGS_PITCHRATEPID_MAXSCALE];
	pids[1].attack = settings.PitchRatePID[STABILIZATIONSETTINGS_PITCHRATEPID_ATTACK];
	pids[1].decay = settings.PitchRatePID[STABILIZATIONSETTINGS_PITCHRATEPID_DECAY];
#endif

	// Set the yaw rate PID constants
	pids[2].p = settings.YawRatePID[STABILIZATIONSETTINGS_YAWRATEPID_KP];
	pids[2].i = settings.YawRatePID[STABILIZATIONSETTINGS_YAWRATEPID_KI];
	pids[2].d = settings.YawRatePID[STABILIZATIONSETTINGS_YAWRATEPID_KD];
	pids[2].iLim = settings.YawRatePID[STABILIZATIONSETTINGS_YAWRATEPID_ILIMIT];
<<<<<<< HEAD
#if defined(PIOS_SELFADJUSTING_STABILIZATION)
=======
#if defined(PIOS_SELFADJUSTING_STABILIZATION) || defined(DIAGNOSTICS)
	if(settings.YawRatePID[STABILIZATIONSETTINGS_YAWRATEPID_LOWPASSTAU] < 0.0001f)
		pids[2].lowpassAlpha = 0.0f;   // not trusting this to resolve to 0
	else
		pids[2].lowpassAlpha = expf(-fakeDt  / settings.YawRatePID[STABILIZATIONSETTINGS_YAWRATEPID_LOWPASSTAU]);
	if(settings.YawRatePID[STABILIZATIONSETTINGS_YAWRATEPID_ERRORTAU] < 0.0001f)
		pids[2].errorAlpha = 0.0f;   // not trusting this to resolve to 0
	else
		pids[2].errorAlpha = expf(-fakeDt  / settings.YawRatePID[STABILIZATIONSETTINGS_YAWRATEPID_ERRORTAU]);
#endif
#if defined(PIOS_SELFADJUSTING_STABILIZATION)
	if(settings.YawRatePID[STABILIZATIONSETTINGS_YAWRATEPID_SCALETAU] < 0.0001f)
		pids[2].scaleAlpha = 0.0f;   // not trusting this to resolve to 0
	else
		pids[2].scaleAlpha = expf(-fakeDt  / settings.YawRatePID[STABILIZATIONSETTINGS_YAWRATEPID_SCALETAU]);
>>>>>>> f95c528d
	pids[2].maxScale = settings.YawRatePID[STABILIZATIONSETTINGS_YAWRATEPID_MAXSCALE];
	pids[2].attack = settings.YawRatePID[STABILIZATIONSETTINGS_YAWRATEPID_ATTACK];
	pids[2].decay = settings.YawRatePID[STABILIZATIONSETTINGS_YAWRATEPID_DECAY];
#endif

	// Set the roll attitude PI constants
	pids[3].p = settings.RollPI[STABILIZATIONSETTINGS_ROLLPI_KP];
	pids[3].i = settings.RollPI[STABILIZATIONSETTINGS_ROLLPI_KI];
	pids[3].iLim = settings.RollPI[STABILIZATIONSETTINGS_ROLLPI_ILIMIT];
#if defined(PIOS_SELFADJUSTING_STABILIZATION) || defined(DIAGNOSTICS)
	// this is diagnostics only, hardcoded filters for now
	pids[3].lowpassAlpha = expf(-fakeDt  / 0.1f);
	pids[3].errorAlpha = expf(-fakeDt  / 0.5f);
#endif

	// Set the pitch attitude PI constants
	pids[4].p = settings.PitchPI[STABILIZATIONSETTINGS_PITCHPI_KP];
	pids[4].i = settings.PitchPI[STABILIZATIONSETTINGS_PITCHPI_KI];
	pids[4].iLim = settings.PitchPI[STABILIZATIONSETTINGS_PITCHPI_ILIMIT];
#if defined(PIOS_SELFADJUSTING_STABILIZATION) || defined(DIAGNOSTICS)
	// this is diagnostics only, hardcoded filters for now
	pids[4].lowpassAlpha = expf(-fakeDt  / 0.1f);
	pids[4].errorAlpha = expf(-fakeDt  / 0.5f);
#endif

	// Set the yaw attitude PI constants
	pids[5].p = settings.YawPI[STABILIZATIONSETTINGS_YAWPI_KP];
	pids[5].i = settings.YawPI[STABILIZATIONSETTINGS_YAWPI_KI];
	pids[5].iLim = settings.YawPI[STABILIZATIONSETTINGS_YAWPI_ILIMIT];
#if defined(PIOS_SELFADJUSTING_STABILIZATION) || defined(DIAGNOSTICS)
	// this is diagnostics only, hardcoded filters for now
	pids[5].lowpassAlpha = expf(-fakeDt  / 0.1f);
	pids[5].errorAlpha = expf(-fakeDt  / 0.5f);
#endif

	// Maximum deviation to accumulate for axis lock
	max_axis_lock = settings.MaxAxisLock;
	max_axislock_rate = settings.MaxAxisLockRate;

	// Settings for weak leveling
	weak_leveling_kp = settings.WeakLevelingKp;
	weak_leveling_max = settings.MaxWeakLevelingRate;

	// Whether to zero the PID integrals while throttle is low
	lowThrottleZeroIntegral = settings.LowThrottleZeroIntegral == STABILIZATIONSETTINGS_LOWTHROTTLEZEROINTEGRAL_TRUE;

<<<<<<< HEAD
	// The dT has some jitter iteration to iteration that we don't want to
	// make thie result unpredictable.  Still, it's nicer to specify the constant
	// based on a time (in ms) rather than a fixed multiplier.  The error between
	// update rates on OP (~300 Hz) and CC (~475 Hz) is negligible for this
	// calculation
#if defined(REVOLUTION)
	// grrr - negligible my ass!
	const float fakeDt = 0.0013;
#else
	const float fakeDt = 0.0025;
#endif
=======
>>>>>>> f95c528d
	if(settings.GyroTau < 0.0001f)
		gyro_alpha = 0.0f;   // not trusting this to resolve to 0
	else
		gyro_alpha = expf(-fakeDt  / settings.GyroTau);
	if(settings.ErrorTau < 0.0001f)
		error_alpha = 0.0f;   // not trusting this to resolve to 0
	else
		error_alpha = expf(-fakeDt  / settings.ErrorTau);
}

#if defined(PIOS_SELFADJUSTING_STABILIZATION)
// We need a performant implementation of y=n^x in the interval -1,+1
// for n>=1
// this is done using a hyperbolican aproximation:
// f(x) = (a / (b+x) + c)
// f(-1) = 1/n
// f(0) = 1
// f(1) = n
// ----------------
// a = -2*(n + 1)/(n - 1)
// b = -(v + 1)/(v - 1)
// c = -1
static float fakePow(const float n,const float x) {
	// make sure we are defined
	// prevent div by zero
    if (n<=1.0f) return 1.0f;
	if (x<-1.0f) return 1.0f/n;
	if (x>1.0f) return n;

	//fprintf(stderr,"debug: %4f ^ %4f = %4f\n",n,x,( ( ( -2 * (n+1) / (n-1) ) / ( x - (n+1) / (n-1) ) ) - 1 ));
	return ( ( ( -2.0f * (n+1.0f) / (n-1.0f) ) / ( x - (n+1.0f) / (n-1.0f) ) ) - 1.0f );
}
#endif

/**
 * @}
 * @}
 */<|MERGE_RESOLUTION|>--- conflicted
+++ resolved
@@ -69,22 +69,16 @@
 	float iAccumulator;
 	float lastErr;
 #if defined(PIOS_SELFADJUSTING_STABILIZATION) || defined(DIAGNOSTICS)
-<<<<<<< HEAD
-=======
 	float filteredErr;
 	float lastFiltered;
 	float lowpassAlpha;
 	float errorAlpha;
->>>>>>> f95c528d
 	float e1;
 	float e2;
 #endif
 #if defined(PIOS_SELFADJUSTING_STABILIZATION)
 	float maxScale;
-<<<<<<< HEAD
-=======
 	float scaleAlpha;
->>>>>>> f95c528d
 	float attack;
 	float decay;
 	float scale;
@@ -97,7 +91,6 @@
 static xQueueHandle queue;
 float dT = 1;
 float gyro_alpha = 0;
-float error_alpha = 0;
 float gyro_filtered[3] = {0,0,0};
 float axis_lock_accum[3] = {0,0,0};
 uint8_t max_axis_lock = 0;
@@ -448,13 +441,6 @@
 
 #if defined(PIOS_SELFADJUSTING_STABILIZATION) || defined(DIAGNOSTICS)
 
-<<<<<<< HEAD
-	float derivative = 0.0f;
-	if ( dT > 0.0001f) {
-		derivative = fabsf(diff) / dT;
-	}
-
-=======
 	// low pass filtered error
 	// the low pass makes sure we only catch oscillation, not vibration and/or sensor noise
 	pid->filteredErr = pid->filteredErr * pid->lowpassAlpha + ( 1.0f - pid->lowpassAlpha) * err;
@@ -466,7 +452,6 @@
 
 	pid->lastFiltered = pid->filteredErr;
 
->>>>>>> f95c528d
 	// Calculate error indicators
 	
 	// We have two indicators, E1 for insufficient control loop efficiency
@@ -481,15 +466,9 @@
 	// decrease as the control loop tries to compensate).
 
 	if (derivative>1.0f) {
-<<<<<<< HEAD
-		pid->e1 = pid->e1 * error_alpha + (fabsf(err)/derivative) * ( 1.0f - error_alpha );
-	} else {
-		pid->e1 = pid->e1 * error_alpha + ( fabsf(err) ) * ( 1.0f - error_alpha );
-=======
 		pid->e1 = pid->e1 * pid->errorAlpha + (fabsf(pid->filteredErr)/derivative) * ( 1.0f - pid->errorAlpha );
 	} else {
 		pid->e1 = pid->e1 * pid->errorAlpha + ( fabsf(pid->filteredErr) ) * ( 1.0f - pid->errorAlpha );
->>>>>>> f95c528d
 	}
 	// High E2 indicates coefficients too high.
 	// E2 is the 'zero crossing speed', which is the derivative of error
@@ -498,22 +477,11 @@
 	// E2 is low if the error is high.
 	// E2 is low if the error doesn't change much.
 	
-<<<<<<< HEAD
-	if (fabsf(err)>1.0f) {
-		pid->e2 = pid->e2 * error_alpha + ( derivative/fabsf(err) ) * ( 1.0f - error_alpha );
-	} else {
-		pid->e2 = pid->e2 * error_alpha + ( derivative ) * ( 1.0f - error_alpha );
-	}
-	//pid->e1=dT;
-	//pid->e2=gyro_alpha;
-	//pid->e2 += 1.0f;
-=======
 	if (fabsf(pid->filteredErr)>1.0f) {
 		pid->e2 = pid->e2 * pid->errorAlpha + ( derivative/fabsf(pid->filteredErr) ) * ( 1.0f - pid->errorAlpha );
 	} else {
 		pid->e2 = pid->e2 * pid->errorAlpha + ( derivative ) * ( 1.0f - pid->errorAlpha );
 	}
->>>>>>> f95c528d
 
 	// Is the capping at "1" sensible? We need to prevent div by zero somehow, and
 	// a cap at 1 prevents undesired amplification, but renders calculation nonlinear.
@@ -522,11 +490,7 @@
 #if defined(PIOS_SELFADJUSTING_STABILIZATION)
 
 	// Adjust scale coefficient according to E1 and E2
-<<<<<<< HEAD
-	pid->scale = pid->scale + (1.0f - error_alpha) * ( pid->e1 * pid->attack - pid->e2 * pid->decay);
-=======
 	pid->scale = pid->scale + (1.0f - pid->scaleAlpha) * ( pid->e1 * pid->attack - pid->e2 * pid->decay);
->>>>>>> f95c528d
 	if (pid->scale > 1.0f) pid->scale = 1.0f;
 	if (pid->scale < -1.0f) pid->scale = -1.0f;
 
@@ -542,11 +506,8 @@
 		pids[ct].iAccumulator = 0.0f;
 		pids[ct].lastErr = 0.0f;
 #if defined(PIOS_SELFADJUSTING_STABILIZATION) || defined(DIAGNOSTICS)
-<<<<<<< HEAD
-=======
 		pids[ct].filteredErr = 0.0f;
 		pids[ct].lastFiltered = 0.0f;
->>>>>>> f95c528d
 		pids[ct].e1 = 0.0f;
 		pids[ct].e2 = 0.0f;
 #endif
@@ -595,9 +556,6 @@
 	pids[0].i = settings.RollRatePID[STABILIZATIONSETTINGS_ROLLRATEPID_KI];
 	pids[0].d = settings.RollRatePID[STABILIZATIONSETTINGS_ROLLRATEPID_KD];
 	pids[0].iLim = settings.RollRatePID[STABILIZATIONSETTINGS_ROLLRATEPID_ILIMIT];
-<<<<<<< HEAD
-#if defined(PIOS_SELFADJUSTING_STABILIZATION)
-=======
 #if defined(PIOS_SELFADJUSTING_STABILIZATION) || defined(DIAGNOSTICS)
 	if(settings.YawRatePID[STABILIZATIONSETTINGS_ROLLRATEPID_LOWPASSTAU] < 0.0001f)
 		pids[0].lowpassAlpha = 0.0f;   // not trusting this to resolve to 0
@@ -613,7 +571,6 @@
 		pids[0].scaleAlpha = 0.0f;   // not trusting this to resolve to 0
 	else
 		pids[0].scaleAlpha = expf(-fakeDt  / settings.YawRatePID[STABILIZATIONSETTINGS_ROLLRATEPID_SCALETAU]);
->>>>>>> f95c528d
 	pids[0].maxScale = settings.RollRatePID[STABILIZATIONSETTINGS_ROLLRATEPID_MAXSCALE];
 	pids[0].attack = settings.RollRatePID[STABILIZATIONSETTINGS_ROLLRATEPID_ATTACK];
 	pids[0].decay = settings.RollRatePID[STABILIZATIONSETTINGS_ROLLRATEPID_DECAY];
@@ -624,9 +581,6 @@
 	pids[1].i = settings.PitchRatePID[STABILIZATIONSETTINGS_PITCHRATEPID_KI];
 	pids[1].d = settings.PitchRatePID[STABILIZATIONSETTINGS_PITCHRATEPID_KD];
 	pids[1].iLim = settings.PitchRatePID[STABILIZATIONSETTINGS_PITCHRATEPID_ILIMIT];
-<<<<<<< HEAD
-#if defined(PIOS_SELFADJUSTING_STABILIZATION)
-=======
 #if defined(PIOS_SELFADJUSTING_STABILIZATION) || defined(DIAGNOSTICS)
 	if(settings.YawRatePID[STABILIZATIONSETTINGS_PITCHRATEPID_LOWPASSTAU] < 0.0001f)
 		pids[1].lowpassAlpha = 0.0f;   // not trusting this to resolve to 0
@@ -642,7 +596,6 @@
 		pids[1].scaleAlpha = 0.0f;   // not trusting this to resolve to 0
 	else
 		pids[1].scaleAlpha = expf(-fakeDt  / settings.YawRatePID[STABILIZATIONSETTINGS_PITCHRATEPID_SCALETAU]);
->>>>>>> f95c528d
 	pids[1].maxScale = settings.PitchRatePID[STABILIZATIONSETTINGS_PITCHRATEPID_MAXSCALE];
 	pids[1].attack = settings.PitchRatePID[STABILIZATIONSETTINGS_PITCHRATEPID_ATTACK];
 	pids[1].decay = settings.PitchRatePID[STABILIZATIONSETTINGS_PITCHRATEPID_DECAY];
@@ -653,9 +606,6 @@
 	pids[2].i = settings.YawRatePID[STABILIZATIONSETTINGS_YAWRATEPID_KI];
 	pids[2].d = settings.YawRatePID[STABILIZATIONSETTINGS_YAWRATEPID_KD];
 	pids[2].iLim = settings.YawRatePID[STABILIZATIONSETTINGS_YAWRATEPID_ILIMIT];
-<<<<<<< HEAD
-#if defined(PIOS_SELFADJUSTING_STABILIZATION)
-=======
 #if defined(PIOS_SELFADJUSTING_STABILIZATION) || defined(DIAGNOSTICS)
 	if(settings.YawRatePID[STABILIZATIONSETTINGS_YAWRATEPID_LOWPASSTAU] < 0.0001f)
 		pids[2].lowpassAlpha = 0.0f;   // not trusting this to resolve to 0
@@ -671,7 +621,6 @@
 		pids[2].scaleAlpha = 0.0f;   // not trusting this to resolve to 0
 	else
 		pids[2].scaleAlpha = expf(-fakeDt  / settings.YawRatePID[STABILIZATIONSETTINGS_YAWRATEPID_SCALETAU]);
->>>>>>> f95c528d
 	pids[2].maxScale = settings.YawRatePID[STABILIZATIONSETTINGS_YAWRATEPID_MAXSCALE];
 	pids[2].attack = settings.YawRatePID[STABILIZATIONSETTINGS_YAWRATEPID_ATTACK];
 	pids[2].decay = settings.YawRatePID[STABILIZATIONSETTINGS_YAWRATEPID_DECAY];
@@ -718,28 +667,10 @@
 	// Whether to zero the PID integrals while throttle is low
 	lowThrottleZeroIntegral = settings.LowThrottleZeroIntegral == STABILIZATIONSETTINGS_LOWTHROTTLEZEROINTEGRAL_TRUE;
 
-<<<<<<< HEAD
-	// The dT has some jitter iteration to iteration that we don't want to
-	// make thie result unpredictable.  Still, it's nicer to specify the constant
-	// based on a time (in ms) rather than a fixed multiplier.  The error between
-	// update rates on OP (~300 Hz) and CC (~475 Hz) is negligible for this
-	// calculation
-#if defined(REVOLUTION)
-	// grrr - negligible my ass!
-	const float fakeDt = 0.0013;
-#else
-	const float fakeDt = 0.0025;
-#endif
-=======
->>>>>>> f95c528d
 	if(settings.GyroTau < 0.0001f)
 		gyro_alpha = 0.0f;   // not trusting this to resolve to 0
 	else
 		gyro_alpha = expf(-fakeDt  / settings.GyroTau);
-	if(settings.ErrorTau < 0.0001f)
-		error_alpha = 0.0f;   // not trusting this to resolve to 0
-	else
-		error_alpha = expf(-fakeDt  / settings.ErrorTau);
 }
 
 #if defined(PIOS_SELFADJUSTING_STABILIZATION)
