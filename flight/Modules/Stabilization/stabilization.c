--- conflicted
+++ resolved
@@ -465,15 +465,7 @@
 	// E1 is low if the error changes fast (In the hope that this change is a
 	// decrease as the control loop tries to compensate).
 
-<<<<<<< HEAD
-	if (derivative>1.0f) {
-		pid->e1 = pid->e1 * pid->errorAlpha + (fabsf(pid->filteredErr)/derivative) * ( 1.0f - pid->errorAlpha );
-	} else {
-		pid->e1 = pid->e1 * pid->errorAlpha + ( fabsf(pid->filteredErr) ) * ( 1.0f - pid->errorAlpha );
-	}
-=======
 	pid->e1 = pid->e1 * pid->errorAlpha + ( fabsf(pid->filteredErr) / (1.0f + derivative) ) * ( 1.0f - pid->errorAlpha );
->>>>>>> cf9056c2
 	// High E2 indicates coefficients too high.
 	// E2 is the 'zero crossing speed', which is the derivative of error
 	// divided by the error.
@@ -481,18 +473,7 @@
 	// E2 is low if the error is high.
 	// E2 is low if the error doesn't change much.
 	
-<<<<<<< HEAD
-	if (fabsf(pid->filteredErr)>1.0f) {
-		pid->e2 = pid->e2 * pid->errorAlpha + ( derivative/fabsf(pid->filteredErr) ) * ( 1.0f - pid->errorAlpha );
-	} else {
-		pid->e2 = pid->e2 * pid->errorAlpha + ( derivative ) * ( 1.0f - pid->errorAlpha );
-	}
-
-	// Is the capping at "1" sensible? We need to prevent div by zero somehow, and
-	// a cap at 1 prevents undesired amplification, but renders calculation nonlinear.
-=======
 	pid->e2 = pid->e2 * pid->errorAlpha + ( derivative / (1.0f + fabsf(pid->filteredErr)) ) * ( 1.0f - pid->errorAlpha );
->>>>>>> cf9056c2
 
 #endif // defined(PIOS_SELFADJUSTING_STABILIZATION) || defined(DIAGNOSTICS)
 #if defined(PIOS_SELFADJUSTING_STABILIZATION)
