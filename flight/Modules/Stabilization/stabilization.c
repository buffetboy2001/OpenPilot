/**
 ******************************************************************************
 * @addtogroup OpenPilotModules OpenPilot Modules
 * @{
 * @addtogroup StabilizationModule Stabilization Module
 * @brief Stabilization PID loops in an airframe type independent manner
 * @note This object updates the @ref ActuatorDesired "Actuator Desired" based on the
 * PID loops on the @ref AttitudeDesired "Attitude Desired" and @ref AttitudeActual "Attitude Actual"
 * @{
 *
 * @file       stabilization.c
 * @author     The OpenPilot Team, http://www.openpilot.org Copyright (C) 2010.
 * @brief      Attitude stabilization module.
 *
 * @see        The GNU Public License (GPL) Version 3
 *
 *****************************************************************************/
/*
 * This program is free software; you can redistribute it and/or modify
 * it under the terms of the GNU General Public License as published by
 * the Free Software Foundation; either version 3 of the License, or
 * (at your option) any later version.
 *
 * This program is distributed in the hope that it will be useful, but
 * WITHOUT ANY WARRANTY; without even the implied warranty of MERCHANTABILITY
 * or FITNESS FOR A PARTICULAR PURPOSE. See the GNU General Public License
 * for more details.
 *
 * You should have received a copy of the GNU General Public License along
 * with this program; if not, write to the Free Software Foundation, Inc.,
 * 59 Temple Place, Suite 330, Boston, MA 02111-1307 USA
 */

#include "openpilot.h"
#include "stabilization.h"
#include "stabilizationsettings.h"
#include "stabilizationstatus.h"
#include "actuatordesired.h"
#include "ratedesired.h"
#include "stabilizationdesired.h"
#include "attitudeactual.h"
#include "gyros.h"
#include "flightstatus.h"
#include "manualcontrol.h" // Just to get a macro
#include "CoordinateConversions.h"

// Private constants
#define MAX_QUEUE_SIZE 1

#if defined(PIOS_STABILIZATION_STACK_SIZE)
#define STACK_SIZE_BYTES PIOS_STABILIZATION_STACK_SIZE
#else
#define STACK_SIZE_BYTES 724
#endif

#define TASK_PRIORITY (tskIDLE_PRIORITY+4)
#define FAILSAFE_TIMEOUT_MS 30

enum {PID_RATE_ROLL, PID_RATE_PITCH, PID_RATE_YAW, PID_ROLL, PID_PITCH, PID_YAW, PID_MAX};

enum {ROLL,PITCH,YAW,MAX_AXES};

// Private types
typedef struct {
	float p;
	float i;
	float d;
	float iLim;
	float iAccumulator;
	float lastErr;
#if defined(PIOS_SELFADJUSTING_STABILIZATION) || defined(DIAGNOSTICS)
	float e1;
	float e2;
#endif
#if defined(PIOS_SELFADJUSTING_STABILIZATION)
	float maxScale;
	float attack;
	float decay;
	float scale;
#endif
} pid_type;

// Private variables
static xTaskHandle taskHandle;
static StabilizationSettingsData settings;
static xQueueHandle queue;
float dT = 1;
float gyro_alpha = 0;
float error_alpha = 0;
float gyro_filtered[3] = {0,0,0};
float axis_lock_accum[3] = {0,0,0};
uint8_t max_axis_lock = 0;
uint8_t max_axislock_rate = 0;
float weak_leveling_kp = 0;
uint8_t weak_leveling_max = 0;
bool lowThrottleZeroIntegral;

pid_type pids[PID_MAX];

// Private functions
static void stabilizationTask(void* parameters);
static float ApplyPid(pid_type * pid, const float err);
static float bound(float val);
static void ZeroPids(void);
static void SettingsUpdatedCb(UAVObjEvent * ev);
#if defined(PIOS_SELFADJUSTING_STABILIZATION)
static float fakePow(const float n,const float x);
#endif

/**
 * Module initialization
 */
int32_t StabilizationStart()
{
	// Initialize variables

	// Start main task
	xTaskCreate(stabilizationTask, (signed char*)"Stabilization", STACK_SIZE_BYTES/4, NULL, TASK_PRIORITY, &taskHandle);
	TaskMonitorAdd(TASKINFO_RUNNING_STABILIZATION, taskHandle);
	PIOS_WDG_RegisterFlag(PIOS_WDG_STABILIZATION);
	return 0;
}

/**
 * Module initialization
 */
int32_t StabilizationInitialize()
{
	// Initialize variables
	StabilizationSettingsInitialize();
	ActuatorDesiredInitialize();
#if defined(DIAGNOSTICS)
	RateDesiredInitialize();
	StabilizationStatusInitialize();
#endif

	// Create object queue
	queue = xQueueCreate(MAX_QUEUE_SIZE, sizeof(UAVObjEvent));

	// Listen for updates.
	//	AttitudeActualConnectQueue(queue);
	GyrosConnectQueue(queue);

	StabilizationSettingsConnectCallback(SettingsUpdatedCb);
	SettingsUpdatedCb(StabilizationSettingsHandle());
	// Start main task

	return 0;
}

MODULE_INITCALL(StabilizationInitialize, StabilizationStart)

/**
 * Module task
 */
static void stabilizationTask(void* parameters)
{
	UAVObjEvent ev;

	uint32_t timeval = PIOS_DELAY_GetRaw();

	ActuatorDesiredData actuatorDesired;
	StabilizationDesiredData stabDesired;
	RateDesiredData rateDesired;
	AttitudeActualData attitudeActual;
	GyrosData gyrosData;
	FlightStatusData flightStatus;
#if defined(DIAGNOSTICS)
	StabilizationStatusData stabilizationStatus;
#endif

	SettingsUpdatedCb((UAVObjEvent *) NULL);

#if defined(DIAGNOSTICS)
	StabilizationStatusGet(&stabilizationStatus);
#endif

	// Main task loop
	ZeroPids();
	while(1) {
		PIOS_WDG_UpdateFlag(PIOS_WDG_STABILIZATION);

		// Wait until the AttitudeRaw object is updated, if a timeout then go to failsafe
		if ( xQueueReceive(queue, &ev, FAILSAFE_TIMEOUT_MS / portTICK_RATE_MS) != pdTRUE )
		{
			AlarmsSet(SYSTEMALARMS_ALARM_STABILIZATION,SYSTEMALARMS_ALARM_WARNING);
			continue;
		}

		dT = PIOS_DELAY_DiffuS(timeval) * 1.0e-6f;
		timeval = PIOS_DELAY_GetRaw();

		FlightStatusGet(&flightStatus);
		StabilizationDesiredGet(&stabDesired);
		AttitudeActualGet(&attitudeActual);
		GyrosGet(&gyrosData);

#if defined(DIAGNOSTICS)
		RateDesiredGet(&rateDesired);
#endif

#if defined(PIOS_QUATERNION_STABILIZATION)
		// Quaternion calculation of error in each axis.  Uses more memory.
		float rpy_desired[3];
		float q_desired[4];
		float q_error[4];
		float local_error[3];

		// Essentially zero errors for anything in rate or none
		if(stabDesired.StabilizationMode[STABILIZATIONDESIRED_STABILIZATIONMODE_ROLL] == STABILIZATIONDESIRED_STABILIZATIONMODE_ATTITUDE)
			rpy_desired[0] = stabDesired.Roll;
		else
			rpy_desired[0] = attitudeActual.Roll;

		if(stabDesired.StabilizationMode[STABILIZATIONDESIRED_STABILIZATIONMODE_PITCH] == STABILIZATIONDESIRED_STABILIZATIONMODE_ATTITUDE)
			rpy_desired[1] = stabDesired.Pitch;
		else
			rpy_desired[1] = attitudeActual.Pitch;

		if(stabDesired.StabilizationMode[STABILIZATIONDESIRED_STABILIZATIONMODE_YAW] == STABILIZATIONDESIRED_STABILIZATIONMODE_ATTITUDE)
			rpy_desired[2] = stabDesired.Yaw;
		else
			rpy_desired[2] = attitudeActual.Yaw;

		RPY2Quaternion(rpy_desired, q_desired);
		quat_inverse(q_desired);
		quat_mult(q_desired, &attitudeActual.q1, q_error);
		quat_inverse(q_error);
		Quaternion2RPY(q_error, local_error);

#else
		// Simpler algorithm for CC, less memory
		float local_error[3] = {stabDesired.Roll - attitudeActual.Roll,
			stabDesired.Pitch - attitudeActual.Pitch,
			stabDesired.Yaw - attitudeActual.Yaw};
		local_error[2] = fmod(local_error[2] + 180, 360) - 180;
#endif


		gyro_filtered[0] = gyro_filtered[0] * gyro_alpha + gyrosData.x * (1 - gyro_alpha);
		gyro_filtered[1] = gyro_filtered[1] * gyro_alpha + gyrosData.y * (1 - gyro_alpha);
		gyro_filtered[2] = gyro_filtered[2] * gyro_alpha + gyrosData.z * (1 - gyro_alpha);

		float *attitudeDesiredAxis = &stabDesired.Roll;
		float *actuatorDesiredAxis = &actuatorDesired.Roll;
		float *rateDesiredAxis = &rateDesired.Roll;

		//Calculate desired rate
		for(uint8_t i=0; i< MAX_AXES; i++)
		{
			switch(stabDesired.StabilizationMode[i])
			{
				case STABILIZATIONDESIRED_STABILIZATIONMODE_RATE:
					rateDesiredAxis[i] = attitudeDesiredAxis[i];

					// Zero attitude and axis lock accumulators
					pids[PID_ROLL + i].iAccumulator = 0;
					axis_lock_accum[i] = 0;
					break;

				case STABILIZATIONDESIRED_STABILIZATIONMODE_WEAKLEVELING:
				{
					float weak_leveling = local_error[i] * weak_leveling_kp;

					if(weak_leveling > weak_leveling_max)
						weak_leveling = weak_leveling_max;
					if(weak_leveling < -weak_leveling_max)
						weak_leveling = -weak_leveling_max;

					rateDesiredAxis[i] = attitudeDesiredAxis[i] + weak_leveling;

					// Zero attitude and axis lock accumulators
					pids[PID_ROLL + i].iAccumulator = 0;
					axis_lock_accum[i] = 0;
					break;
				}
				case STABILIZATIONDESIRED_STABILIZATIONMODE_ATTITUDE:
					rateDesiredAxis[i] = ApplyPid(&pids[PID_ROLL + i], local_error[i]);
#if defined(DIAGNOSTICS)
					stabilizationStatus.IAccumulator[PID_ROLL + i] = pids[PID_ROLL + i].iAccumulator;
					stabilizationStatus.E1[PID_ROLL + i] = pids[PID_ROLL + i].e1;
					stabilizationStatus.E2[PID_ROLL + i] = pids[PID_ROLL + i].e2;
#if defined(PIOS_SELFADJUSTING_STABILIZATION)
					stabilizationStatus.ScaleFactor[PID_ROLL + i] = fakePow(pids[PID_ROLL + i].maxScale, pids[PID_ROLL + i].scale);
#endif
#endif
					
					if(rateDesiredAxis[i] > settings.MaximumRate[i])
						rateDesiredAxis[i] = settings.MaximumRate[i];
					else if(rateDesiredAxis[i] < -settings.MaximumRate[i])
						rateDesiredAxis[i] = -settings.MaximumRate[i];
					
					
					axis_lock_accum[i] = 0;
					break;

				case STABILIZATIONDESIRED_STABILIZATIONMODE_AXISLOCK:
					if(fabs(attitudeDesiredAxis[i]) > max_axislock_rate) {
						// While getting strong commands act like rate mode
						rateDesiredAxis[i] = attitudeDesiredAxis[i];
						axis_lock_accum[i] = 0;
					} else {
						// For weaker commands or no command simply attitude lock (almost) on no gyro change
						axis_lock_accum[i] += (attitudeDesiredAxis[i] - gyro_filtered[i]) * dT;
						if(axis_lock_accum[i] > max_axis_lock)
							axis_lock_accum[i] = max_axis_lock;
						else if(axis_lock_accum[i] < -max_axis_lock)
							axis_lock_accum[i] = -max_axis_lock;

						rateDesiredAxis[i] = ApplyPid(&pids[PID_ROLL + i], axis_lock_accum[i]);
#if defined(DIAGNOSTICS)
						stabilizationStatus.IAccumulator[PID_ROLL + i] = pids[PID_ROLL + i].iAccumulator;
						stabilizationStatus.E1[PID_ROLL + i] = pids[PID_ROLL + i].e1;
						stabilizationStatus.E2[PID_ROLL + i] = pids[PID_ROLL + i].e2;
#if defined(PIOS_SELFADJUSTING_STABILIZATION)
						stabilizationStatus.ScaleFactor[PID_ROLL + i] = fakePow(pids[PID_ROLL + i].maxScale, pids[PID_ROLL + i].scale);
#endif
#endif
					}
					
					if(rateDesiredAxis[i] > settings.MaximumRate[i])
						rateDesiredAxis[i] = settings.MaximumRate[i];
					else if(rateDesiredAxis[i] < -settings.MaximumRate[i])
						rateDesiredAxis[i] = -settings.MaximumRate[i];

					break;
			}
		}

		uint8_t shouldUpdate = 1;
#if defined(DIAGNOSTICS)
		RateDesiredSet(&rateDesired);
#endif
		ActuatorDesiredGet(&actuatorDesired);
		//Calculate desired command
		for(int8_t ct=0; ct< MAX_AXES; ct++)
		{
			switch(stabDesired.StabilizationMode[ct])
			{
				case STABILIZATIONDESIRED_STABILIZATIONMODE_RATE:
				case STABILIZATIONDESIRED_STABILIZATIONMODE_ATTITUDE:
				case STABILIZATIONDESIRED_STABILIZATIONMODE_AXISLOCK:
				case STABILIZATIONDESIRED_STABILIZATIONMODE_WEAKLEVELING:
				{
					float command = ApplyPid(&pids[PID_RATE_ROLL + ct],  rateDesiredAxis[ct] - gyro_filtered[ct]);
#if defined(DIAGNOSTICS)
					stabilizationStatus.IAccumulator[PID_RATE_ROLL + ct] = pids[PID_RATE_ROLL + ct].iAccumulator;
					stabilizationStatus.E1[PID_RATE_ROLL + ct] = pids[PID_RATE_ROLL + ct].e1;
					stabilizationStatus.E2[PID_RATE_ROLL + ct] = pids[PID_RATE_ROLL + ct].e2;
#if defined(PIOS_SELFADJUSTING_STABILIZATION)
					stabilizationStatus.ScaleFactor[PID_RATE_ROLL + ct] = fakePow(pids[PID_RATE_ROLL + ct].maxScale, pids[PID_RATE_ROLL + ct].scale);
#endif
#endif
					actuatorDesiredAxis[ct] = bound(command);
					break;
				}
				case STABILIZATIONDESIRED_STABILIZATIONMODE_NONE:
					switch (ct)
				{
					case ROLL:
						actuatorDesiredAxis[ct] = bound(attitudeDesiredAxis[ct]);
						shouldUpdate = 1;
						pids[PID_RATE_ROLL].iAccumulator = 0;
						pids[PID_ROLL].iAccumulator = 0;
						break;
					case PITCH:
						actuatorDesiredAxis[ct] = bound(attitudeDesiredAxis[ct]);
						shouldUpdate = 1;
						pids[PID_RATE_PITCH].iAccumulator = 0;
						pids[PID_PITCH].iAccumulator = 0;
						break;
					case YAW:
						actuatorDesiredAxis[ct] = bound(attitudeDesiredAxis[ct]);
						shouldUpdate = 1;
						pids[PID_RATE_YAW].iAccumulator = 0;
						pids[PID_YAW].iAccumulator = 0;
						break;
				}
					break;

			}
		}

#if defined(DIAGNOSTICS)
		StabilizationStatusSet(&stabilizationStatus);
#endif

		// Save dT
		actuatorDesired.UpdateTime = dT * 1000;

		if(PARSE_FLIGHT_MODE(flightStatus.FlightMode) == FLIGHTMODE_MANUAL)
			shouldUpdate = 0;

		if(shouldUpdate)
		{
			actuatorDesired.Throttle = stabDesired.Throttle;
			if(dT > 15)
				actuatorDesired.NumLongUpdates++;
			ActuatorDesiredSet(&actuatorDesired);
		}

		if(flightStatus.Armed != FLIGHTSTATUS_ARMED_ARMED ||
		   (lowThrottleZeroIntegral && stabDesired.Throttle < 0) ||
		   !shouldUpdate)
		{
			ZeroPids();
		}


		// Clear alarms
		AlarmsClear(SYSTEMALARMS_ALARM_STABILIZATION);
	}
}

float ApplyPid(pid_type * pid, const float err)
{

#if defined(PIOS_SELFADJUSTING_STABILIZATION)
	float scaling = fakePow(pid->maxScale,pid->scale);
#else
	#define scaling 1.0
#endif
	float diff = (err - pid->lastErr);
	pid->lastErr = err;

	// Scale up accumulator by 1000 while computing to avoid losing precision
<<<<<<< HEAD
	pid->iAccumulator += err * (pid->i * dT * 1000.0f);
	if(pid->iAccumulator > (pid->iLim * 1000.0f)) {
		pid->iAccumulator = pid->iLim * 1000.0f;
	} else if (pid->iAccumulator < -(pid->iLim * 1000.0f)) {
		pid->iAccumulator = -pid->iLim * 1000.0f;
	}
	return ((err * pid->p) + pid->iAccumulator / 1000.0f + (diff * pid->d / dT));
=======
	pid->iAccumulator += scaling * err * (pid->i * dT * 1000);
	if(pid->iAccumulator > (pid->iLim * 1000)) {
		pid->iAccumulator = pid->iLim * 1000;
	} else if (pid->iAccumulator < -(pid->iLim * 1000)) {
		pid->iAccumulator = -pid->iLim * 1000;
	}

#if defined(PIOS_SELFADJUSTING_STABILIZATION) || defined(DIAGNOSTICS)
	float abs = (err>0?err:-err);

	// Calculate error indicators
	
	// High E1 indicates coefficients too low.
	// E1 is just the 'average error'. E1 should remain near zero, unless
	// the PID loop does not converge.
	// Simple low pass filter:

	pid->e1 = pid->e1 * error_alpha + abs * ( 1 - error_alpha );

	// High E2 indicates coefficients too high.
	// E2 is the 'zero crossing speed', which is the derivative of error
	// divided by the error itself.
	// Reasoning: High derivatives are acceptable, when there is a
	// considerate error to compensate and as such the direct result of Kp.
	// A high derivative at low error however indicates overcompensation
	// and oscillation Note that we cap at error 1 to prevent div by zero
	// issues and small noise causing extreme values.
	
	float derivative = 0;
	if ( dT > 0.0001) {
		derivative = (diff>0?diff:-diff) / dT;
	}
	if (abs>1) {
		pid->e2 = pid->e2 * error_alpha + ( derivative/abs ) * ( 1 - error_alpha );
	} else {
		pid->e2 = pid->e2 * error_alpha + ( derivative ) * ( 1 - error_alpha );
	}

#endif // defined(PIOS_SELFADJUSTING_STABILIZATION) || defined(DIAGNOSTICS)
#if defined(PIOS_SELFADJUSTING_STABILIZATION)
	// Adjust scaling coefficient
	pid->scale = pid->scale + (1 - error_alpha) * (pid->e1 * pid->attack - pid->e2 * pid->decay);
	if (pid->scale > 1) pid->scale=1;
	if (pid->scale < -1) pid->scale=-1;

#endif // defined(PIOS_SELFADJUSTING_STABILIZATION)
	return ((scaling * err * pid->p) + pid->iAccumulator / 1000 + (scaling * diff * pid->d / dT));
>>>>>>> cf5217d8
}


static void ZeroPids(void)
{
	for(int8_t ct = 0; ct < PID_MAX; ct++) {
<<<<<<< HEAD
		pids[ct].iAccumulator = 0.0f;
		pids[ct].lastErr = 0.0f;
=======
		pids[ct].iAccumulator = 0;
		pids[ct].lastErr = 0;
#if defined(PIOS_SELFADJUSTING_STABILIZATION) || defined(DIAGNOSTICS)
		pids[ct].e1 = 0;
		pids[ct].e2 = 0;
#endif
#if defined(PIOS_SELFADJUSTING_STABILIZATION)
		pids[ct].scale = 0;
#endif
>>>>>>> cf5217d8
	}
	for(uint8_t i = 0; i < 3; i++)
		axis_lock_accum[i] = 0.0f;
}


/**
 * Bound input value between limits
 */
static float bound(float val)
{
	if(val < -1.0f) {
		val = -1.0f;
	} else if(val > 1.0f) {
		val = 1.0f;
	}
	return val;
}


static void SettingsUpdatedCb(UAVObjEvent * ev)
{
	memset(pids,0,sizeof (pid_type) * PID_MAX);
	StabilizationSettingsGet(&settings);

	// Set the roll rate PID constants
	pids[0].p = settings.RollRatePID[STABILIZATIONSETTINGS_ROLLRATEPID_KP];
	pids[0].i = settings.RollRatePID[STABILIZATIONSETTINGS_ROLLRATEPID_KI];
	pids[0].d = settings.RollRatePID[STABILIZATIONSETTINGS_ROLLRATEPID_KD];
	pids[0].iLim = settings.RollRatePID[STABILIZATIONSETTINGS_ROLLRATEPID_ILIMIT];
#if defined(PIOS_SELFADJUSTING_STABILIZATION)
	pids[0].maxScale = settings.RollRatePID[STABILIZATIONSETTINGS_ROLLRATEPID_MAXSCALE];
	pids[0].attack = settings.RollRatePID[STABILIZATIONSETTINGS_ROLLRATEPID_ATTACK];
	pids[0].decay = settings.RollRatePID[STABILIZATIONSETTINGS_ROLLRATEPID_DECAY];
#endif

	// Set the pitch rate PID constants
	pids[1].p = settings.PitchRatePID[STABILIZATIONSETTINGS_PITCHRATEPID_KP];
	pids[1].i = settings.PitchRatePID[STABILIZATIONSETTINGS_PITCHRATEPID_KI];
	pids[1].d = settings.PitchRatePID[STABILIZATIONSETTINGS_PITCHRATEPID_KD];
	pids[1].iLim = settings.PitchRatePID[STABILIZATIONSETTINGS_PITCHRATEPID_ILIMIT];
#if defined(PIOS_SELFADJUSTING_STABILIZATION)
	pids[1].maxScale = settings.PitchRatePID[STABILIZATIONSETTINGS_PITCHRATEPID_MAXSCALE];
	pids[1].attack = settings.PitchRatePID[STABILIZATIONSETTINGS_PITCHRATEPID_ATTACK];
	pids[1].decay = settings.PitchRatePID[STABILIZATIONSETTINGS_PITCHRATEPID_DECAY];
#endif

	// Set the yaw rate PID constants
	pids[2].p = settings.YawRatePID[STABILIZATIONSETTINGS_YAWRATEPID_KP];
	pids[2].i = settings.YawRatePID[STABILIZATIONSETTINGS_YAWRATEPID_KI];
	pids[2].d = settings.YawRatePID[STABILIZATIONSETTINGS_YAWRATEPID_KD];
	pids[2].iLim = settings.YawRatePID[STABILIZATIONSETTINGS_YAWRATEPID_ILIMIT];
#if defined(PIOS_SELFADJUSTING_STABILIZATION)
	pids[2].maxScale = settings.YawRatePID[STABILIZATIONSETTINGS_YAWRATEPID_MAXSCALE];
	pids[2].attack = settings.YawRatePID[STABILIZATIONSETTINGS_YAWRATEPID_ATTACK];
	pids[2].decay = settings.YawRatePID[STABILIZATIONSETTINGS_YAWRATEPID_DECAY];
#endif

	// Set the roll attitude PI constants
	pids[3].p = settings.RollPI[STABILIZATIONSETTINGS_ROLLPI_KP];
	pids[3].i = settings.RollPI[STABILIZATIONSETTINGS_ROLLPI_KI];
	pids[3].iLim = settings.RollPI[STABILIZATIONSETTINGS_ROLLPI_ILIMIT];

	// Set the pitch attitude PI constants
	pids[4].p = settings.PitchPI[STABILIZATIONSETTINGS_PITCHPI_KP];
	pids[4].i = settings.PitchPI[STABILIZATIONSETTINGS_PITCHPI_KI];
	pids[4].iLim = settings.PitchPI[STABILIZATIONSETTINGS_PITCHPI_ILIMIT];

	// Set the yaw attitude PI constants
	pids[5].p = settings.YawPI[STABILIZATIONSETTINGS_YAWPI_KP];
	pids[5].i = settings.YawPI[STABILIZATIONSETTINGS_YAWPI_KI];
	pids[5].iLim = settings.YawPI[STABILIZATIONSETTINGS_YAWPI_ILIMIT];

	// Maximum deviation to accumulate for axis lock
	max_axis_lock = settings.MaxAxisLock;
	max_axislock_rate = settings.MaxAxisLockRate;

	// Settings for weak leveling
	weak_leveling_kp = settings.WeakLevelingKp;
	weak_leveling_max = settings.MaxWeakLevelingRate;

	// Whether to zero the PID integrals while throttle is low
	lowThrottleZeroIntegral = settings.LowThrottleZeroIntegral == STABILIZATIONSETTINGS_LOWTHROTTLEZEROINTEGRAL_TRUE;

	// The dT has some jitter iteration to iteration that we don't want to
	// make thie result unpredictable.  Still, it's nicer to specify the constant
	// based on a time (in ms) rather than a fixed multiplier.  The error between
	// update rates on OP (~300 Hz) and CC (~475 Hz) is negligible for this
	// calculation
	const float fakeDt = 0.0025;
	if(settings.GyroTau < 0.0001)
		gyro_alpha = 0;   // not trusting this to resolve to 0
	else
<<<<<<< HEAD
		gyro_alpha = expf(-fakeDt  / settings.GyroTau);
=======
		gyro_alpha = exp(-fakeDt  / settings.GyroTau);
	if(settings.ErrorTau < 0.0001)
		error_alpha = 0;   // not trusting this to resolve to 0
	else
		error_alpha = exp(-fakeDt  / settings.ErrorTau);
>>>>>>> cf5217d8
}

#if defined(PIOS_SELFADJUSTING_STABILIZATION)
// We need a performant implementation of y=n^x in the interval -1,+1
// for n>=1
// this is done using a hyperbolican aproximation:
// f(x) = (a / (b+x) + c)
// f(-1) = 1/n
// f(0) = 1
// f(1) = n
// ----------------
// a = -2*(n + 1)/(n - 1)
// b = -(v + 1)/(v - 1)
// c = -1
static float fakePow(const float n,const float x) {
	// make sure we are defined
	// prevent div by zero
    if (n<=1) return 1;
	if (x<-1) return 1/n;
	if (x>1) return n;

	//fprintf(stderr,"debug: %4f ^ %4f = %4f\n",n,x,( ( ( -2 * (n+1) / (n-1) ) / ( x - (n+1) / (n-1) ) ) - 1 ));
	return ( ( ( -2 * (n+1) / (n-1) ) / ( x - (n+1) / (n-1) ) ) - 1 );
}
#endif

/**
 * @}
 * @}
 */<|MERGE_RESOLUTION|>--- conflicted
+++ resolved
@@ -424,20 +424,11 @@
 	pid->lastErr = err;
 
 	// Scale up accumulator by 1000 while computing to avoid losing precision
-<<<<<<< HEAD
-	pid->iAccumulator += err * (pid->i * dT * 1000.0f);
+	pid->iAccumulator += scaling * err * (pid->i * dT * 1000.0f);
 	if(pid->iAccumulator > (pid->iLim * 1000.0f)) {
 		pid->iAccumulator = pid->iLim * 1000.0f;
 	} else if (pid->iAccumulator < -(pid->iLim * 1000.0f)) {
 		pid->iAccumulator = -pid->iLim * 1000.0f;
-	}
-	return ((err * pid->p) + pid->iAccumulator / 1000.0f + (diff * pid->d / dT));
-=======
-	pid->iAccumulator += scaling * err * (pid->i * dT * 1000);
-	if(pid->iAccumulator > (pid->iLim * 1000)) {
-		pid->iAccumulator = pid->iLim * 1000;
-	} else if (pid->iAccumulator < -(pid->iLim * 1000)) {
-		pid->iAccumulator = -pid->iLim * 1000;
 	}
 
 #if defined(PIOS_SELFADJUSTING_STABILIZATION) || defined(DIAGNOSTICS)
@@ -465,7 +456,7 @@
 	if ( dT > 0.0001) {
 		derivative = (diff>0?diff:-diff) / dT;
 	}
-	if (abs>1) {
+	if (abs>1.0f) {
 		pid->e2 = pid->e2 * error_alpha + ( derivative/abs ) * ( 1 - error_alpha );
 	} else {
 		pid->e2 = pid->e2 * error_alpha + ( derivative ) * ( 1 - error_alpha );
@@ -479,28 +470,22 @@
 	if (pid->scale < -1) pid->scale=-1;
 
 #endif // defined(PIOS_SELFADJUSTING_STABILIZATION)
-	return ((scaling * err * pid->p) + pid->iAccumulator / 1000 + (scaling * diff * pid->d / dT));
->>>>>>> cf5217d8
+	return ((scaling * err * pid->p) + pid->iAccumulator / 1000.0f + (scaling * diff * pid->d / dT));
 }
 
 
 static void ZeroPids(void)
 {
 	for(int8_t ct = 0; ct < PID_MAX; ct++) {
-<<<<<<< HEAD
 		pids[ct].iAccumulator = 0.0f;
 		pids[ct].lastErr = 0.0f;
-=======
-		pids[ct].iAccumulator = 0;
-		pids[ct].lastErr = 0;
 #if defined(PIOS_SELFADJUSTING_STABILIZATION) || defined(DIAGNOSTICS)
-		pids[ct].e1 = 0;
-		pids[ct].e2 = 0;
-#endif
-#if defined(PIOS_SELFADJUSTING_STABILIZATION)
-		pids[ct].scale = 0;
-#endif
->>>>>>> cf5217d8
+		pids[ct].e1 = 0.0f;
+		pids[ct].e2 = 0.0f;
+#endif
+#if defined(PIOS_SELFADJUSTING_STABILIZATION)
+		pids[ct].scale = 0.0f;
+#endif
 	}
 	for(uint8_t i = 0; i < 3; i++)
 		axis_lock_accum[i] = 0.0f;
@@ -594,15 +579,11 @@
 	if(settings.GyroTau < 0.0001)
 		gyro_alpha = 0;   // not trusting this to resolve to 0
 	else
-<<<<<<< HEAD
 		gyro_alpha = expf(-fakeDt  / settings.GyroTau);
-=======
-		gyro_alpha = exp(-fakeDt  / settings.GyroTau);
 	if(settings.ErrorTau < 0.0001)
 		error_alpha = 0;   // not trusting this to resolve to 0
 	else
-		error_alpha = exp(-fakeDt  / settings.ErrorTau);
->>>>>>> cf5217d8
+		error_alpha = expf(-fakeDt  / settings.ErrorTau);
 }
 
 #if defined(PIOS_SELFADJUSTING_STABILIZATION)
@@ -620,12 +601,12 @@
 static float fakePow(const float n,const float x) {
 	// make sure we are defined
 	// prevent div by zero
-    if (n<=1) return 1;
-	if (x<-1) return 1/n;
-	if (x>1) return n;
+    if (n<=1.0f) return 1.0f;
+	if (x<-1.0f) return 1.0f/n;
+	if (x>1.0f) return n;
 
 	//fprintf(stderr,"debug: %4f ^ %4f = %4f\n",n,x,( ( ( -2 * (n+1) / (n-1) ) / ( x - (n+1) / (n-1) ) ) - 1 ));
-	return ( ( ( -2 * (n+1) / (n-1) ) / ( x - (n+1) / (n-1) ) ) - 1 );
+	return ( ( ( -2.0f * (n+1.0f) / (n-1.0f) ) / ( x - (n+1.0f) / (n-1.0f) ) ) - 1.0f );
 }
 #endif
 
