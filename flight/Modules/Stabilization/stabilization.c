/**
 ******************************************************************************
 * @addtogroup OpenPilotModules OpenPilot Modules
 * @{
 * @addtogroup StabilizationModule Stabilization Module
 * @brief Stabilization PID loops in an airframe type independent manner
 * @note This object updates the @ref ActuatorDesired "Actuator Desired" based on the
 * PID loops on the @ref AttitudeDesired "Attitude Desired" and @ref AttitudeActual "Attitude Actual"
 * @{
 *
 * @file       stabilization.c
 * @author     The OpenPilot Team, http://www.openpilot.org Copyright (C) 2010.
 * @brief      Attitude stabilization module.
 *
 * @see        The GNU Public License (GPL) Version 3
 *
 *****************************************************************************/
/*
 * This program is free software; you can redistribute it and/or modify
 * it under the terms of the GNU General Public License as published by
 * the Free Software Foundation; either version 3 of the License, or
 * (at your option) any later version.
 *
 * This program is distributed in the hope that it will be useful, but
 * WITHOUT ANY WARRANTY; without even the implied warranty of MERCHANTABILITY
 * or FITNESS FOR A PARTICULAR PURPOSE. See the GNU General Public License
 * for more details.
 *
 * You should have received a copy of the GNU General Public License along
 * with this program; if not, write to the Free Software Foundation, Inc.,
 * 59 Temple Place, Suite 330, Boston, MA 02111-1307 USA
 */

#include "openpilot.h"
#include "stabilization.h"
#include "stabilizationsettings.h"
#include "actuatordesired.h"
#include "ratedesired.h"
#include "relaytuning.h"
#include "relaytuningsettings.h"
#include "stabilizationdesired.h"
#include "attitudeactual.h"
#include "gyros.h"
#include "flightstatus.h"
#include "manualcontrol.h" // Just to get a macro

// Math libraries
#include "CoordinateConversions.h"
#include "pid.h"
#include "sin_lookup.h"

// Includes for various stabilization algorithms
#include "relay_tuning.h"
#include "virtualflybar.h"
<<<<<<< HEAD
=======

// Includes for various stabilization algorithms
#include "relay_tuning.h"
>>>>>>> d0e02cca

// Private constants
#define MAX_QUEUE_SIZE 1

#if defined(PIOS_STABILIZATION_STACK_SIZE)
#define STACK_SIZE_BYTES PIOS_STABILIZATION_STACK_SIZE
#else
#define STACK_SIZE_BYTES 724
#endif

#define TASK_PRIORITY (tskIDLE_PRIORITY+4)
#define FAILSAFE_TIMEOUT_MS 30

enum {PID_RATE_ROLL, PID_RATE_PITCH, PID_RATE_YAW, PID_ROLL, PID_PITCH, PID_YAW, PID_MAX};
<<<<<<< HEAD

=======
>>>>>>> d0e02cca

// Private variables
static xTaskHandle taskHandle;
static StabilizationSettingsData settings;
static xQueueHandle queue;
float gyro_alpha = 0;
float axis_lock_accum[3] = {0,0,0};
uint8_t max_axis_lock = 0;
uint8_t max_axislock_rate = 0;
float weak_leveling_kp = 0;
uint8_t weak_leveling_max = 0;
bool lowThrottleZeroIntegral;
float vbar_decay = 0.991f;
struct pid pids[PID_MAX];

// Private functions
static void stabilizationTask(void* parameters);
static float bound(float val, float range);
static void ZeroPids(void);
static void SettingsUpdatedCb(UAVObjEvent * ev);

/**
 * Module initialization
 */
int32_t StabilizationStart()
{
	// Initialize variables
	// Create object queue
	queue = xQueueCreate(MAX_QUEUE_SIZE, sizeof(UAVObjEvent));

	// Listen for updates.
	//	AttitudeActualConnectQueue(queue);
	GyrosConnectQueue(queue);
	
	StabilizationSettingsConnectCallback(SettingsUpdatedCb);
	SettingsUpdatedCb(StabilizationSettingsHandle());
	
	// Start main task
	xTaskCreate(stabilizationTask, (signed char*)"Stabilization", STACK_SIZE_BYTES/4, NULL, TASK_PRIORITY, &taskHandle);
	TaskMonitorAdd(TASKINFO_RUNNING_STABILIZATION, taskHandle);
	PIOS_WDG_RegisterFlag(PIOS_WDG_STABILIZATION);
	return 0;
}

/**
 * Module initialization
 */
int32_t StabilizationInitialize()
{
	// Initialize variables
	StabilizationSettingsInitialize();
	ActuatorDesiredInitialize();
<<<<<<< HEAD
#if defined(RATEDESIRED_DIAGNOSTICS)
=======
	RelayTuningSettingsInitialize();
	RelayTuningInitialize();
#if defined(DIAGNOSTICS)
>>>>>>> d0e02cca
	RateDesiredInitialize();
#endif
	// Code required for relay tuning
	sin_lookup_initalize();
	RelayTuningSettingsInitialize();
	RelayTuningInitialize();

	// Code required for relay tuning
	sin_lookup_initalize();
	RelayTuningSettingsInitialize();
	RelayTuningInitialize();

	return 0;
}

MODULE_INITCALL(StabilizationInitialize, StabilizationStart)

/**
 * Module task
 */
static void stabilizationTask(void* parameters)
{
	UAVObjEvent ev;
	
	uint32_t timeval = PIOS_DELAY_GetRaw();
	
	ActuatorDesiredData actuatorDesired;
	StabilizationDesiredData stabDesired;
	RateDesiredData rateDesired;
	AttitudeActualData attitudeActual;
	GyrosData gyrosData;
	FlightStatusData flightStatus;
	
	SettingsUpdatedCb((UAVObjEvent *) NULL);
	
	// Main task loop
	ZeroPids();
	while(1) {
		float dT;
		
		PIOS_WDG_UpdateFlag(PIOS_WDG_STABILIZATION);
		
		// Wait until the AttitudeRaw object is updated, if a timeout then go to failsafe
		if ( xQueueReceive(queue, &ev, FAILSAFE_TIMEOUT_MS / portTICK_RATE_MS) != pdTRUE )
		{
			AlarmsSet(SYSTEMALARMS_ALARM_STABILIZATION,SYSTEMALARMS_ALARM_WARNING);
			continue;
		}
		
		dT = PIOS_DELAY_DiffuS(timeval) * 1.0e-6f;
		timeval = PIOS_DELAY_GetRaw();
		
		FlightStatusGet(&flightStatus);
		StabilizationDesiredGet(&stabDesired);
		AttitudeActualGet(&attitudeActual);
		GyrosGet(&gyrosData);
<<<<<<< HEAD
#if defined(RATEDESIRED_DIAGNOSTICS)
=======
		
#if defined(DIAGNOSTICS)
>>>>>>> d0e02cca
		RateDesiredGet(&rateDesired);
#endif
		
#if defined(PIOS_QUATERNION_STABILIZATION)
		// Quaternion calculation of error in each axis.  Uses more memory.
		float rpy_desired[3];
		float q_desired[4];
		float q_error[4];
		float local_error[3];
		
		// Essentially zero errors for anything in rate or none
		if(stabDesired.StabilizationMode[STABILIZATIONDESIRED_STABILIZATIONMODE_ROLL] == STABILIZATIONDESIRED_STABILIZATIONMODE_ATTITUDE)
			rpy_desired[0] = stabDesired.Roll;
		else
			rpy_desired[0] = attitudeActual.Roll;
		
		if(stabDesired.StabilizationMode[STABILIZATIONDESIRED_STABILIZATIONMODE_PITCH] == STABILIZATIONDESIRED_STABILIZATIONMODE_ATTITUDE)
			rpy_desired[1] = stabDesired.Pitch;
		else
			rpy_desired[1] = attitudeActual.Pitch;
		
		if(stabDesired.StabilizationMode[STABILIZATIONDESIRED_STABILIZATIONMODE_YAW] == STABILIZATIONDESIRED_STABILIZATIONMODE_ATTITUDE)
			rpy_desired[2] = stabDesired.Yaw;
		else
			rpy_desired[2] = attitudeActual.Yaw;
		
		RPY2Quaternion(rpy_desired, q_desired);
		quat_inverse(q_desired);
		quat_mult(q_desired, &attitudeActual.q1, q_error);
		quat_inverse(q_error);
		Quaternion2RPY(q_error, local_error);
		
#else
		// Simpler algorithm for CC, less memory
		float local_error[3] = {stabDesired.Roll - attitudeActual.Roll,
			stabDesired.Pitch - attitudeActual.Pitch,
			stabDesired.Yaw - attitudeActual.Yaw};
		local_error[2] = fmodf(local_error[2] + 180, 360) - 180;
#endif

		float gyro_filtered[3];
		gyro_filtered[0] = gyro_filtered[0] * gyro_alpha + gyrosData.x * (1 - gyro_alpha);
		gyro_filtered[1] = gyro_filtered[1] * gyro_alpha + gyrosData.y * (1 - gyro_alpha);
		gyro_filtered[2] = gyro_filtered[2] * gyro_alpha + gyrosData.z * (1 - gyro_alpha);

		float *attitudeDesiredAxis = &stabDesired.Roll;
		float *actuatorDesiredAxis = &actuatorDesired.Roll;
		float *rateDesiredAxis = &rateDesired.Roll;

		ActuatorDesiredGet(&actuatorDesired);

		// A flag to track which stabilization mode each axis is in
		static uint8_t previous_mode[MAX_AXES] = {255,255,255};
		bool error = false;

		//Run the selected stabilization algorithm on each axis:
		for(uint8_t i=0; i< MAX_AXES; i++)
		{
			// Check whether this axis mode needs to be reinitialized
			bool reinit = (stabDesired.StabilizationMode[i] != previous_mode[i]);
			previous_mode[i] = stabDesired.StabilizationMode[i];

			// Apply the selected control law
			switch(stabDesired.StabilizationMode[i])
			{
				case STABILIZATIONDESIRED_STABILIZATIONMODE_RATE:
					if(reinit)
						pids[PID_RATE_ROLL + i].iAccumulator = 0;

					// Store to rate desired variable for storing to UAVO
					rateDesiredAxis[i] = bound(attitudeDesiredAxis[i], settings.ManualRate[i]);

					// Compute the inner loop
<<<<<<< HEAD
					actuatorDesiredAxis[i] = pid_apply_setpoint(&pids[PID_RATE_ROLL + i],  rateDesiredAxis[i],  gyro_filtered[i], dT);
=======
					actuatorDesiredAxis[i] = pid_apply(&pids[PID_RATE_ROLL + i],  rateDesiredAxis[i] - gyro_filtered[i], dT);
>>>>>>> d0e02cca
					actuatorDesiredAxis[i] = bound(actuatorDesiredAxis[i],1.0f);

					break;

				case STABILIZATIONDESIRED_STABILIZATIONMODE_ATTITUDE:
					if(reinit) {
						pids[PID_ROLL + i].iAccumulator = 0;
						pids[PID_RATE_ROLL + i].iAccumulator = 0;
					}

					// Compute the outer loop
					rateDesiredAxis[i] = pid_apply(&pids[PID_ROLL + i], local_error[i], dT);
					rateDesiredAxis[i] = bound(rateDesiredAxis[i], settings.MaximumRate[i]);

					// Compute the inner loop
<<<<<<< HEAD
					actuatorDesiredAxis[i] = pid_apply_setpoint(&pids[PID_RATE_ROLL + i],  rateDesiredAxis[i],  gyro_filtered[i], dT);
=======
					actuatorDesiredAxis[i] = pid_apply(&pids[PID_RATE_ROLL + i],  rateDesiredAxis[i] - gyro_filtered[i], dT);
>>>>>>> d0e02cca
					actuatorDesiredAxis[i] = bound(actuatorDesiredAxis[i],1.0f);

					break;

				case STABILIZATIONDESIRED_STABILIZATIONMODE_VIRTUALBAR:

					// Store for debugging output
					rateDesiredAxis[i] = attitudeDesiredAxis[i];

					// Run a virtual flybar stabilization algorithm on this axis
					stabilization_virtual_flybar(gyro_filtered[i], rateDesiredAxis[i], &actuatorDesiredAxis[i], dT, reinit, i, &settings);
<<<<<<< HEAD
=======

					break;
>>>>>>> d0e02cca

					break;
				case STABILIZATIONDESIRED_STABILIZATIONMODE_WEAKLEVELING:
				{
					if (reinit)
						pids[PID_RATE_ROLL + i].iAccumulator = 0;

					float weak_leveling = local_error[i] * weak_leveling_kp;
					weak_leveling = bound(weak_leveling, weak_leveling_max);

					// Compute desired rate as input biased towards leveling
					rateDesiredAxis[i] = attitudeDesiredAxis[i] + weak_leveling;
<<<<<<< HEAD
					actuatorDesiredAxis[i] = pid_apply_setpoint(&pids[PID_RATE_ROLL + i],  rateDesiredAxis[i],  gyro_filtered[i], dT);
=======
					actuatorDesiredAxis[i] = pid_apply(&pids[PID_RATE_ROLL + i],  rateDesiredAxis[i] - gyro_filtered[i], dT);
>>>>>>> d0e02cca
					actuatorDesiredAxis[i] = bound(actuatorDesiredAxis[i],1.0f);

					break;
				}
<<<<<<< HEAD
=======

>>>>>>> d0e02cca
				case STABILIZATIONDESIRED_STABILIZATIONMODE_AXISLOCK:
					if (reinit)
						pids[PID_RATE_ROLL + i].iAccumulator = 0;

					if(fabs(attitudeDesiredAxis[i]) > max_axislock_rate) {
						// While getting strong commands act like rate mode
						rateDesiredAxis[i] = attitudeDesiredAxis[i];
						axis_lock_accum[i] = 0;
					} else {
						// For weaker commands or no command simply attitude lock (almost) on no gyro change
						axis_lock_accum[i] += (attitudeDesiredAxis[i] - gyro_filtered[i]) * dT;
						axis_lock_accum[i] = bound(axis_lock_accum[i], max_axis_lock);
						rateDesiredAxis[i] = pid_apply(&pids[PID_ROLL + i], axis_lock_accum[i], dT);
					}

<<<<<<< HEAD
					rateDesiredAxis[i] = bound(rateDesiredAxis[i], settings.MaximumRate[i]);

					actuatorDesiredAxis[i] = pid_apply_setpoint(&pids[PID_RATE_ROLL + i],  rateDesiredAxis[i],  gyro_filtered[i], dT);
=======
					rateDesiredAxis[i] = bound(rateDesiredAxis[i], settings.ManualRate[i]);

					actuatorDesiredAxis[i] = pid_apply(&pids[PID_RATE_ROLL + i],  rateDesiredAxis[i] - gyro_filtered[i], dT);
>>>>>>> d0e02cca
					actuatorDesiredAxis[i] = bound(actuatorDesiredAxis[i],1.0f);

					break;

				case STABILIZATIONDESIRED_STABILIZATIONMODE_RELAYRATE:
					// Store to rate desired variable for storing to UAVO
					rateDesiredAxis[i] = bound(attitudeDesiredAxis[i], settings.ManualRate[i]);

					// Run the relay controller which also estimates the oscillation parameters
					stabilization_relay_rate(rateDesiredAxis[i] - gyro_filtered[i], &actuatorDesiredAxis[i], i, reinit);
					actuatorDesiredAxis[i] = bound(actuatorDesiredAxis[i],1.0);

					break;

				case STABILIZATIONDESIRED_STABILIZATIONMODE_RELAYATTITUDE:
					if(reinit)
						pids[PID_ROLL + i].iAccumulator = 0;

					// Compute the outer loop like attitude mode
					rateDesiredAxis[i] = pid_apply(&pids[PID_ROLL + i], local_error[i], dT);
					rateDesiredAxis[i] = bound(rateDesiredAxis[i], settings.MaximumRate[i]);

					// Run the relay controller which also estimates the oscillation parameters
					stabilization_relay_rate(rateDesiredAxis[i] - gyro_filtered[i], &actuatorDesiredAxis[i], i, reinit);
					actuatorDesiredAxis[i] = bound(actuatorDesiredAxis[i],1.0);

					break;

				case STABILIZATIONDESIRED_STABILIZATIONMODE_NONE:
					actuatorDesiredAxis[i] = bound(attitudeDesiredAxis[i],1.0f);
					break;
				default:
					error = true;
					break;
			}
		}

		if (settings.VbarPiroComp == STABILIZATIONSETTINGS_VBARPIROCOMP_TRUE)
			stabilization_virtual_flybar_pirocomp(gyro_filtered[2], dT);

<<<<<<< HEAD
#if defined(RATEDESIRED_DIAGNOSTICS)
=======
#if defined(DIAGNOSTICS)
>>>>>>> d0e02cca
		RateDesiredSet(&rateDesired);
#endif

		// Save dT
		actuatorDesired.UpdateTime = dT * 1000;
		actuatorDesired.Throttle = stabDesired.Throttle;

		if(PARSE_FLIGHT_MODE(flightStatus.FlightMode) != FLIGHTMODE_MANUAL) {
			ActuatorDesiredSet(&actuatorDesired);
		} else {
			// Force all axes to reinitialize when engaged
			for(uint8_t i=0; i< MAX_AXES; i++)
				previous_mode[i] = 255;
		}

		if(flightStatus.Armed != FLIGHTSTATUS_ARMED_ARMED ||
		   (lowThrottleZeroIntegral && stabDesired.Throttle < 0))
		{
			// Force all axes to reinitialize when engaged
			for(uint8_t i=0; i< MAX_AXES; i++)
				previous_mode[i] = 255;
		}

		// Clear or set alarms.  Done like this to prevent toggline each cycle
		// and hammering system alarms
		if (error)
			AlarmsSet(SYSTEMALARMS_ALARM_STABILIZATION,SYSTEMALARMS_ALARM_ERROR);
		else
			AlarmsClear(SYSTEMALARMS_ALARM_STABILIZATION);
	}
}


/**
 * Clear the accumulators and derivatives for all the axes
 */
static void ZeroPids(void)
{
	for(uint32_t i = 0; i < PID_MAX; i++)
		pid_zero(&pids[i]);

<<<<<<< HEAD

=======
>>>>>>> d0e02cca
	for(uint8_t i = 0; i < 3; i++)
		axis_lock_accum[i] = 0.0f;
}


/**
 * Bound input value between limits
 */
static float bound(float val, float range)
{
	if(val < -range) {
		val = -range;
	} else if(val > range) {
		val = range;
	}
	return val;
}

static void SettingsUpdatedCb(UAVObjEvent * ev)
{
	StabilizationSettingsGet(&settings);
	
	// Set the roll rate PID constants
	pid_configure(&pids[PID_RATE_ROLL], settings.RollRatePID[STABILIZATIONSETTINGS_ROLLRATEPID_KP], 
		settings.RollRatePID[STABILIZATIONSETTINGS_ROLLRATEPID_KI],
		pids[PID_RATE_ROLL].d = settings.RollRatePID[STABILIZATIONSETTINGS_ROLLRATEPID_KD],
		pids[PID_RATE_ROLL].iLim = settings.RollRatePID[STABILIZATIONSETTINGS_ROLLRATEPID_ILIMIT]);
	
	// Set the pitch rate PID constants
	pid_configure(&pids[PID_RATE_PITCH], settings.PitchRatePID[STABILIZATIONSETTINGS_PITCHRATEPID_KP], 
		pids[PID_RATE_PITCH].i = settings.PitchRatePID[STABILIZATIONSETTINGS_PITCHRATEPID_KI],
		pids[PID_RATE_PITCH].d = settings.PitchRatePID[STABILIZATIONSETTINGS_PITCHRATEPID_KD],
		pids[PID_RATE_PITCH].iLim = settings.PitchRatePID[STABILIZATIONSETTINGS_PITCHRATEPID_ILIMIT]);
	
	// Set the yaw rate PID constants
	pid_configure(&pids[PID_RATE_YAW], settings.YawRatePID[STABILIZATIONSETTINGS_YAWRATEPID_KP],
		pids[PID_RATE_YAW].i = settings.YawRatePID[STABILIZATIONSETTINGS_YAWRATEPID_KI],
		pids[PID_RATE_YAW].d = settings.YawRatePID[STABILIZATIONSETTINGS_YAWRATEPID_KD],
		pids[PID_RATE_YAW].iLim = settings.YawRatePID[STABILIZATIONSETTINGS_YAWRATEPID_ILIMIT]);
	
	// Set the roll attitude PI constants
	pid_configure(&pids[PID_ROLL], settings.RollPI[STABILIZATIONSETTINGS_ROLLPI_KP],
		settings.RollPI[STABILIZATIONSETTINGS_ROLLPI_KI], 0,
		pids[PID_ROLL].iLim = settings.RollPI[STABILIZATIONSETTINGS_ROLLPI_ILIMIT]);
	
	// Set the pitch attitude PI constants
	pid_configure(&pids[PID_PITCH], settings.PitchPI[STABILIZATIONSETTINGS_PITCHPI_KP],
		pids[PID_PITCH].i = settings.PitchPI[STABILIZATIONSETTINGS_PITCHPI_KI], 0,
		settings.PitchPI[STABILIZATIONSETTINGS_PITCHPI_ILIMIT]);
	
	// Set the yaw attitude PI constants
	pid_configure(&pids[PID_YAW], settings.YawPI[STABILIZATIONSETTINGS_YAWPI_KP],
		settings.YawPI[STABILIZATIONSETTINGS_YAWPI_KI], 0,
		settings.YawPI[STABILIZATIONSETTINGS_YAWPI_ILIMIT]);
	
<<<<<<< HEAD
	// Set up the derivative term
	pid_configure_derivative(settings.DerivativeCutoff, settings.DerivativeGamma);

=======
>>>>>>> d0e02cca
	// Maximum deviation to accumulate for axis lock
	max_axis_lock = settings.MaxAxisLock;
	max_axislock_rate = settings.MaxAxisLockRate;
	
	// Settings for weak leveling
	weak_leveling_kp = settings.WeakLevelingKp;
	weak_leveling_max = settings.MaxWeakLevelingRate;
	
	// Whether to zero the PID integrals while throttle is low
	lowThrottleZeroIntegral = settings.LowThrottleZeroIntegral == STABILIZATIONSETTINGS_LOWTHROTTLEZEROINTEGRAL_TRUE;
	
	// The dT has some jitter iteration to iteration that we don't want to
	// make thie result unpredictable.  Still, it's nicer to specify the constant
	// based on a time (in ms) rather than a fixed multiplier.  The error between
	// update rates on OP (~300 Hz) and CC (~475 Hz) is negligible for this
	// calculation
	const float fakeDt = 0.0025;
	if(settings.GyroTau < 0.0001)
		gyro_alpha = 0;   // not trusting this to resolve to 0
	else
		gyro_alpha = expf(-fakeDt  / settings.GyroTau);
	
	// Compute time constant for vbar decay term based on a tau
	vbar_decay = expf(-fakeDt / settings.VbarTau);
}


/**
 * @}
 * @}
 */
<|MERGE_RESOLUTION|>--- conflicted
+++ resolved
@@ -52,12 +52,9 @@
 // Includes for various stabilization algorithms
 #include "relay_tuning.h"
 #include "virtualflybar.h"
-<<<<<<< HEAD
-=======
 
 // Includes for various stabilization algorithms
 #include "relay_tuning.h"
->>>>>>> d0e02cca
 
 // Private constants
 #define MAX_QUEUE_SIZE 1
@@ -72,10 +69,7 @@
 #define FAILSAFE_TIMEOUT_MS 30
 
 enum {PID_RATE_ROLL, PID_RATE_PITCH, PID_RATE_YAW, PID_ROLL, PID_PITCH, PID_YAW, PID_MAX};
-<<<<<<< HEAD
-
-=======
->>>>>>> d0e02cca
+
 
 // Private variables
 static xTaskHandle taskHandle;
@@ -128,13 +122,7 @@
 	// Initialize variables
 	StabilizationSettingsInitialize();
 	ActuatorDesiredInitialize();
-<<<<<<< HEAD
 #if defined(RATEDESIRED_DIAGNOSTICS)
-=======
-	RelayTuningSettingsInitialize();
-	RelayTuningInitialize();
-#if defined(DIAGNOSTICS)
->>>>>>> d0e02cca
 	RateDesiredInitialize();
 #endif
 	// Code required for relay tuning
@@ -142,11 +130,6 @@
 	RelayTuningSettingsInitialize();
 	RelayTuningInitialize();
 
-	// Code required for relay tuning
-	sin_lookup_initalize();
-	RelayTuningSettingsInitialize();
-	RelayTuningInitialize();
-
 	return 0;
 }
 
@@ -191,12 +174,7 @@
 		StabilizationDesiredGet(&stabDesired);
 		AttitudeActualGet(&attitudeActual);
 		GyrosGet(&gyrosData);
-<<<<<<< HEAD
 #if defined(RATEDESIRED_DIAGNOSTICS)
-=======
-		
-#if defined(DIAGNOSTICS)
->>>>>>> d0e02cca
 		RateDesiredGet(&rateDesired);
 #endif
 		
@@ -270,11 +248,7 @@
 					rateDesiredAxis[i] = bound(attitudeDesiredAxis[i], settings.ManualRate[i]);
 
 					// Compute the inner loop
-<<<<<<< HEAD
 					actuatorDesiredAxis[i] = pid_apply_setpoint(&pids[PID_RATE_ROLL + i],  rateDesiredAxis[i],  gyro_filtered[i], dT);
-=======
-					actuatorDesiredAxis[i] = pid_apply(&pids[PID_RATE_ROLL + i],  rateDesiredAxis[i] - gyro_filtered[i], dT);
->>>>>>> d0e02cca
 					actuatorDesiredAxis[i] = bound(actuatorDesiredAxis[i],1.0f);
 
 					break;
@@ -290,11 +264,7 @@
 					rateDesiredAxis[i] = bound(rateDesiredAxis[i], settings.MaximumRate[i]);
 
 					// Compute the inner loop
-<<<<<<< HEAD
 					actuatorDesiredAxis[i] = pid_apply_setpoint(&pids[PID_RATE_ROLL + i],  rateDesiredAxis[i],  gyro_filtered[i], dT);
-=======
-					actuatorDesiredAxis[i] = pid_apply(&pids[PID_RATE_ROLL + i],  rateDesiredAxis[i] - gyro_filtered[i], dT);
->>>>>>> d0e02cca
 					actuatorDesiredAxis[i] = bound(actuatorDesiredAxis[i],1.0f);
 
 					break;
@@ -306,13 +276,9 @@
 
 					// Run a virtual flybar stabilization algorithm on this axis
 					stabilization_virtual_flybar(gyro_filtered[i], rateDesiredAxis[i], &actuatorDesiredAxis[i], dT, reinit, i, &settings);
-<<<<<<< HEAD
-=======
-
-					break;
->>>>>>> d0e02cca
-
-					break;
+
+					break;
+
 				case STABILIZATIONDESIRED_STABILIZATIONMODE_WEAKLEVELING:
 				{
 					if (reinit)
@@ -323,19 +289,12 @@
 
 					// Compute desired rate as input biased towards leveling
 					rateDesiredAxis[i] = attitudeDesiredAxis[i] + weak_leveling;
-<<<<<<< HEAD
 					actuatorDesiredAxis[i] = pid_apply_setpoint(&pids[PID_RATE_ROLL + i],  rateDesiredAxis[i],  gyro_filtered[i], dT);
-=======
-					actuatorDesiredAxis[i] = pid_apply(&pids[PID_RATE_ROLL + i],  rateDesiredAxis[i] - gyro_filtered[i], dT);
->>>>>>> d0e02cca
 					actuatorDesiredAxis[i] = bound(actuatorDesiredAxis[i],1.0f);
 
 					break;
 				}
-<<<<<<< HEAD
-=======
-
->>>>>>> d0e02cca
+
 				case STABILIZATIONDESIRED_STABILIZATIONMODE_AXISLOCK:
 					if (reinit)
 						pids[PID_RATE_ROLL + i].iAccumulator = 0;
@@ -351,15 +310,9 @@
 						rateDesiredAxis[i] = pid_apply(&pids[PID_ROLL + i], axis_lock_accum[i], dT);
 					}
 
-<<<<<<< HEAD
-					rateDesiredAxis[i] = bound(rateDesiredAxis[i], settings.MaximumRate[i]);
+					rateDesiredAxis[i] = bound(rateDesiredAxis[i], settings.ManualRate[i]);
 
 					actuatorDesiredAxis[i] = pid_apply_setpoint(&pids[PID_RATE_ROLL + i],  rateDesiredAxis[i],  gyro_filtered[i], dT);
-=======
-					rateDesiredAxis[i] = bound(rateDesiredAxis[i], settings.ManualRate[i]);
-
-					actuatorDesiredAxis[i] = pid_apply(&pids[PID_RATE_ROLL + i],  rateDesiredAxis[i] - gyro_filtered[i], dT);
->>>>>>> d0e02cca
 					actuatorDesiredAxis[i] = bound(actuatorDesiredAxis[i],1.0f);
 
 					break;
@@ -400,11 +353,7 @@
 		if (settings.VbarPiroComp == STABILIZATIONSETTINGS_VBARPIROCOMP_TRUE)
 			stabilization_virtual_flybar_pirocomp(gyro_filtered[2], dT);
 
-<<<<<<< HEAD
 #if defined(RATEDESIRED_DIAGNOSTICS)
-=======
-#if defined(DIAGNOSTICS)
->>>>>>> d0e02cca
 		RateDesiredSet(&rateDesired);
 #endif
 
@@ -446,10 +395,7 @@
 	for(uint32_t i = 0; i < PID_MAX; i++)
 		pid_zero(&pids[i]);
 
-<<<<<<< HEAD
-
-=======
->>>>>>> d0e02cca
+
 	for(uint8_t i = 0; i < 3; i++)
 		axis_lock_accum[i] = 0.0f;
 }
@@ -505,12 +451,9 @@
 		settings.YawPI[STABILIZATIONSETTINGS_YAWPI_KI], 0,
 		settings.YawPI[STABILIZATIONSETTINGS_YAWPI_ILIMIT]);
 	
-<<<<<<< HEAD
 	// Set up the derivative term
 	pid_configure_derivative(settings.DerivativeCutoff, settings.DerivativeGamma);
 
-=======
->>>>>>> d0e02cca
 	// Maximum deviation to accumulate for axis lock
 	max_axis_lock = settings.MaxAxisLock;
 	max_axislock_rate = settings.MaxAxisLockRate;
