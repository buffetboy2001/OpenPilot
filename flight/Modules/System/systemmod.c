--- conflicted
+++ resolved
@@ -57,15 +57,9 @@
 #define IDLE_COUNTS_PER_SEC_AT_NO_LOAD 995998	// calibrated by running tests/test_cpuload.c
 											  // must be updated if the FreeRTOS or compiler
 											  // optimisation options are changed.
-<<<<<<< HEAD
 #if defined(PIOS_SYSTEM_STACK_SIZE)
 #define STACK_SIZE_BYTES PIOS_SYSTEM_STACK_SIZE
 #elif defined(PIOS_MANUAL_STACK_SIZE)
-=======
-#endif
-
-#if defined(PIOS_MANUAL_STACK_SIZE)
->>>>>>> f904e093
 #define STACK_SIZE_BYTES PIOS_MANUAL_STACK_SIZE
 #else
 #define STACK_SIZE_BYTES 924
