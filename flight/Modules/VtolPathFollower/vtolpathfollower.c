/**
 ******************************************************************************
 *
 * @file       vtolpathfollower.c
 * @author     The OpenPilot Team, http://www.openpilot.org Copyright (C) 2012.
 * @brief      This module compared @ref PositionActual to @ref PathDesired 
 * and sets @ref Stabilization.  It only does this when the FlightMode field
 * of @ref FlightStatus is PathPlanner or RTH.
 *
 * @see        The GNU Public License (GPL) Version 3
 *
 *****************************************************************************/
/*
 * This program is free software; you can redistribute it and/or modify
 * it under the terms of the GNU General Public License as published by
 * the Free Software Foundation; either version 3 of the License, or
 * (at your option) any later version.
 *
 * This program is distributed in the hope that it will be useful, but
 * WITHOUT ANY WARRANTY; without even the implied warranty of MERCHANTABILITY
 * or FITNESS FOR A PARTICULAR PURPOSE. See the GNU General Public License
 * for more details.
 *
 * You should have received a copy of the GNU General Public License along
 * with this program; if not, write to the Free Software Foundation, Inc.,
 * 59 Temple Place, Suite 330, Boston, MA 02111-1307 USA
 */

/**
 * Input object: FlightStatus
 * Input object: PathDesired
 * Input object: PositionActual
 * Output object: StabilizationDesired
 *
 * This module will periodically update the value of the @ref StabilizationDesired object based on 
 * @ref PathDesired and @PositionActual when the Flight Mode selected in @FlightStatus is supported
 * by this module.  Otherwise another module (e.g. @ref ManualControlCommand) is expected to be
 * writing to @ref StabilizationDesired.
 *
 * The module executes in its own thread in this example.
 *
 * Modules have no API, all communication to other modules is done through UAVObjects.
 * However modules may use the API exposed by shared libraries.
 * See the OpenPilot wiki for more details.
 * http://www.openpilot.org/OpenPilot_Application_Architecture
 *
 */

#include "openpilot.h"
#include "paths.h"

#include "vtolpathfollower.h"
#include "accels.h"
#include "attitudeactual.h"
#include "hwsettings.h"
#include "pathdesired.h"        // object that will be updated by the module
#include "positionactual.h"
#include "manualcontrol.h"
#include "flightstatus.h"
#include "pathstatus.h"
#include "gpsvelocity.h"
#include "gpsposition.h"
#include "vtolpathfollowersettings.h"
#include "nedaccel.h"
#include "nedposition.h"
#include "stabilizationdesired.h"
#include "stabilizationsettings.h"
#include "systemsettings.h"
#include "velocitydesired.h"
#include "velocityactual.h"
#include "CoordinateConversions.h"

#include "cameradesired.h"
#include "poilearnsettings.h"
#include "poilocation.h"
#include "accessorydesired.h"


// Private constants
#define MAX_QUEUE_SIZE 4
#define STACK_SIZE_BYTES 1548
#define TASK_PRIORITY (tskIDLE_PRIORITY+2)
#define F_PI 3.14159265358979323846f
#define RAD2DEG(rad) ((rad)*(180.0f/F_PI))

// Private types

// Private variables
static xTaskHandle pathfollowerTaskHandle;
static PathDesiredData pathDesired;
static VtolPathFollowerSettingsData vtolpathfollowerSettings;

// Private functions
static void vtolPathFollowerTask(void *parameters);
static void SettingsUpdatedCb(UAVObjEvent * ev);
static void updateNedAccel();
static void updatePOIBearing();
static void updatePathVelocity();
static void updateEndpointVelocity();
<<<<<<< HEAD
static void updateFixedAttitude(float* attitude);
static void updateVtolDesiredAttitude();
=======
static void updateVtolDesiredAttitude(bool yaw_attitude);
>>>>>>> d0e02cca
static float bound(float val, float min, float max);
static bool vtolpathfollower_enabled;
static void accessoryUpdated(UAVObjEvent* ev);

/**
 * Initialise the module, called on startup
 * \returns 0 on success or -1 if initialisation failed
 */
int32_t VtolPathFollowerStart()
{
	if (vtolpathfollower_enabled) {
		// Start main task
		xTaskCreate(vtolPathFollowerTask, (signed char *)"VtolPathFollower", STACK_SIZE_BYTES/4, NULL, TASK_PRIORITY, &pathfollowerTaskHandle);
		TaskMonitorAdd(TASKINFO_RUNNING_PATHFOLLOWER, pathfollowerTaskHandle);
	}

	return 0;
}

/**
 * Initialise the module, called on startup
 * \returns 0 on success or -1 if initialisation failed
 */
int32_t VtolPathFollowerInitialize()
{
	uint8_t optionalModules[HWSETTINGS_OPTIONALMODULES_NUMELEM];
	
	HwSettingsOptionalModulesGet(optionalModules);
	
	if (optionalModules[HWSETTINGS_OPTIONALMODULES_VTOLPATHFOLLOWER] == HWSETTINGS_OPTIONALMODULES_ENABLED) {
		VtolPathFollowerSettingsInitialize();
		NedAccelInitialize();
		PathDesiredInitialize();
		PathStatusInitialize();
		VelocityDesiredInitialize();
		CameraDesiredInitialize();
		AccessoryDesiredInitialize();
		PoiLearnSettingsInitialize();
		PoiLocationInitialize();
		vtolpathfollower_enabled = true;
	} else {
		vtolpathfollower_enabled = false;
	}
	
	return 0;
}

MODULE_INITCALL(VtolPathFollowerInitialize, VtolPathFollowerStart)

static float northVelIntegral = 0;
static float eastVelIntegral = 0;
static float downVelIntegral = 0;

static float northPosIntegral = 0;
static float eastPosIntegral = 0;
static float downPosIntegral = 0;

static float throttleOffset = 0;
/**
 * Module thread, should not return.
 */
static void vtolPathFollowerTask(void *parameters)
{
	SystemSettingsData systemSettings;
	FlightStatusData flightStatus;
	PathStatusData pathStatus;

	portTickType lastUpdateTime;
	
	VtolPathFollowerSettingsConnectCallback(SettingsUpdatedCb);
	PathDesiredConnectCallback(SettingsUpdatedCb);
	AccessoryDesiredConnectCallback(accessoryUpdated);
	
	VtolPathFollowerSettingsGet(&vtolpathfollowerSettings);
	PathDesiredGet(&pathDesired);
	
	// Main task loop
	lastUpdateTime = xTaskGetTickCount();
	while (1) {

		// Conditions when this runs:
		// 1. Must have VTOL type airframe
		// 2. Flight mode is PositionHold and PathDesired.Mode is Endpoint  OR
		//    FlightMode is PathPlanner and PathDesired.Mode is Endpoint or Path

		SystemSettingsGet(&systemSettings);
		if ( (systemSettings.AirframeType != SYSTEMSETTINGS_AIRFRAMETYPE_VTOL) &&
			(systemSettings.AirframeType != SYSTEMSETTINGS_AIRFRAMETYPE_QUADP) &&
			(systemSettings.AirframeType != SYSTEMSETTINGS_AIRFRAMETYPE_QUADP) &&
			(systemSettings.AirframeType != SYSTEMSETTINGS_AIRFRAMETYPE_QUADX) &&
			(systemSettings.AirframeType != SYSTEMSETTINGS_AIRFRAMETYPE_HEXA) &&
			(systemSettings.AirframeType != SYSTEMSETTINGS_AIRFRAMETYPE_HEXAX) &&
			(systemSettings.AirframeType != SYSTEMSETTINGS_AIRFRAMETYPE_HEXACOAX) &&
			(systemSettings.AirframeType != SYSTEMSETTINGS_AIRFRAMETYPE_OCTO) &&
			(systemSettings.AirframeType != SYSTEMSETTINGS_AIRFRAMETYPE_OCTOV) &&
			(systemSettings.AirframeType != SYSTEMSETTINGS_AIRFRAMETYPE_OCTOCOAXP) &&
			(systemSettings.AirframeType != SYSTEMSETTINGS_AIRFRAMETYPE_TRI) )
		{
			AlarmsSet(SYSTEMALARMS_ALARM_GUIDANCE,SYSTEMALARMS_ALARM_WARNING);
			vTaskDelay(1000);
			continue;
		}

		// Continue collecting data if not enough time
		vTaskDelayUntil(&lastUpdateTime, vtolpathfollowerSettings.UpdatePeriod / portTICK_RATE_MS);

		// Convert the accels into the NED frame
		updateNedAccel();
		
		FlightStatusGet(&flightStatus);
		PathStatusGet(&pathStatus);

		// Check the combinations of flightmode and pathdesired mode
		switch(flightStatus.FlightMode) {
<<<<<<< HEAD
=======
			case FLIGHTSTATUS_FLIGHTMODE_RTH:
				if (pathDesired.Mode == PATHDESIRED_MODE_ENDPOINT) {
					updateEndpointVelocity();
					updateVtolDesiredAttitude(false);
				} else {
					AlarmsSet(SYSTEMALARMS_ALARM_GUIDANCE,SYSTEMALARMS_ALARM_ERROR);
				}
				break;
>>>>>>> d0e02cca
			case FLIGHTSTATUS_FLIGHTMODE_POSITIONHOLD:
			case FLIGHTSTATUS_FLIGHTMODE_RETURNTOBASE:
				if (pathDesired.Mode == PATHDESIRED_MODE_FLYENDPOINT) {
					updateEndpointVelocity();
<<<<<<< HEAD
					updateVtolDesiredAttitude();
					AlarmsSet(SYSTEMALARMS_ALARM_GUIDANCE,SYSTEMALARMS_ALARM_OK);
=======
					updateVtolDesiredAttitude(false);
>>>>>>> d0e02cca
				} else {
					AlarmsSet(SYSTEMALARMS_ALARM_GUIDANCE,SYSTEMALARMS_ALARM_ERROR);
				}
				break;
			case FLIGHTSTATUS_FLIGHTMODE_PATHPLANNER:
<<<<<<< HEAD
				pathStatus.UID = pathDesired.UID;
				pathStatus.Status = PATHSTATUS_STATUS_INPROGRESS;
				switch(pathDesired.Mode) {
					// TODO: Make updateVtolDesiredAttitude and velocity report success and update PATHSTATUS_STATUS accordingly
					case PATHDESIRED_MODE_FLYENDPOINT:
						updateEndpointVelocity();
						updateVtolDesiredAttitude();
						AlarmsSet(SYSTEMALARMS_ALARM_GUIDANCE,SYSTEMALARMS_ALARM_OK);
						break;
					case PATHDESIRED_MODE_FLYVECTOR:
					case PATHDESIRED_MODE_FLYCIRCLERIGHT:
					case PATHDESIRED_MODE_FLYCIRCLELEFT:
						updatePathVelocity();
						updateVtolDesiredAttitude();
						AlarmsSet(SYSTEMALARMS_ALARM_GUIDANCE,SYSTEMALARMS_ALARM_OK);
						break;
					case PATHDESIRED_MODE_FIXEDATTITUDE:
						updateFixedAttitude(pathDesired.ModeParameters);
						AlarmsSet(SYSTEMALARMS_ALARM_GUIDANCE,SYSTEMALARMS_ALARM_OK);
						break;
					case PATHDESIRED_MODE_DISARMALARM:
						AlarmsSet(SYSTEMALARMS_ALARM_GUIDANCE,SYSTEMALARMS_ALARM_CRITICAL);
						break;
					default:
						pathStatus.Status = PATHSTATUS_STATUS_CRITICAL;
						AlarmsSet(SYSTEMALARMS_ALARM_GUIDANCE,SYSTEMALARMS_ALARM_ERROR);
						break;
=======
				if (pathDesired.Mode == PATHDESIRED_MODE_ENDPOINT) {
					updateEndpointVelocity();
					updateVtolDesiredAttitude(false);
				} else if (pathDesired.Mode == PATHDESIRED_MODE_PATH) {
					updatePathVelocity();
					updateVtolDesiredAttitude(false);
				} else {
					AlarmsSet(SYSTEMALARMS_ALARM_GUIDANCE,SYSTEMALARMS_ALARM_ERROR);
					break;
>>>>>>> d0e02cca
				}
				break;
			case FLIGHTSTATUS_FLIGHTMODE_POI:
				if (pathDesired.Mode == PATHDESIRED_MODE_ENDPOINT) {
					updateEndpointVelocity();
					updateVtolDesiredAttitude(true);
					updatePOIBearing();
				} else {
					AlarmsSet(SYSTEMALARMS_ALARM_GUIDANCE,SYSTEMALARMS_ALARM_ERROR);
				}
				break;
			default:
				// Be cleaner and get rid of global variables
				northVelIntegral = 0;
				eastVelIntegral = 0;
				downVelIntegral = 0;
				northPosIntegral = 0;
				eastPosIntegral = 0;
				downPosIntegral = 0;

				// Track throttle before engaging this mode.  Cheap system ident
				StabilizationDesiredData stabDesired;
				StabilizationDesiredGet(&stabDesired);
				throttleOffset = stabDesired.Throttle;

				break;
		}

		AlarmsClear(SYSTEMALARMS_ALARM_GUIDANCE);

	}
}

/**
 * Compute bearing and elevation between current position and POI
 */
static void updatePOIBearing()
{
	PositionActualData positionActual;
	PositionActualGet(&positionActual);
	CameraDesiredData cameraDesired;
	CameraDesiredGet(&cameraDesired);
	StabilizationDesiredData stabDesired;
	StabilizationDesiredGet(&stabDesired);
	PoiLocationData poi;
	PoiLocationGet(&poi);
	//use poi here
	//HomeLocationData poi;
	//HomeLocationGet (&poi);

	float dLoc[3];
	float yaw=0;
	float elevation=0;

	dLoc[0]=positionActual.North-poi.North;
	dLoc[1]=positionActual.East-poi.East;
	dLoc[2]=positionActual.Down-poi.Down;

	if(dLoc[1]<0)
		yaw=RAD2DEG(atan2f(dLoc[1],dLoc[0]))+180;
	else
		yaw=RAD2DEG(atan2f(dLoc[1],dLoc[0]))-180;

	// distance
	float distance = sqrtf(powf(dLoc[0],2)+powf(dLoc[1],2));

	//not above
	if(distance!=0) {
		//You can feed this into camerastabilization
		elevation=RAD2DEG(atan2f(dLoc[2],distance));
	}
	stabDesired.Yaw=yaw;
	stabDesired.StabilizationMode[STABILIZATIONDESIRED_STABILIZATIONMODE_YAW] = STABILIZATIONDESIRED_STABILIZATIONMODE_ATTITUDE;
	cameraDesired.Yaw=yaw;
	cameraDesired.Pitch=elevation;

	CameraDesiredSet(&cameraDesired);
	StabilizationDesiredSet(&stabDesired);
}


/**
 * Compute desired velocity from the current position and path
 *
 * Takes in @ref PositionActual and compares it to @ref PathDesired 
 * and computes @ref VelocityDesired
 */
static void updatePathVelocity()
{
	float dT = vtolpathfollowerSettings.UpdatePeriod / 1000.0f;
	float downCommand;

	PositionActualData positionActual;
	PositionActualGet(&positionActual);
	
	float cur[3] = {positionActual.North, positionActual.East, positionActual.Down};
	struct path_status progress;
	
	path_progress(pathDesired.Start, pathDesired.End, cur, &progress, pathDesired.Mode);
	
	float groundspeed = pathDesired.StartingVelocity + 
	    (pathDesired.EndingVelocity - pathDesired.StartingVelocity) * bound ( progress.fractional_progress,0,1);
	if(progress.fractional_progress > 1)
		groundspeed = 0;
	
	VelocityDesiredData velocityDesired;
	velocityDesired.North = progress.path_direction[0] * groundspeed;
	velocityDesired.East = progress.path_direction[1] * groundspeed;
	
	float error_speed = progress.error * vtolpathfollowerSettings.HorizontalPosPI[VTOLPATHFOLLOWERSETTINGS_HORIZONTALPOSPI_KP];
	float correction_velocity[2] = {progress.correction_direction[0] * error_speed, 
	    progress.correction_direction[1] * error_speed};
	
	float total_vel = sqrtf(powf(correction_velocity[0],2) + powf(correction_velocity[1],2));
	float scale = 1;
	if(total_vel > vtolpathfollowerSettings.HorizontalVelMax)
		scale = vtolpathfollowerSettings.HorizontalVelMax / total_vel;

	velocityDesired.North += progress.correction_direction[0] * error_speed * scale;
	velocityDesired.East += progress.correction_direction[1] * error_speed * scale;
	
	float altitudeSetpoint = pathDesired.Start[2] + (pathDesired.End[2] - pathDesired.Start[2]) *
	    bound(progress.fractional_progress,0,1);

	float downError = altitudeSetpoint - positionActual.Down;
	downPosIntegral = bound(downPosIntegral + downError * dT * vtolpathfollowerSettings.VerticalPosPI[VTOLPATHFOLLOWERSETTINGS_VERTICALPOSPI_KI],
							-vtolpathfollowerSettings.VerticalPosPI[VTOLPATHFOLLOWERSETTINGS_VERTICALPOSPI_ILIMIT],
							vtolpathfollowerSettings.VerticalPosPI[VTOLPATHFOLLOWERSETTINGS_VERTICALPOSPI_ILIMIT]);
	downCommand = (downError * vtolpathfollowerSettings.VerticalPosPI[VTOLPATHFOLLOWERSETTINGS_VERTICALPOSPI_KP] + downPosIntegral);
	velocityDesired.Down = bound(downCommand,
								 -vtolpathfollowerSettings.VerticalVelMax,
								 vtolpathfollowerSettings.VerticalVelMax);

	VelocityDesiredSet(&velocityDesired);
}

/**
 * Compute desired velocity from the current position
 *
 * Takes in @ref PositionActual and compares it to @ref PositionDesired 
 * and computes @ref VelocityDesired
 */
void updateEndpointVelocity()
{
	float dT = vtolpathfollowerSettings.UpdatePeriod / 1000.0f;

	PositionActualData positionActual;
	VelocityDesiredData velocityDesired;
	
	PositionActualGet(&positionActual);
	VelocityDesiredGet(&velocityDesired);
	
	float northError;
	float eastError;
	float downError;
	float northCommand;
	float eastCommand;
	float downCommand;
	
	float northPos = 0, eastPos = 0, downPos = 0;
	switch (vtolpathfollowerSettings.PositionSource) {
		case VTOLPATHFOLLOWERSETTINGS_POSITIONSOURCE_EKF:
			northPos = positionActual.North;
			eastPos = positionActual.East;
			downPos = positionActual.Down;
			break;
		case VTOLPATHFOLLOWERSETTINGS_POSITIONSOURCE_GPSPOS:
		{
			NEDPositionData nedPosition;
			NEDPositionGet(&nedPosition);
			northPos = nedPosition.North;
			eastPos = nedPosition.East;
			downPos = nedPosition.Down;
		}
			break;
		default:
			PIOS_Assert(0);
			break;
	}

	// Compute desired north command
	northError = pathDesired.End[PATHDESIRED_END_NORTH] - northPos;
	northPosIntegral = bound(northPosIntegral + northError * dT * vtolpathfollowerSettings.HorizontalPosPI[VTOLPATHFOLLOWERSETTINGS_HORIZONTALPOSPI_KI], 
			      -vtolpathfollowerSettings.HorizontalPosPI[VTOLPATHFOLLOWERSETTINGS_HORIZONTALPOSPI_ILIMIT],
			      vtolpathfollowerSettings.HorizontalPosPI[VTOLPATHFOLLOWERSETTINGS_HORIZONTALPOSPI_ILIMIT]);
	northCommand = (northError * vtolpathfollowerSettings.HorizontalPosPI[VTOLPATHFOLLOWERSETTINGS_HORIZONTALPOSPI_KP] +
			northPosIntegral);
	
	eastError = pathDesired.End[PATHDESIRED_END_EAST] - eastPos;
	eastPosIntegral = bound(eastPosIntegral + eastError * dT * vtolpathfollowerSettings.HorizontalPosPI[VTOLPATHFOLLOWERSETTINGS_HORIZONTALPOSPI_KI], 
				 -vtolpathfollowerSettings.HorizontalPosPI[VTOLPATHFOLLOWERSETTINGS_HORIZONTALPOSPI_ILIMIT],
				 vtolpathfollowerSettings.HorizontalPosPI[VTOLPATHFOLLOWERSETTINGS_HORIZONTALPOSPI_ILIMIT]);
	eastCommand = (eastError * vtolpathfollowerSettings.HorizontalPosPI[VTOLPATHFOLLOWERSETTINGS_HORIZONTALPOSPI_KP] +
		       eastPosIntegral);
	
	// Limit the maximum velocity
	float total_vel = sqrtf(powf(northCommand,2) + powf(eastCommand,2));
	float scale = 1;
	if(total_vel > vtolpathfollowerSettings.HorizontalVelMax)
		scale = vtolpathfollowerSettings.HorizontalVelMax / total_vel;

	velocityDesired.North = northCommand * scale;
	velocityDesired.East = eastCommand * scale;

	downError = pathDesired.End[PATHDESIRED_END_DOWN] - downPos;
	downPosIntegral = bound(downPosIntegral + downError * dT * vtolpathfollowerSettings.VerticalPosPI[VTOLPATHFOLLOWERSETTINGS_VERTICALPOSPI_KI], 
				-vtolpathfollowerSettings.VerticalPosPI[VTOLPATHFOLLOWERSETTINGS_VERTICALPOSPI_ILIMIT],
				vtolpathfollowerSettings.VerticalPosPI[VTOLPATHFOLLOWERSETTINGS_VERTICALPOSPI_ILIMIT]);
	downCommand = (downError * vtolpathfollowerSettings.VerticalPosPI[VTOLPATHFOLLOWERSETTINGS_VERTICALPOSPI_KP] + downPosIntegral);
	velocityDesired.Down = bound(downCommand,
				     -vtolpathfollowerSettings.VerticalVelMax, 
				     vtolpathfollowerSettings.VerticalVelMax);
	
	VelocityDesiredSet(&velocityDesired);	
}

/**
 * Compute desired attitude from a fixed preset
 *
 */
static void updateFixedAttitude(float* attitude)
{
	StabilizationDesiredData stabDesired;
	StabilizationDesiredGet(&stabDesired);
	stabDesired.Roll     = attitude[0];
	stabDesired.Pitch    = attitude[1];
	stabDesired.Yaw      = attitude[2];
	stabDesired.Throttle = attitude[3];
	stabDesired.StabilizationMode[STABILIZATIONDESIRED_STABILIZATIONMODE_ROLL] = STABILIZATIONDESIRED_STABILIZATIONMODE_ATTITUDE;
	stabDesired.StabilizationMode[STABILIZATIONDESIRED_STABILIZATIONMODE_PITCH] = STABILIZATIONDESIRED_STABILIZATIONMODE_ATTITUDE;
	stabDesired.StabilizationMode[STABILIZATIONDESIRED_STABILIZATIONMODE_YAW] = STABILIZATIONDESIRED_STABILIZATIONMODE_AXISLOCK;
	StabilizationDesiredSet(&stabDesired);
}

/**
 * Compute desired attitude from the desired velocity
 *
 * Takes in @ref NedActual which has the acceleration in the 
 * NED frame as the feedback term and then compares the 
 * @ref VelocityActual against the @ref VelocityDesired
 */
static void updateVtolDesiredAttitude(bool yaw_attitude)
{
	float dT = vtolpathfollowerSettings.UpdatePeriod / 1000.0f;

	VelocityDesiredData velocityDesired;
	VelocityActualData velocityActual;
	StabilizationDesiredData stabDesired;
	AttitudeActualData attitudeActual;
	NedAccelData nedAccel;
	VtolPathFollowerSettingsData vtolpathfollowerSettings;
	StabilizationSettingsData stabSettings;
	SystemSettingsData systemSettings;

	float northError;
	float northCommand;
	
	float eastError;
	float eastCommand;

	float downError;
	float downCommand;
		
	SystemSettingsGet(&systemSettings);
	VtolPathFollowerSettingsGet(&vtolpathfollowerSettings);
	
	VelocityActualGet(&velocityActual);
	VelocityDesiredGet(&velocityDesired);
	StabilizationDesiredGet(&stabDesired);
	VelocityDesiredGet(&velocityDesired);
	AttitudeActualGet(&attitudeActual);
	StabilizationSettingsGet(&stabSettings);
	NedAccelGet(&nedAccel);
	
	float northVel = 0, eastVel = 0, downVel = 0;
	switch (vtolpathfollowerSettings.VelocitySource) {
		case VTOLPATHFOLLOWERSETTINGS_VELOCITYSOURCE_EKF:
			northVel = velocityActual.North;
			eastVel = velocityActual.East;
			downVel = velocityActual.Down;
			break;
		case VTOLPATHFOLLOWERSETTINGS_VELOCITYSOURCE_NEDVEL:
		{
			GPSVelocityData gpsVelocity;
			GPSVelocityGet(&gpsVelocity);
			northVel = gpsVelocity.North;
			eastVel = gpsVelocity.East;
			downVel = gpsVelocity.Down;
		}
			break;
		case VTOLPATHFOLLOWERSETTINGS_VELOCITYSOURCE_GPSPOS:
		{
			GPSPositionData gpsPosition;
			GPSPositionGet(&gpsPosition);
			northVel = gpsPosition.Groundspeed * cosf(gpsPosition.Heading * F_PI / 180.0f);
			eastVel = gpsPosition.Groundspeed * sinf(gpsPosition.Heading * F_PI / 180.0f);
			downVel = velocityActual.Down;
		}
			break;
		default:
			PIOS_Assert(0);
			break;
	}
	
	// Testing code - refactor into manual control command
	ManualControlCommandData manualControlData;
	ManualControlCommandGet(&manualControlData);
	stabDesired.Yaw = stabSettings.MaximumRate[STABILIZATIONSETTINGS_MAXIMUMRATE_YAW] * manualControlData.Yaw;	
	
	// Compute desired north command
	northError = velocityDesired.North - northVel;
	northVelIntegral = bound(northVelIntegral + northError * dT * vtolpathfollowerSettings.HorizontalVelPID[VTOLPATHFOLLOWERSETTINGS_HORIZONTALVELPID_KI], 
			      -vtolpathfollowerSettings.HorizontalVelPID[VTOLPATHFOLLOWERSETTINGS_HORIZONTALVELPID_ILIMIT],
			      vtolpathfollowerSettings.HorizontalVelPID[VTOLPATHFOLLOWERSETTINGS_HORIZONTALVELPID_ILIMIT]);
	northCommand = (northError * vtolpathfollowerSettings.HorizontalVelPID[VTOLPATHFOLLOWERSETTINGS_HORIZONTALVELPID_KP] +
			northVelIntegral -
			nedAccel.North * vtolpathfollowerSettings.HorizontalVelPID[VTOLPATHFOLLOWERSETTINGS_HORIZONTALVELPID_KD] +
			velocityDesired.North * vtolpathfollowerSettings.VelocityFeedforward);
	
	// Compute desired east command
	eastError = velocityDesired.East - eastVel;
	eastVelIntegral = bound(eastVelIntegral + eastError * dT * vtolpathfollowerSettings.HorizontalVelPID[VTOLPATHFOLLOWERSETTINGS_HORIZONTALVELPID_KI], 
			     -vtolpathfollowerSettings.HorizontalVelPID[VTOLPATHFOLLOWERSETTINGS_HORIZONTALVELPID_ILIMIT],
			     vtolpathfollowerSettings.HorizontalVelPID[VTOLPATHFOLLOWERSETTINGS_HORIZONTALVELPID_ILIMIT]);
	eastCommand = (eastError * vtolpathfollowerSettings.HorizontalVelPID[VTOLPATHFOLLOWERSETTINGS_HORIZONTALVELPID_KP] + 
		       eastVelIntegral - 
		       nedAccel.East * vtolpathfollowerSettings.HorizontalVelPID[VTOLPATHFOLLOWERSETTINGS_HORIZONTALVELPID_KD] +
			   velocityDesired.East * vtolpathfollowerSettings.VelocityFeedforward);
	
	// Compute desired down command
	downError = velocityDesired.Down - downVel;
	// Must flip this sign 
	downError = -downError;
	downVelIntegral = bound(downVelIntegral + downError * dT * vtolpathfollowerSettings.VerticalVelPID[VTOLPATHFOLLOWERSETTINGS_VERTICALVELPID_KI], 
			      -vtolpathfollowerSettings.VerticalVelPID[VTOLPATHFOLLOWERSETTINGS_VERTICALVELPID_ILIMIT],
			      vtolpathfollowerSettings.VerticalVelPID[VTOLPATHFOLLOWERSETTINGS_VERTICALVELPID_ILIMIT]);	
	downCommand = (downError * vtolpathfollowerSettings.VerticalVelPID[VTOLPATHFOLLOWERSETTINGS_VERTICALVELPID_KP] +
		       downVelIntegral -
		       nedAccel.Down * vtolpathfollowerSettings.VerticalVelPID[VTOLPATHFOLLOWERSETTINGS_VERTICALVELPID_KD]);
	
	stabDesired.Throttle = bound(downCommand + throttleOffset, 0, 1);
	
	// Project the north and east command signals into the pitch and roll based on yaw.  For this to behave well the
	// craft should move similarly for 5 deg roll versus 5 deg pitch
	stabDesired.Pitch = bound(-northCommand * cosf(attitudeActual.Yaw * M_PI / 180) + 
				      -eastCommand * sinf(attitudeActual.Yaw * M_PI / 180),
				      -vtolpathfollowerSettings.MaxRollPitch, vtolpathfollowerSettings.MaxRollPitch);
	stabDesired.Roll = bound(-northCommand * sinf(attitudeActual.Yaw * M_PI / 180) + 
				     eastCommand * cosf(attitudeActual.Yaw * M_PI / 180),
				     -vtolpathfollowerSettings.MaxRollPitch, vtolpathfollowerSettings.MaxRollPitch);
	
	if(vtolpathfollowerSettings.ThrottleControl == VTOLPATHFOLLOWERSETTINGS_THROTTLECONTROL_FALSE) {
		// For now override throttle with manual control.  Disable at your risk, quad goes to China.
		ManualControlCommandData manualControl;
		ManualControlCommandGet(&manualControl);
		stabDesired.Throttle = manualControl.Throttle;
	}
	
	stabDesired.StabilizationMode[STABILIZATIONDESIRED_STABILIZATIONMODE_ROLL] = STABILIZATIONDESIRED_STABILIZATIONMODE_ATTITUDE;
	stabDesired.StabilizationMode[STABILIZATIONDESIRED_STABILIZATIONMODE_PITCH] = STABILIZATIONDESIRED_STABILIZATIONMODE_ATTITUDE;
	if(yaw_attitude)
		stabDesired.StabilizationMode[STABILIZATIONDESIRED_STABILIZATIONMODE_YAW] = STABILIZATIONDESIRED_STABILIZATIONMODE_ATTITUDE;
	else
		stabDesired.StabilizationMode[STABILIZATIONDESIRED_STABILIZATIONMODE_YAW] = STABILIZATIONDESIRED_STABILIZATIONMODE_AXISLOCK;
	
	StabilizationDesiredSet(&stabDesired);
}

/**
 * Keep a running filtered version of the acceleration in the NED frame
 */
static void updateNedAccel()
{
	float accel[3];
	float q[4];
	float Rbe[3][3];
	float accel_ned[3];

	// Collect downsampled attitude data
	AccelsData accels;
	AccelsGet(&accels);		
	accel[0] = accels.x;
	accel[1] = accels.y;
	accel[2] = accels.z;
	
	//rotate avg accels into earth frame and store it
	AttitudeActualData attitudeActual;
	AttitudeActualGet(&attitudeActual);
	q[0]=attitudeActual.q1;
	q[1]=attitudeActual.q2;
	q[2]=attitudeActual.q3;
	q[3]=attitudeActual.q4;
	Quaternion2R(q, Rbe);
	for (uint8_t i=0; i<3; i++){
		accel_ned[i]=0;
		for (uint8_t j=0; j<3; j++)
			accel_ned[i] += Rbe[j][i]*accel[j];
	}
	accel_ned[2] += 9.81f;
	
	NedAccelData accelData;
	NedAccelGet(&accelData);
	accelData.North = accel_ned[0];
	accelData.East = accel_ned[1];
	accelData.Down = accel_ned[2];
	NedAccelSet(&accelData);
}

/**
 * Bound input value between limits
 */
static float bound(float val, float min, float max)
{
	if (val < min) {
		val = min;
	} else if (val > max) {
		val = max;
	}
	return val;
}

static void SettingsUpdatedCb(UAVObjEvent * ev)
{
	VtolPathFollowerSettingsGet(&vtolpathfollowerSettings);
	PathDesiredGet(&pathDesired);
}

static void accessoryUpdated(UAVObjEvent* ev)
{
	if (ev->obj != AccessoryDesiredHandle())
		return;

	PositionActualData positionActual;
	PositionActualGet(&positionActual);
	AccessoryDesiredData accessory;
	PoiLearnSettingsData poiLearn;
	PoiLearnSettingsGet(&poiLearn);
	PoiLocationData poi;
	PoiLocationGet(&poi);
	if (poiLearn.Input != POILEARNSETTINGS_INPUT_NONE) {
		if (AccessoryDesiredInstGet(poiLearn.Input - POILEARNSETTINGS_INPUT_ACCESSORY0, &accessory) == 0) {
			if(accessory.AccessoryVal<-0.5f)
			{
				poi.North=positionActual.North;
				poi.East=positionActual.East;
				poi.Down=positionActual.Down;
				PoiLocationSet(&poi);
			}
		}
	}
}
<|MERGE_RESOLUTION|>--- conflicted
+++ resolved
@@ -97,12 +97,8 @@
 static void updatePOIBearing();
 static void updatePathVelocity();
 static void updateEndpointVelocity();
-<<<<<<< HEAD
 static void updateFixedAttitude(float* attitude);
-static void updateVtolDesiredAttitude();
-=======
 static void updateVtolDesiredAttitude(bool yaw_attitude);
->>>>>>> d0e02cca
 static float bound(float val, float min, float max);
 static bool vtolpathfollower_enabled;
 static void accessoryUpdated(UAVObjEvent* ev);
@@ -217,47 +213,31 @@
 
 		// Check the combinations of flightmode and pathdesired mode
 		switch(flightStatus.FlightMode) {
-<<<<<<< HEAD
-=======
-			case FLIGHTSTATUS_FLIGHTMODE_RTH:
-				if (pathDesired.Mode == PATHDESIRED_MODE_ENDPOINT) {
-					updateEndpointVelocity();
-					updateVtolDesiredAttitude(false);
-				} else {
-					AlarmsSet(SYSTEMALARMS_ALARM_GUIDANCE,SYSTEMALARMS_ALARM_ERROR);
-				}
-				break;
->>>>>>> d0e02cca
 			case FLIGHTSTATUS_FLIGHTMODE_POSITIONHOLD:
 			case FLIGHTSTATUS_FLIGHTMODE_RETURNTOBASE:
 				if (pathDesired.Mode == PATHDESIRED_MODE_FLYENDPOINT) {
 					updateEndpointVelocity();
-<<<<<<< HEAD
-					updateVtolDesiredAttitude();
+					updateVtolDesiredAttitude(false);
 					AlarmsSet(SYSTEMALARMS_ALARM_GUIDANCE,SYSTEMALARMS_ALARM_OK);
-=======
-					updateVtolDesiredAttitude(false);
->>>>>>> d0e02cca
 				} else {
 					AlarmsSet(SYSTEMALARMS_ALARM_GUIDANCE,SYSTEMALARMS_ALARM_ERROR);
 				}
 				break;
 			case FLIGHTSTATUS_FLIGHTMODE_PATHPLANNER:
-<<<<<<< HEAD
 				pathStatus.UID = pathDesired.UID;
 				pathStatus.Status = PATHSTATUS_STATUS_INPROGRESS;
 				switch(pathDesired.Mode) {
 					// TODO: Make updateVtolDesiredAttitude and velocity report success and update PATHSTATUS_STATUS accordingly
 					case PATHDESIRED_MODE_FLYENDPOINT:
 						updateEndpointVelocity();
-						updateVtolDesiredAttitude();
+						updateVtolDesiredAttitude(false);
 						AlarmsSet(SYSTEMALARMS_ALARM_GUIDANCE,SYSTEMALARMS_ALARM_OK);
 						break;
 					case PATHDESIRED_MODE_FLYVECTOR:
 					case PATHDESIRED_MODE_FLYCIRCLERIGHT:
 					case PATHDESIRED_MODE_FLYCIRCLELEFT:
 						updatePathVelocity();
-						updateVtolDesiredAttitude();
+						updateVtolDesiredAttitude(false);
 						AlarmsSet(SYSTEMALARMS_ALARM_GUIDANCE,SYSTEMALARMS_ALARM_OK);
 						break;
 					case PATHDESIRED_MODE_FIXEDATTITUDE:
@@ -271,21 +251,10 @@
 						pathStatus.Status = PATHSTATUS_STATUS_CRITICAL;
 						AlarmsSet(SYSTEMALARMS_ALARM_GUIDANCE,SYSTEMALARMS_ALARM_ERROR);
 						break;
-=======
-				if (pathDesired.Mode == PATHDESIRED_MODE_ENDPOINT) {
-					updateEndpointVelocity();
-					updateVtolDesiredAttitude(false);
-				} else if (pathDesired.Mode == PATHDESIRED_MODE_PATH) {
-					updatePathVelocity();
-					updateVtolDesiredAttitude(false);
-				} else {
-					AlarmsSet(SYSTEMALARMS_ALARM_GUIDANCE,SYSTEMALARMS_ALARM_ERROR);
-					break;
->>>>>>> d0e02cca
 				}
 				break;
 			case FLIGHTSTATUS_FLIGHTMODE_POI:
-				if (pathDesired.Mode == PATHDESIRED_MODE_ENDPOINT) {
+				if (pathDesired.Mode == PATHDESIRED_MODE_FLYENDPOINT) {
 					updateEndpointVelocity();
 					updateVtolDesiredAttitude(true);
 					updatePOIBearing();
