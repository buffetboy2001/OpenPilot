--- conflicted
+++ resolved
@@ -1,44 +1,35 @@
-/**
- * Super OSD, software revision 3
- * Copyright (C) 2010 Thomas Oldbury
- *
- * This program is free software; you can redistribute it and/or modify
- * it under the terms of the GNU General Public License as published by
- * the Free Software Foundation; either version 2 of the License, or
- * (at your option) any later version.
- * 
- * This program is distributed in the hope that it will be useful,
- * but WITHOUT ANY WARRANTY; without even the implied warranty of
- * MERCHANTABILITY or FITNESS FOR A PARTICULAR PURPOSE.  See the
- * GNU General Public License for more details.
- * 
- * You should have received a copy of the GNU General Public License along
- * with this program; if not, write to the Free Software Foundation, Inc.,
- * 51 Franklin Street, Fifth Floor, Boston, MA 02110-1301 USA.
- */
-
-#include "fonts.h"
-
-// Font table. Add new fonts here. The table must end with a -1 for the id.
-struct FontEntry fonts[NUM_FONTS + 1] = {
-	{ 0, 8, 14, "Outlined8x14",
-<<<<<<< HEAD
-			(const char *) &font_lookup_outlined8x14,
-			(const char *) &font_data_outlined8x14,
-			0 },
-	{ 1, 8, 8, "Outlined8x8",
-			(const char *) &font_lookup_outlined8x8,
-			(const char *) &font_data_outlined8x8,
-=======
-			font_lookup_outlined8x14,
-			font_data_outlined8x14,
-			0 },
-	{ 1, 8, 8, "Outlined8x8",
-			font_lookup_outlined8x8,
-			font_data_outlined8x8,
->>>>>>> 64f0644f
-			FONT_UPPERCASE_ONLY },
-	{ 2, 8, 10, "font8x10", 0, 0, 0 },
-	{ 3, 12, 18, "font12x18", 0, 0, 0 },
-	{ -1 } // ends font table
-};
+/**
+ * Super OSD, software revision 3
+ * Copyright (C) 2010 Thomas Oldbury
+ *
+ * This program is free software; you can redistribute it and/or modify
+ * it under the terms of the GNU General Public License as published by
+ * the Free Software Foundation; either version 2 of the License, or
+ * (at your option) any later version.
+ * 
+ * This program is distributed in the hope that it will be useful,
+ * but WITHOUT ANY WARRANTY; without even the implied warranty of
+ * MERCHANTABILITY or FITNESS FOR A PARTICULAR PURPOSE.  See the
+ * GNU General Public License for more details.
+ * 
+ * You should have received a copy of the GNU General Public License along
+ * with this program; if not, write to the Free Software Foundation, Inc.,
+ * 51 Franklin Street, Fifth Floor, Boston, MA 02110-1301 USA.
+ */
+
+#include "fonts.h"
+
+// Font table. Add new fonts here. The table must end with a -1 for the id.
+struct FontEntry fonts[NUM_FONTS + 1] = {
+	{ 0, 8, 14, "Outlined8x14",
+			font_lookup_outlined8x14,
+			font_data_outlined8x14,
+			0 },
+	{ 1, 8, 8, "Outlined8x8",
+			font_lookup_outlined8x8,
+			font_data_outlined8x8,
+			FONT_UPPERCASE_ONLY },
+	{ 2, 8, 10, "font8x10", 0, 0, 0 },
+	{ 3, 12, 18, "font12x18", 0, 0, 0 },
+	{ -1 } // ends font table
+};