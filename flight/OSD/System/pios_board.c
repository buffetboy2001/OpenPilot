--- conflicted
+++ resolved
@@ -48,325 +48,6 @@
 //uint8_t UART1_REVDATA[380];
 
 
-
-
-
-<<<<<<< HEAD
-#if defined(PIOS_INCLUDE_VIDEO)
-
-#include <pios_video.h>
-static const struct pios_exti_cfg pios_exti_hsync_cfg __exti_config = {
-	.vector = PIOS_Hsync_ISR,
-	.line = EXTI_Line2,
-	.pin = {
-		.gpio = GPIOD,
-		.init = {
-			.GPIO_Pin = GPIO_Pin_2,
-			.GPIO_Speed = GPIO_Speed_100MHz,
-			.GPIO_Mode = GPIO_Mode_IN,
-			.GPIO_OType = GPIO_OType_OD,
-			.GPIO_PuPd = GPIO_PuPd_NOPULL,
-		},
-	},
-	.irq = {
-		.init = {
-			.NVIC_IRQChannel = EXTI2_IRQn,
-			.NVIC_IRQChannelPreemptionPriority = PIOS_IRQ_PRIO_HIGHEST,
-			.NVIC_IRQChannelSubPriority = 0,
-			.NVIC_IRQChannelCmd = ENABLE,
-		},
-	},
-	.exti = {
-		.init = {
-			.EXTI_Line = EXTI_Line2, // matches above GPIO pin
-			.EXTI_Mode = EXTI_Mode_Interrupt,
-			.EXTI_Trigger = EXTI_Trigger_Rising_Falling,
-			.EXTI_LineCmd = ENABLE,
-		},
-	},
-};
-static const struct pios_exti_cfg pios_exti_vsync_cfg __exti_config = {
-		.vector = PIOS_Vsync_ISR,
-		.line = EXTI_Line11,
-		.pin = {
-			.gpio = GPIOC,
-			.init = {
-				.GPIO_Pin = GPIO_Pin_11,
-				.GPIO_Speed = GPIO_Speed_100MHz,
-				.GPIO_Mode = GPIO_Mode_IN,
-				.GPIO_OType = GPIO_OType_OD,
-				.GPIO_PuPd = GPIO_PuPd_NOPULL,
-			},
-		},
-		.irq = {
-			.init = {
-				.NVIC_IRQChannel = EXTI15_10_IRQn,
-				.NVIC_IRQChannelPreemptionPriority = PIOS_IRQ_PRIO_HIGH,
-				.NVIC_IRQChannelSubPriority = 0,
-				.NVIC_IRQChannelCmd = ENABLE,
-			},
-		},
-		.exti = {
-			.init = {
-				.EXTI_Line = EXTI_Line11, // matches above GPIO pin
-				.EXTI_Mode = EXTI_Mode_Interrupt,
-				.EXTI_Trigger = EXTI_Trigger_Falling,
-				.EXTI_LineCmd = ENABLE,
-			},
-		},
-};
-
-
-static const struct pios_video_cfg pios_video_cfg = {
-	.mask = {
-		.regs = SPI3,
-		.remap = GPIO_AF_SPI3,
-		.init = {
-			.SPI_Mode              = SPI_Mode_Master,
-			.SPI_Direction         = SPI_Direction_1Line_Tx,
-			.SPI_DataSize          = SPI_DataSize_16b,
-			.SPI_NSS               = SPI_NSS_Soft,
-			.SPI_FirstBit          = SPI_FirstBit_MSB,
-			.SPI_CRCPolynomial     = 7,
-			.SPI_CPOL              = SPI_CPOL_Low,
-			.SPI_CPHA              = SPI_CPHA_2Edge,
-			.SPI_BaudRatePrescaler = SPI_BaudRatePrescaler_4,
-		},
-		.use_crc = false,
-		.dma = {
-			.irq = {
-				// Note this is the stream ID that triggers interrupts (in this case RX)
-				.flags = (DMA_IT_TCIF7),
-				.init = {
-					.NVIC_IRQChannel = DMA1_Stream7_IRQn,
-					.NVIC_IRQChannelPreemptionPriority = PIOS_IRQ_PRIO_HIGH,
-					.NVIC_IRQChannelSubPriority = 0,
-					.NVIC_IRQChannelCmd = ENABLE,
-				},
-			},
-
-			.rx = {
-				//not used
-				.channel = DMA1_Stream4,
-				.init = {
-					.DMA_Channel            = DMA_Channel_0,
-					.DMA_PeripheralBaseAddr = (uint32_t) & (SPI3->DR),
-					.DMA_DIR                = DMA_DIR_PeripheralToMemory,
-					.DMA_PeripheralInc      = DMA_PeripheralInc_Disable,
-					.DMA_MemoryInc          = DMA_MemoryInc_Enable,
-					.DMA_PeripheralDataSize = DMA_PeripheralDataSize_HalfWord,
-					.DMA_MemoryDataSize     = DMA_MemoryDataSize_HalfWord,
-					.DMA_Mode               = DMA_Mode_Normal,
-					.DMA_Priority           = DMA_Priority_Medium,
-					//TODO: Enable FIFO
-					.DMA_FIFOMode           = DMA_FIFOMode_Disable,
-					.DMA_FIFOThreshold      = DMA_FIFOThreshold_Full,
-					.DMA_MemoryBurst        = DMA_MemoryBurst_Single,
-					.DMA_PeripheralBurst    = DMA_PeripheralBurst_Single,
-				},
-			},
-			.tx = {
-				.channel = DMA1_Stream7,
-				.init = {
-					.DMA_Channel            = DMA_Channel_0,
-					.DMA_PeripheralBaseAddr = (uint32_t) & (SPI3->DR),
-					.DMA_DIR                = DMA_DIR_MemoryToPeripheral,
-					.DMA_BufferSize 		= BUFFER_LINE_LENGTH,
-					.DMA_PeripheralInc      = DMA_PeripheralInc_Disable,
-					.DMA_MemoryInc          = DMA_MemoryInc_Enable,
-					.DMA_PeripheralDataSize = DMA_PeripheralDataSize_HalfWord,
-					.DMA_MemoryDataSize     = DMA_MemoryDataSize_HalfWord,
-					.DMA_Mode               = DMA_Mode_Normal,
-					.DMA_Priority           = DMA_Priority_High,
-					.DMA_FIFOMode           = DMA_FIFOMode_Disable,
-					.DMA_FIFOThreshold      = DMA_FIFOThreshold_Full,
-					.DMA_MemoryBurst        = DMA_MemoryBurst_Single,
-					.DMA_PeripheralBurst    = DMA_PeripheralBurst_Single,
-				},
-			},
-		},
-		.sclk = {
-			.gpio = GPIOC,
-			.init = {
-				.GPIO_Pin = GPIO_Pin_10,
-				.GPIO_Speed = GPIO_Speed_100MHz,
-				.GPIO_Mode = GPIO_Mode_AF,
-				.GPIO_OType = GPIO_OType_PP,
-				.GPIO_PuPd = GPIO_PuPd_NOPULL
-			},
-		},
-		.miso = {
-			.gpio = GPIOC,
-			.init = {
-				.GPIO_Pin = GPIO_Pin_11,
-				.GPIO_Speed = GPIO_Speed_50MHz,
-				.GPIO_Mode = GPIO_Mode_AF,
-				.GPIO_OType = GPIO_OType_PP,
-				.GPIO_PuPd = GPIO_PuPd_NOPULL
-			},
-		},
-		.mosi = {
-			.gpio = GPIOC,
-			.init = {
-				.GPIO_Pin = GPIO_Pin_12,
-				.GPIO_Speed = GPIO_Speed_50MHz,
-				.GPIO_Mode = GPIO_Mode_AF,
-				.GPIO_OType = GPIO_OType_PP,
-				.GPIO_PuPd = GPIO_PuPd_NOPULL
-			},
-		},
-		.slave_count = 1,
-	},
-	.level = {
-			.regs = SPI1,
-			.remap = GPIO_AF_SPI1,
-			.init   = {
-				.SPI_Mode              = SPI_Mode_Slave,
-				.SPI_Direction         = SPI_Direction_1Line_Tx,
-				.SPI_DataSize          = SPI_DataSize_16b,
-				.SPI_NSS               = SPI_NSS_Soft,
-				.SPI_FirstBit          = SPI_FirstBit_MSB,
-				.SPI_CRCPolynomial     = 7,
-				.SPI_CPOL              = SPI_CPOL_Low,
-				.SPI_CPHA              = SPI_CPHA_2Edge,
-				.SPI_BaudRatePrescaler = SPI_BaudRatePrescaler_2,
-			},
-			.use_crc = false,
-			.dma = {
-				.irq = {
-					.flags   = (DMA_IT_TCIF5),
-					.init    = {
-						.NVIC_IRQChannel                   = DMA2_Stream5_IRQn,
-						.NVIC_IRQChannelPreemptionPriority = PIOS_IRQ_PRIO_HIGH,
-						.NVIC_IRQChannelSubPriority        = 0,
-						.NVIC_IRQChannelCmd                = ENABLE,
-					},
-				},
-
-				.rx = {
-					//not used
-					.channel = DMA2_Stream0,
-					.init    = {
-		                .DMA_Channel            = DMA_Channel_3,
-						.DMA_PeripheralBaseAddr = (uint32_t)&(SPI1->DR),
-						.DMA_DIR                = DMA_DIR_PeripheralToMemory,
-						.DMA_PeripheralInc      = DMA_PeripheralInc_Disable,
-						.DMA_MemoryInc          = DMA_MemoryInc_Enable,
-						.DMA_PeripheralDataSize = DMA_PeripheralDataSize_Byte,
-						.DMA_MemoryDataSize     = DMA_MemoryDataSize_Byte,
-						.DMA_Mode               = DMA_Mode_Normal,
-						.DMA_Priority           = DMA_Priority_Medium,
-						.DMA_FIFOMode           = DMA_FIFOMode_Disable,
-		                /* .DMA_FIFOThreshold */
-		                .DMA_MemoryBurst        = DMA_MemoryBurst_Single,
-		                .DMA_PeripheralBurst    = DMA_PeripheralBurst_Single,
-					},
-				},
-				.tx = {
-					.channel = DMA2_Stream5,
-					.init    = {
-		                .DMA_Channel            = DMA_Channel_3,
-						.DMA_PeripheralBaseAddr = (uint32_t)&(SPI1->DR),
-						.DMA_DIR                = DMA_DIR_MemoryToPeripheral,
-						.DMA_BufferSize 		= BUFFER_LINE_LENGTH,
-						.DMA_PeripheralInc      = DMA_PeripheralInc_Disable,
-						.DMA_MemoryInc          = DMA_MemoryInc_Enable,
-						.DMA_PeripheralDataSize = DMA_PeripheralDataSize_HalfWord,
-						.DMA_MemoryDataSize     = DMA_MemoryDataSize_HalfWord,
-						.DMA_Mode               = DMA_Mode_Normal,
-						.DMA_Priority           = DMA_Priority_High,
-						.DMA_FIFOMode           = DMA_FIFOMode_Disable,
-						.DMA_FIFOThreshold      = DMA_FIFOThreshold_Full,
-		                .DMA_MemoryBurst        = DMA_MemoryBurst_Single,
-		                .DMA_PeripheralBurst    = DMA_PeripheralBurst_Single,
-					},
-				},
-			},
-			.sclk = {
-				.gpio = GPIOB,
-				.init = {
-					.GPIO_Pin   = GPIO_Pin_3,
-					.GPIO_Speed = GPIO_Speed_100MHz,
-					.GPIO_Mode  = GPIO_Mode_AF,
-					.GPIO_OType = GPIO_OType_PP,
-					.GPIO_PuPd = GPIO_PuPd_UP
-				},
-			},
-			.miso = {
-				.gpio = GPIOB,
-				.init = {
-					.GPIO_Pin   = GPIO_Pin_4,
-					.GPIO_Speed = GPIO_Speed_50MHz,
-					.GPIO_Mode  = GPIO_Mode_AF,
-					.GPIO_OType = GPIO_OType_PP,
-					.GPIO_PuPd = GPIO_PuPd_UP
-				},
-			},
-			.mosi = {
-				.gpio = GPIOB,
-				.init = {
-					.GPIO_Pin   = GPIO_Pin_5,
-					.GPIO_Speed = GPIO_Speed_50MHz,
-					.GPIO_Mode  = GPIO_Mode_AF,
-					.GPIO_OType = GPIO_OType_PP,
-					.GPIO_PuPd = GPIO_PuPd_UP
-				},
-			},
-			.slave_count = 1,
-
-	},
-	/////////////////
-
-	.hsync = &pios_exti_hsync_cfg,
-	.vsync = &pios_exti_vsync_cfg,
-};
-
-
-
-
-void PIOS_VIDEO_DMA_Handler(void);
-void DMA1_Stream7_IRQHandler(void) __attribute__ ((alias("PIOS_VIDEO_DMA_Handler")));
-void DMA2_Stream5_IRQHandler(void) __attribute__ ((alias("PIOS_VIDEO_DMA_Handler")));
-
-/**
- * @brief Interrupt for half and full buffer transfer
- *
- * This interrupt handler swaps between the two halfs of the double buffer to make
- * sure the ahrs uses the most recent data.  Only swaps data when AHRS is idle, but
- * really this is a pretense of a sanity check since the DMA engine is consantly
- * running in the background.  Keep an eye on the ekf_too_slow variable to make sure
- * it's keeping up.
- */
-void PIOS_VIDEO_DMA_Handler(void)
-{
-	if (DMA_GetFlagStatus(DMA1_Stream7,DMA_FLAG_TCIF7)) {	// whole double buffer filled
-		DMA_ClearFlag(DMA1_Stream5,DMA_FLAG_TCIF7);
-		//PIOS_LED_Toggle(LED2);
-	}
-	else if (DMA_GetFlagStatus(DMA1_Stream7,DMA_FLAG_HTIF7)) {
-		DMA_ClearFlag(DMA1_Stream5,DMA_FLAG_HTIF7);
-	}
-	else {
-
-	}
-
-	if (DMA_GetFlagStatus(DMA2_Stream5,DMA_FLAG_TCIF5)) {	// whole double buffer filled
-		DMA_ClearFlag(DMA2_Stream5,DMA_FLAG_TCIF5);
-		//PIOS_LED_Toggle(LED3);
-	}
-	else if (DMA_GetFlagStatus(DMA2_Stream5,DMA_FLAG_HTIF5)) {
-		DMA_ClearFlag(DMA2_Stream5,DMA_FLAG_HTIF5);
-	}
-	else {
-
-	}
-
-}
-
-#endif
-=======
->>>>>>> addda5f2
-
 #if defined(PIOS_INCLUDE_ADC)
 /*
 * ADC system
