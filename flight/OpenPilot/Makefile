 #####
 # Project: OpenPilot
 #
 #
 # Makefile for OpenPilot project build PiOS and the AP.
 #
 # The OpenPilot Team, http://www.openpilot.org, Copyright (C) 2009.
 #
 # 
 # This program is free software; you can redistribute it and/or modify
 # it under the terms of the GNU General Public License as published by
 # the Free Software Foundation; either version 3 of the License, or
 # (at your option) any later version.
 #
 # This program is distributed in the hope that it will be useful, but
 # WITHOUT ANY WARRANTY; without even the implied warranty of MERCHANTABILITY
 # or FITNESS FOR A PARTICULAR PURPOSE. See the GNU General Public License
 # for more details.
 #
 # You should have received a copy of the GNU General Public License along
 # with this program; if not, write to the Free Software Foundation, Inc.,
 # 59 Temple Place, Suite 330, Boston, MA 02111-1307 USA
 #####

WHEREAMI := $(dir $(lastword $(MAKEFILE_LIST)))
TOP      := $(realpath $(WHEREAMI)/../../)
include $(TOP)/make/firmware-defs.mk
include $(TOP)/make/boards/$(BOARD_NAME)/board-info.mk

# Target file name (without extension).
TARGET := fw_$(BOARD_NAME)

# Directory for output files (lst, obj, dep, elf, sym, map, hex, bin etc.)
OUTDIR := $(TOP)/build/$(TARGET)

# Set developer code and compile options
# Set to YES to compile for debugging
DEBUG ?= YES

# Include objects that are just nice information to show
DIAGNOSTICS ?= YES

# Set to YES to use the Servo output pins for debugging via scope or logic analyser
ENABLE_DEBUG_PINS ?= NO

# Set to Yes to enable the AUX UART which is mapped on the S1 (Tx) and S2 (Rx) servo outputs
ENABLE_AUX_UART ?= NO

# Set to YES when using Code Sourcery toolchain
CODE_SOURCERY ?= YES

# Remove command is different for Code Sourcery on Windows
ifeq ($(CODE_SOURCERY), YES)
REMOVE_CMD = cs-rm
else
REMOVE_CMD = rm
endif

FLASH_TOOL = OPENOCD


# List of modules to include
OPTMODULES = CameraStab GPS
MODULES = Actuator ManualControl Altitude AHRSComms Stabilization Guidance FirmwareIAP
PYMODULES = FlightPlan
#MODULES = Telemetry Example
#MODULES = Telemetry MK/MKSerial
#MODULES = Telemetry
#MODULES += Osd/OsdEtStd
MODULES += Telemetry

# Paths
OPSYSTEM = ./System
OPSYSTEMINC = $(OPSYSTEM)/inc
OPUAVTALK = ../UAVTalk
OPUAVTALKINC = $(OPUAVTALK)/inc
OPUAVOBJ = ../UAVObjects
OPUAVOBJINC = $(OPUAVOBJ)/inc
OPTESTS  = ./Tests
OPMODULEDIR = ../Modules
FLIGHTLIB = ../Libraries
FLIGHTLIBINC = $(FLIGHTLIB)/inc
PIOS = ../PiOS
PIOSINC = $(PIOS)/inc
PIOSSTM32F10X = $(PIOS)/STM32F10x
PIOSCOMMON = $(PIOS)/Common
PIOSBOARDS = $(PIOS)/Boards
APPLIBDIR = $(PIOSSTM32F10X)/Libraries
STMLIBDIR = $(APPLIBDIR)
STMSPDDIR = $(STMLIBDIR)/STM32F10x_StdPeriph_Driver
STMUSBDIR = $(STMLIBDIR)/STM32_USB-FS-Device_Driver
STMSPDSRCDIR = $(STMSPDDIR)/src
STMSPDINCDIR = $(STMSPDDIR)/inc
STMUSBSRCDIR = $(STMUSBDIR)/src
STMUSBINCDIR = $(STMUSBDIR)/inc
CMSISDIR  = $(STMLIBDIR)/CMSIS/Core/CM3
DOSFSDIR  = $(APPLIBDIR)/dosfs
MSDDIR  = $(APPLIBDIR)/msd
RTOSDIR = $(APPLIBDIR)/FreeRTOS
RTOSSRCDIR = $(RTOSDIR)/Source
RTOSINCDIR = $(RTOSSRCDIR)/include
DOXYGENDIR = ../Doc/Doxygen
AHRSBOOTLOADER = ../Bootloaders/AHRS/
AHRSBOOTLOADERINC = $(AHRSBOOTLOADER)/inc
PYMITE = $(FLIGHTLIB)/PyMite
PYMITELIB = $(PYMITE)/lib
PYMITEPLAT = $(PYMITE)/platform/openpilot
PYMITETOOLS = $(PYMITE)/tools
PYMITEVM = $(PYMITE)/vm
PYMITEINC = $(PYMITEVM)
PYMITEINC += $(PYMITEPLAT)
PYMITEINC += $(OUTDIR)
FLIGHTPLANLIB = $(OPMODULEDIR)/FlightPlan/lib
FLIGHTPLANS = $(OPMODULEDIR)/FlightPlan/flightplans

UAVOBJSYNTHDIR = $(OUTDIR)/../uavobject-synthetics/flight

# List C source files here. (C dependencies are automatically generated.)
# use file-extension c for "c-only"-files

ifndef TESTAPP

## PyMite files and modules
SRC += $(OUTDIR)/pmlib_img.c
SRC += $(OUTDIR)/pmlib_nat.c
SRC += $(OUTDIR)/pmlibusr_img.c
SRC += $(OUTDIR)/pmlibusr_nat.c
PYSRC += $(wildcard ${PYMITEVM}/*.c)
PYSRC += $(wildcard ${PYMITEPLAT}/*.c)
PYSRC += ${foreach MOD, ${PYMODULES}, ${wildcard ${OPMODULEDIR}/${MOD}/*.c}}
SRC += $(PYSRC)

## MODULES
SRC += ${foreach MOD, ${OPTMODULES}, ${wildcard ${OPMODULEDIR}/${MOD}/*.c}}
SRC += ${foreach MOD, ${MODULES}, ${wildcard ${OPMODULEDIR}/${MOD}/*.c}}
## OPENPILOT CORE:
SRC += ${OPMODULEDIR}/System/systemmod.c
SRC += $(OPSYSTEM)/openpilot.c
SRC += $(OPSYSTEM)/pios_board.c
SRC += $(OPSYSTEM)/alarms.c
SRC += $(OPSYSTEM)/taskmonitor.c
SRC += $(OPUAVTALK)/uavtalk.c
SRC += $(OPUAVOBJ)/uavobjectmanager.c
SRC += $(OPUAVOBJ)/eventdispatcher.c
else
## TESTCODE
SRC += $(OPTESTS)/test_common.c
SRC += $(OPTESTS)/$(TESTAPP).c
endif



## UAVOBJECTS
ifndef TESTAPP
#include $(UAVOBJSYNTHDIR)/Makefile.inc
include ./UAVObjects.inc
SRC += $(UAVOBJSRC)
endif

## PIOS Hardware (STM32F10x)
SRC += $(PIOSSTM32F10X)/pios_sys.c
SRC += $(PIOSSTM32F10X)/pios_led.c
SRC += $(PIOSSTM32F10X)/pios_delay.c
SRC += $(PIOSSTM32F10X)/pios_usart.c
SRC += $(PIOSSTM32F10X)/pios_irq.c
SRC += $(PIOSSTM32F10X)/pios_adc.c
SRC += $(PIOSSTM32F10X)/pios_servo.c
SRC += $(PIOSSTM32F10X)/pios_i2c.c
SRC += $(PIOSSTM32F10X)/pios_spi.c
SRC += $(PIOSSTM32F10X)/pios_ppm.c
SRC += $(PIOSSTM32F10X)/pios_pwm.c
SRC += $(PIOSSTM32F10X)/pios_dsm.c
SRC += $(PIOSSTM32F10X)/pios_sbus.c
SRC += $(PIOSSTM32F10X)/pios_tim.c
SRC += $(PIOSSTM32F10X)/pios_debug.c
SRC += $(PIOSSTM32F10X)/pios_gpio.c
SRC += $(PIOSSTM32F10X)/pios_exti.c
SRC += $(PIOSSTM32F10X)/pios_rtc.c
SRC += $(PIOSSTM32F10X)/pios_wdg.c


# PIOS USB related files (seperated to make code maintenance more easy)
SRC += $(PIOSSTM32F10X)/pios_usb_hid.c
SRC += $(PIOSSTM32F10X)/pios_usb_hid_desc.c
#SRC += $(PIOSSTM32F10X)/pios_usb_hid_endp.c
SRC += $(PIOSSTM32F10X)/pios_usb_hid_istr.c
SRC += $(PIOSSTM32F10X)/pios_usb_hid_prop.c
SRC += $(PIOSSTM32F10X)/pios_usb_hid_pwr.c

## PIOS Hardware (Common)
SRC += $(PIOSCOMMON)/pios_crc.c
SRC += $(PIOSCOMMON)/pios_sdcard.c
SRC += $(PIOSCOMMON)/pios_com.c
SRC += $(PIOSCOMMON)/pios_bmp085.c
SRC += $(PIOSCOMMON)/pios_hcsr04.c
SRC += $(PIOSCOMMON)/pios_i2c_esc.c
SRC += $(PIOSCOMMON)/pios_iap.c
SRC += $(PIOSCOMMON)/pios_bl_helper.c
SRC += $(PIOSCOMMON)/pios_rcvr.c
SRC += $(PIOSCOMMON)/printf-stdarg.c
SRC += $(FLIGHTLIB)/ahrs_spi_comm.c
SRC += $(FLIGHTLIB)/ahrs_comm_objects.c
## Libraries for flight calculations
SRC += $(FLIGHTLIB)/fifo_buffer.c
SRC += $(FLIGHTLIB)/WorldMagModel.c
SRC += $(FLIGHTLIB)/CoordinateConversions.c

## CMSIS for STM32
SRC += $(CMSISDIR)/core_cm3.c
SRC += $(CMSISDIR)/system_stm32f10x.c

## Used parts of the STM-Library
SRC += $(STMSPDSRCDIR)/stm32f10x_adc.c
SRC += $(STMSPDSRCDIR)/stm32f10x_bkp.c
SRC += $(STMSPDSRCDIR)/stm32f10x_crc.c
SRC += $(STMSPDSRCDIR)/stm32f10x_dac.c
SRC += $(STMSPDSRCDIR)/stm32f10x_dma.c
SRC += $(STMSPDSRCDIR)/stm32f10x_exti.c
SRC += $(STMSPDSRCDIR)/stm32f10x_flash.c
SRC += $(STMSPDSRCDIR)/stm32f10x_gpio.c
SRC += $(STMSPDSRCDIR)/stm32f10x_i2c.c
SRC += $(STMSPDSRCDIR)/stm32f10x_pwr.c
SRC += $(STMSPDSRCDIR)/stm32f10x_rcc.c
SRC += $(STMSPDSRCDIR)/stm32f10x_rtc.c
SRC += $(STMSPDSRCDIR)/stm32f10x_spi.c
SRC += $(STMSPDSRCDIR)/stm32f10x_tim.c
SRC += $(STMSPDSRCDIR)/stm32f10x_usart.c
SRC += $(STMSPDSRCDIR)/stm32f10x_iwdg.c
SRC += $(STMSPDSRCDIR)/stm32f10x_dbgmcu.c
SRC += $(STMSPDSRCDIR)/misc.c

## STM32 USB Library
SRC += $(STMUSBSRCDIR)/usb_core.c
SRC += $(STMUSBSRCDIR)/usb_init.c
SRC += $(STMUSBSRCDIR)/usb_int.c
SRC += $(STMUSBSRCDIR)/usb_mem.c
SRC += $(STMUSBSRCDIR)/usb_regs.c
SRC += $(STMUSBSRCDIR)/usb_sil.c

## RTOS
SRC += $(RTOSSRCDIR)/list.c
SRC += $(RTOSSRCDIR)/queue.c
SRC += $(RTOSSRCDIR)/tasks.c

## RTOS Portable
SRC += $(RTOSSRCDIR)/portable/GCC/ARM_CM3/port.c
SRC += $(RTOSSRCDIR)/portable/MemMang/heap_2.c

## Dosfs file system
SRC += $(DOSFSDIR)/dosfs.c
SRC += $(DOSFSDIR)/dfs_sdcard.c

## AHRS boot loader comms
SRC += $(AHRSBOOTLOADER)/ahrs_spi_program_master.c
SRC += $(AHRSBOOTLOADER)/ahrs_spi_program.c

## Mass Storage Device
#SRC += $(MSDDIR)/msd.c
#SRC += $(MSDDIR)/msd_bot.c
#SRC += $(MSDDIR)/msd_desc.c
#SRC += $(MSDDIR)/msd_memory.c
#SRC += $(MSDDIR)/msd_scsi.c
#SRC += $(MSDDIR)/msd_scsi_data.c

# List C source files here which must be compiled in ARM-Mode (no -mthumb).
# use file-extension c for "c-only"-files
## just for testing, timer.c could be compiled in thumb-mode too
SRCARM =

# List C++ source files here.
# use file-extension .cpp for C++-files (not .C)
CPPSRC =

# List C++ source files here which must be compiled in ARM-Mode.
# use file-extension .cpp for C++-files (not .C)
#CPPSRCARM = $(TARGET).cpp
CPPSRCARM =

# List Assembler source files here.
# Make them always end in a capital .S. Files ending in a lowercase .s
# will not be considered source files but generated files (assembler
# output from the compiler), and will be deleted upon "make clean"!
# Even though the DOS/Win* filesystem matches both .s and .S the same,
# it will preserve the spelling of the filenames, and gcc itself does
# care about how the name is spelled on its command-line.
ASRC = $(PIOSSTM32F10X)/startup_stm32f10x_$(MODEL)$(MODEL_SUFFIX).S

# List Assembler source files here which must be assembled in ARM-Mode..
ASRCARM =

# List any extra directories to look for include files here.
#    Each directory must be seperated by a space.
EXTRAINCDIRS  =  $(OPSYSTEM)
EXTRAINCDIRS  += $(OPSYSTEMINC)
EXTRAINCDIRS  += $(OPUAVTALK)
EXTRAINCDIRS  += $(OPUAVTALKINC)
EXTRAINCDIRS  += $(OPUAVOBJ)
EXTRAINCDIRS  += $(OPUAVOBJINC)
EXTRAINCDIRS  += $(UAVOBJSYNTHDIR)
EXTRAINCDIRS  += $(PIOS)
EXTRAINCDIRS  += $(PIOSINC)
EXTRAINCDIRS  += $(FLIGHTLIBINC)
EXTRAINCDIRS  += $(PIOSSTM32F10X)
EXTRAINCDIRS  += $(PIOSCOMMON)
EXTRAINCDIRS  += $(PIOSBOARDS)
EXTRAINCDIRS  += $(STMSPDINCDIR)
EXTRAINCDIRS  += $(STMUSBINCDIR)
EXTRAINCDIRS  += $(CMSISDIR)
EXTRAINCDIRS  += $(DOSFSDIR)
EXTRAINCDIRS  += $(MSDDIR)
EXTRAINCDIRS  += $(RTOSINCDIR)
EXTRAINCDIRS  += $(APPLIBDIR)
EXTRAINCDIRS  += $(RTOSSRCDIR)/portable/GCC/ARM_CM3
EXTRAINCDIRS  += $(AHRSBOOTLOADERINC)
EXTRAINCDIRS  += $(PYMITEINC)

EXTRAINCDIRS += ${foreach MOD, ${OPTMODULES} ${MODULES} ${PYMODULES}, $(OPMODULEDIR)/${MOD}/inc} ${OPMODULEDIR}/System/inc


# List any extra directories to look for library files here.
# Also add directories where the linker should search for
# includes from linker-script to the list
#     Each directory must be seperated by a space.
EXTRA_LIBDIRS =

# Extra Libraries
#    Each library-name must be seperated by a space.
#    i.e. to link with libxyz.a, libabc.a and libefsl.a:
#    EXTRA_LIBS = xyz abc efsl
# for newlib-lpc (file: libnewlibc-lpc.a):
#    EXTRA_LIBS = newlib-lpc
EXTRA_LIBS =

# Path to Linker-Scripts
LINKERSCRIPTPATH = $(PIOSSTM32F10X)

# Optimization level, can be [0, 1, 2, 3, s].
# 0 = turn off optimization. s = optimize for size.
# (Note: 3 is not always the best optimization level. See avr-libc FAQ.)

ifeq ($(DEBUG),YES)
OPT = 0
else
OPT = s
endif

# Output format. (can be ihex or binary or both)
#  binary to create a load-image in raw-binary format i.e. for SAM-BA,
#  ihex to create a load-image in Intel hex format
#LOADFORMAT = ihex
#LOADFORMAT = binary
LOADFORMAT = both

# Debugging format.
DEBUGF = dwarf-2

# Place project-specific -D (define) and/or
# -U options for C here.
CDEFS = -DSTM32F10X_$(MODEL)
CDEFS += -DUSE_STDPERIPH_DRIVER
CDEFS += -DUSE_$(BOARD)
ifeq ($(ENABLE_DEBUG_PINS), YES)
CDEFS += -DPIOS_ENABLE_DEBUG_PINS
endif
ifeq ($(ENABLE_AUX_UART), YES)
CDEFS += -DPIOS_ENABLE_AUX_UART
endif

# Place project-specific -D and/or -U options for
# Assembler with preprocessor here.
#ADEFS = -DUSE_IRQ_ASM_WRAPPER
ADEFS = -D__ASSEMBLY__

# Compiler flag to set the C Standard level.
# c89   - "ANSI" C
# gnu89 - c89 plus GCC extensions
# c99   - ISO C99 standard (not yet fully implemented)
# gnu99 - c99 plus GCC extensions
CSTANDARD = -std=gnu99

#-----

# Compiler flags.

#  -g*:          generate debugging information
#  -O*:          optimization level
#  -f...:        tuning, see GCC manual and avr-libc documentation
#  -Wall...:     warning level
#  -Wa,...:      tell GCC to pass this to the assembler.
#    -adhlns...: create assembler listing
#
# Flags for C and C++ (arm-elf-gcc/arm-elf-g++)

ifeq ($(DEBUG),YES)
CFLAGS = -DDEBUG
endif

<<<<<<< HEAD
# OP has enough memory to always enable optional objects
CFLAGS += -DDIAGNOSTICS
CFLAGS += -DSYSCLK_FREQ_72MHz=72000000
=======
ifeq ($(DIAGNOSTICS),YES)
CFLAGS = -DDIAGNOSTICS
endif

CFLAGS += -g$(DEBUGF)
>>>>>>> b110e9c5
CFLAGS += -O$(OPT)
CFLAGS += -mcpu=$(MCU)
CFLAGS += $(CDEFS)
CFLAGS += $(patsubst %,-I%,$(EXTRAINCDIRS)) -I.

CFLAGS += -mapcs-frame
CFLAGS += -fomit-frame-pointer
ifeq ($(CODE_SOURCERY), YES)
CFLAGS += -fpromote-loop-indices
endif

CFLAGS += -Wall
CFLAGS += -Werror
CFLAGS += -Wa,-adhlns=$(addprefix $(OUTDIR)/, $(notdir $(addsuffix .lst, $(basename $<))))
# Compiler flags to generate dependency files:
CFLAGS += -MD -MP -MF $(OUTDIR)/dep/$(@F).d

# flags only for C
#CONLYFLAGS += -Wnested-externs
CONLYFLAGS += $(CSTANDARD)

# Assembler flags.
#  -Wa,...:    tell GCC to pass this to the assembler.
#  -ahlns:     create listing
ASFLAGS  = -mcpu=$(MCU) -mthumb -I. -x assembler-with-cpp
ASFLAGS += $(ADEFS)
ASFLAGS += -Wa,-adhlns=$(addprefix $(OUTDIR)/, $(notdir $(addsuffix .lst, $(basename $<))))
ASFLAGS += $(patsubst %,-I%,$(EXTRAINCDIRS))

MATH_LIB = -lm

# Linker flags.
#  -Wl,...:     tell GCC to pass this to linker.
#    -Map:      create map file
#    --cref:    add cross reference to  map file
LDFLAGS = -nostartfiles -Wl,-Map=$(OUTDIR)/$(TARGET).map,--cref,--gc-sections
LDFLAGS += $(patsubst %,-L%,$(EXTRA_LIBDIRS))
LDFLAGS += -lc
LDFLAGS += $(patsubst %,-l%,$(EXTRA_LIBS))
LDFLAGS += $(MATH_LIB)
LDFLAGS += -lc -lgcc

# Set linker-script name depending on selected submodel name
LDFLAGS += -T$(LINKERSCRIPTPATH)/link_$(BOARD)_memory.ld
LDFLAGS += -T$(LINKERSCRIPTPATH)/link_$(BOARD)_sections.ld

# Define programs and commands.
REMOVE  = $(REMOVE_CMD) -f
PYTHON  = python

# List of all source files.
ALLSRC     = $(ASRCARM) $(ASRC) $(SRCARM) $(SRC) $(CPPSRCARM) $(CPPSRC)
# List of all source files without directory and file-extension.
ALLSRCBASE = $(notdir $(basename $(ALLSRC)))

# Define all object files.
ALLOBJ     = $(addprefix $(OUTDIR)/, $(addsuffix .o, $(ALLSRCBASE)))

# Define all listing files (used for make clean).
LSTFILES   = $(addprefix $(OUTDIR)/, $(addsuffix .lst, $(ALLSRCBASE)))
# Define all depedency-files (used for make clean).
DEPFILES   = $(addprefix $(OUTDIR)/dep/, $(addsuffix .o.d, $(ALLSRCBASE)))

# Default target.
all: gccversion build

ifeq ($(LOADFORMAT),ihex)
build: elf hex lss sym
else
ifeq ($(LOADFORMAT),binary)
build: elf bin lss sym
else
ifeq ($(LOADFORMAT),both)
build: elf hex bin lss sym
else
$(error "$(MSG_FORMATERROR) $(FORMAT)")
endif
endif
endif

# Generate intermediate code

# Generate code for PyMite
${OUTDIR}/pmlib_img.c ${OUTDIR}/pmlib_nat.c ${OUTDIR}/pmlibusr_img.c ${OUTDIR}/pmlibusr_nat.c ${OUTDIR}/pmfeatures.h: $(wildcard ${PYMITELIB}/*.py) $(wildcard ${PYMITEPLAT}/*.py) $(wildcard ${FLIGHTPLANLIB}/*.py) $(wildcard ${FLIGHTPLANS}/*.py) 
	@echo $(MSG_PYMITEINIT) $(call toprel, $@)
	@$(PYTHON) $(PYMITETOOLS)/pmImgCreator.py -f $(PYMITEPLAT)/pmfeatures.py -c -s --memspace=flash -o $(OUTDIR)/pmlib_img.c --native-file=$(OUTDIR)/pmlib_nat.c $(PYMITELIB)/list.py $(PYMITELIB)/dict.py $(PYMITELIB)/__bi.py $(PYMITELIB)/sys.py $(PYMITELIB)/string.py $(wildcard $(FLIGHTPLANLIB)/*.py)
	@$(PYTHON) $(PYMITETOOLS)/pmGenPmFeatures.py $(PYMITEPLAT)/pmfeatures.py > $(OUTDIR)/pmfeatures.h
	@$(PYTHON) $(PYMITETOOLS)/pmImgCreator.py -f $(PYMITEPLAT)/pmfeatures.py -c -u -o $(OUTDIR)/pmlibusr_img.c --native-file=$(OUTDIR)/pmlibusr_nat.c $(FLIGHTPLANS)/test.py

# Link: create ELF output file from object files.
$(eval $(call LINK_TEMPLATE, $(OUTDIR)/$(TARGET).elf, $(ALLOBJ)))

# Assemble: create object files from assembler source files.
$(foreach src, $(ASRC), $(eval $(call ASSEMBLE_TEMPLATE, $(src))))

# Assemble: create object files from assembler source files. ARM-only
$(foreach src, $(ASRCARM), $(eval $(call ASSEMBLE_ARM_TEMPLATE, $(src))))

# Compile: create object files from C source files.
$(foreach src, $(SRC), $(eval $(call COMPILE_C_TEMPLATE, $(src))))

# Compile: create object files from C source files. ARM-only
$(foreach src, $(SRCARM), $(eval $(call COMPILE_C_ARM_TEMPLATE, $(src))))

# Compile: create object files from C++ source files.
$(foreach src, $(CPPSRC), $(eval $(call COMPILE_CPP_TEMPLATE, $(src))))

# Compile: create object files from C++ source files. ARM-only
$(foreach src, $(CPPSRCARM), $(eval $(call COMPILE_CPP_ARM_TEMPLATE, $(src))))

# Compile: create assembler files from C source files. ARM/Thumb
$(eval $(call PARTIAL_COMPILE_TEMPLATE, SRC))

# Compile: create assembler files from C source files. ARM only
$(eval $(call PARTIAL_COMPILE_ARM_TEMPLATE, SRCARM))

$(OUTDIR)/$(TARGET).bin.o: $(OUTDIR)/$(TARGET).bin

$(eval $(call OPFW_TEMPLATE,$(OUTDIR)/$(TARGET).bin,$(BOARD_TYPE),$(BOARD_REVISION)))

# Add jtag targets (program and wipe)
$(eval $(call JTAG_TEMPLATE,$(OUTDIR)/$(TARGET).bin,$(FW_BANK_BASE),$(FW_BANK_SIZE),$(OPENOCD_CONFIG)))

.PHONY: elf lss sym hex bin bino opfw
elf:  $(OUTDIR)/$(TARGET).elf
lss:  $(OUTDIR)/$(TARGET).lss
sym:  $(OUTDIR)/$(TARGET).sym
hex:  $(OUTDIR)/$(TARGET).hex
bin:  $(OUTDIR)/$(TARGET).bin
bino: $(OUTDIR)/$(TARGET).bin.o
opfw: $(OUTDIR)/$(TARGET).opfw

# Display sizes of sections.
$(eval $(call SIZE_TEMPLATE, $(OUTDIR)/$(TARGET).elf))

# Generate Doxygen documents
docs:
	doxygen  $(DOXYGENDIR)/doxygen.cfg

# Install: install binary file with prefix/suffix into install directory
install: $(OUTDIR)/$(TARGET).opfw
ifneq ($(INSTALL_DIR),)
	@echo $(MSG_INSTALLING) $(call toprel, $<)
	$(V1) mkdir -p $(INSTALL_DIR)
	$(V1) $(INSTALL) $< $(INSTALL_DIR)/$(INSTALL_PFX)$(TARGET)$(INSTALL_SFX).opfw
else
	$(error INSTALL_DIR must be specified for $@)
endif

# Target: clean project.
clean: clean_list

clean_list :
	@echo $(MSG_CLEANING)
	$(V1) $(REMOVE) $(OUTDIR)/$(TARGET).map
	$(V1) $(REMOVE) $(OUTDIR)/$(TARGET).elf
	$(V1) $(REMOVE) $(OUTDIR)/$(TARGET).hex
	$(V1) $(REMOVE) $(OUTDIR)/$(TARGET).bin
	$(V1) $(REMOVE) $(OUTDIR)/$(TARGET).sym
	$(V1) $(REMOVE) $(OUTDIR)/$(TARGET).lss
	$(V1) $(REMOVE) $(OUTDIR)/$(TARGET).bin.o
	$(V1) $(REMOVE) $(wildcard $(OUTDIR)/*.c)
	$(V1) $(REMOVE) $(wildcard $(OUTDIR)/*.h)
	$(V1) $(REMOVE) $(ALLOBJ)
	$(V1) $(REMOVE) $(LSTFILES)
	$(V1) $(REMOVE) $(DEPFILES)
	$(V1) $(REMOVE) $(SRC:.c=.s)
	$(V1) $(REMOVE) $(SRCARM:.c=.s)
	$(V1) $(REMOVE) $(CPPSRC:.cpp=.s)
	$(V1) $(REMOVE) $(CPPSRCARM:.cpp=.s)


# Create output files directory
# all known MS Windows OS define the ComSpec environment variable
ifdef ComSpec
$(shell md $(subst /,\\,$(OUTDIR)) 2>NUL)
else
$(shell mkdir -p $(OUTDIR) 2>/dev/null)
endif

# Include the dependency files.
ifdef ComSpec
-include $(shell md $(subst /,\\,$(OUTDIR))\dep 2>NUL) $(wildcard $(OUTDIR)/dep/*)
else
-include $(shell mkdir -p $(OUTDIR) 2>/dev/null) $(shell mkdir $(OUTDIR)/dep 2>/dev/null) $(wildcard $(OUTDIR)/dep/*)
endif

# Listing of phony targets.
.PHONY : all build clean clean_list install<|MERGE_RESOLUTION|>--- conflicted
+++ resolved
@@ -395,17 +395,11 @@
 CFLAGS = -DDEBUG
 endif
 
-<<<<<<< HEAD
 # OP has enough memory to always enable optional objects
 CFLAGS += -DDIAGNOSTICS
 CFLAGS += -DSYSCLK_FREQ_72MHz=72000000
-=======
-ifeq ($(DIAGNOSTICS),YES)
-CFLAGS = -DDIAGNOSTICS
-endif
 
 CFLAGS += -g$(DEBUGF)
->>>>>>> b110e9c5
 CFLAGS += -O$(OPT)
 CFLAGS += -mcpu=$(MCU)
 CFLAGS += $(CDEFS)
