 #####
 # Project: OpenPilot
 #
 #
 # Makefile for OpenPilot project build PiOS and the AP.
 #
 # The OpenPilot Team, http://www.openpilot.org, Copyright (C) 2009.
 #
 # 
 # This program is free software; you can redistribute it and/or modify
 # it under the terms of the GNU General Public License as published by
 # the Free Software Foundation; either version 3 of the License, or
 # (at your option) any later version.
 #
 # This program is distributed in the hope that it will be useful, but
 # WITHOUT ANY WARRANTY; without even the implied warranty of MERCHANTABILITY
 # or FITNESS FOR A PARTICULAR PURPOSE. See the GNU General Public License
 # for more details.
 #
 # You should have received a copy of the GNU General Public License along
 # with this program; if not, write to the Free Software Foundation, Inc.,
 # 59 Temple Place, Suite 330, Boston, MA 02111-1307 USA
 #####


# Set developer code and compile options
# Set to YES to compile for debugging
DEBUG ?= YES

# Set to YES to use the Servo output pins for debugging via scope or logic analyser
ENABLE_DEBUG_PINS ?= NO

# Set to Yes to enable the AUX UART which is mapped on the S1 (Tx) and S2 (Rx) servo outputs
ENABLE_AUX_UART ?= NO

#
USE_BOOTLOADER ?= NO


# Set to YES when using Code Sourcery toolchain
CODE_SOURCERY ?= NO

# Toolchain prefix (i.e arm-elf- -> arm-elf-gcc.exe)
TCHAIN_PREFIX ?= ""

# Remove command is different for Code Sourcery on Windows
REMOVE_CMD ?= rm

FLASH_TOOL = OPENOCD

# YES enables -mthumb option to flags for source-files listed
# in SRC and CPPSRC
USE_THUMB_MODE = YES

# List of modules to include
MODULES =  Telemetry Actuator Stabilization Guidance ManualControl FlightPlan GPS
#MODULES =  Telemetry ManualControl Actuator Attitude Stabilization
#MODULES = Telemetry Example
#MODULES = Telemetry MK/MKSerial

#MODULES += Osd/OsdEtStd


# MCU name, submodel and board
# - MCU used for compiler-option (-mtune)
# - MODEL used for linker-script name (-T) and passed as define
# - BOARD just passed as define (optional)
MCU      = i686
#CHIP     = STM32F103RET
#BOARD    = STM3210E_OP
MODEL	 = HD
ifeq ($(USE_BOOTLOADER), YES)
BOOT_MODEL    = $(MODEL)_BL

else
BOOT_MODEL    = $(MODEL)_NB
endif

# Directory for output files (lst, obj, dep, elf, sym, map, hex, bin etc.)
OUTDIR = ../../build/sitl_posix

# Target file name (without extension).
TARGET = OpenPilot

# Paths
OPSYSTEM = ./System
OPSYSTEMINC = $(OPSYSTEM)/inc
OPUAVTALK = ../UAVTalk
OPUAVTALKINC = $(OPUAVTALK)/inc
OPUAVOBJ = ../UAVObjects
OPUAVOBJINC = $(OPUAVOBJ)/inc
OPTESTS  = ./Tests
OPMODULEDIR = ../Modules
FLIGHTLIB = ../Libraries
FLIGHTLIBINC = $(FLIGHTLIB)/inc
PIOS = ../PiOS.posix
PIOSINC = $(PIOS)/inc
PIOSPOSIX = $(PIOS)/posix
APPLIBDIR = $(PIOSPOSIX)/Libraries
RTOSDIR = $(APPLIBDIR)/FreeRTOS
RTOSSRCDIR = $(RTOSDIR)/Source
RTOSINCDIR = $(RTOSSRCDIR)/include
DOXYGENDIR = ../Doc/Doxygen
AHRSBOOTLOADER = ../Bootloaders/AHRS/
AHRSBOOTLOADERINC = $(AHRSBOOTLOADER)/inc
PYMITE = $(FLIGHTLIB)/PyMite
PYMITELIB = $(PYMITE)/lib
PYMITEPLAT = $(PYMITE)/platform/openpilot_sitl
PYMITETOOLS = $(PYMITE)/tools
PYMITEVM = $(PYMITE)/vm
PYMITEINC = $(PYMITEVM)
PYMITEINC += $(PYMITEPLAT)
PYMITEINC += $(OUTDIR)
FLIGHTPLANLIB = $(OPMODULEDIR)/FlightPlan/lib
FLIGHTPLANS = $(OPMODULEDIR)/FlightPlan/flightplans

UAVOBJSYNTHDIR = $(OUTDIR)/../uavobject-synthetics/flight
UAVOBJPYTHONSYNTHDIR = $(OUTDIR)/../uavobject-synthetics/python

# List C source files here. (C dependencies are automatically generated.)
# use file-extension c for "c-only"-files

MODNAMES = $(notdir ${MODULES})

ifndef TESTAPP

## PyMite files
SRC += $(OUTDIR)/pmlib_img.c
SRC += $(OUTDIR)/pmlib_nat.c
SRC += $(OUTDIR)/pmlibusr_img.c
SRC += $(OUTDIR)/pmlibusr_nat.c
SRC += $(wildcard ${PYMITEVM}/*.c)
SRC += $(wildcard ${PYMITEPLAT}/*.c)

## MODULES
SRC += ${foreach MOD, ${MODULES}, ${wildcard ${OPMODULEDIR}/${MOD}/*.c}}
SRC += ${OUTDIR}/InitMods.c
## OPENPILOT CORE:
SRC += ${OPMODULEDIR}/System/systemmod.c
SRC += $(OPSYSTEM)/openpilot.c
SRC += $(OPSYSTEM)/pios_board_posix.c
SRC += $(OPSYSTEM)/alarms.c
SRC += $(OPSYSTEM)/taskmonitor.c
SRC += $(OPUAVTALK)/uavtalk.c
SRC += $(OPUAVOBJ)/uavobjectmanager.c
SRC += $(OPUAVOBJ)/eventdispatcher.c
SRC += $(UAVOBJSYNTHDIR)/uavobjectsinit.c
else
## TESTCODE
SRC += $(OPTESTS)/test_common.c
SRC += $(OPTESTS)/$(TESTAPP).c
endif



## UAVOBJECTS
ifndef TESTAPP
#include $(UAVOBJSYNTHDIR)/Makefile.inc
include ./UAVObjects.inc
SRC += $(UAVOBJSRC)
CFLAGS_UAVOBJECTS = $(UAVOBJDEFINE)
endif

## PIOS Hardware (posix)
SRC += $(PIOSPOSIX)/pios_sys.c
SRC += $(PIOSPOSIX)/pios_led.c
SRC += $(PIOSPOSIX)/pios_delay.c
SRC += $(PIOSPOSIX)/pios_sdcard.c
SRC += $(PIOSPOSIX)/pios_udp.c
SRC += $(PIOSPOSIX)/pios_com.c
SRC += $(PIOSPOSIX)/pios_servo.c
SRC += $(PIOSPOSIX)/pios_wdg.c
<<<<<<< HEAD
SRC += $(PIOSPOSIX)/pios_rctx.c
=======
SRC += $(PIOSPOSIX)/pios_debug.c
>>>>>>> f1ead62d

## Libraries for flight calculations
#SRC += $(FLIGHTLIB)/fifo_buffer.c
SRC += $(FLIGHTLIB)/WorldMagModel.c
SRC += $(FLIGHTLIB)/CoordinateConversions.c
## RTOS and RTOS Portable 
SRC += $(RTOSSRCDIR)/list.c
SRC += $(RTOSSRCDIR)/queue.c
UNAME := $(shell uname)
ifeq ($(UNAME), Linux)
  SRC += $(RTOSSRCDIR)/tasks_linux.c
  SRC += $(RTOSSRCDIR)/portable/GCC/Posix/port_linux.c
else
  SRC += $(RTOSSRCDIR)/tasks_posix.c
  SRC += $(RTOSSRCDIR)/portable/GCC/Posix/port_posix.c
endif
SRC += $(RTOSSRCDIR)/portable/MemMang/heap_3.c



# List C source files here which must be compiled in ARM-Mode (no -mthumb).
# use file-extension c for "c-only"-files
## just for testing, timer.c could be compiled in thumb-mode too
SRCARM =

# List C++ source files here.
# use file-extension .cpp for C++-files (not .C)
CPPSRC =

# List C++ source files here which must be compiled in ARM-Mode.
# use file-extension .cpp for C++-files (not .C)
#CPPSRCARM = $(TARGET).cpp
CPPSRCARM =


# List any extra directories to look for include files here.
#    Each directory must be seperated by a space.
EXTRAINCDIRS  =  $(OPSYSTEM)
EXTRAINCDIRS  += $(OPSYSTEMINC)
EXTRAINCDIRS  += $(OPUAVTALK)
EXTRAINCDIRS  += $(OPUAVTALKINC)
EXTRAINCDIRS  += $(OPUAVOBJ)
EXTRAINCDIRS  += $(OPUAVOBJINC)
EXTRAINCDIRS  += $(UAVOBJSYNTHDIR)
EXTRAINCDIRS  += $(PIOS)
EXTRAINCDIRS  += $(PIOSINC)
EXTRAINCDIRS  += $(FLIGHTLIBINC)
EXTRAINCDIRS  += $(PIOSPOSIX)
EXTRAINCDIRS  += $(RTOSINCDIR)
EXTRAINCDIRS  += $(APPLIBDIR)
EXTRAINCDIRS  += $(RTOSSRCDIR)/portable/GCC/Posix
EXTRAINCDIRS  += $(PYMITEINC)

EXTRAINCDIRS += ${foreach MOD, ${MODULES}, $(OPMODULEDIR)/${MOD}/inc} ${OPMODULEDIR}/System/inc


# List any extra directories to look for library files here.
# Also add directories where the linker should search for
# includes from linker-script to the list
#     Each directory must be seperated by a space.
EXTRA_LIBDIRS =

# Extra Libraries
#    Each library-name must be seperated by a space.
#    i.e. to link with libxyz.a, libabc.a and libefsl.a:
#    EXTRA_LIBS = xyz abc efsl
# for newlib-lpc (file: libnewlibc-lpc.a):
#    EXTRA_LIBS = newlib-lpc
EXTRA_LIBS =

# Path to Linker-Scripts
LINKERSCRIPTPATH = $(PIOSSTM32F10X)

# Optimization level, can be [0, 1, 2, 3, s].
# 0 = turn off optimization. s = optimize for size.
# (Note: 3 is not always the best optimization level. See avr-libc FAQ.)

ifeq ($(DEBUG),YES)
OPT = 0
else
OPT = s
endif

# Output format. (can be ihex or binary or both)
#  binary to create a load-image in raw-binary format i.e. for SAM-BA,
#  ihex to create a load-image in Intel hex format
#LOADFORMAT = ihex
#LOADFORMAT = binary
LOADFORMAT = both

# Debugging format.
#DEBUGF = dwarf-2

# Place project-specific -D (define) and/or
# -U options for C here.
ifeq ($(ENABLE_DEBUG_PINS), YES)
CDEFS += -DPIOS_ENABLE_DEBUG_PINS
endif
ifeq ($(ENABLE_AUX_UART), YES)
CDEFS += -DPIOS_ENABLE_AUX_UART
endif
ifeq ($(USE_BOOTLOADER), YES)
CDEFS += -DUSE_BOOTLOADER
endif



# Compiler flag to set the C Standard level.
# c89   - "ANSI" C
# gnu89 - c89 plus GCC extensions
# c99   - ISO C99 standard (not yet fully implemented)
# gnu99 - c99 plus GCC extensions
CSTANDARD = -std=gnu99

#-----

# Compiler flags.

#  -g*:          generate debugging information
#  -O*:          optimization level
#  -f...:        tuning, see GCC manual and avr-libc documentation
#  -Wall...:     warning level
#  -Wa,...:      tell GCC to pass this to the assembler.
#    -adhlns...: create assembler listing
#
# Flags for C and C++ (arm-elf-gcc/arm-elf-g++)

ifeq ($(DEBUG),YES)
CFLAGS = -g$(DEBUGF) -DDEBUG
endif

CFLAGS += $(CFLAGS_UAVOBJECTS)
CFLAGS += -DARCH_POSIX
CFLAGS += -O$(OPT)
CFLAGS += -mtune=$(MCU)
CFLAGS += $(CDEFS)
CFLAGS += $(patsubst %,-I%,$(EXTRAINCDIRS)) -I.

CFLAGS += -fomit-frame-pointer
ifeq ($(CODE_SOURCERY), YES)
CFLAGS += -fpromote-loop-indices
endif

CFLAGS += -Wall
CFLAGS += -Werror
# Compiler flags to generate dependency files:
CFLAGS += -MD -MP -MF $(OUTDIR)/dep/$(@F).d

# flags only for C
#CONLYFLAGS += -Wnested-externs
CONLYFLAGS += $(CSTANDARD)

# Assembler flags.
#  -Wa,...:    tell GCC to pass this to the assembler.
#  -ahlns:     create listing
ASFLAGS  = -mtune=$(MCU) -I. -x assembler-with-cpp
ASFLAGS += $(ADEFS)
ASFLAGS += -Wa,-adhlns=$(addprefix $(OUTDIR)/, $(notdir $(addsuffix .lst, $(basename $<))))
ASFLAGS += $(patsubst %,-I%,$(EXTRAINCDIRS))

MATH_LIB = -lm

# Linker flags.
#  -Wl,...:     tell GCC to pass this to linker.
#    -Map:      create map file
#    --cref:    add cross reference to  map file
LDFLAGS += -lpthread 
LDFLAGS += $(patsubst %,-L%,$(EXTRA_LIBDIRS))
LDFLAGS += -lc
LDFLAGS += $(patsubst %,-l%,$(EXTRA_LIBS))
LDFLAGS += $(MATH_LIB)
LDFLAGS += -lc -lgcc

ifneq ($(shell ls /var/lib/mlocate/mlocate.db | wc -l),1)
$(error Database does not exist, please build it (i.e. with locate tool).)
endif

ifneq ($(shell locate libudev -c),0)
LDFLAGS += -ludev
CFLAGS += -DPIOS_INCLUDE_RCTX
else
$(warning "Udev library has not been found. Please install udev library in order to use a real RC transmitter with sim_posix")
endif

# Define programs and commands.
CC      = $(TCHAIN_PREFIX)gcc
CPP     = $(TCHAIN_PREFIX)g++
AR      = $(TCHAIN_PREFIX)ar
OBJCOPY = $(TCHAIN_PREFIX)objcopy
OBJDUMP = $(TCHAIN_PREFIX)objdump
SIZE    = $(TCHAIN_PREFIX)size
NM      = $(TCHAIN_PREFIX)nm
REMOVE  = $(REMOVE_CMD) -f
PYTHON  = python
###SHELL   = sh
###COPY    = cp



# Define Messages
# English
MSG_ERRORS_NONE = Errors: none
MSG_BEGIN = ${quote}-------- begin (mode: $(RUN_MODE)) --------${quote}
MSG_END = ${quote}--------  end  --------${quote}
MSG_MODINIT = ${quote}**** Generating ModInit.c${quote}
MSG_SIZE_BEFORE = ${quote}Size before:${quote}
MSG_SIZE_AFTER = ${quote}Size after build:${quote}
MSG_LOAD_FILE = ${quote}Creating load file:${quote}
MSG_EXTENDED_LISTING = ${quote}Creating Extended Listing/Disassembly:${quote}
MSG_SYMBOL_TABLE = ${quote}Creating Symbol Table:${quote}
MSG_LINKING = ${quote}**** Linking :${quote}
MSG_COMPILING = ${quote}**** Compiling C :${quote}
MSG_COMPILING_ARM = ${quote}**** Compiling C (ARM-only):${quote}
MSG_COMPILINGCPP = ${quote}Compiling C++ :${quote}
MSG_COMPILINGCPP_ARM = ${quote}Compiling C++ (ARM-only):${quote}
MSG_ASSEMBLING = ${quote}**** Assembling:${quote}
MSG_ASSEMBLING_ARM = ${quote}****Assembling (ARM-only):${quote}
MSG_CLEANING = ${quote}Cleaning project:${quote}
MSG_FORMATERROR = ${quote}Can not handle output-format${quote}
MSG_ASMFROMC = ${quote}Creating asm-File from C-Source:${quote}
MSG_ASMFROMC_ARM = ${quote}Creating asm-File from C-Source (ARM-only):${quote}
MSG_PYMITEINIT = ${quote}**** Generating PyMite intermediate code${quote}

# List of all source files.
ALLSRC     = $(ASRCARM) $(ASRC) $(SRCARM) $(SRC) $(CPPSRCARM) $(CPPSRC)
# List of all source files without directory and file-extension.
ALLSRCBASE = $(notdir $(basename $(ALLSRC)))

# Define all object files.
ALLOBJ     = $(addprefix $(OUTDIR)/, $(addsuffix .o, $(ALLSRCBASE)))

# Define all listing files (used for make clean).
LSTFILES   = $(addprefix $(OUTDIR)/, $(addsuffix .lst, $(ALLSRCBASE)))
# Define all depedency-files (used for make clean).
DEPFILES   = $(addprefix $(OUTDIR)/dep/, $(addsuffix .o.d, $(ALLSRCBASE)))

elf: $(OUTDIR)/$(TARGET).elf
lss: $(OUTDIR)/$(TARGET).lss
sym: $(OUTDIR)/$(TARGET).sym
hex: $(OUTDIR)/$(TARGET).hex
bin: $(OUTDIR)/$(TARGET).bin

# Default target.
#all: begin gccversion sizebefore build sizeafter finished end
#all: begin gencode gccversion build sizeafter finished end
all: elf

ifeq ($(LOADFORMAT),ihex)
build: elf hex lss sym
else
ifeq ($(LOADFORMAT),binary)
build: elf bin lss sym
else
ifeq ($(LOADFORMAT),both)
build: elf hex bin lss sym
else
$(error "$(MSG_FORMATERROR) $(FORMAT)")
endif
endif
endif

# Test if quotes are needed for the echo-command
result = ${shell echo "test"}
ifeq (${result}, test)
	quote = '
else
	quote =
endif

# Generate intermediate code
gencode: ${OUTDIR}/InitMods.c ${OUTDIR}/pmlib_img.c ${OUTDIR}/pmlib_nat.c ${OUTDIR}/pmlibusr_img.c ${OUTDIR}/pmlibusr_nat.c ${OUTDIR}/pmfeatures.h 

# Generate code for module initialization
${OUTDIR}/InitMods.c: Makefile.posix
	@echo ${MSG_MODINIT}
	@echo ${quote}// Autogenerated file${quote} > ${OUTDIR}/InitMods.c
	@echo ${quote}${foreach MOD, ${MODNAMES}, extern unsigned int ${MOD}Initialize(void);}${quote}  >> ${OUTDIR}/InitMods.c
	@echo ${quote}void InitModules() {${quote} >> ${OUTDIR}/InitMods.c
	@echo ${quote}${foreach MOD, ${MODNAMES}, ${MOD}Initialize();}${quote}  >> ${OUTDIR}/InitMods.c
	@echo ${quote}}${quote} >> ${OUTDIR}/InitMods.c

# Generate code for PyMite
${OUTDIR}/pmlib_img.c ${OUTDIR}/pmlib_nat.c ${OUTDIR}/pmlibusr_img.c ${OUTDIR}/pmlibusr_nat.c ${OUTDIR}/pmfeatures.h: $(wildcard ${PYMITELIB}/*.py) $(wildcard ${PYMITEPLAT}/*.py) $(wildcard ${FLIGHTPLANLIB}/*.py) $(wildcard ${FLIGHTPLANS}/*.py) $(wildcard $(UAVOBJPYTHONSYNTHDIR)/*.py)
	@echo ${MSG_PYMITEINIT}
	@$(PYTHON) $(PYMITETOOLS)/pmImgCreator.py -f $(PYMITEPLAT)/pmfeatures.py -c -s --memspace=flash -o $(OUTDIR)/pmlib_img.c --native-file=$(OUTDIR)/pmlib_nat.c $(PYMITELIB)/list.py $(PYMITELIB)/dict.py $(PYMITELIB)/__bi.py $(PYMITELIB)/sys.py $(PYMITELIB)/string.py $(wildcard $(FLIGHTPLANLIB)/*.py) $(wildcard $(UAVOBJPYTHONSYNTHDIR)/*.py)
	@$(PYTHON) $(PYMITETOOLS)/pmGenPmFeatures.py $(PYMITEPLAT)/pmfeatures.py > $(OUTDIR)/pmfeatures.h
	@$(PYTHON) $(PYMITETOOLS)/pmImgCreator.py -f $(PYMITEPLAT)/pmfeatures.py -c -u -o $(OUTDIR)/pmlibusr_img.c --native-file=$(OUTDIR)/pmlibusr_nat.c $(FLIGHTPLANS)/test.py

# Eye candy.
begin:
##	@echo
	@echo $(MSG_BEGIN)

finished:
##	@echo $(MSG_ERRORS_NONE)

end:
	@echo $(MSG_END)
##	@echo

# Display sizes of sections.
ELFSIZE = $(SIZE) -A  $(OUTDIR)/$(TARGET).elf
##ELFSIZE = $(SIZE) --format=Berkeley --common $(OUTDIR)/$(TARGET).elf
sizebefore:
#	@if [ -f  $(OUTDIR)/$(TARGET).elf ]; then echo; echo $(MSG_SIZE_BEFORE); $(ELFSIZE); echo; fi

sizeafter:
#	@if [ -f  $(OUTDIR)/$(TARGET).elf ]; then echo; echo $(MSG_SIZE_AFTER); $(ELFSIZE); echo; fi
	@echo $(MSG_SIZE_AFTER)
	$(ELFSIZE)

# Display compiler version information.
gccversion :
	@$(CC) --version
#	@echo $(ALLOBJ)

# Program the device.
ifeq ($(USE_BOOTLOADER), YES)
# Program the device with OP Upload Tool".
program: $(OUTDIR)/$(TARGET).bin
	@echo ${quote}Programming with OP Upload Tool${quote}
	../../ground/src/experimental/upload-build-desktop/debug/OPUploadTool -d 0 -p $(OUTDIR)/$(TARGET).bin
else
ifeq ($(FLASH_TOOL),OPENOCD)
# Program the device with Dominic Rath's OPENOCD in "batch-mode", needs cfg and "reset-script".
program: $(OUTDIR)/$(TARGET).elf
	@echo ${quote}Programming with OPENOCD${quote}
	$(OOCD_EXE) $(OOCD_CL)
endif
endif

# Create final output file (.hex) from ELF output file.
%.hex: %.elf
##	@echo
	@echo $(MSG_LOAD_FILE) $@
	$(OBJCOPY) -O ihex $< $@

# Create final output file (.bin) from ELF output file.
%.bin: %.elf
##	@echo
	@echo $(MSG_LOAD_FILE) $@
	$(OBJCOPY) -O binary $< $@

# Create extended listing file/disassambly from ELF output file.
# using objdump testing: option -C
%.lss: %.elf
##	@echo
	@echo $(MSG_EXTENDED_LISTING) $@
	$(OBJDUMP) -h -S -C -r $< > $@
#	$(OBJDUMP) -x -S $< > $@

# Create a symbol table from ELF output file.
%.sym: %.elf
##	@echo
	@echo $(MSG_SYMBOL_TABLE) $@
	$(NM) -n $< > $@

# Link: create ELF output file from object files.
.SECONDARY : $(TARGET).elf
.PRECIOUS : $(ALLOBJ)
%.elf:  $(ALLOBJ)
	@echo $(MSG_LINKING) $@
# use $(CC) for C-only projects or $(CPP) for C++-projects:
	$(CC) $(THUMB) $(CFLAGS) $(ALLOBJ) --output $@ $(LDFLAGS)
#	$(CPP) $(THUMB) $(CFLAGS) $(ALLOBJ) --output $@ $(LDFLAGS)

 
# Assemble: create object files from assembler source files.
define ASSEMBLE_TEMPLATE
$(OUTDIR)/$(notdir $(basename $(1))).o : $(1)
##	@echo
	@echo $(MSG_ASSEMBLING) $$<  to  $$@
	$(CC) -c $(THUMB) $$(ASFLAGS) $$< -o $$@
endef
$(foreach src, $(ASRC), $(eval $(call ASSEMBLE_TEMPLATE, $(src))))

# Assemble: create object files from assembler source files. ARM-only
define ASSEMBLE_ARM_TEMPLATE
$(OUTDIR)/$(notdir $(basename $(1))).o : $(1)
##	@echo
	@echo $(MSG_ASSEMBLING_ARM) $$<  to  $$@
	$(CC) -c $$(ASFLAGS) $$< -o $$@
endef
$(foreach src, $(ASRCARM), $(eval $(call ASSEMBLE_ARM_TEMPLATE, $(src))))


# Compile: create object files from C source files.
define COMPILE_C_TEMPLATE
$(OUTDIR)/$(notdir $(basename $(1))).o : $(1)
##	@echo
	@echo $(MSG_COMPILING) $$<  to  $$@
	$(CC) -c $(THUMB) $$(CFLAGS) $$(CONLYFLAGS) $$< -o $$@
endef
$(foreach src, $(SRC), $(eval $(call COMPILE_C_TEMPLATE, $(src))))

# Compile: create object files from C source files. ARM-only
define COMPILE_C_ARM_TEMPLATE
$(OUTDIR)/$(notdir $(basename $(1))).o : $(1)
##	@echo
	@echo $(MSG_COMPILING_ARM) $$<  to  $$@
	$(CC) -c $$(CFLAGS) $$(CONLYFLAGS) $$< -o $$@
endef
$(foreach src, $(SRCARM), $(eval $(call COMPILE_C_ARM_TEMPLATE, $(src))))


# Compile: create object files from C++ source files.
define COMPILE_CPP_TEMPLATE
$(OUTDIR)/$(notdir $(basename $(1))).o : $(1)
##	@echo
	@echo $(MSG_COMPILINGCPP) $$<  to  $$@
	$(CC) -c $(THUMB) $$(CFLAGS) $$(CPPFLAGS) $$< -o $$@
endef
$(foreach src, $(CPPSRC), $(eval $(call COMPILE_CPP_TEMPLATE, $(src))))

# Compile: create object files from C++ source files. ARM-only
define COMPILE_CPP_ARM_TEMPLATE
$(OUTDIR)/$(notdir $(basename $(1))).o : $(1)
##	@echo
	@echo $(MSG_COMPILINGCPP_ARM) $$<  to  $$@
	$(CC) -c $$(CFLAGS) $$(CPPFLAGS) $$< -o $$@
endef
$(foreach src, $(CPPSRCARM), $(eval $(call COMPILE_CPP_ARM_TEMPLATE, $(src))))


# Compile: create assembler files from C source files. ARM/Thumb
$(SRC:.c=.s) : %.s : %.c
	@echo $(MSG_ASMFROMC) $< to $@
	$(CC) $(THUMB) -S $(CFLAGS) $(CONLYFLAGS) $< -o $@

# Compile: create assembler files from C source files. ARM only
$(SRCARM:.c=.s) : %.s : %.c
	@echo $(MSG_ASMFROMC_ARM) $< to $@
	$(CC) -S $(CFLAGS) $(CONLYFLAGS) $< -o $@

# Generate Doxygen documents
docs:
	doxygen  $(DOXYGENDIR)/doxygen.cfg

# Target: clean project.
clean: begin clean_list finished end

clean_list :
##	@echo
	@echo $(MSG_CLEANING)
	$(REMOVE) $(OUTDIR)/$(TARGET).map
	$(REMOVE) $(OUTDIR)/$(TARGET).elf
	$(REMOVE) $(OUTDIR)/$(TARGET).hex
	$(REMOVE) $(OUTDIR)/$(TARGET).bin
	$(REMOVE) $(OUTDIR)/$(TARGET).sym
	$(REMOVE) $(OUTDIR)/$(TARGET).lss
	$(REMOVE) $(wildcard $(OUTDIR)/*.c)
	$(REMOVE) $(wildcard $(OUTDIR)/*.h)
	$(REMOVE) $(ALLOBJ)
	$(REMOVE) $(LSTFILES)
	$(REMOVE) $(DEPFILES)
	$(REMOVE) $(SRC:.c=.s)
	$(REMOVE) $(SRCARM:.c=.s)
	$(REMOVE) $(CPPSRC:.cpp=.s)
	$(REMOVE) $(CPPSRCARM:.cpp=.s)


# Create output files directory
# all known MS Windows OS define the ComSpec environment variable
ifdef ComSpec
$(shell md $(OUTDIR) 2>NUL)
else
$(shell mkdir $(OUTDIR) 2>/dev/null)
endif

# Include the dependency files.
ifdef ComSpec
-include $(shell md $(OUTDIR)\dep 2>NUL) $(wildcard $(OUTDIR)/dep/*)
else
-include $(shell mkdir $(OUTDIR) 2>/dev/null) $(shell mkdir $(OUTDIR)/dep 2>/dev/null) $(wildcard $(OUTDIR)/dep/*)
endif



# Listing of phony targets.
.PHONY : all begin finish end sizebefore sizeafter gccversion \
build elf hex bin lss sym clean clean_list program gencode

<|MERGE_RESOLUTION|>--- conflicted
+++ resolved
@@ -1,659 +1,656 @@
- #####
- # Project: OpenPilot
- #
- #
- # Makefile for OpenPilot project build PiOS and the AP.
- #
- # The OpenPilot Team, http://www.openpilot.org, Copyright (C) 2009.
- #
- # 
- # This program is free software; you can redistribute it and/or modify
- # it under the terms of the GNU General Public License as published by
- # the Free Software Foundation; either version 3 of the License, or
- # (at your option) any later version.
- #
- # This program is distributed in the hope that it will be useful, but
- # WITHOUT ANY WARRANTY; without even the implied warranty of MERCHANTABILITY
- # or FITNESS FOR A PARTICULAR PURPOSE. See the GNU General Public License
- # for more details.
- #
- # You should have received a copy of the GNU General Public License along
- # with this program; if not, write to the Free Software Foundation, Inc.,
- # 59 Temple Place, Suite 330, Boston, MA 02111-1307 USA
- #####
-
-
-# Set developer code and compile options
-# Set to YES to compile for debugging
-DEBUG ?= YES
-
-# Set to YES to use the Servo output pins for debugging via scope or logic analyser
-ENABLE_DEBUG_PINS ?= NO
-
-# Set to Yes to enable the AUX UART which is mapped on the S1 (Tx) and S2 (Rx) servo outputs
-ENABLE_AUX_UART ?= NO
-
-#
-USE_BOOTLOADER ?= NO
-
-
-# Set to YES when using Code Sourcery toolchain
-CODE_SOURCERY ?= NO
-
-# Toolchain prefix (i.e arm-elf- -> arm-elf-gcc.exe)
-TCHAIN_PREFIX ?= ""
-
-# Remove command is different for Code Sourcery on Windows
-REMOVE_CMD ?= rm
-
-FLASH_TOOL = OPENOCD
-
-# YES enables -mthumb option to flags for source-files listed
-# in SRC and CPPSRC
-USE_THUMB_MODE = YES
-
-# List of modules to include
-MODULES =  Telemetry Actuator Stabilization Guidance ManualControl FlightPlan GPS
-#MODULES =  Telemetry ManualControl Actuator Attitude Stabilization
-#MODULES = Telemetry Example
-#MODULES = Telemetry MK/MKSerial
-
-#MODULES += Osd/OsdEtStd
-
-
-# MCU name, submodel and board
-# - MCU used for compiler-option (-mtune)
-# - MODEL used for linker-script name (-T) and passed as define
-# - BOARD just passed as define (optional)
-MCU      = i686
-#CHIP     = STM32F103RET
-#BOARD    = STM3210E_OP
-MODEL	 = HD
-ifeq ($(USE_BOOTLOADER), YES)
-BOOT_MODEL    = $(MODEL)_BL
-
-else
-BOOT_MODEL    = $(MODEL)_NB
-endif
-
-# Directory for output files (lst, obj, dep, elf, sym, map, hex, bin etc.)
-OUTDIR = ../../build/sitl_posix
-
-# Target file name (without extension).
-TARGET = OpenPilot
-
-# Paths
-OPSYSTEM = ./System
-OPSYSTEMINC = $(OPSYSTEM)/inc
-OPUAVTALK = ../UAVTalk
-OPUAVTALKINC = $(OPUAVTALK)/inc
-OPUAVOBJ = ../UAVObjects
-OPUAVOBJINC = $(OPUAVOBJ)/inc
-OPTESTS  = ./Tests
-OPMODULEDIR = ../Modules
-FLIGHTLIB = ../Libraries
-FLIGHTLIBINC = $(FLIGHTLIB)/inc
-PIOS = ../PiOS.posix
-PIOSINC = $(PIOS)/inc
-PIOSPOSIX = $(PIOS)/posix
-APPLIBDIR = $(PIOSPOSIX)/Libraries
-RTOSDIR = $(APPLIBDIR)/FreeRTOS
-RTOSSRCDIR = $(RTOSDIR)/Source
-RTOSINCDIR = $(RTOSSRCDIR)/include
-DOXYGENDIR = ../Doc/Doxygen
-AHRSBOOTLOADER = ../Bootloaders/AHRS/
-AHRSBOOTLOADERINC = $(AHRSBOOTLOADER)/inc
-PYMITE = $(FLIGHTLIB)/PyMite
-PYMITELIB = $(PYMITE)/lib
-PYMITEPLAT = $(PYMITE)/platform/openpilot_sitl
-PYMITETOOLS = $(PYMITE)/tools
-PYMITEVM = $(PYMITE)/vm
-PYMITEINC = $(PYMITEVM)
-PYMITEINC += $(PYMITEPLAT)
-PYMITEINC += $(OUTDIR)
-FLIGHTPLANLIB = $(OPMODULEDIR)/FlightPlan/lib
-FLIGHTPLANS = $(OPMODULEDIR)/FlightPlan/flightplans
-
-UAVOBJSYNTHDIR = $(OUTDIR)/../uavobject-synthetics/flight
-UAVOBJPYTHONSYNTHDIR = $(OUTDIR)/../uavobject-synthetics/python
-
-# List C source files here. (C dependencies are automatically generated.)
-# use file-extension c for "c-only"-files
-
-MODNAMES = $(notdir ${MODULES})
-
-ifndef TESTAPP
-
-## PyMite files
-SRC += $(OUTDIR)/pmlib_img.c
-SRC += $(OUTDIR)/pmlib_nat.c
-SRC += $(OUTDIR)/pmlibusr_img.c
-SRC += $(OUTDIR)/pmlibusr_nat.c
-SRC += $(wildcard ${PYMITEVM}/*.c)
-SRC += $(wildcard ${PYMITEPLAT}/*.c)
-
-## MODULES
-SRC += ${foreach MOD, ${MODULES}, ${wildcard ${OPMODULEDIR}/${MOD}/*.c}}
-SRC += ${OUTDIR}/InitMods.c
-## OPENPILOT CORE:
-SRC += ${OPMODULEDIR}/System/systemmod.c
-SRC += $(OPSYSTEM)/openpilot.c
-SRC += $(OPSYSTEM)/pios_board_posix.c
-SRC += $(OPSYSTEM)/alarms.c
-SRC += $(OPSYSTEM)/taskmonitor.c
-SRC += $(OPUAVTALK)/uavtalk.c
-SRC += $(OPUAVOBJ)/uavobjectmanager.c
-SRC += $(OPUAVOBJ)/eventdispatcher.c
-SRC += $(UAVOBJSYNTHDIR)/uavobjectsinit.c
-else
-## TESTCODE
-SRC += $(OPTESTS)/test_common.c
-SRC += $(OPTESTS)/$(TESTAPP).c
-endif
-
-
-
-## UAVOBJECTS
-ifndef TESTAPP
-#include $(UAVOBJSYNTHDIR)/Makefile.inc
-include ./UAVObjects.inc
-SRC += $(UAVOBJSRC)
-CFLAGS_UAVOBJECTS = $(UAVOBJDEFINE)
-endif
-
-## PIOS Hardware (posix)
-SRC += $(PIOSPOSIX)/pios_sys.c
-SRC += $(PIOSPOSIX)/pios_led.c
-SRC += $(PIOSPOSIX)/pios_delay.c
-SRC += $(PIOSPOSIX)/pios_sdcard.c
-SRC += $(PIOSPOSIX)/pios_udp.c
-SRC += $(PIOSPOSIX)/pios_com.c
-SRC += $(PIOSPOSIX)/pios_servo.c
-SRC += $(PIOSPOSIX)/pios_wdg.c
-<<<<<<< HEAD
-SRC += $(PIOSPOSIX)/pios_rctx.c
-=======
-SRC += $(PIOSPOSIX)/pios_debug.c
->>>>>>> f1ead62d
-
-## Libraries for flight calculations
-#SRC += $(FLIGHTLIB)/fifo_buffer.c
-SRC += $(FLIGHTLIB)/WorldMagModel.c
-SRC += $(FLIGHTLIB)/CoordinateConversions.c
-## RTOS and RTOS Portable 
-SRC += $(RTOSSRCDIR)/list.c
-SRC += $(RTOSSRCDIR)/queue.c
-UNAME := $(shell uname)
-ifeq ($(UNAME), Linux)
-  SRC += $(RTOSSRCDIR)/tasks_linux.c
-  SRC += $(RTOSSRCDIR)/portable/GCC/Posix/port_linux.c
-else
-  SRC += $(RTOSSRCDIR)/tasks_posix.c
-  SRC += $(RTOSSRCDIR)/portable/GCC/Posix/port_posix.c
-endif
-SRC += $(RTOSSRCDIR)/portable/MemMang/heap_3.c
-
-
-
-# List C source files here which must be compiled in ARM-Mode (no -mthumb).
-# use file-extension c for "c-only"-files
-## just for testing, timer.c could be compiled in thumb-mode too
-SRCARM =
-
-# List C++ source files here.
-# use file-extension .cpp for C++-files (not .C)
-CPPSRC =
-
-# List C++ source files here which must be compiled in ARM-Mode.
-# use file-extension .cpp for C++-files (not .C)
-#CPPSRCARM = $(TARGET).cpp
-CPPSRCARM =
-
-
-# List any extra directories to look for include files here.
-#    Each directory must be seperated by a space.
-EXTRAINCDIRS  =  $(OPSYSTEM)
-EXTRAINCDIRS  += $(OPSYSTEMINC)
-EXTRAINCDIRS  += $(OPUAVTALK)
-EXTRAINCDIRS  += $(OPUAVTALKINC)
-EXTRAINCDIRS  += $(OPUAVOBJ)
-EXTRAINCDIRS  += $(OPUAVOBJINC)
-EXTRAINCDIRS  += $(UAVOBJSYNTHDIR)
-EXTRAINCDIRS  += $(PIOS)
-EXTRAINCDIRS  += $(PIOSINC)
-EXTRAINCDIRS  += $(FLIGHTLIBINC)
-EXTRAINCDIRS  += $(PIOSPOSIX)
-EXTRAINCDIRS  += $(RTOSINCDIR)
-EXTRAINCDIRS  += $(APPLIBDIR)
-EXTRAINCDIRS  += $(RTOSSRCDIR)/portable/GCC/Posix
-EXTRAINCDIRS  += $(PYMITEINC)
-
-EXTRAINCDIRS += ${foreach MOD, ${MODULES}, $(OPMODULEDIR)/${MOD}/inc} ${OPMODULEDIR}/System/inc
-
-
-# List any extra directories to look for library files here.
-# Also add directories where the linker should search for
-# includes from linker-script to the list
-#     Each directory must be seperated by a space.
-EXTRA_LIBDIRS =
-
-# Extra Libraries
-#    Each library-name must be seperated by a space.
-#    i.e. to link with libxyz.a, libabc.a and libefsl.a:
-#    EXTRA_LIBS = xyz abc efsl
-# for newlib-lpc (file: libnewlibc-lpc.a):
-#    EXTRA_LIBS = newlib-lpc
-EXTRA_LIBS =
-
-# Path to Linker-Scripts
-LINKERSCRIPTPATH = $(PIOSSTM32F10X)
-
-# Optimization level, can be [0, 1, 2, 3, s].
-# 0 = turn off optimization. s = optimize for size.
-# (Note: 3 is not always the best optimization level. See avr-libc FAQ.)
-
-ifeq ($(DEBUG),YES)
-OPT = 0
-else
-OPT = s
-endif
-
-# Output format. (can be ihex or binary or both)
-#  binary to create a load-image in raw-binary format i.e. for SAM-BA,
-#  ihex to create a load-image in Intel hex format
-#LOADFORMAT = ihex
-#LOADFORMAT = binary
-LOADFORMAT = both
-
-# Debugging format.
-#DEBUGF = dwarf-2
-
-# Place project-specific -D (define) and/or
-# -U options for C here.
-ifeq ($(ENABLE_DEBUG_PINS), YES)
-CDEFS += -DPIOS_ENABLE_DEBUG_PINS
-endif
-ifeq ($(ENABLE_AUX_UART), YES)
-CDEFS += -DPIOS_ENABLE_AUX_UART
-endif
-ifeq ($(USE_BOOTLOADER), YES)
-CDEFS += -DUSE_BOOTLOADER
-endif
-
-
-
-# Compiler flag to set the C Standard level.
-# c89   - "ANSI" C
-# gnu89 - c89 plus GCC extensions
-# c99   - ISO C99 standard (not yet fully implemented)
-# gnu99 - c99 plus GCC extensions
-CSTANDARD = -std=gnu99
-
-#-----
-
-# Compiler flags.
-
-#  -g*:          generate debugging information
-#  -O*:          optimization level
-#  -f...:        tuning, see GCC manual and avr-libc documentation
-#  -Wall...:     warning level
-#  -Wa,...:      tell GCC to pass this to the assembler.
-#    -adhlns...: create assembler listing
-#
-# Flags for C and C++ (arm-elf-gcc/arm-elf-g++)
-
-ifeq ($(DEBUG),YES)
-CFLAGS = -g$(DEBUGF) -DDEBUG
-endif
-
-CFLAGS += $(CFLAGS_UAVOBJECTS)
-CFLAGS += -DARCH_POSIX
-CFLAGS += -O$(OPT)
-CFLAGS += -mtune=$(MCU)
-CFLAGS += $(CDEFS)
-CFLAGS += $(patsubst %,-I%,$(EXTRAINCDIRS)) -I.
-
-CFLAGS += -fomit-frame-pointer
-ifeq ($(CODE_SOURCERY), YES)
-CFLAGS += -fpromote-loop-indices
-endif
-
-CFLAGS += -Wall
-CFLAGS += -Werror
-# Compiler flags to generate dependency files:
-CFLAGS += -MD -MP -MF $(OUTDIR)/dep/$(@F).d
-
-# flags only for C
-#CONLYFLAGS += -Wnested-externs
-CONLYFLAGS += $(CSTANDARD)
-
-# Assembler flags.
-#  -Wa,...:    tell GCC to pass this to the assembler.
-#  -ahlns:     create listing
-ASFLAGS  = -mtune=$(MCU) -I. -x assembler-with-cpp
-ASFLAGS += $(ADEFS)
-ASFLAGS += -Wa,-adhlns=$(addprefix $(OUTDIR)/, $(notdir $(addsuffix .lst, $(basename $<))))
-ASFLAGS += $(patsubst %,-I%,$(EXTRAINCDIRS))
-
-MATH_LIB = -lm
-
-# Linker flags.
-#  -Wl,...:     tell GCC to pass this to linker.
-#    -Map:      create map file
-#    --cref:    add cross reference to  map file
-LDFLAGS += -lpthread 
-LDFLAGS += $(patsubst %,-L%,$(EXTRA_LIBDIRS))
-LDFLAGS += -lc
-LDFLAGS += $(patsubst %,-l%,$(EXTRA_LIBS))
-LDFLAGS += $(MATH_LIB)
-LDFLAGS += -lc -lgcc
-
-ifneq ($(shell ls /var/lib/mlocate/mlocate.db | wc -l),1)
-$(error Database does not exist, please build it (i.e. with locate tool).)
-endif
-
-ifneq ($(shell locate libudev -c),0)
-LDFLAGS += -ludev
-CFLAGS += -DPIOS_INCLUDE_RCTX
-else
-$(warning "Udev library has not been found. Please install udev library in order to use a real RC transmitter with sim_posix")
-endif
-
-# Define programs and commands.
-CC      = $(TCHAIN_PREFIX)gcc
-CPP     = $(TCHAIN_PREFIX)g++
-AR      = $(TCHAIN_PREFIX)ar
-OBJCOPY = $(TCHAIN_PREFIX)objcopy
-OBJDUMP = $(TCHAIN_PREFIX)objdump
-SIZE    = $(TCHAIN_PREFIX)size
-NM      = $(TCHAIN_PREFIX)nm
-REMOVE  = $(REMOVE_CMD) -f
-PYTHON  = python
-###SHELL   = sh
-###COPY    = cp
-
-
-
-# Define Messages
-# English
-MSG_ERRORS_NONE = Errors: none
-MSG_BEGIN = ${quote}-------- begin (mode: $(RUN_MODE)) --------${quote}
-MSG_END = ${quote}--------  end  --------${quote}
-MSG_MODINIT = ${quote}**** Generating ModInit.c${quote}
-MSG_SIZE_BEFORE = ${quote}Size before:${quote}
-MSG_SIZE_AFTER = ${quote}Size after build:${quote}
-MSG_LOAD_FILE = ${quote}Creating load file:${quote}
-MSG_EXTENDED_LISTING = ${quote}Creating Extended Listing/Disassembly:${quote}
-MSG_SYMBOL_TABLE = ${quote}Creating Symbol Table:${quote}
-MSG_LINKING = ${quote}**** Linking :${quote}
-MSG_COMPILING = ${quote}**** Compiling C :${quote}
-MSG_COMPILING_ARM = ${quote}**** Compiling C (ARM-only):${quote}
-MSG_COMPILINGCPP = ${quote}Compiling C++ :${quote}
-MSG_COMPILINGCPP_ARM = ${quote}Compiling C++ (ARM-only):${quote}
-MSG_ASSEMBLING = ${quote}**** Assembling:${quote}
-MSG_ASSEMBLING_ARM = ${quote}****Assembling (ARM-only):${quote}
-MSG_CLEANING = ${quote}Cleaning project:${quote}
-MSG_FORMATERROR = ${quote}Can not handle output-format${quote}
-MSG_ASMFROMC = ${quote}Creating asm-File from C-Source:${quote}
-MSG_ASMFROMC_ARM = ${quote}Creating asm-File from C-Source (ARM-only):${quote}
-MSG_PYMITEINIT = ${quote}**** Generating PyMite intermediate code${quote}
-
-# List of all source files.
-ALLSRC     = $(ASRCARM) $(ASRC) $(SRCARM) $(SRC) $(CPPSRCARM) $(CPPSRC)
-# List of all source files without directory and file-extension.
-ALLSRCBASE = $(notdir $(basename $(ALLSRC)))
-
-# Define all object files.
-ALLOBJ     = $(addprefix $(OUTDIR)/, $(addsuffix .o, $(ALLSRCBASE)))
-
-# Define all listing files (used for make clean).
-LSTFILES   = $(addprefix $(OUTDIR)/, $(addsuffix .lst, $(ALLSRCBASE)))
-# Define all depedency-files (used for make clean).
-DEPFILES   = $(addprefix $(OUTDIR)/dep/, $(addsuffix .o.d, $(ALLSRCBASE)))
-
-elf: $(OUTDIR)/$(TARGET).elf
-lss: $(OUTDIR)/$(TARGET).lss
-sym: $(OUTDIR)/$(TARGET).sym
-hex: $(OUTDIR)/$(TARGET).hex
-bin: $(OUTDIR)/$(TARGET).bin
-
-# Default target.
-#all: begin gccversion sizebefore build sizeafter finished end
-#all: begin gencode gccversion build sizeafter finished end
-all: elf
-
-ifeq ($(LOADFORMAT),ihex)
-build: elf hex lss sym
-else
-ifeq ($(LOADFORMAT),binary)
-build: elf bin lss sym
-else
-ifeq ($(LOADFORMAT),both)
-build: elf hex bin lss sym
-else
-$(error "$(MSG_FORMATERROR) $(FORMAT)")
-endif
-endif
-endif
-
-# Test if quotes are needed for the echo-command
-result = ${shell echo "test"}
-ifeq (${result}, test)
-	quote = '
-else
-	quote =
-endif
-
-# Generate intermediate code
-gencode: ${OUTDIR}/InitMods.c ${OUTDIR}/pmlib_img.c ${OUTDIR}/pmlib_nat.c ${OUTDIR}/pmlibusr_img.c ${OUTDIR}/pmlibusr_nat.c ${OUTDIR}/pmfeatures.h 
-
-# Generate code for module initialization
-${OUTDIR}/InitMods.c: Makefile.posix
-	@echo ${MSG_MODINIT}
-	@echo ${quote}// Autogenerated file${quote} > ${OUTDIR}/InitMods.c
-	@echo ${quote}${foreach MOD, ${MODNAMES}, extern unsigned int ${MOD}Initialize(void);}${quote}  >> ${OUTDIR}/InitMods.c
-	@echo ${quote}void InitModules() {${quote} >> ${OUTDIR}/InitMods.c
-	@echo ${quote}${foreach MOD, ${MODNAMES}, ${MOD}Initialize();}${quote}  >> ${OUTDIR}/InitMods.c
-	@echo ${quote}}${quote} >> ${OUTDIR}/InitMods.c
-
-# Generate code for PyMite
-${OUTDIR}/pmlib_img.c ${OUTDIR}/pmlib_nat.c ${OUTDIR}/pmlibusr_img.c ${OUTDIR}/pmlibusr_nat.c ${OUTDIR}/pmfeatures.h: $(wildcard ${PYMITELIB}/*.py) $(wildcard ${PYMITEPLAT}/*.py) $(wildcard ${FLIGHTPLANLIB}/*.py) $(wildcard ${FLIGHTPLANS}/*.py) $(wildcard $(UAVOBJPYTHONSYNTHDIR)/*.py)
-	@echo ${MSG_PYMITEINIT}
-	@$(PYTHON) $(PYMITETOOLS)/pmImgCreator.py -f $(PYMITEPLAT)/pmfeatures.py -c -s --memspace=flash -o $(OUTDIR)/pmlib_img.c --native-file=$(OUTDIR)/pmlib_nat.c $(PYMITELIB)/list.py $(PYMITELIB)/dict.py $(PYMITELIB)/__bi.py $(PYMITELIB)/sys.py $(PYMITELIB)/string.py $(wildcard $(FLIGHTPLANLIB)/*.py) $(wildcard $(UAVOBJPYTHONSYNTHDIR)/*.py)
-	@$(PYTHON) $(PYMITETOOLS)/pmGenPmFeatures.py $(PYMITEPLAT)/pmfeatures.py > $(OUTDIR)/pmfeatures.h
-	@$(PYTHON) $(PYMITETOOLS)/pmImgCreator.py -f $(PYMITEPLAT)/pmfeatures.py -c -u -o $(OUTDIR)/pmlibusr_img.c --native-file=$(OUTDIR)/pmlibusr_nat.c $(FLIGHTPLANS)/test.py
-
-# Eye candy.
-begin:
-##	@echo
-	@echo $(MSG_BEGIN)
-
-finished:
-##	@echo $(MSG_ERRORS_NONE)
-
-end:
-	@echo $(MSG_END)
-##	@echo
-
-# Display sizes of sections.
-ELFSIZE = $(SIZE) -A  $(OUTDIR)/$(TARGET).elf
-##ELFSIZE = $(SIZE) --format=Berkeley --common $(OUTDIR)/$(TARGET).elf
-sizebefore:
-#	@if [ -f  $(OUTDIR)/$(TARGET).elf ]; then echo; echo $(MSG_SIZE_BEFORE); $(ELFSIZE); echo; fi
-
-sizeafter:
-#	@if [ -f  $(OUTDIR)/$(TARGET).elf ]; then echo; echo $(MSG_SIZE_AFTER); $(ELFSIZE); echo; fi
-	@echo $(MSG_SIZE_AFTER)
-	$(ELFSIZE)
-
-# Display compiler version information.
-gccversion :
-	@$(CC) --version
-#	@echo $(ALLOBJ)
-
-# Program the device.
-ifeq ($(USE_BOOTLOADER), YES)
-# Program the device with OP Upload Tool".
-program: $(OUTDIR)/$(TARGET).bin
-	@echo ${quote}Programming with OP Upload Tool${quote}
-	../../ground/src/experimental/upload-build-desktop/debug/OPUploadTool -d 0 -p $(OUTDIR)/$(TARGET).bin
-else
-ifeq ($(FLASH_TOOL),OPENOCD)
-# Program the device with Dominic Rath's OPENOCD in "batch-mode", needs cfg and "reset-script".
-program: $(OUTDIR)/$(TARGET).elf
-	@echo ${quote}Programming with OPENOCD${quote}
-	$(OOCD_EXE) $(OOCD_CL)
-endif
-endif
-
-# Create final output file (.hex) from ELF output file.
-%.hex: %.elf
-##	@echo
-	@echo $(MSG_LOAD_FILE) $@
-	$(OBJCOPY) -O ihex $< $@
-
-# Create final output file (.bin) from ELF output file.
-%.bin: %.elf
-##	@echo
-	@echo $(MSG_LOAD_FILE) $@
-	$(OBJCOPY) -O binary $< $@
-
-# Create extended listing file/disassambly from ELF output file.
-# using objdump testing: option -C
-%.lss: %.elf
-##	@echo
-	@echo $(MSG_EXTENDED_LISTING) $@
-	$(OBJDUMP) -h -S -C -r $< > $@
-#	$(OBJDUMP) -x -S $< > $@
-
-# Create a symbol table from ELF output file.
-%.sym: %.elf
-##	@echo
-	@echo $(MSG_SYMBOL_TABLE) $@
-	$(NM) -n $< > $@
-
-# Link: create ELF output file from object files.
-.SECONDARY : $(TARGET).elf
-.PRECIOUS : $(ALLOBJ)
-%.elf:  $(ALLOBJ)
-	@echo $(MSG_LINKING) $@
-# use $(CC) for C-only projects or $(CPP) for C++-projects:
-	$(CC) $(THUMB) $(CFLAGS) $(ALLOBJ) --output $@ $(LDFLAGS)
-#	$(CPP) $(THUMB) $(CFLAGS) $(ALLOBJ) --output $@ $(LDFLAGS)
-
- 
-# Assemble: create object files from assembler source files.
-define ASSEMBLE_TEMPLATE
-$(OUTDIR)/$(notdir $(basename $(1))).o : $(1)
-##	@echo
-	@echo $(MSG_ASSEMBLING) $$<  to  $$@
-	$(CC) -c $(THUMB) $$(ASFLAGS) $$< -o $$@
-endef
-$(foreach src, $(ASRC), $(eval $(call ASSEMBLE_TEMPLATE, $(src))))
-
-# Assemble: create object files from assembler source files. ARM-only
-define ASSEMBLE_ARM_TEMPLATE
-$(OUTDIR)/$(notdir $(basename $(1))).o : $(1)
-##	@echo
-	@echo $(MSG_ASSEMBLING_ARM) $$<  to  $$@
-	$(CC) -c $$(ASFLAGS) $$< -o $$@
-endef
-$(foreach src, $(ASRCARM), $(eval $(call ASSEMBLE_ARM_TEMPLATE, $(src))))
-
-
-# Compile: create object files from C source files.
-define COMPILE_C_TEMPLATE
-$(OUTDIR)/$(notdir $(basename $(1))).o : $(1)
-##	@echo
-	@echo $(MSG_COMPILING) $$<  to  $$@
-	$(CC) -c $(THUMB) $$(CFLAGS) $$(CONLYFLAGS) $$< -o $$@
-endef
-$(foreach src, $(SRC), $(eval $(call COMPILE_C_TEMPLATE, $(src))))
-
-# Compile: create object files from C source files. ARM-only
-define COMPILE_C_ARM_TEMPLATE
-$(OUTDIR)/$(notdir $(basename $(1))).o : $(1)
-##	@echo
-	@echo $(MSG_COMPILING_ARM) $$<  to  $$@
-	$(CC) -c $$(CFLAGS) $$(CONLYFLAGS) $$< -o $$@
-endef
-$(foreach src, $(SRCARM), $(eval $(call COMPILE_C_ARM_TEMPLATE, $(src))))
-
-
-# Compile: create object files from C++ source files.
-define COMPILE_CPP_TEMPLATE
-$(OUTDIR)/$(notdir $(basename $(1))).o : $(1)
-##	@echo
-	@echo $(MSG_COMPILINGCPP) $$<  to  $$@
-	$(CC) -c $(THUMB) $$(CFLAGS) $$(CPPFLAGS) $$< -o $$@
-endef
-$(foreach src, $(CPPSRC), $(eval $(call COMPILE_CPP_TEMPLATE, $(src))))
-
-# Compile: create object files from C++ source files. ARM-only
-define COMPILE_CPP_ARM_TEMPLATE
-$(OUTDIR)/$(notdir $(basename $(1))).o : $(1)
-##	@echo
-	@echo $(MSG_COMPILINGCPP_ARM) $$<  to  $$@
-	$(CC) -c $$(CFLAGS) $$(CPPFLAGS) $$< -o $$@
-endef
-$(foreach src, $(CPPSRCARM), $(eval $(call COMPILE_CPP_ARM_TEMPLATE, $(src))))
-
-
-# Compile: create assembler files from C source files. ARM/Thumb
-$(SRC:.c=.s) : %.s : %.c
-	@echo $(MSG_ASMFROMC) $< to $@
-	$(CC) $(THUMB) -S $(CFLAGS) $(CONLYFLAGS) $< -o $@
-
-# Compile: create assembler files from C source files. ARM only
-$(SRCARM:.c=.s) : %.s : %.c
-	@echo $(MSG_ASMFROMC_ARM) $< to $@
-	$(CC) -S $(CFLAGS) $(CONLYFLAGS) $< -o $@
-
-# Generate Doxygen documents
-docs:
-	doxygen  $(DOXYGENDIR)/doxygen.cfg
-
-# Target: clean project.
-clean: begin clean_list finished end
-
-clean_list :
-##	@echo
-	@echo $(MSG_CLEANING)
-	$(REMOVE) $(OUTDIR)/$(TARGET).map
-	$(REMOVE) $(OUTDIR)/$(TARGET).elf
-	$(REMOVE) $(OUTDIR)/$(TARGET).hex
-	$(REMOVE) $(OUTDIR)/$(TARGET).bin
-	$(REMOVE) $(OUTDIR)/$(TARGET).sym
-	$(REMOVE) $(OUTDIR)/$(TARGET).lss
-	$(REMOVE) $(wildcard $(OUTDIR)/*.c)
-	$(REMOVE) $(wildcard $(OUTDIR)/*.h)
-	$(REMOVE) $(ALLOBJ)
-	$(REMOVE) $(LSTFILES)
-	$(REMOVE) $(DEPFILES)
-	$(REMOVE) $(SRC:.c=.s)
-	$(REMOVE) $(SRCARM:.c=.s)
-	$(REMOVE) $(CPPSRC:.cpp=.s)
-	$(REMOVE) $(CPPSRCARM:.cpp=.s)
-
-
-# Create output files directory
-# all known MS Windows OS define the ComSpec environment variable
-ifdef ComSpec
-$(shell md $(OUTDIR) 2>NUL)
-else
-$(shell mkdir $(OUTDIR) 2>/dev/null)
-endif
-
-# Include the dependency files.
-ifdef ComSpec
--include $(shell md $(OUTDIR)\dep 2>NUL) $(wildcard $(OUTDIR)/dep/*)
-else
--include $(shell mkdir $(OUTDIR) 2>/dev/null) $(shell mkdir $(OUTDIR)/dep 2>/dev/null) $(wildcard $(OUTDIR)/dep/*)
-endif
-
-
-
-# Listing of phony targets.
-.PHONY : all begin finish end sizebefore sizeafter gccversion \
-build elf hex bin lss sym clean clean_list program gencode
-
+ #####
+ # Project: OpenPilot
+ #
+ #
+ # Makefile for OpenPilot project build PiOS and the AP.
+ #
+ # The OpenPilot Team, http://www.openpilot.org, Copyright (C) 2009.
+ #
+ # 
+ # This program is free software; you can redistribute it and/or modify
+ # it under the terms of the GNU General Public License as published by
+ # the Free Software Foundation; either version 3 of the License, or
+ # (at your option) any later version.
+ #
+ # This program is distributed in the hope that it will be useful, but
+ # WITHOUT ANY WARRANTY; without even the implied warranty of MERCHANTABILITY
+ # or FITNESS FOR A PARTICULAR PURPOSE. See the GNU General Public License
+ # for more details.
+ #
+ # You should have received a copy of the GNU General Public License along
+ # with this program; if not, write to the Free Software Foundation, Inc.,
+ # 59 Temple Place, Suite 330, Boston, MA 02111-1307 USA
+ #####
+
+
+# Set developer code and compile options
+# Set to YES to compile for debugging
+DEBUG ?= YES
+
+# Set to YES to use the Servo output pins for debugging via scope or logic analyser
+ENABLE_DEBUG_PINS ?= NO
+
+# Set to Yes to enable the AUX UART which is mapped on the S1 (Tx) and S2 (Rx) servo outputs
+ENABLE_AUX_UART ?= NO
+
+#
+USE_BOOTLOADER ?= NO
+
+
+# Set to YES when using Code Sourcery toolchain
+CODE_SOURCERY ?= NO
+
+# Toolchain prefix (i.e arm-elf- -> arm-elf-gcc.exe)
+TCHAIN_PREFIX ?= ""
+
+# Remove command is different for Code Sourcery on Windows
+REMOVE_CMD ?= rm
+
+FLASH_TOOL = OPENOCD
+
+# YES enables -mthumb option to flags for source-files listed
+# in SRC and CPPSRC
+USE_THUMB_MODE = YES
+
+# List of modules to include
+MODULES =  Telemetry Actuator Stabilization Guidance ManualControl FlightPlan GPS
+#MODULES =  Telemetry ManualControl Actuator Attitude Stabilization
+#MODULES = Telemetry Example
+#MODULES = Telemetry MK/MKSerial
+
+#MODULES += Osd/OsdEtStd
+
+
+# MCU name, submodel and board
+# - MCU used for compiler-option (-mtune)
+# - MODEL used for linker-script name (-T) and passed as define
+# - BOARD just passed as define (optional)
+MCU      = i686
+#CHIP     = STM32F103RET
+#BOARD    = STM3210E_OP
+MODEL	 = HD
+ifeq ($(USE_BOOTLOADER), YES)
+BOOT_MODEL    = $(MODEL)_BL
+
+else
+BOOT_MODEL    = $(MODEL)_NB
+endif
+
+# Directory for output files (lst, obj, dep, elf, sym, map, hex, bin etc.)
+OUTDIR = ../../build/sitl_posix
+
+# Target file name (without extension).
+TARGET = OpenPilot
+
+# Paths
+OPSYSTEM = ./System
+OPSYSTEMINC = $(OPSYSTEM)/inc
+OPUAVTALK = ../UAVTalk
+OPUAVTALKINC = $(OPUAVTALK)/inc
+OPUAVOBJ = ../UAVObjects
+OPUAVOBJINC = $(OPUAVOBJ)/inc
+OPTESTS  = ./Tests
+OPMODULEDIR = ../Modules
+FLIGHTLIB = ../Libraries
+FLIGHTLIBINC = $(FLIGHTLIB)/inc
+PIOS = ../PiOS.posix
+PIOSINC = $(PIOS)/inc
+PIOSPOSIX = $(PIOS)/posix
+APPLIBDIR = $(PIOSPOSIX)/Libraries
+RTOSDIR = $(APPLIBDIR)/FreeRTOS
+RTOSSRCDIR = $(RTOSDIR)/Source
+RTOSINCDIR = $(RTOSSRCDIR)/include
+DOXYGENDIR = ../Doc/Doxygen
+AHRSBOOTLOADER = ../Bootloaders/AHRS/
+AHRSBOOTLOADERINC = $(AHRSBOOTLOADER)/inc
+PYMITE = $(FLIGHTLIB)/PyMite
+PYMITELIB = $(PYMITE)/lib
+PYMITEPLAT = $(PYMITE)/platform/openpilot_sitl
+PYMITETOOLS = $(PYMITE)/tools
+PYMITEVM = $(PYMITE)/vm
+PYMITEINC = $(PYMITEVM)
+PYMITEINC += $(PYMITEPLAT)
+PYMITEINC += $(OUTDIR)
+FLIGHTPLANLIB = $(OPMODULEDIR)/FlightPlan/lib
+FLIGHTPLANS = $(OPMODULEDIR)/FlightPlan/flightplans
+
+UAVOBJSYNTHDIR = $(OUTDIR)/../uavobject-synthetics/flight
+UAVOBJPYTHONSYNTHDIR = $(OUTDIR)/../uavobject-synthetics/python
+
+# List C source files here. (C dependencies are automatically generated.)
+# use file-extension c for "c-only"-files
+
+MODNAMES = $(notdir ${MODULES})
+
+ifndef TESTAPP
+
+## PyMite files
+SRC += $(OUTDIR)/pmlib_img.c
+SRC += $(OUTDIR)/pmlib_nat.c
+SRC += $(OUTDIR)/pmlibusr_img.c
+SRC += $(OUTDIR)/pmlibusr_nat.c
+SRC += $(wildcard ${PYMITEVM}/*.c)
+SRC += $(wildcard ${PYMITEPLAT}/*.c)
+
+## MODULES
+SRC += ${foreach MOD, ${MODULES}, ${wildcard ${OPMODULEDIR}/${MOD}/*.c}}
+SRC += ${OUTDIR}/InitMods.c
+## OPENPILOT CORE:
+SRC += ${OPMODULEDIR}/System/systemmod.c
+SRC += $(OPSYSTEM)/openpilot.c
+SRC += $(OPSYSTEM)/pios_board_posix.c
+SRC += $(OPSYSTEM)/alarms.c
+SRC += $(OPSYSTEM)/taskmonitor.c
+SRC += $(OPUAVTALK)/uavtalk.c
+SRC += $(OPUAVOBJ)/uavobjectmanager.c
+SRC += $(OPUAVOBJ)/eventdispatcher.c
+SRC += $(UAVOBJSYNTHDIR)/uavobjectsinit.c
+else
+## TESTCODE
+SRC += $(OPTESTS)/test_common.c
+SRC += $(OPTESTS)/$(TESTAPP).c
+endif
+
+
+
+## UAVOBJECTS
+ifndef TESTAPP
+#include $(UAVOBJSYNTHDIR)/Makefile.inc
+include ./UAVObjects.inc
+SRC += $(UAVOBJSRC)
+CFLAGS_UAVOBJECTS = $(UAVOBJDEFINE)
+endif
+
+## PIOS Hardware (posix)
+SRC += $(PIOSPOSIX)/pios_sys.c
+SRC += $(PIOSPOSIX)/pios_led.c
+SRC += $(PIOSPOSIX)/pios_delay.c
+SRC += $(PIOSPOSIX)/pios_sdcard.c
+SRC += $(PIOSPOSIX)/pios_udp.c
+SRC += $(PIOSPOSIX)/pios_com.c
+SRC += $(PIOSPOSIX)/pios_servo.c
+SRC += $(PIOSPOSIX)/pios_wdg.c
+SRC += $(PIOSPOSIX)/pios_rctx.c
+SRC += $(PIOSPOSIX)/pios_debug.c
+
+## Libraries for flight calculations
+#SRC += $(FLIGHTLIB)/fifo_buffer.c
+SRC += $(FLIGHTLIB)/WorldMagModel.c
+SRC += $(FLIGHTLIB)/CoordinateConversions.c
+## RTOS and RTOS Portable 
+SRC += $(RTOSSRCDIR)/list.c
+SRC += $(RTOSSRCDIR)/queue.c
+UNAME := $(shell uname)
+ifeq ($(UNAME), Linux)
+  SRC += $(RTOSSRCDIR)/tasks_linux.c
+  SRC += $(RTOSSRCDIR)/portable/GCC/Posix/port_linux.c
+else
+  SRC += $(RTOSSRCDIR)/tasks_posix.c
+  SRC += $(RTOSSRCDIR)/portable/GCC/Posix/port_posix.c
+endif
+SRC += $(RTOSSRCDIR)/portable/MemMang/heap_3.c
+
+
+
+# List C source files here which must be compiled in ARM-Mode (no -mthumb).
+# use file-extension c for "c-only"-files
+## just for testing, timer.c could be compiled in thumb-mode too
+SRCARM =
+
+# List C++ source files here.
+# use file-extension .cpp for C++-files (not .C)
+CPPSRC =
+
+# List C++ source files here which must be compiled in ARM-Mode.
+# use file-extension .cpp for C++-files (not .C)
+#CPPSRCARM = $(TARGET).cpp
+CPPSRCARM =
+
+
+# List any extra directories to look for include files here.
+#    Each directory must be seperated by a space.
+EXTRAINCDIRS  =  $(OPSYSTEM)
+EXTRAINCDIRS  += $(OPSYSTEMINC)
+EXTRAINCDIRS  += $(OPUAVTALK)
+EXTRAINCDIRS  += $(OPUAVTALKINC)
+EXTRAINCDIRS  += $(OPUAVOBJ)
+EXTRAINCDIRS  += $(OPUAVOBJINC)
+EXTRAINCDIRS  += $(UAVOBJSYNTHDIR)
+EXTRAINCDIRS  += $(PIOS)
+EXTRAINCDIRS  += $(PIOSINC)
+EXTRAINCDIRS  += $(FLIGHTLIBINC)
+EXTRAINCDIRS  += $(PIOSPOSIX)
+EXTRAINCDIRS  += $(RTOSINCDIR)
+EXTRAINCDIRS  += $(APPLIBDIR)
+EXTRAINCDIRS  += $(RTOSSRCDIR)/portable/GCC/Posix
+EXTRAINCDIRS  += $(PYMITEINC)
+
+EXTRAINCDIRS += ${foreach MOD, ${MODULES}, $(OPMODULEDIR)/${MOD}/inc} ${OPMODULEDIR}/System/inc
+
+
+# List any extra directories to look for library files here.
+# Also add directories where the linker should search for
+# includes from linker-script to the list
+#     Each directory must be seperated by a space.
+EXTRA_LIBDIRS =
+
+# Extra Libraries
+#    Each library-name must be seperated by a space.
+#    i.e. to link with libxyz.a, libabc.a and libefsl.a:
+#    EXTRA_LIBS = xyz abc efsl
+# for newlib-lpc (file: libnewlibc-lpc.a):
+#    EXTRA_LIBS = newlib-lpc
+EXTRA_LIBS =
+
+# Path to Linker-Scripts
+LINKERSCRIPTPATH = $(PIOSSTM32F10X)
+
+# Optimization level, can be [0, 1, 2, 3, s].
+# 0 = turn off optimization. s = optimize for size.
+# (Note: 3 is not always the best optimization level. See avr-libc FAQ.)
+
+ifeq ($(DEBUG),YES)
+OPT = 0
+else
+OPT = s
+endif
+
+# Output format. (can be ihex or binary or both)
+#  binary to create a load-image in raw-binary format i.e. for SAM-BA,
+#  ihex to create a load-image in Intel hex format
+#LOADFORMAT = ihex
+#LOADFORMAT = binary
+LOADFORMAT = both
+
+# Debugging format.
+#DEBUGF = dwarf-2
+
+# Place project-specific -D (define) and/or
+# -U options for C here.
+ifeq ($(ENABLE_DEBUG_PINS), YES)
+CDEFS += -DPIOS_ENABLE_DEBUG_PINS
+endif
+ifeq ($(ENABLE_AUX_UART), YES)
+CDEFS += -DPIOS_ENABLE_AUX_UART
+endif
+ifeq ($(USE_BOOTLOADER), YES)
+CDEFS += -DUSE_BOOTLOADER
+endif
+
+
+
+# Compiler flag to set the C Standard level.
+# c89   - "ANSI" C
+# gnu89 - c89 plus GCC extensions
+# c99   - ISO C99 standard (not yet fully implemented)
+# gnu99 - c99 plus GCC extensions
+CSTANDARD = -std=gnu99
+
+#-----
+
+# Compiler flags.
+
+#  -g*:          generate debugging information
+#  -O*:          optimization level
+#  -f...:        tuning, see GCC manual and avr-libc documentation
+#  -Wall...:     warning level
+#  -Wa,...:      tell GCC to pass this to the assembler.
+#    -adhlns...: create assembler listing
+#
+# Flags for C and C++ (arm-elf-gcc/arm-elf-g++)
+
+ifeq ($(DEBUG),YES)
+CFLAGS = -g$(DEBUGF) -DDEBUG
+endif
+
+CFLAGS += $(CFLAGS_UAVOBJECTS)
+CFLAGS += -DARCH_POSIX
+CFLAGS += -O$(OPT)
+CFLAGS += -mtune=$(MCU)
+CFLAGS += $(CDEFS)
+CFLAGS += $(patsubst %,-I%,$(EXTRAINCDIRS)) -I.
+
+CFLAGS += -fomit-frame-pointer
+ifeq ($(CODE_SOURCERY), YES)
+CFLAGS += -fpromote-loop-indices
+endif
+
+CFLAGS += -Wall
+CFLAGS += -Werror
+# Compiler flags to generate dependency files:
+CFLAGS += -MD -MP -MF $(OUTDIR)/dep/$(@F).d
+
+# flags only for C
+#CONLYFLAGS += -Wnested-externs
+CONLYFLAGS += $(CSTANDARD)
+
+# Assembler flags.
+#  -Wa,...:    tell GCC to pass this to the assembler.
+#  -ahlns:     create listing
+ASFLAGS  = -mtune=$(MCU) -I. -x assembler-with-cpp
+ASFLAGS += $(ADEFS)
+ASFLAGS += -Wa,-adhlns=$(addprefix $(OUTDIR)/, $(notdir $(addsuffix .lst, $(basename $<))))
+ASFLAGS += $(patsubst %,-I%,$(EXTRAINCDIRS))
+
+MATH_LIB = -lm
+
+# Linker flags.
+#  -Wl,...:     tell GCC to pass this to linker.
+#    -Map:      create map file
+#    --cref:    add cross reference to  map file
+LDFLAGS += -lpthread 
+LDFLAGS += $(patsubst %,-L%,$(EXTRA_LIBDIRS))
+LDFLAGS += -lc
+LDFLAGS += $(patsubst %,-l%,$(EXTRA_LIBS))
+LDFLAGS += $(MATH_LIB)
+LDFLAGS += -lc -lgcc
+
+ifneq ($(shell ls /var/lib/mlocate/mlocate.db | wc -l),1)
+$(error Database does not exist, please build it (i.e. with locate tool).)
+endif
+
+ifneq ($(shell locate libudev -c),0)
+LDFLAGS += -ludev
+CFLAGS += -DPIOS_INCLUDE_RCTX
+else
+$(warning "Udev library has not been found. Please install udev library in order to use a real RC transmitter with sim_posix")
+endif
+
+# Define programs and commands.
+CC      = $(TCHAIN_PREFIX)gcc
+CPP     = $(TCHAIN_PREFIX)g++
+AR      = $(TCHAIN_PREFIX)ar
+OBJCOPY = $(TCHAIN_PREFIX)objcopy
+OBJDUMP = $(TCHAIN_PREFIX)objdump
+SIZE    = $(TCHAIN_PREFIX)size
+NM      = $(TCHAIN_PREFIX)nm
+REMOVE  = $(REMOVE_CMD) -f
+PYTHON  = python
+###SHELL   = sh
+###COPY    = cp
+
+
+
+# Define Messages
+# English
+MSG_ERRORS_NONE = Errors: none
+MSG_BEGIN = ${quote}-------- begin (mode: $(RUN_MODE)) --------${quote}
+MSG_END = ${quote}--------  end  --------${quote}
+MSG_MODINIT = ${quote}**** Generating ModInit.c${quote}
+MSG_SIZE_BEFORE = ${quote}Size before:${quote}
+MSG_SIZE_AFTER = ${quote}Size after build:${quote}
+MSG_LOAD_FILE = ${quote}Creating load file:${quote}
+MSG_EXTENDED_LISTING = ${quote}Creating Extended Listing/Disassembly:${quote}
+MSG_SYMBOL_TABLE = ${quote}Creating Symbol Table:${quote}
+MSG_LINKING = ${quote}**** Linking :${quote}
+MSG_COMPILING = ${quote}**** Compiling C :${quote}
+MSG_COMPILING_ARM = ${quote}**** Compiling C (ARM-only):${quote}
+MSG_COMPILINGCPP = ${quote}Compiling C++ :${quote}
+MSG_COMPILINGCPP_ARM = ${quote}Compiling C++ (ARM-only):${quote}
+MSG_ASSEMBLING = ${quote}**** Assembling:${quote}
+MSG_ASSEMBLING_ARM = ${quote}****Assembling (ARM-only):${quote}
+MSG_CLEANING = ${quote}Cleaning project:${quote}
+MSG_FORMATERROR = ${quote}Can not handle output-format${quote}
+MSG_ASMFROMC = ${quote}Creating asm-File from C-Source:${quote}
+MSG_ASMFROMC_ARM = ${quote}Creating asm-File from C-Source (ARM-only):${quote}
+MSG_PYMITEINIT = ${quote}**** Generating PyMite intermediate code${quote}
+
+# List of all source files.
+ALLSRC     = $(ASRCARM) $(ASRC) $(SRCARM) $(SRC) $(CPPSRCARM) $(CPPSRC)
+# List of all source files without directory and file-extension.
+ALLSRCBASE = $(notdir $(basename $(ALLSRC)))
+
+# Define all object files.
+ALLOBJ     = $(addprefix $(OUTDIR)/, $(addsuffix .o, $(ALLSRCBASE)))
+
+# Define all listing files (used for make clean).
+LSTFILES   = $(addprefix $(OUTDIR)/, $(addsuffix .lst, $(ALLSRCBASE)))
+# Define all depedency-files (used for make clean).
+DEPFILES   = $(addprefix $(OUTDIR)/dep/, $(addsuffix .o.d, $(ALLSRCBASE)))
+
+elf: $(OUTDIR)/$(TARGET).elf
+lss: $(OUTDIR)/$(TARGET).lss
+sym: $(OUTDIR)/$(TARGET).sym
+hex: $(OUTDIR)/$(TARGET).hex
+bin: $(OUTDIR)/$(TARGET).bin
+
+# Default target.
+#all: begin gccversion sizebefore build sizeafter finished end
+#all: begin gencode gccversion build sizeafter finished end
+all: elf
+
+ifeq ($(LOADFORMAT),ihex)
+build: elf hex lss sym
+else
+ifeq ($(LOADFORMAT),binary)
+build: elf bin lss sym
+else
+ifeq ($(LOADFORMAT),both)
+build: elf hex bin lss sym
+else
+$(error "$(MSG_FORMATERROR) $(FORMAT)")
+endif
+endif
+endif
+
+# Test if quotes are needed for the echo-command
+result = ${shell echo "test"}
+ifeq (${result}, test)
+	quote = '
+else
+	quote =
+endif
+
+# Generate intermediate code
+gencode: ${OUTDIR}/InitMods.c ${OUTDIR}/pmlib_img.c ${OUTDIR}/pmlib_nat.c ${OUTDIR}/pmlibusr_img.c ${OUTDIR}/pmlibusr_nat.c ${OUTDIR}/pmfeatures.h 
+
+# Generate code for module initialization
+${OUTDIR}/InitMods.c: Makefile.posix
+	@echo ${MSG_MODINIT}
+	@echo ${quote}// Autogenerated file${quote} > ${OUTDIR}/InitMods.c
+	@echo ${quote}${foreach MOD, ${MODNAMES}, extern unsigned int ${MOD}Initialize(void);}${quote}  >> ${OUTDIR}/InitMods.c
+	@echo ${quote}void InitModules() {${quote} >> ${OUTDIR}/InitMods.c
+	@echo ${quote}${foreach MOD, ${MODNAMES}, ${MOD}Initialize();}${quote}  >> ${OUTDIR}/InitMods.c
+	@echo ${quote}}${quote} >> ${OUTDIR}/InitMods.c
+
+# Generate code for PyMite
+${OUTDIR}/pmlib_img.c ${OUTDIR}/pmlib_nat.c ${OUTDIR}/pmlibusr_img.c ${OUTDIR}/pmlibusr_nat.c ${OUTDIR}/pmfeatures.h: $(wildcard ${PYMITELIB}/*.py) $(wildcard ${PYMITEPLAT}/*.py) $(wildcard ${FLIGHTPLANLIB}/*.py) $(wildcard ${FLIGHTPLANS}/*.py) $(wildcard $(UAVOBJPYTHONSYNTHDIR)/*.py)
+	@echo ${MSG_PYMITEINIT}
+	@$(PYTHON) $(PYMITETOOLS)/pmImgCreator.py -f $(PYMITEPLAT)/pmfeatures.py -c -s --memspace=flash -o $(OUTDIR)/pmlib_img.c --native-file=$(OUTDIR)/pmlib_nat.c $(PYMITELIB)/list.py $(PYMITELIB)/dict.py $(PYMITELIB)/__bi.py $(PYMITELIB)/sys.py $(PYMITELIB)/string.py $(wildcard $(FLIGHTPLANLIB)/*.py) $(wildcard $(UAVOBJPYTHONSYNTHDIR)/*.py)
+	@$(PYTHON) $(PYMITETOOLS)/pmGenPmFeatures.py $(PYMITEPLAT)/pmfeatures.py > $(OUTDIR)/pmfeatures.h
+	@$(PYTHON) $(PYMITETOOLS)/pmImgCreator.py -f $(PYMITEPLAT)/pmfeatures.py -c -u -o $(OUTDIR)/pmlibusr_img.c --native-file=$(OUTDIR)/pmlibusr_nat.c $(FLIGHTPLANS)/test.py
+
+# Eye candy.
+begin:
+##	@echo
+	@echo $(MSG_BEGIN)
+
+finished:
+##	@echo $(MSG_ERRORS_NONE)
+
+end:
+	@echo $(MSG_END)
+##	@echo
+
+# Display sizes of sections.
+ELFSIZE = $(SIZE) -A  $(OUTDIR)/$(TARGET).elf
+##ELFSIZE = $(SIZE) --format=Berkeley --common $(OUTDIR)/$(TARGET).elf
+sizebefore:
+#	@if [ -f  $(OUTDIR)/$(TARGET).elf ]; then echo; echo $(MSG_SIZE_BEFORE); $(ELFSIZE); echo; fi
+
+sizeafter:
+#	@if [ -f  $(OUTDIR)/$(TARGET).elf ]; then echo; echo $(MSG_SIZE_AFTER); $(ELFSIZE); echo; fi
+	@echo $(MSG_SIZE_AFTER)
+	$(ELFSIZE)
+
+# Display compiler version information.
+gccversion :
+	@$(CC) --version
+#	@echo $(ALLOBJ)
+
+# Program the device.
+ifeq ($(USE_BOOTLOADER), YES)
+# Program the device with OP Upload Tool".
+program: $(OUTDIR)/$(TARGET).bin
+	@echo ${quote}Programming with OP Upload Tool${quote}
+	../../ground/src/experimental/upload-build-desktop/debug/OPUploadTool -d 0 -p $(OUTDIR)/$(TARGET).bin
+else
+ifeq ($(FLASH_TOOL),OPENOCD)
+# Program the device with Dominic Rath's OPENOCD in "batch-mode", needs cfg and "reset-script".
+program: $(OUTDIR)/$(TARGET).elf
+	@echo ${quote}Programming with OPENOCD${quote}
+	$(OOCD_EXE) $(OOCD_CL)
+endif
+endif
+
+# Create final output file (.hex) from ELF output file.
+%.hex: %.elf
+##	@echo
+	@echo $(MSG_LOAD_FILE) $@
+	$(OBJCOPY) -O ihex $< $@
+
+# Create final output file (.bin) from ELF output file.
+%.bin: %.elf
+##	@echo
+	@echo $(MSG_LOAD_FILE) $@
+	$(OBJCOPY) -O binary $< $@
+
+# Create extended listing file/disassambly from ELF output file.
+# using objdump testing: option -C
+%.lss: %.elf
+##	@echo
+	@echo $(MSG_EXTENDED_LISTING) $@
+	$(OBJDUMP) -h -S -C -r $< > $@
+#	$(OBJDUMP) -x -S $< > $@
+
+# Create a symbol table from ELF output file.
+%.sym: %.elf
+##	@echo
+	@echo $(MSG_SYMBOL_TABLE) $@
+	$(NM) -n $< > $@
+
+# Link: create ELF output file from object files.
+.SECONDARY : $(TARGET).elf
+.PRECIOUS : $(ALLOBJ)
+%.elf:  $(ALLOBJ)
+	@echo $(MSG_LINKING) $@
+# use $(CC) for C-only projects or $(CPP) for C++-projects:
+	$(CC) $(THUMB) $(CFLAGS) $(ALLOBJ) --output $@ $(LDFLAGS)
+#	$(CPP) $(THUMB) $(CFLAGS) $(ALLOBJ) --output $@ $(LDFLAGS)
+
+ 
+# Assemble: create object files from assembler source files.
+define ASSEMBLE_TEMPLATE
+$(OUTDIR)/$(notdir $(basename $(1))).o : $(1)
+##	@echo
+	@echo $(MSG_ASSEMBLING) $$<  to  $$@
+	$(CC) -c $(THUMB) $$(ASFLAGS) $$< -o $$@
+endef
+$(foreach src, $(ASRC), $(eval $(call ASSEMBLE_TEMPLATE, $(src))))
+
+# Assemble: create object files from assembler source files. ARM-only
+define ASSEMBLE_ARM_TEMPLATE
+$(OUTDIR)/$(notdir $(basename $(1))).o : $(1)
+##	@echo
+	@echo $(MSG_ASSEMBLING_ARM) $$<  to  $$@
+	$(CC) -c $$(ASFLAGS) $$< -o $$@
+endef
+$(foreach src, $(ASRCARM), $(eval $(call ASSEMBLE_ARM_TEMPLATE, $(src))))
+
+
+# Compile: create object files from C source files.
+define COMPILE_C_TEMPLATE
+$(OUTDIR)/$(notdir $(basename $(1))).o : $(1)
+##	@echo
+	@echo $(MSG_COMPILING) $$<  to  $$@
+	$(CC) -c $(THUMB) $$(CFLAGS) $$(CONLYFLAGS) $$< -o $$@
+endef
+$(foreach src, $(SRC), $(eval $(call COMPILE_C_TEMPLATE, $(src))))
+
+# Compile: create object files from C source files. ARM-only
+define COMPILE_C_ARM_TEMPLATE
+$(OUTDIR)/$(notdir $(basename $(1))).o : $(1)
+##	@echo
+	@echo $(MSG_COMPILING_ARM) $$<  to  $$@
+	$(CC) -c $$(CFLAGS) $$(CONLYFLAGS) $$< -o $$@
+endef
+$(foreach src, $(SRCARM), $(eval $(call COMPILE_C_ARM_TEMPLATE, $(src))))
+
+
+# Compile: create object files from C++ source files.
+define COMPILE_CPP_TEMPLATE
+$(OUTDIR)/$(notdir $(basename $(1))).o : $(1)
+##	@echo
+	@echo $(MSG_COMPILINGCPP) $$<  to  $$@
+	$(CC) -c $(THUMB) $$(CFLAGS) $$(CPPFLAGS) $$< -o $$@
+endef
+$(foreach src, $(CPPSRC), $(eval $(call COMPILE_CPP_TEMPLATE, $(src))))
+
+# Compile: create object files from C++ source files. ARM-only
+define COMPILE_CPP_ARM_TEMPLATE
+$(OUTDIR)/$(notdir $(basename $(1))).o : $(1)
+##	@echo
+	@echo $(MSG_COMPILINGCPP_ARM) $$<  to  $$@
+	$(CC) -c $$(CFLAGS) $$(CPPFLAGS) $$< -o $$@
+endef
+$(foreach src, $(CPPSRCARM), $(eval $(call COMPILE_CPP_ARM_TEMPLATE, $(src))))
+
+
+# Compile: create assembler files from C source files. ARM/Thumb
+$(SRC:.c=.s) : %.s : %.c
+	@echo $(MSG_ASMFROMC) $< to $@
+	$(CC) $(THUMB) -S $(CFLAGS) $(CONLYFLAGS) $< -o $@
+
+# Compile: create assembler files from C source files. ARM only
+$(SRCARM:.c=.s) : %.s : %.c
+	@echo $(MSG_ASMFROMC_ARM) $< to $@
+	$(CC) -S $(CFLAGS) $(CONLYFLAGS) $< -o $@
+
+# Generate Doxygen documents
+docs:
+	doxygen  $(DOXYGENDIR)/doxygen.cfg
+
+# Target: clean project.
+clean: begin clean_list finished end
+
+clean_list :
+##	@echo
+	@echo $(MSG_CLEANING)
+	$(REMOVE) $(OUTDIR)/$(TARGET).map
+	$(REMOVE) $(OUTDIR)/$(TARGET).elf
+	$(REMOVE) $(OUTDIR)/$(TARGET).hex
+	$(REMOVE) $(OUTDIR)/$(TARGET).bin
+	$(REMOVE) $(OUTDIR)/$(TARGET).sym
+	$(REMOVE) $(OUTDIR)/$(TARGET).lss
+	$(REMOVE) $(wildcard $(OUTDIR)/*.c)
+	$(REMOVE) $(wildcard $(OUTDIR)/*.h)
+	$(REMOVE) $(ALLOBJ)
+	$(REMOVE) $(LSTFILES)
+	$(REMOVE) $(DEPFILES)
+	$(REMOVE) $(SRC:.c=.s)
+	$(REMOVE) $(SRCARM:.c=.s)
+	$(REMOVE) $(CPPSRC:.cpp=.s)
+	$(REMOVE) $(CPPSRCARM:.cpp=.s)
+
+
+# Create output files directory
+# all known MS Windows OS define the ComSpec environment variable
+ifdef ComSpec
+$(shell md $(OUTDIR) 2>NUL)
+else
+$(shell mkdir $(OUTDIR) 2>/dev/null)
+endif
+
+# Include the dependency files.
+ifdef ComSpec
+-include $(shell md $(OUTDIR)\dep 2>NUL) $(wildcard $(OUTDIR)/dep/*)
+else
+-include $(shell mkdir $(OUTDIR) 2>/dev/null) $(shell mkdir $(OUTDIR)/dep 2>/dev/null) $(wildcard $(OUTDIR)/dep/*)
+endif
+
+
+
+# Listing of phony targets.
+.PHONY : all begin finish end sizebefore sizeafter gccversion \
+build elf hex bin lss sym clean clean_list program gencode
+