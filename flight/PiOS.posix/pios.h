--- conflicted
+++ resolved
@@ -1,76 +1,74 @@
-/**
- ******************************************************************************
- *
- * @file       pios.h  
- * @author     The OpenPilot Team, http://www.openpilot.org Copyright (C) 2010.
- * @brief      Main PiOS header. 
- *                 - Central header for the project.
- * @see        The GNU Public License (GPL) Version 3
- *
- *****************************************************************************/
-/* 
- * This program is free software; you can redistribute it and/or modify 
- * it under the terms of the GNU General Public License as published by 
- * the Free Software Foundation; either version 3 of the License, or 
- * (at your option) any later version.
- * 
- * This program is distributed in the hope that it will be useful, but 
- * WITHOUT ANY WARRANTY; without even the implied warranty of MERCHANTABILITY 
- * or FITNESS FOR A PARTICULAR PURPOSE. See the GNU General Public License 
- * for more details.
- * 
- * You should have received a copy of the GNU General Public License along 
- * with this program; if not, write to the Free Software Foundation, Inc., 
- * 59 Temple Place, Suite 330, Boston, MA 02111-1307 USA
- */
+/**
+ ******************************************************************************
+ *
+ * @file       pios.h  
+ * @author     The OpenPilot Team, http://www.openpilot.org Copyright (C) 2010.
+ * @brief      Main PiOS header. 
+ *                 - Central header for the project.
+ * @see        The GNU Public License (GPL) Version 3
+ *
+ *****************************************************************************/
+/* 
+ * This program is free software; you can redistribute it and/or modify 
+ * it under the terms of the GNU General Public License as published by 
+ * the Free Software Foundation; either version 3 of the License, or 
+ * (at your option) any later version.
+ * 
+ * This program is distributed in the hope that it will be useful, but 
+ * WITHOUT ANY WARRANTY; without even the implied warranty of MERCHANTABILITY 
+ * or FITNESS FOR A PARTICULAR PURPOSE. See the GNU General Public License 
+ * for more details.
+ * 
+ * You should have received a copy of the GNU General Public License along 
+ * with this program; if not, write to the Free Software Foundation, Inc., 
+ * 59 Temple Place, Suite 330, Boston, MA 02111-1307 USA
+ */
+
+
+#ifndef PIOS_H
+#define PIOS_H
+
+/* PIOS Feature Selection */
+#include "pios_config_posix.h"
+#include <pios_posix.h>
+
+#if defined(PIOS_INCLUDE_FREERTOS)
+/* FreeRTOS Includes */
+#include "FreeRTOS.h"
+#include "task.h"
+#include "queue.h"
+#include "semphr.h"
+#endif
+
+/* C Lib Includes */
+#include <stdio.h>
+#include <stdlib.h>
+#include <stdarg.h>
+#include <string.h>
+#include <math.h>
+#include <unistd.h>
+
+/* Generic initcall infrastructure */
+#include "pios_initcall.h"
+
+/* PIOS Board Specific Device Configuration */
+#include "pios_board_posix.h"
+
+/* PIOS Hardware Includes (posix) */
+#include <pios_sys.h>
+#include <pios_delay.h>
+#include <pios_led.h>
+#include <pios_sdcard.h>
+#include <pios_udp.h>
+#include <pios_com.h>
+#include <pios_servo.h>
+#include <pios_wdg.h>
+#if defined(PIOS_INCLUDE_RCTX)
+#include <pios_rctx.h>
+#endif
+#include <pios_debug.h>
 
-
-#ifndef PIOS_H
-#define PIOS_H
-
-/* PIOS Feature Selection */
-#include "pios_config_posix.h"
-#include <pios_posix.h>
-
-#if defined(PIOS_INCLUDE_FREERTOS)
-/* FreeRTOS Includes */
-#include "FreeRTOS.h"
-#include "task.h"
-#include "queue.h"
-#include "semphr.h"
-#endif
-
-/* C Lib Includes */
-#include <stdio.h>
-#include <stdlib.h>
-#include <stdarg.h>
-#include <string.h>
-#include <math.h>
-#include <unistd.h>
-
-/* Generic initcall infrastructure */
-#include "pios_initcall.h"
-
-/* PIOS Board Specific Device Configuration */
-#include "pios_board_posix.h"
-
-/* PIOS Hardware Includes (posix) */
-#include <pios_sys.h>
-#include <pios_delay.h>
-#include <pios_led.h>
-#include <pios_sdcard.h>
-#include <pios_udp.h>
-#include <pios_com.h>
-#include <pios_servo.h>
-#include <pios_wdg.h>
-<<<<<<< HEAD
-#if defined(PIOS_INCLUDE_RCTX)
-#include <pios_rctx.h>
-#endif
-=======
-#include <pios_debug.h>
->>>>>>> f1ead62d
-
-#define NELEMENTS(x) (sizeof(x) / sizeof(*(x)))
-
-#endif /* PIOS_H */
+
+#define NELEMENTS(x) (sizeof(x) / sizeof(*(x)))
+
+#endif /* PIOS_H */