--- conflicted
+++ resolved
@@ -1,545 +1,212 @@
- /**
- ******************************************************************************
- *
- * @file       pios_board.h
- * @author     The OpenPilot Team, http://www.openpilot.org Copyright (C) 2010.
- * @brief      Defines board hardware for the OpenPilot Version 1.1 hardware.
- * @see        The GNU Public License (GPL) Version 3
- *
- *****************************************************************************/
-/*
- * This program is free software; you can redistribute it and/or modify
- * it under the terms of the GNU General Public License as published by
- * the Free Software Foundation; either version 3 of the License, or
- * (at your option) any later version.
- *
- * This program is distributed in the hope that it will be useful, but
- * WITHOUT ANY WARRANTY; without even the implied warranty of MERCHANTABILITY
- * or FITNESS FOR A PARTICULAR PURPOSE. See the GNU General Public License
- * for more details.
- *
- * You should have received a copy of the GNU General Public License along
- * with this program; if not, write to the Free Software Foundation, Inc.,
- * 59 Temple Place, Suite 330, Boston, MA 02111-1307 USA
- */
-
-#ifndef STM32103CB_PIPXTREME_H_
-#define STM32103CB_PIPXTREME_H_
-
-#define ADD_ONE_ADC
-
-//------------------------
-// Timers and Channels Used
-//------------------------
-/*
-Timer | Channel 1 | Channel 2 | Channel 3 | Channel 4
-------+-----------+-----------+-----------+----------
-TIM1  |  Servo 4  |           |           |
-TIM2  |  RC In 5  |  RC In 6  |  Servo 6  |
-TIM3  |  Servo 5  |  RC In 2  |  RC In 3  |  RC In 4
-TIM4  |  RC In 1  |  Servo 3  |  Servo 2  |  Servo 1
-------+-----------+-----------+-----------+----------
-*/
-
-//------------------------
-// DMA Channels Used
-//------------------------
-/* Channel 1  - 				*/
-/* Channel 2  - 				*/
-/* Channel 3  - 				*/
-/* Channel 4  - 				*/
-/* Channel 5  - 				*/
-/* Channel 6  - 				*/
-/* Channel 7  - 				*/
-/* Channel 8  - 				*/
-/* Channel 9  - 				*/
-/* Channel 10 - 				*/
-/* Channel 11 - 				*/
-/* Channel 12 - 				*/
-
-
-//------------------------
-// BOOTLOADER_SETTINGS
-//------------------------
-#define BOARD_READABLE	TRUE
-#define BOARD_WRITABLE	TRUE
-#define MAX_DEL_RETRYS	3
-
-
-//------------------------
-// WATCHDOG_SETTINGS
-//------------------------
-#define PIOS_WATCHDOG_TIMEOUT    250
-#define PIOS_WDG_REGISTER        BKP_DR4
-#define PIOS_WDG_ACTUATOR        0x0001
-#define PIOS_WDG_STABILIZATION   0x0002
-#define PIOS_WDG_ATTITUDE        0x0004
-#define PIOS_WDG_MANUAL          0x0008
-
-//------------------------
-// TELEMETRY
-//------------------------
-#define TELEM_QUEUE_SIZE         20
-
-//------------------------
-// PIOS_LED
-//------------------------
-#define PIOS_LED_USB	0
-#define PIOS_LED_LINK	1
-#define PIOS_LED_RX	2
-#define PIOS_LED_TX	3
-
-#define PIOS_LED_HEARTBEAT PIOS_LED_USB
-#define PIOS_LED_ALARM PIOS_LED_TX
-
-#define USB_LED_ON					PIOS_LED_On(PIOS_LED_USB)
-#define USB_LED_OFF					PIOS_LED_Off(PIOS_LED_USB)
-#define USB_LED_TOGGLE					PIOS_LED_Toggle(PIOS_LED_USB)
-
-#define LINK_LED_ON					PIOS_LED_On(PIOS_LED_LINK)
-#define LINK_LED_OFF					PIOS_LED_Off(PIOS_LED_LINK)
-#define LINK_LED_TOGGLE					PIOS_LED_Toggle(PIOS_LED_LINK)
-
-#define RX_LED_ON					PIOS_LED_On(PIOS_LED_RX)
-#define RX_LED_OFF					PIOS_LED_Off(PIOS_LED_RX)
-#define RX_LED_TOGGLE					PIOS_LED_Toggle(PIOS_LED_RX)
-
-#define TX_LED_ON					PIOS_LED_On(PIOS_LED_TX)
-#define TX_LED_OFF					PIOS_LED_Off(PIOS_LED_TX)
-#define TX_LED_TOGGLE					PIOS_LED_Toggle(PIOS_LED_TX)
-
-//-------------------------
-// System Settings
-//-------------------------
-#define PIOS_MASTER_CLOCK			72000000
-#define PIOS_PERIPHERAL_CLOCK			(PIOS_MASTER_CLOCK / 2)
-
-//-------------------------
-// Interrupt Priorities
-//-------------------------
-#define PIOS_IRQ_PRIO_LOW			12		// lower than RTOS
-#define PIOS_IRQ_PRIO_MID			8		// higher than RTOS
-#define PIOS_IRQ_PRIO_HIGH			5		// for SPI, ADC, I2C etc...
-#define PIOS_IRQ_PRIO_HIGHEST			4 		// for USART etc...
-
-//------------------------
-// PIOS_I2C
-// See also pios_board.c
-//------------------------
-#define PIOS_I2C_MAX_DEVS			1
-extern uint32_t pios_i2c_flexi_adapter_id;
-#define PIOS_I2C_MAIN_ADAPTER			(pios_i2c_flexi_adapter_id)
-
-//-------------------------
-// SPI
-//
-// See also pios_board.c
-//-------------------------
-#define PIOS_SPI_MAX_DEVS			2
-
-//-------------------------
-// PIOS_USART
-//-------------------------
-#define PIOS_USART_MAX_DEVS			3
-
-//-------------------------
-// PIOS_COM
-//
-// See also pios_board.c
-//-------------------------
-#define PIOS_COM_MAX_DEVS			4
-
-extern uint32_t pios_com_telem_usb_id;
-<<<<<<< HEAD
-#if defined(MOVE_CONTROLLER)
-extern uint32_t pios_com_usart1_id;
-#define PIOS_COM_TELEM_GCS              (pios_com_usart1_id)
-#define PIOS_COM_TELEM_OUT              (pios_com_usart1_id)
-#define PIOS_COM_DEBUG                  (pios_com_usart1_id)
-
-#elif defined(ANALOG_TRANSMITTER)
-extern uint32_t pios_com_usart1_id;
-extern uint32_t pios_com_usart2_id;
-extern uint32_t pios_com_usart3_id;
-// 1 = Xbee, 2 = Extra, 3 = USB
-// Debug mode
-//#define PIOS_COM_TELEM_GCS              (pios_com_usart1_id)
-//#define PIOS_COM_TELEM_OUT              (pios_com_usart2_id)
-//#define PIOS_COM_DEBUG                  (pios_com_usart3_id)
-
-// Normal mode
-//#define PIOS_COM_TELEM_GCS              (pios_com_usart3_id)
-//#define PIOS_COM_TELEM_OUT              (pios_com_usart1_id)
-//#define PIOS_COM_DEBUG                  (pios_com_usart2_id)
-
-#elif defined(MAPLE_MINI)
-extern uint32_t pios_com_usart1_id;
-extern uint32_t pios_com_usart2_id;
-extern uint32_t pios_com_usart3_id;
-// On Maple Mini:
-// 1 = Debug, 2 = Xbee, 3 = GCS
-#define PIOS_COM_TELEM_GCS              (pios_com_usart3_id)
-#define PIOS_COM_TELEM_OUT              (pios_com_usart2_id)
-#define PIOS_COM_DEBUG                  (pios_com_usart1_id)
-#endif
-
-#define PIOS_COM_TELEM_USB              (pios_com_telem_usb_id)
-
-#if defined(ANALOG_TRANSMITTER)
-
-//-------------------------
-// ADC
-// PIOS_ADC_PinGet(0) = Roll Prim
-// PIOS_ADC_PinGet(1) = Roll Trim
-// PIOS_ADC_PinGet(2) = Pitch Prim
-// PIOS_ADC_PinGet(3) = Pitch Trim
-// PIOS_ADC_PinGet(4) = Yaw Prim
-// PIOS_ADC_PinGet(5) = Yaw Trim
-// PIOS_ADC_PinGet(6) = Throt Prim
-// PIOS_ADC_PinGet(7) = Throt Trim
-// PIOS_ADC_PinGet(8) = Poten
-//-------------------------
-//#define PIOS_ADC_OVERSAMPLING_RATE		1
-#define PIOS_ADC_USE_TEMP_SENSOR		1
-#define PIOS_ADC_TEMP_SENSOR_ADC		ADC1
-#define PIOS_ADC_TEMP_SENSOR_ADC_CHANNEL	1
-
-#define PIOS_ADC_PIN1_GPIO_PORT			GPIOA			// PA0
-#define PIOS_ADC_PIN1_GPIO_PIN			GPIO_Pin_0		// ADC12_IN0
-#define PIOS_ADC_PIN1_GPIO_CHANNEL		ADC_Channel_0
-#define PIOS_ADC_PIN1_ADC			ADC2
-#define PIOS_ADC_PIN1_ADC_NUMBER		1
-
-#define PIOS_ADC_PIN2_GPIO_PORT			GPIOA			// PA1
-#define PIOS_ADC_PIN2_GPIO_PIN			GPIO_Pin_1		// ADC123_IN1
-#define PIOS_ADC_PIN2_GPIO_CHANNEL		ADC_Channel_1
-#define PIOS_ADC_PIN2_ADC			ADC1
-#define PIOS_ADC_PIN2_ADC_NUMBER		2
-
-#define PIOS_ADC_PIN3_GPIO_PORT			GPIOA			// PA2
-#define PIOS_ADC_PIN3_GPIO_PIN			GPIO_Pin_2		// ADC12_IN2
-#define PIOS_ADC_PIN3_GPIO_CHANNEL		ADC_Channel_2
-#define PIOS_ADC_PIN3_ADC			ADC2
-#define PIOS_ADC_PIN3_ADC_NUMBER		2
-
-#define PIOS_ADC_PIN4_GPIO_PORT			GPIOA			// PA3
-#define PIOS_ADC_PIN4_GPIO_PIN			GPIO_Pin_3		// ADC12_IN3
-#define PIOS_ADC_PIN4_GPIO_CHANNEL		ADC_Channel_3
-#define PIOS_ADC_PIN4_ADC			ADC1
-#define PIOS_ADC_PIN4_ADC_NUMBER		3
-
-#define PIOS_ADC_PIN5_GPIO_PORT			GPIOA			// PA4
-#define PIOS_ADC_PIN5_GPIO_PIN			GPIO_Pin_4		// ADC12_IN4
-#define PIOS_ADC_PIN5_GPIO_CHANNEL		ADC_Channel_4
-#define PIOS_ADC_PIN5_ADC			ADC2
-#define PIOS_ADC_PIN5_ADC_NUMBER		3
-
-#define PIOS_ADC_PIN6_GPIO_PORT			GPIOA			// PA5
-#define PIOS_ADC_PIN6_GPIO_PIN			GPIO_Pin_5		// ADC12_IN5
-#define PIOS_ADC_PIN6_GPIO_CHANNEL		ADC_Channel_5
-#define PIOS_ADC_PIN6_ADC			ADC1
-#define PIOS_ADC_PIN6_ADC_NUMBER		4
-
-#define PIOS_ADC_PIN7_GPIO_PORT			GPIOA			// PA6
-#define PIOS_ADC_PIN7_GPIO_PIN			GPIO_Pin_6		// ADC12_IN6
-#define PIOS_ADC_PIN7_GPIO_CHANNEL		ADC_Channel_6
-#define PIOS_ADC_PIN7_ADC			ADC2
-#define PIOS_ADC_PIN7_ADC_NUMBER		4
-
-#define PIOS_ADC_PIN8_GPIO_PORT			GPIOA			// PA7
-#define PIOS_ADC_PIN8_GPIO_PIN			GPIO_Pin_7		// ADC12_IN7
-#define PIOS_ADC_PIN8_GPIO_CHANNEL		ADC_Channel_7
-#define PIOS_ADC_PIN8_ADC			ADC1
-#define PIOS_ADC_PIN8_ADC_NUMBER		5
-
-#define PIOS_ADC_PIN9_GPIO_PORT			GPIOB			// PB0
-#define PIOS_ADC_PIN9_GPIO_PIN			GPIO_Pin_0		// ADC12_IN8
-#define PIOS_ADC_PIN9_GPIO_CHANNEL		ADC_Channel_8
-#define PIOS_ADC_PIN9_ADC			ADC2
-#define PIOS_ADC_PIN9_ADC_NUMBER		5
-
-#define PIOS_ADC_NUM_PINS			9
-
-#define PIOS_ADC_PORTS				{ PIOS_ADC_PIN1_GPIO_PORT, PIOS_ADC_PIN2_GPIO_PORT, PIOS_ADC_PIN3_GPIO_PORT, PIOS_ADC_PIN4_GPIO_PORT, PIOS_ADC_PIN5_GPIO_PORT, PIOS_ADC_PIN6_GPIO_PORT, PIOS_ADC_PIN7_GPIO_PORT, PIOS_ADC_PIN8_GPIO_PORT, PIOS_ADC_PIN9_GPIO_PORT }
-#define PIOS_ADC_PINS				{ PIOS_ADC_PIN1_GPIO_PIN, PIOS_ADC_PIN2_GPIO_PIN, PIOS_ADC_PIN3_GPIO_PIN, PIOS_ADC_PIN4_GPIO_PIN, PIOS_ADC_PIN5_GPIO_PIN, PIOS_ADC_PIN6_GPIO_PIN, PIOS_ADC_PIN7_GPIO_PIN, PIOS_ADC_PIN8_GPIO_PIN, PIOS_ADC_PIN9_GPIO_PIN }
-#define PIOS_ADC_CHANNELS			{ PIOS_ADC_PIN1_GPIO_CHANNEL, PIOS_ADC_PIN2_GPIO_CHANNEL, PIOS_ADC_PIN3_GPIO_CHANNEL, PIOS_ADC_PIN4_GPIO_CHANNEL, PIOS_ADC_PIN5_GPIO_CHANNEL, PIOS_ADC_PIN6_GPIO_CHANNEL, PIOS_ADC_PIN7_GPIO_CHANNEL, PIOS_ADC_PIN8_GPIO_CHANNEL, PIOS_ADC_PIN9_GPIO_CHANNEL }
-#define PIOS_ADC_MAPPING			{ PIOS_ADC_PIN1_ADC, PIOS_ADC_PIN2_ADC, PIOS_ADC_PIN3_ADC, PIOS_ADC_PIN4_ADC, PIOS_ADC_PIN5_ADC, PIOS_ADC_PIN6_ADC, PIOS_ADC_PIN7_ADC, PIOS_ADC_PIN8_ADC, PIOS_ADC_PIN9_ADC }
-#define PIOS_ADC_CHANNEL_MAPPING		{ PIOS_ADC_PIN1_ADC_NUMBER, PIOS_ADC_PIN2_ADC_NUMBER, PIOS_ADC_PIN3_ADC_NUMBER, PIOS_ADC_PIN4_ADC_NUMBER, PIOS_ADC_PIN5_ADC_NUMBER, PIOS_ADC_PIN6_ADC_NUMBER, PIOS_ADC_PIN7_ADC_NUMBER, PIOS_ADC_PIN8_ADC_NUMBER, PIOS_ADC_PIN9_ADC_NUMBER }
-
-#define PIOS_ADC_NUM_ADC_CHANNELS		2
-#define PIOS_ADC_USE_ADC2			1
-
-#elif defined(MAPLE_MINI)
-
-//-------------------------
-// ADC
-// PIOS_ADC_PinGet(0) = Roll
-// PIOS_ADC_PinGet(1) = Pitch
-// PIOS_ADC_PinGet(2) = Yaw
-// PIOS_ADC_PinGet(3) = Throt
-//-------------------------
-//#define PIOS_ADC_OVERSAMPLING_RATE		1
-//#define PIOS_ADC_USE_TEMP_SENSOR		1
-#define PIOS_ADC_USE_TEMP_SENSOR		0
-#define PIOS_ADC_TEMP_SENSOR_ADC		ADC1
-#define PIOS_ADC_TEMP_SENSOR_ADC_CHANNEL	1
-
-#define PIOS_ADC_PIN1_GPIO_PORT			GPIOA			// PA4
-#define PIOS_ADC_PIN1_GPIO_PIN			GPIO_Pin_4		// ADC12_IN4
-#define PIOS_ADC_PIN1_GPIO_CHANNEL		ADC_Channel_4
-#define PIOS_ADC_PIN1_ADC			ADC1
-#define PIOS_ADC_PIN1_ADC_NUMBER		1
-
-#define PIOS_ADC_PIN2_GPIO_PORT			GPIOA			// PA5
-#define PIOS_ADC_PIN2_GPIO_PIN			GPIO_Pin_5		// ADC12_IN5
-#define PIOS_ADC_PIN2_GPIO_CHANNEL		ADC_Channel_5
-#define PIOS_ADC_PIN2_ADC			ADC2
-#define PIOS_ADC_PIN2_ADC_NUMBER		1
-
-#define PIOS_ADC_PIN3_GPIO_PORT			GPIOA			// PA6
-#define PIOS_ADC_PIN3_GPIO_PIN			GPIO_Pin_6		// ADC12_IN6
-#define PIOS_ADC_PIN3_GPIO_CHANNEL		ADC_Channel_6
-#define PIOS_ADC_PIN3_ADC			ADC1
-#define PIOS_ADC_PIN3_ADC_NUMBER		2
-
-#define PIOS_ADC_PIN4_GPIO_PORT			GPIOA			// PA7
-#define PIOS_ADC_PIN4_GPIO_PIN			GPIO_Pin_7		// ADC12_IN7
-#define PIOS_ADC_PIN4_GPIO_CHANNEL		ADC_Channel_7
-#define PIOS_ADC_PIN4_ADC			ADC2
-#define PIOS_ADC_PIN4_ADC_NUMBER		2
-
-#ifdef NEVER
-#define PIOS_ADC_PIN5_GPIO_PORT			GPIOA			// PA0
-#define PIOS_ADC_PIN5_GPIO_PIN			GPIO_Pin_0		// ADC12_IN0
-#define PIOS_ADC_PIN5_GPIO_CHANNEL		ADC_Channel_0
-#define PIOS_ADC_PIN5_ADC			ADC2
-#define PIOS_ADC_PIN5_ADC_NUMBER		3
-
-#define PIOS_ADC_NUM_PINS			5
-
-#define PIOS_ADC_PORTS				{ PIOS_ADC_PIN1_GPIO_PORT, PIOS_ADC_PIN2_GPIO_PORT, PIOS_ADC_PIN3_GPIO_PORT, PIOS_ADC_PIN4_GPIO_PORT, PIOS_ADC_PIN5_GPIO_PORT }
-#define PIOS_ADC_PINS				{ PIOS_ADC_PIN1_GPIO_PIN, PIOS_ADC_PIN2_GPIO_PIN, PIOS_ADC_PIN3_GPIO_PIN, PIOS_ADC_PIN4_GPIO_PIN, PIOS_ADC_PIN5_GPIO_PIN }
-#define PIOS_ADC_CHANNELS			{ PIOS_ADC_PIN1_GPIO_CHANNEL, PIOS_ADC_PIN2_GPIO_CHANNEL, PIOS_ADC_PIN3_GPIO_CHANNEL, PIOS_ADC_PIN4_GPIO_CHANNEL, PIOS_ADC_PIN5_GPIO_CHANNEL }
-#define PIOS_ADC_MAPPING			{ PIOS_ADC_PIN1_ADC, PIOS_ADC_PIN2_ADC, PIOS_ADC_PIN3_ADC, PIOS_ADC_PIN4_ADC, PIOS_ADC_PIN5_ADC }
-#define PIOS_ADC_CHANNEL_MAPPING		{ PIOS_ADC_PIN1_ADC_NUMBER, PIOS_ADC_PIN2_ADC_NUMBER, PIOS_ADC_PIN3_ADC_NUMBER, PIOS_ADC_PIN4_ADC_NUMBER, PIOS_ADC_PIN5_ADC_NUMBER }
-#endif
-
-#define PIOS_ADC_NUM_PINS			4
-
-#define PIOS_ADC_PORTS				{ PIOS_ADC_PIN1_GPIO_PORT, PIOS_ADC_PIN2_GPIO_PORT, PIOS_ADC_PIN3_GPIO_PORT, PIOS_ADC_PIN4_GPIO_PORT }
-#define PIOS_ADC_PINS				{ PIOS_ADC_PIN1_GPIO_PIN, PIOS_ADC_PIN2_GPIO_PIN, PIOS_ADC_PIN3_GPIO_PIN, PIOS_ADC_PIN4_GPIO_PIN }
-#define PIOS_ADC_CHANNELS			{ PIOS_ADC_PIN1_GPIO_CHANNEL, PIOS_ADC_PIN2_GPIO_CHANNEL, PIOS_ADC_PIN3_GPIO_CHANNEL, PIOS_ADC_PIN4_GPIO_CHANNEL }
-#define PIOS_ADC_MAPPING			{ PIOS_ADC_PIN1_ADC, PIOS_ADC_PIN2_ADC, PIOS_ADC_PIN3_ADC, PIOS_ADC_PIN4_ADC }
-#define PIOS_ADC_CHANNEL_MAPPING		{ PIOS_ADC_PIN1_ADC_NUMBER, PIOS_ADC_PIN2_ADC_NUMBER, PIOS_ADC_PIN3_ADC_NUMBER, PIOS_ADC_PIN4_ADC_NUMBER }
-
-#define PIOS_ADC_NUM_ADC_CHANNELS		2
-#define PIOS_ADC_USE_ADC2			1
-
-#elif defined(MOVE_CONTROLLER)
-
-//-------------------------
-// ADC
-// PIOS_ADC_PinGet(0) = Accel X
-// PIOS_ADC_PinGet(1) = Accel Y
-// PIOS_ADC_PinGet(2) = Accel Z
-// PIOS_ADC_PinGet(3) = (ND)
-// PIOS_ADC_PinGet(4) = Gyro X
-// PIOS_ADC_PinGet(5) = Gyro Y
-// PIOS_ADC_PinGet(6) = Gyro Z
-// PIOS_ADC_PinGet(7) = (ND)
-//-------------------------
-//#define PIOS_ADC_OVERSAMPLING_RATE		1
-#define PIOS_ADC_USE_TEMP_SENSOR		0
-#define PIOS_ADC_TEMP_SENSOR_ADC		ADC1
-#define PIOS_ADC_TEMP_SENSOR_ADC_CHANNEL	1
-
-#define PIOS_ADC_PIN1_GPIO_PORT			GPIOA			// PA1 (Accel X)
-#define PIOS_ADC_PIN1_GPIO_PIN			GPIO_Pin_1		// ADC12_IN1
-#define PIOS_ADC_PIN1_GPIO_CHANNEL		ADC_Channel_1
-#define PIOS_ADC_PIN1_ADC			ADC1
-#define PIOS_ADC_PIN1_ADC_NUMBER		1
-
-#define PIOS_ADC_PIN2_GPIO_PORT			GPIOC			// PC3 (Accel Y)
-#define PIOS_ADC_PIN2_GPIO_PIN			GPIO_Pin_3		// ADC12_IN13
-#define PIOS_ADC_PIN2_GPIO_CHANNEL		ADC_Channel_13
-#define PIOS_ADC_PIN2_ADC			ADC2
-#define PIOS_ADC_PIN2_ADC_NUMBER		1
-
-#define PIOS_ADC_PIN3_GPIO_PORT			GPIOA			// PA3 (Accel Z)
-#define PIOS_ADC_PIN3_GPIO_PIN			GPIO_Pin_3		// ADC12_IN3
-#define PIOS_ADC_PIN3_GPIO_CHANNEL		ADC_Channel_3
-#define PIOS_ADC_PIN3_ADC			ADC1
-#define PIOS_ADC_PIN3_ADC_NUMBER		2
-
-#define PIOS_ADC_PIN4_GPIO_PORT			GPIOA			// PA6 (not used)
-#define PIOS_ADC_PIN4_GPIO_PIN			GPIO_Pin_6		// ADC12_IN6
-#define PIOS_ADC_PIN4_GPIO_CHANNEL		ADC_Channel_6
-#define PIOS_ADC_PIN4_ADC			ADC2
-#define PIOS_ADC_PIN4_ADC_NUMBER		2
-
-#define PIOS_ADC_PIN5_GPIO_PORT			GPIOC			// PC1 (Gyro X)
-#define PIOS_ADC_PIN5_GPIO_PIN			GPIO_Pin_1		// ADC12_IN11
-#define PIOS_ADC_PIN5_GPIO_CHANNEL		ADC_Channel_11
-#define PIOS_ADC_PIN5_ADC			ADC1
-#define PIOS_ADC_PIN5_ADC_NUMBER		3
-
-#define PIOS_ADC_PIN6_GPIO_PORT			GPIOC			// PC0 (Gyro Y)
-#define PIOS_ADC_PIN6_GPIO_PIN			GPIO_Pin_0		// ADC12_IN10
-#define PIOS_ADC_PIN6_GPIO_CHANNEL		ADC_Channel_10
-#define PIOS_ADC_PIN6_ADC			ADC2
-#define PIOS_ADC_PIN6_ADC_NUMBER		3
-
-#define PIOS_ADC_PIN7_GPIO_PORT			GPIOC			// PC2 (Gyro Z)
-#define PIOS_ADC_PIN7_GPIO_PIN			GPIO_Pin_2		// ADC12_IN12
-#define PIOS_ADC_PIN7_GPIO_CHANNEL		ADC_Channel_12
-#define PIOS_ADC_PIN7_ADC			ADC1
-#define PIOS_ADC_PIN7_ADC_NUMBER		4
-
-#define PIOS_ADC_PIN8_GPIO_PORT			GPIOB			// PB1 (not used)
-#define PIOS_ADC_PIN8_GPIO_PIN			GPIO_Pin_1		// ADC12_IN9
-#define PIOS_ADC_PIN8_GPIO_CHANNEL		ADC_Channel_9
-#define PIOS_ADC_PIN8_ADC			ADC2
-#define PIOS_ADC_PIN8_ADC_NUMBER		4
-
-#define PIOS_ADC_NUM_PINS			8
-
-#define PIOS_ADC_PORTS				{ PIOS_ADC_PIN1_GPIO_PORT, PIOS_ADC_PIN2_GPIO_PORT, PIOS_ADC_PIN3_GPIO_PORT, PIOS_ADC_PIN4_GPIO_PORT, PIOS_ADC_PIN5_GPIO_PORT, PIOS_ADC_PIN6_GPIO_PORT, PIOS_ADC_PIN7_GPIO_PORT, PIOS_ADC_PIN8_GPIO_PORT }
-#define PIOS_ADC_PINS				{ PIOS_ADC_PIN1_GPIO_PIN, PIOS_ADC_PIN2_GPIO_PIN, PIOS_ADC_PIN3_GPIO_PIN, PIOS_ADC_PIN4_GPIO_PIN, PIOS_ADC_PIN5_GPIO_PIN, PIOS_ADC_PIN6_GPIO_PIN, PIOS_ADC_PIN7_GPIO_PIN, PIOS_ADC_PIN8_GPIO_PIN }
-#define PIOS_ADC_CHANNELS			{ PIOS_ADC_PIN1_GPIO_CHANNEL, PIOS_ADC_PIN2_GPIO_CHANNEL, PIOS_ADC_PIN3_GPIO_CHANNEL, PIOS_ADC_PIN4_GPIO_CHANNEL, PIOS_ADC_PIN5_GPIO_CHANNEL, PIOS_ADC_PIN6_GPIO_CHANNEL, PIOS_ADC_PIN7_GPIO_CHANNEL, PIOS_ADC_PIN8_GPIO_CHANNEL }
-#define PIOS_ADC_MAPPING			{ PIOS_ADC_PIN1_ADC, PIOS_ADC_PIN2_ADC, PIOS_ADC_PIN3_ADC, PIOS_ADC_PIN4_ADC, PIOS_ADC_PIN5_ADC, PIOS_ADC_PIN6_ADC, PIOS_ADC_PIN7_ADC, PIOS_ADC_PIN8_ADC }
-#define PIOS_ADC_CHANNEL_MAPPING		{ PIOS_ADC_PIN1_ADC_NUMBER, PIOS_ADC_PIN2_ADC_NUMBER, PIOS_ADC_PIN3_ADC_NUMBER, PIOS_ADC_PIN4_ADC_NUMBER, PIOS_ADC_PIN5_ADC_NUMBER, PIOS_ADC_PIN6_ADC_NUMBER, PIOS_ADC_PIN7_ADC_NUMBER,PIOS_ADC_PIN8_ADC_NUMBER }
-
-#define PIOS_ADC_NUM_ADC_CHANNELS		2
-#define PIOS_ADC_USE_ADC2			1
-
-#else
-
-#define PIOS_ADC_USE_TEMP_SENSOR		0
-#define PIOS_ADC_TEMP_SENSOR_ADC		ADC1
-#define PIOS_ADC_TEMP_SENSOR_ADC_CHANNEL	1
-
-#define PIOS_ADC_NUM_PINS			0
-
-#define PIOS_ADC_PORTS				{ }
-#define PIOS_ADC_PINS				{ }
-#define PIOS_ADC_CHANNELS			{ }
-#define PIOS_ADC_MAPPING			{ }
-#define PIOS_ADC_CHANNEL_MAPPING		{ }
-
-#define PIOS_ADC_NUM_ADC_CHANNELS		0
-#define PIOS_ADC_USE_ADC2			0
-
-#endif
-
-#define PIOS_ADC_NUM_CHANNELS			(PIOS_ADC_NUM_PINS + PIOS_ADC_USE_TEMP_SENSOR)
-#define PIOS_ADC_CLOCK_FUNCTION			RCC_APB2PeriphClockCmd(RCC_APB2Periph_ADC1 | RCC_APB2Periph_ADC2, ENABLE)
-#define PIOS_ADC_ADCCLK				RCC_PCLK2_Div8
-/* RCC_PCLK2_Div2: ADC clock = PCLK2/2 */
-/* RCC_PCLK2_Div4: ADC clock = PCLK2/4 */
-/* RCC_PCLK2_Div6: ADC clock = PCLK2/6 */
-/* RCC_PCLK2_Div8: ADC clock = PCLK2/8 */
-#define PIOS_ADC_SAMPLE_TIME			ADC_SampleTime_239Cycles5
-/* Sample time: */
-/* With an ADCCLK = 14 MHz and a sampling time of 239.5 cycles: */
-/* Tconv = 239.5 + 12.5 = 252 cycles = 18�s */
-/* (1 / (ADCCLK / CYCLES)) = Sample Time (�S) */
-#define PIOS_ADC_IRQ_PRIO			PIOS_IRQ_PRIO_LOW
-
-// Currently analog acquistion hard coded at 480 Hz
-// PCKL2 = HCLK / 16
-// ADCCLK = PCLK2 / 2
-#define PIOS_ADC_RATE		(72.0e6 / 1.0 / 8.0 / 252.0 / (PIOS_ADC_NUM_CHANNELS >> PIOS_ADC_USE_ADC2))
-#define PIOS_ADC_MAX_OVERSAMPLING               36
-
-//------------------------
-// PIOS_RCVR
-// See also pios_board.c
-//------------------------
-#define PIOS_RCVR_MAX_DEVS                      3
-#define PIOS_RCVR_MAX_CHANNELS			12
-
-//-------------------------
-// Receiver PPM input
-//-------------------------
-=======
-extern uint32_t pios_com_vcp_usb_id;
-extern uint32_t pios_com_usart1_id;
-extern uint32_t pios_com_usart2_id;
-extern uint32_t pios_com_usart3_id;
-#define PIOS_COM_TELEM_SERIAL           (pios_com_usart1_id)
-#define PIOS_COM_DEBUG                  (pios_com_usart2_id)
-#define PIOS_COM_FLEXI                  (pios_com_usart3_id)
-#define PIOS_COM_TELEM_USB              (pios_com_telem_usb_id)
-#define PIOS_COM_VCP_USB                (pios_com_vcp_usb_id)
-
-//------------------------
-// PIOS_RCVR
-// See also pios_board.c
-//------------------------
-#define PIOS_RCVR_MAX_DEVS                      3
-#define PIOS_RCVR_MAX_CHANNELS			12
-
-//-------------------------
-// Receiver PPM input
-//-------------------------
->>>>>>> a47073f3
-#define PIOS_PPM_MAX_DEVS			1
-#define PIOS_PPM_NUM_INPUTS                     12
-
-//-------------------------
-// Receiver PWM input
-//-------------------------
-#define PIOS_PWM_MAX_DEVS			1
-#define PIOS_PWM_NUM_INPUTS                     1
-
-//-------------------------
-// Servo outputs
-//-------------------------
-#define PIOS_SERVO_UPDATE_HZ                    50
-#define PIOS_SERVOS_INITIAL_POSITION            0 /* dont want to start motors, have no pulse till settings loaded */
-
-//--------------------------
-// Timer controller settings
-//--------------------------
-#define PIOS_TIM_MAX_DEVS			3
-
-//-------------------------
-// GPIO
-//-------------------------
-#define PIOS_GPIO_PORTS				{ }
-#define PIOS_GPIO_PINS				{ }
-#define PIOS_GPIO_CLKS				{ }
-#define PIOS_GPIO_NUM				0
-
-//-------------------------
-// USB
-//-------------------------
-#define PIOS_USB_HID_MAX_DEVS                   1
-<<<<<<< HEAD
-
-#define PIOS_USB_ENABLED                        1
-#define PIOS_USB_HID_MAX_DEVS                   1
-#define PIOS_USB_MAX_DEVS                       1
-#ifdef MOVE_CONTROLLER
-#define PIOS_USB_DETECT_GPIO_PORT               GPIOD
-#define PIOS_USB_DETECT_GPIO_PIN                GPIO_Pin_7
-#define PIOS_USB_DETECT_EXTI_LINE               EXTI_Line4
-#else
-#define PIOS_USB_DETECT_GPIO_PORT               GPIOC
-#define PIOS_USB_DETECT_GPIO_PIN                GPIO_Pin_15
-#define PIOS_USB_DETECT_EXTI_LINE               EXTI_Line15
-#endif
-
-#endif /* STM32103CB_AHRS_H_ */
-
-=======
-#define PIOS_USB_ENABLED                        1
-#define PIOS_USB_HID_MAX_DEVS                   1
-#define PIOS_USB_MAX_DEVS                       1
-#define PIOS_USB_DETECT_GPIO_PORT               GPIOC
-#define PIOS_USB_DETECT_GPIO_PIN                GPIO_Pin_15
-#define PIOS_USB_DETECT_EXTI_LINE               EXTI_Line15
-
-#endif /* STM32103CB_PIPXTREME_H_ */
-
->>>>>>> a47073f3
+ /**
+ ******************************************************************************
+ *
+ * @file       pios_board.h
+ * @author     The OpenPilot Team, http://www.openpilot.org Copyright (C) 2010.
+ * @brief      Defines board hardware for the OpenPilot Version 1.1 hardware.
+ * @see        The GNU Public License (GPL) Version 3
+ *
+ *****************************************************************************/
+/*
+ * This program is free software; you can redistribute it and/or modify
+ * it under the terms of the GNU General Public License as published by
+ * the Free Software Foundation; either version 3 of the License, or
+ * (at your option) any later version.
+ *
+ * This program is distributed in the hope that it will be useful, but
+ * WITHOUT ANY WARRANTY; without even the implied warranty of MERCHANTABILITY
+ * or FITNESS FOR A PARTICULAR PURPOSE. See the GNU General Public License
+ * for more details.
+ *
+ * You should have received a copy of the GNU General Public License along
+ * with this program; if not, write to the Free Software Foundation, Inc.,
+ * 59 Temple Place, Suite 330, Boston, MA 02111-1307 USA
+ */
+
+#ifndef STM32103CB_PIPXTREME_H_
+#define STM32103CB_PIPXTREME_H_
+
+#define ADD_ONE_ADC
+
+//------------------------
+// Timers and Channels Used
+//------------------------
+/*
+Timer | Channel 1 | Channel 2 | Channel 3 | Channel 4
+------+-----------+-----------+-----------+----------
+TIM1  |  Servo 4  |           |           |
+TIM2  |  RC In 5  |  RC In 6  |  Servo 6  |
+TIM3  |  Servo 5  |  RC In 2  |  RC In 3  |  RC In 4
+TIM4  |  RC In 1  |  Servo 3  |  Servo 2  |  Servo 1
+------+-----------+-----------+-----------+----------
+*/
+
+//------------------------
+// DMA Channels Used
+//------------------------
+/* Channel 1  - 				*/
+/* Channel 2  - 				*/
+/* Channel 3  - 				*/
+/* Channel 4  - 				*/
+/* Channel 5  - 				*/
+/* Channel 6  - 				*/
+/* Channel 7  - 				*/
+/* Channel 8  - 				*/
+/* Channel 9  - 				*/
+/* Channel 10 - 				*/
+/* Channel 11 - 				*/
+/* Channel 12 - 				*/
+
+
+//------------------------
+// BOOTLOADER_SETTINGS
+//------------------------
+#define BOARD_READABLE	TRUE
+#define BOARD_WRITABLE	TRUE
+#define MAX_DEL_RETRYS	3
+
+
+//------------------------
+// WATCHDOG_SETTINGS
+//------------------------
+#define PIOS_WATCHDOG_TIMEOUT    250
+#define PIOS_WDG_REGISTER        BKP_DR4
+#define PIOS_WDG_ACTUATOR        0x0001
+#define PIOS_WDG_STABILIZATION   0x0002
+#define PIOS_WDG_ATTITUDE        0x0004
+#define PIOS_WDG_MANUAL          0x0008
+
+//------------------------
+// TELEMETRY
+//------------------------
+#define TELEM_QUEUE_SIZE         20
+
+//------------------------
+// PIOS_LED
+//------------------------
+#define PIOS_LED_USB	0
+#define PIOS_LED_LINK	1
+#define PIOS_LED_RX	2
+#define PIOS_LED_TX	3
+
+#define PIOS_LED_HEARTBEAT PIOS_LED_USB
+#define PIOS_LED_ALARM PIOS_LED_TX
+
+#define USB_LED_ON					PIOS_LED_On(PIOS_LED_USB)
+#define USB_LED_OFF					PIOS_LED_Off(PIOS_LED_USB)
+#define USB_LED_TOGGLE					PIOS_LED_Toggle(PIOS_LED_USB)
+
+#define LINK_LED_ON					PIOS_LED_On(PIOS_LED_LINK)
+#define LINK_LED_OFF					PIOS_LED_Off(PIOS_LED_LINK)
+#define LINK_LED_TOGGLE					PIOS_LED_Toggle(PIOS_LED_LINK)
+
+#define RX_LED_ON					PIOS_LED_On(PIOS_LED_RX)
+#define RX_LED_OFF					PIOS_LED_Off(PIOS_LED_RX)
+#define RX_LED_TOGGLE					PIOS_LED_Toggle(PIOS_LED_RX)
+
+#define TX_LED_ON					PIOS_LED_On(PIOS_LED_TX)
+#define TX_LED_OFF					PIOS_LED_Off(PIOS_LED_TX)
+#define TX_LED_TOGGLE					PIOS_LED_Toggle(PIOS_LED_TX)
+
+//-------------------------
+// System Settings
+//-------------------------
+#define PIOS_MASTER_CLOCK			72000000
+#define PIOS_PERIPHERAL_CLOCK			(PIOS_MASTER_CLOCK / 2)
+
+//-------------------------
+// Interrupt Priorities
+//-------------------------
+#define PIOS_IRQ_PRIO_LOW			12		// lower than RTOS
+#define PIOS_IRQ_PRIO_MID			8		// higher than RTOS
+#define PIOS_IRQ_PRIO_HIGH			5		// for SPI, ADC, I2C etc...
+#define PIOS_IRQ_PRIO_HIGHEST			4 		// for USART etc...
+
+//------------------------
+// PIOS_I2C
+// See also pios_board.c
+//------------------------
+#define PIOS_I2C_MAX_DEVS			1
+extern uint32_t pios_i2c_flexi_adapter_id;
+#define PIOS_I2C_MAIN_ADAPTER			(pios_i2c_flexi_adapter_id)
+
+//-------------------------
+// SPI
+//
+// See also pios_board.c
+//-------------------------
+#define PIOS_SPI_MAX_DEVS			2
+
+//-------------------------
+// PIOS_USART
+//-------------------------
+#define PIOS_USART_MAX_DEVS			3
+
+//-------------------------
+// PIOS_COM
+//
+// See also pios_board.c
+//-------------------------
+#define PIOS_COM_MAX_DEVS			4
+
+extern uint32_t pios_com_telem_usb_id;
+extern uint32_t pios_com_vcp_usb_id;
+extern uint32_t pios_com_usart1_id;
+extern uint32_t pios_com_usart2_id;
+extern uint32_t pios_com_usart3_id;
+#define PIOS_COM_TELEM_SERIAL           (pios_com_usart1_id)
+#define PIOS_COM_DEBUG                  (pios_com_usart2_id)
+#define PIOS_COM_FLEXI                  (pios_com_usart3_id)
+#define PIOS_COM_TELEM_USB              (pios_com_telem_usb_id)
+#define PIOS_COM_VCP_USB                (pios_com_vcp_usb_id)
+
+//------------------------
+// PIOS_RCVR
+// See also pios_board.c
+//------------------------
+#define PIOS_RCVR_MAX_DEVS                      3
+#define PIOS_RCVR_MAX_CHANNELS			12
+
+//-------------------------
+// Receiver PPM input
+//-------------------------
+#define PIOS_PPM_MAX_DEVS			1
+#define PIOS_PPM_NUM_INPUTS                     12
+
+//-------------------------
+// Receiver PWM input
+//-------------------------
+#define PIOS_PWM_MAX_DEVS			1
+#define PIOS_PWM_NUM_INPUTS                     1
+
+//-------------------------
+// Servo outputs
+//-------------------------
+#define PIOS_SERVO_UPDATE_HZ                    50
+#define PIOS_SERVOS_INITIAL_POSITION            0 /* dont want to start motors, have no pulse till settings loaded */
+
+//--------------------------
+// Timer controller settings
+//--------------------------
+#define PIOS_TIM_MAX_DEVS			3
+
+//-------------------------
+// GPIO
+//-------------------------
+#define PIOS_GPIO_PORTS				{ }
+#define PIOS_GPIO_PINS				{ }
+#define PIOS_GPIO_CLKS				{ }
+#define PIOS_GPIO_NUM				0
+
+//-------------------------
+// USB
+//-------------------------
+#define PIOS_USB_HID_MAX_DEVS                   1
+#define PIOS_USB_ENABLED                        1
+#define PIOS_USB_HID_MAX_DEVS                   1
+#define PIOS_USB_MAX_DEVS                       1
+#define PIOS_USB_DETECT_GPIO_PORT               GPIOC
+#define PIOS_USB_DETECT_GPIO_PIN                GPIO_Pin_15
+#define PIOS_USB_DETECT_EXTI_LINE               EXTI_Line15
+
+#endif /* STM32103CB_PIPXTREME_H_ */