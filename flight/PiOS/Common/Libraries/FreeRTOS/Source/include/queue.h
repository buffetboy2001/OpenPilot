<<<<<<< HEAD
/*
    FreeRTOS V7.2.0 - Copyright (C) 2012 Real Time Engineers Ltd.


    ***************************************************************************
     *                                                                       *
     *    FreeRTOS tutorial books are available in pdf and paperback.        *
     *    Complete, revised, and edited pdf reference manuals are also       *
     *    available.                                                         *
     *                                                                       *
     *    Purchasing FreeRTOS documentation will not only help you, by       *
     *    ensuring you get running as quickly as possible and with an        *
     *    in-depth knowledge of how to use FreeRTOS, it will also help       *
     *    the FreeRTOS project to continue with its mission of providing     *
     *    professional grade, cross platform, de facto standard solutions    *
     *    for microcontrollers - completely free of charge!                  *
     *                                                                       *
     *    >>> See http://www.FreeRTOS.org/Documentation for details. <<<     *
     *                                                                       *
     *    Thank you for using FreeRTOS, and thank you for your support!      *
     *                                                                       *
    ***************************************************************************


    This file is part of the FreeRTOS distribution.

    FreeRTOS is free software; you can redistribute it and/or modify it under
    the terms of the GNU General Public License (version 2) as published by the
    Free Software Foundation AND MODIFIED BY the FreeRTOS exception.
    >>>NOTE<<< The modification to the GPL is included to allow you to
    distribute a combined work that includes FreeRTOS without being obliged to
    provide the source code for proprietary components outside of the FreeRTOS
    kernel.  FreeRTOS is distributed in the hope that it will be useful, but
    WITHOUT ANY WARRANTY; without even the implied warranty of MERCHANTABILITY
    or FITNESS FOR A PARTICULAR PURPOSE.  See the GNU General Public License for
    more details. You should have received a copy of the GNU General Public
    License and the FreeRTOS license exception along with FreeRTOS; if not it
    can be viewed here: http://www.freertos.org/a00114.html and also obtained
    by writing to Richard Barry, contact details for whom are available on the
    FreeRTOS WEB site.

    1 tab == 4 spaces!
    
    ***************************************************************************
     *                                                                       *
     *    Having a problem?  Start by reading the FAQ "My application does   *
     *    not run, what could be wrong?                                      *
     *                                                                       *
     *    http://www.FreeRTOS.org/FAQHelp.html                               *
     *                                                                       *
    ***************************************************************************

    
    http://www.FreeRTOS.org - Documentation, training, latest information, 
    license and contact details.
    
    http://www.FreeRTOS.org/plus - A selection of FreeRTOS ecosystem products,
    including FreeRTOS+Trace - an indispensable productivity tool.

    Real Time Engineers ltd license FreeRTOS to High Integrity Systems, who sell 
    the code with commercial support, indemnification, and middleware, under 
    the OpenRTOS brand: http://www.OpenRTOS.com.  High Integrity Systems also
    provide a safety engineered and independently SIL3 certified version under 
    the SafeRTOS brand: http://www.SafeRTOS.com.
*/


#ifndef QUEUE_H
#define QUEUE_H

#ifndef INC_FREERTOS_H
	#error "include FreeRTOS.h" must appear in source files before "include queue.h"
#endif

#ifdef __cplusplus
extern "C" {
#endif


#include "mpu_wrappers.h"

/**
 * Type by which queues are referenced.  For example, a call to xQueueCreate
 * returns (via a pointer parameter) an xQueueHandle variable that can then
 * be used as a parameter to xQueueSend(), xQueueReceive(), etc.
 */
typedef void * xQueueHandle;


/* For internal use only. */
#define	queueSEND_TO_BACK	( 0 )
#define	queueSEND_TO_FRONT	( 1 )

/* For internal use only.  These definitions *must* match those in queue.c. */
#define queueQUEUE_TYPE_BASE				( 0U )
#define queueQUEUE_TYPE_MUTEX 				( 1U )
#define queueQUEUE_TYPE_COUNTING_SEMAPHORE	( 2U )
#define queueQUEUE_TYPE_BINARY_SEMAPHORE	( 3U )
#define queueQUEUE_TYPE_RECURSIVE_MUTEX		( 4U )

/**
 * queue. h
 * <pre>
 xQueueHandle xQueueCreate(
							  unsigned portBASE_TYPE uxQueueLength,
							  unsigned portBASE_TYPE uxItemSize
						  );
 * </pre>
 *
 * Creates a new queue instance.  This allocates the storage required by the
 * new queue and returns a handle for the queue.
 *
 * @param uxQueueLength The maximum number of items that the queue can contain.
 *
 * @param uxItemSize The number of bytes each item in the queue will require.
 * Items are queued by copy, not by reference, so this is the number of bytes
 * that will be copied for each posted item.  Each item on the queue must be
 * the same size.
 *
 * @return If the queue is successfully create then a handle to the newly
 * created queue is returned.  If the queue cannot be created then 0 is
 * returned.
 *
 * Example usage:
   <pre>
 struct AMessage
 {
	char ucMessageID;
	char ucData[ 20 ];
 };

 void vATask( void *pvParameters )
 {
 xQueueHandle xQueue1, xQueue2;

	// Create a queue capable of containing 10 unsigned long values.
	xQueue1 = xQueueCreate( 10, sizeof( unsigned long ) );
	if( xQueue1 == 0 )
	{
		// Queue was not created and must not be used.
	}

	// Create a queue capable of containing 10 pointers to AMessage structures.
	// These should be passed by pointer as they contain a lot of data.
	xQueue2 = xQueueCreate( 10, sizeof( struct AMessage * ) );
	if( xQueue2 == 0 )
	{
		// Queue was not created and must not be used.
	}

	// ... Rest of task code.
 }
 </pre>
 * \defgroup xQueueCreate xQueueCreate
 * \ingroup QueueManagement
 */
#define xQueueCreate( uxQueueLength, uxItemSize ) xQueueGenericCreate( uxQueueLength, uxItemSize, queueQUEUE_TYPE_BASE )

/**
 * queue. h
 * <pre>
 portBASE_TYPE xQueueSendToToFront(
								   xQueueHandle	xQueue,
								   const void	*	pvItemToQueue,
								   portTickType	xTicksToWait
							   );
 * </pre>
 *
 * This is a macro that calls xQueueGenericSend().
 *
 * Post an item to the front of a queue.  The item is queued by copy, not by
 * reference.  This function must not be called from an interrupt service
 * routine.  See xQueueSendFromISR () for an alternative which may be used
 * in an ISR.
 *
 * @param xQueue The handle to the queue on which the item is to be posted.
 *
 * @param pvItemToQueue A pointer to the item that is to be placed on the
 * queue.  The size of the items the queue will hold was defined when the
 * queue was created, so this many bytes will be copied from pvItemToQueue
 * into the queue storage area.
 *
 * @param xTicksToWait The maximum amount of time the task should block
 * waiting for space to become available on the queue, should it already
 * be full.  The call will return immediately if this is set to 0 and the
 * queue is full.  The time is defined in tick periods so the constant
 * portTICK_RATE_MS should be used to convert to real time if this is required.
 *
 * @return pdTRUE if the item was successfully posted, otherwise errQUEUE_FULL.
 *
 * Example usage:
   <pre>
 struct AMessage
 {
	char ucMessageID;
	char ucData[ 20 ];
 } xMessage;

 unsigned long ulVar = 10UL;

 void vATask( void *pvParameters )
 {
 xQueueHandle xQueue1, xQueue2;
 struct AMessage *pxMessage;

	// Create a queue capable of containing 10 unsigned long values.
	xQueue1 = xQueueCreate( 10, sizeof( unsigned long ) );

	// Create a queue capable of containing 10 pointers to AMessage structures.
	// These should be passed by pointer as they contain a lot of data.
	xQueue2 = xQueueCreate( 10, sizeof( struct AMessage * ) );

	// ...

	if( xQueue1 != 0 )
	{
		// Send an unsigned long.  Wait for 10 ticks for space to become
		// available if necessary.
		if( xQueueSendToFront( xQueue1, ( void * ) &ulVar, ( portTickType ) 10 ) != pdPASS )
		{
			// Failed to post the message, even after 10 ticks.
		}
	}

	if( xQueue2 != 0 )
	{
		// Send a pointer to a struct AMessage object.  Don't block if the
		// queue is already full.
		pxMessage = & xMessage;
		xQueueSendToFront( xQueue2, ( void * ) &pxMessage, ( portTickType ) 0 );
	}

	// ... Rest of task code.
 }
 </pre>
 * \defgroup xQueueSend xQueueSend
 * \ingroup QueueManagement
 */
#define xQueueSendToFront( xQueue, pvItemToQueue, xTicksToWait ) xQueueGenericSend( ( xQueue ), ( pvItemToQueue ), ( xTicksToWait ), queueSEND_TO_FRONT )

/**
 * queue. h
 * <pre>
 portBASE_TYPE xQueueSendToBack(
								   xQueueHandle	xQueue,
								   const	void	*	pvItemToQueue,
								   portTickType	xTicksToWait
							   );
 * </pre>
 *
 * This is a macro that calls xQueueGenericSend().
 *
 * Post an item to the back of a queue.  The item is queued by copy, not by
 * reference.  This function must not be called from an interrupt service
 * routine.  See xQueueSendFromISR () for an alternative which may be used
 * in an ISR.
 *
 * @param xQueue The handle to the queue on which the item is to be posted.
 *
 * @param pvItemToQueue A pointer to the item that is to be placed on the
 * queue.  The size of the items the queue will hold was defined when the
 * queue was created, so this many bytes will be copied from pvItemToQueue
 * into the queue storage area.
 *
 * @param xTicksToWait The maximum amount of time the task should block
 * waiting for space to become available on the queue, should it already
 * be full.  The call will return immediately if this is set to 0 and the queue
 * is full.  The  time is defined in tick periods so the constant
 * portTICK_RATE_MS should be used to convert to real time if this is required.
 *
 * @return pdTRUE if the item was successfully posted, otherwise errQUEUE_FULL.
 *
 * Example usage:
   <pre>
 struct AMessage
 {
	char ucMessageID;
	char ucData[ 20 ];
 } xMessage;

 unsigned long ulVar = 10UL;

 void vATask( void *pvParameters )
 {
 xQueueHandle xQueue1, xQueue2;
 struct AMessage *pxMessage;

	// Create a queue capable of containing 10 unsigned long values.
	xQueue1 = xQueueCreate( 10, sizeof( unsigned long ) );

	// Create a queue capable of containing 10 pointers to AMessage structures.
	// These should be passed by pointer as they contain a lot of data.
	xQueue2 = xQueueCreate( 10, sizeof( struct AMessage * ) );

	// ...

	if( xQueue1 != 0 )
	{
		// Send an unsigned long.  Wait for 10 ticks for space to become
		// available if necessary.
		if( xQueueSendToBack( xQueue1, ( void * ) &ulVar, ( portTickType ) 10 ) != pdPASS )
		{
			// Failed to post the message, even after 10 ticks.
		}
	}

	if( xQueue2 != 0 )
	{
		// Send a pointer to a struct AMessage object.  Don't block if the
		// queue is already full.
		pxMessage = & xMessage;
		xQueueSendToBack( xQueue2, ( void * ) &pxMessage, ( portTickType ) 0 );
	}

	// ... Rest of task code.
 }
 </pre>
 * \defgroup xQueueSend xQueueSend
 * \ingroup QueueManagement
 */
#define xQueueSendToBack( xQueue, pvItemToQueue, xTicksToWait ) xQueueGenericSend( ( xQueue ), ( pvItemToQueue ), ( xTicksToWait ), queueSEND_TO_BACK )

/**
 * queue. h
 * <pre>
 portBASE_TYPE xQueueSend(
							  xQueueHandle xQueue,
							  const void * pvItemToQueue,
							  portTickType xTicksToWait
						 );
 * </pre>
 *
 * This is a macro that calls xQueueGenericSend().  It is included for
 * backward compatibility with versions of FreeRTOS.org that did not
 * include the xQueueSendToFront() and xQueueSendToBack() macros.  It is
 * equivalent to xQueueSendToBack().
 *
 * Post an item on a queue.  The item is queued by copy, not by reference.
 * This function must not be called from an interrupt service routine.
 * See xQueueSendFromISR () for an alternative which may be used in an ISR.
 *
 * @param xQueue The handle to the queue on which the item is to be posted.
 *
 * @param pvItemToQueue A pointer to the item that is to be placed on the
 * queue.  The size of the items the queue will hold was defined when the
 * queue was created, so this many bytes will be copied from pvItemToQueue
 * into the queue storage area.
 *
 * @param xTicksToWait The maximum amount of time the task should block
 * waiting for space to become available on the queue, should it already
 * be full.  The call will return immediately if this is set to 0 and the
 * queue is full.  The time is defined in tick periods so the constant
 * portTICK_RATE_MS should be used to convert to real time if this is required.
 *
 * @return pdTRUE if the item was successfully posted, otherwise errQUEUE_FULL.
 *
 * Example usage:
   <pre>
 struct AMessage
 {
	char ucMessageID;
	char ucData[ 20 ];
 } xMessage;

 unsigned long ulVar = 10UL;

 void vATask( void *pvParameters )
 {
 xQueueHandle xQueue1, xQueue2;
 struct AMessage *pxMessage;

	// Create a queue capable of containing 10 unsigned long values.
	xQueue1 = xQueueCreate( 10, sizeof( unsigned long ) );

	// Create a queue capable of containing 10 pointers to AMessage structures.
	// These should be passed by pointer as they contain a lot of data.
	xQueue2 = xQueueCreate( 10, sizeof( struct AMessage * ) );

	// ...

	if( xQueue1 != 0 )
	{
		// Send an unsigned long.  Wait for 10 ticks for space to become
		// available if necessary.
		if( xQueueSend( xQueue1, ( void * ) &ulVar, ( portTickType ) 10 ) != pdPASS )
		{
			// Failed to post the message, even after 10 ticks.
		}
	}

	if( xQueue2 != 0 )
	{
		// Send a pointer to a struct AMessage object.  Don't block if the
		// queue is already full.
		pxMessage = & xMessage;
		xQueueSend( xQueue2, ( void * ) &pxMessage, ( portTickType ) 0 );
	}

	// ... Rest of task code.
 }
 </pre>
 * \defgroup xQueueSend xQueueSend
 * \ingroup QueueManagement
 */
#define xQueueSend( xQueue, pvItemToQueue, xTicksToWait ) xQueueGenericSend( ( xQueue ), ( pvItemToQueue ), ( xTicksToWait ), queueSEND_TO_BACK )


/**
 * queue. h
 * <pre>
 portBASE_TYPE xQueueGenericSend(
									xQueueHandle xQueue,
									const void * pvItemToQueue,
									portTickType xTicksToWait
									portBASE_TYPE xCopyPosition
								);
 * </pre>
 *
 * It is preferred that the macros xQueueSend(), xQueueSendToFront() and
 * xQueueSendToBack() are used in place of calling this function directly.
 *
 * Post an item on a queue.  The item is queued by copy, not by reference.
 * This function must not be called from an interrupt service routine.
 * See xQueueSendFromISR () for an alternative which may be used in an ISR.
 *
 * @param xQueue The handle to the queue on which the item is to be posted.
 *
 * @param pvItemToQueue A pointer to the item that is to be placed on the
 * queue.  The size of the items the queue will hold was defined when the
 * queue was created, so this many bytes will be copied from pvItemToQueue
 * into the queue storage area.
 *
 * @param xTicksToWait The maximum amount of time the task should block
 * waiting for space to become available on the queue, should it already
 * be full.  The call will return immediately if this is set to 0 and the
 * queue is full.  The time is defined in tick periods so the constant
 * portTICK_RATE_MS should be used to convert to real time if this is required.
 *
 * @param xCopyPosition Can take the value queueSEND_TO_BACK to place the
 * item at the back of the queue, or queueSEND_TO_FRONT to place the item
 * at the front of the queue (for high priority messages).
 *
 * @return pdTRUE if the item was successfully posted, otherwise errQUEUE_FULL.
 *
 * Example usage:
   <pre>
 struct AMessage
 {
	char ucMessageID;
	char ucData[ 20 ];
 } xMessage;

 unsigned long ulVar = 10UL;

 void vATask( void *pvParameters )
 {
 xQueueHandle xQueue1, xQueue2;
 struct AMessage *pxMessage;

	// Create a queue capable of containing 10 unsigned long values.
	xQueue1 = xQueueCreate( 10, sizeof( unsigned long ) );

	// Create a queue capable of containing 10 pointers to AMessage structures.
	// These should be passed by pointer as they contain a lot of data.
	xQueue2 = xQueueCreate( 10, sizeof( struct AMessage * ) );

	// ...

	if( xQueue1 != 0 )
	{
		// Send an unsigned long.  Wait for 10 ticks for space to become
		// available if necessary.
		if( xQueueGenericSend( xQueue1, ( void * ) &ulVar, ( portTickType ) 10, queueSEND_TO_BACK ) != pdPASS )
		{
			// Failed to post the message, even after 10 ticks.
		}
	}

	if( xQueue2 != 0 )
	{
		// Send a pointer to a struct AMessage object.  Don't block if the
		// queue is already full.
		pxMessage = & xMessage;
		xQueueGenericSend( xQueue2, ( void * ) &pxMessage, ( portTickType ) 0, queueSEND_TO_BACK );
	}

	// ... Rest of task code.
 }
 </pre>
 * \defgroup xQueueSend xQueueSend
 * \ingroup QueueManagement
 */
signed portBASE_TYPE xQueueGenericSend( xQueueHandle pxQueue, const void * const pvItemToQueue, portTickType xTicksToWait, portBASE_TYPE xCopyPosition );

/**
 * queue. h
 * <pre>
 portBASE_TYPE xQueuePeek(
							 xQueueHandle xQueue,
							 void *pvBuffer,
							 portTickType xTicksToWait
						 );</pre>
 *
 * This is a macro that calls the xQueueGenericReceive() function.
 *
 * Receive an item from a queue without removing the item from the queue.
 * The item is received by copy so a buffer of adequate size must be
 * provided.  The number of bytes copied into the buffer was defined when
 * the queue was created.
 *
 * Successfully received items remain on the queue so will be returned again
 * by the next call, or a call to xQueueReceive().
 *
 * This macro must not be used in an interrupt service routine.
 *
 * @param pxQueue The handle to the queue from which the item is to be
 * received.
 *
 * @param pvBuffer Pointer to the buffer into which the received item will
 * be copied.
 *
 * @param xTicksToWait The maximum amount of time the task should block
 * waiting for an item to receive should the queue be empty at the time
 * of the call.	 The time is defined in tick periods so the constant
 * portTICK_RATE_MS should be used to convert to real time if this is required.
 * xQueuePeek() will return immediately if xTicksToWait is 0 and the queue
 * is empty.
 *
 * @return pdTRUE if an item was successfully received from the queue,
 * otherwise pdFALSE.
 *
 * Example usage:
   <pre>
 struct AMessage
 {
	char ucMessageID;
	char ucData[ 20 ];
 } xMessage;

 xQueueHandle xQueue;

 // Task to create a queue and post a value.
 void vATask( void *pvParameters )
 {
 struct AMessage *pxMessage;

	// Create a queue capable of containing 10 pointers to AMessage structures.
	// These should be passed by pointer as they contain a lot of data.
	xQueue = xQueueCreate( 10, sizeof( struct AMessage * ) );
	if( xQueue == 0 )
	{
		// Failed to create the queue.
	}

	// ...

	// Send a pointer to a struct AMessage object.  Don't block if the
	// queue is already full.
	pxMessage = & xMessage;
	xQueueSend( xQueue, ( void * ) &pxMessage, ( portTickType ) 0 );

	// ... Rest of task code.
 }

 // Task to peek the data from the queue.
 void vADifferentTask( void *pvParameters )
 {
 struct AMessage *pxRxedMessage;

	if( xQueue != 0 )
	{
		// Peek a message on the created queue.  Block for 10 ticks if a
		// message is not immediately available.
		if( xQueuePeek( xQueue, &( pxRxedMessage ), ( portTickType ) 10 ) )
		{
			// pcRxedMessage now points to the struct AMessage variable posted
			// by vATask, but the item still remains on the queue.
		}
	}

	// ... Rest of task code.
 }
 </pre>
 * \defgroup xQueueReceive xQueueReceive
 * \ingroup QueueManagement
 */
#define xQueuePeek( xQueue, pvBuffer, xTicksToWait ) xQueueGenericReceive( ( xQueue ), ( pvBuffer ), ( xTicksToWait ), pdTRUE )

/**
 * queue. h
 * <pre>
 portBASE_TYPE xQueueReceive(
								 xQueueHandle xQueue,
								 void *pvBuffer,
								 portTickType xTicksToWait
							);</pre>
 *
 * This is a macro that calls the xQueueGenericReceive() function.
 *
 * Receive an item from a queue.  The item is received by copy so a buffer of
 * adequate size must be provided.  The number of bytes copied into the buffer
 * was defined when the queue was created.
 *
 * Successfully received items are removed from the queue.
 *
 * This function must not be used in an interrupt service routine.  See
 * xQueueReceiveFromISR for an alternative that can.
 *
 * @param pxQueue The handle to the queue from which the item is to be
 * received.
 *
 * @param pvBuffer Pointer to the buffer into which the received item will
 * be copied.
 *
 * @param xTicksToWait The maximum amount of time the task should block
 * waiting for an item to receive should the queue be empty at the time
 * of the call.	 xQueueReceive() will return immediately if xTicksToWait
 * is zero and the queue is empty.  The time is defined in tick periods so the
 * constant portTICK_RATE_MS should be used to convert to real time if this is
 * required.
 *
 * @return pdTRUE if an item was successfully received from the queue,
 * otherwise pdFALSE.
 *
 * Example usage:
   <pre>
 struct AMessage
 {
	char ucMessageID;
	char ucData[ 20 ];
 } xMessage;

 xQueueHandle xQueue;

 // Task to create a queue and post a value.
 void vATask( void *pvParameters )
 {
 struct AMessage *pxMessage;

	// Create a queue capable of containing 10 pointers to AMessage structures.
	// These should be passed by pointer as they contain a lot of data.
	xQueue = xQueueCreate( 10, sizeof( struct AMessage * ) );
	if( xQueue == 0 )
	{
		// Failed to create the queue.
	}

	// ...

	// Send a pointer to a struct AMessage object.  Don't block if the
	// queue is already full.
	pxMessage = & xMessage;
	xQueueSend( xQueue, ( void * ) &pxMessage, ( portTickType ) 0 );

	// ... Rest of task code.
 }

 // Task to receive from the queue.
 void vADifferentTask( void *pvParameters )
 {
 struct AMessage *pxRxedMessage;

	if( xQueue != 0 )
	{
		// Receive a message on the created queue.  Block for 10 ticks if a
		// message is not immediately available.
		if( xQueueReceive( xQueue, &( pxRxedMessage ), ( portTickType ) 10 ) )
		{
			// pcRxedMessage now points to the struct AMessage variable posted
			// by vATask.
		}
	}

	// ... Rest of task code.
 }
 </pre>
 * \defgroup xQueueReceive xQueueReceive
 * \ingroup QueueManagement
 */
#define xQueueReceive( xQueue, pvBuffer, xTicksToWait ) xQueueGenericReceive( ( xQueue ), ( pvBuffer ), ( xTicksToWait ), pdFALSE )


/**
 * queue. h
 * <pre>
 portBASE_TYPE xQueueGenericReceive(
									   xQueueHandle	xQueue,
									   void	*pvBuffer,
									   portTickType	xTicksToWait
									   portBASE_TYPE	xJustPeek
									);</pre>
 *
 * It is preferred that the macro xQueueReceive() be used rather than calling
 * this function directly.
 *
 * Receive an item from a queue.  The item is received by copy so a buffer of
 * adequate size must be provided.  The number of bytes copied into the buffer
 * was defined when the queue was created.
 *
 * This function must not be used in an interrupt service routine.  See
 * xQueueReceiveFromISR for an alternative that can.
 *
 * @param pxQueue The handle to the queue from which the item is to be
 * received.
 *
 * @param pvBuffer Pointer to the buffer into which the received item will
 * be copied.
 *
 * @param xTicksToWait The maximum amount of time the task should block
 * waiting for an item to receive should the queue be empty at the time
 * of the call.	 The time is defined in tick periods so the constant
 * portTICK_RATE_MS should be used to convert to real time if this is required.
 * xQueueGenericReceive() will return immediately if the queue is empty and
 * xTicksToWait is 0.
 *
 * @param xJustPeek When set to true, the item received from the queue is not
 * actually removed from the queue - meaning a subsequent call to
 * xQueueReceive() will return the same item.  When set to false, the item
 * being received from the queue is also removed from the queue.
 *
 * @return pdTRUE if an item was successfully received from the queue,
 * otherwise pdFALSE.
 *
 * Example usage:
   <pre>
 struct AMessage
 {
	char ucMessageID;
	char ucData[ 20 ];
 } xMessage;

 xQueueHandle xQueue;

 // Task to create a queue and post a value.
 void vATask( void *pvParameters )
 {
 struct AMessage *pxMessage;

	// Create a queue capable of containing 10 pointers to AMessage structures.
	// These should be passed by pointer as they contain a lot of data.
	xQueue = xQueueCreate( 10, sizeof( struct AMessage * ) );
	if( xQueue == 0 )
	{
		// Failed to create the queue.
	}

	// ...

	// Send a pointer to a struct AMessage object.  Don't block if the
	// queue is already full.
	pxMessage = & xMessage;
	xQueueSend( xQueue, ( void * ) &pxMessage, ( portTickType ) 0 );

	// ... Rest of task code.
 }

 // Task to receive from the queue.
 void vADifferentTask( void *pvParameters )
 {
 struct AMessage *pxRxedMessage;

	if( xQueue != 0 )
	{
		// Receive a message on the created queue.  Block for 10 ticks if a
		// message is not immediately available.
		if( xQueueGenericReceive( xQueue, &( pxRxedMessage ), ( portTickType ) 10 ) )
		{
			// pcRxedMessage now points to the struct AMessage variable posted
			// by vATask.
		}
	}

	// ... Rest of task code.
 }
 </pre>
 * \defgroup xQueueReceive xQueueReceive
 * \ingroup QueueManagement
 */
signed portBASE_TYPE xQueueGenericReceive( xQueueHandle xQueue, void * const pvBuffer, portTickType xTicksToWait, portBASE_TYPE xJustPeek );

/**
 * queue. h
 * <pre>unsigned portBASE_TYPE uxQueueMessagesWaiting( const xQueueHandle xQueue );</pre>
 *
 * Return the number of messages stored in a queue.
 *
 * @param xQueue A handle to the queue being queried.
 *
 * @return The number of messages available in the queue.
 *
 * \page uxQueueMessagesWaiting uxQueueMessagesWaiting
 * \ingroup QueueManagement
 */
unsigned portBASE_TYPE uxQueueMessagesWaiting( const xQueueHandle xQueue );

/**
 * queue. h
 * <pre>void vQueueDelete( xQueueHandle xQueue );</pre>
 *
 * Delete a queue - freeing all the memory allocated for storing of items
 * placed on the queue.
 *
 * @param xQueue A handle to the queue to be deleted.
 *
 * \page vQueueDelete vQueueDelete
 * \ingroup QueueManagement
 */
void vQueueDelete( xQueueHandle pxQueue );

/**
 * queue. h
 * <pre>
 portBASE_TYPE xQueueSendToFrontFromISR(
										 xQueueHandle pxQueue,
										 const void *pvItemToQueue,
										 portBASE_TYPE *pxHigherPriorityTaskWoken
									  );
 </pre>
 *
 * This is a macro that calls xQueueGenericSendFromISR().
 *
 * Post an item to the front of a queue.  It is safe to use this macro from
 * within an interrupt service routine.
 *
 * Items are queued by copy not reference so it is preferable to only
 * queue small items, especially when called from an ISR.  In most cases
 * it would be preferable to store a pointer to the item being queued.
 *
 * @param xQueue The handle to the queue on which the item is to be posted.
 *
 * @param pvItemToQueue A pointer to the item that is to be placed on the
 * queue.  The size of the items the queue will hold was defined when the
 * queue was created, so this many bytes will be copied from pvItemToQueue
 * into the queue storage area.
 *
 * @param pxHigherPriorityTaskWoken xQueueSendToFrontFromISR() will set
 * *pxHigherPriorityTaskWoken to pdTRUE if sending to the queue caused a task
 * to unblock, and the unblocked task has a priority higher than the currently
 * running task.  If xQueueSendToFromFromISR() sets this value to pdTRUE then
 * a context switch should be requested before the interrupt is exited.
 *
 * @return pdTRUE if the data was successfully sent to the queue, otherwise
 * errQUEUE_FULL.
 *
 * Example usage for buffered IO (where the ISR can obtain more than one value
 * per call):
   <pre>
 void vBufferISR( void )
 {
 char cIn;
 portBASE_TYPE xHigherPrioritTaskWoken;

	// We have not woken a task at the start of the ISR.
	xHigherPriorityTaskWoken = pdFALSE;

	// Loop until the buffer is empty.
	do
	{
		// Obtain a byte from the buffer.
		cIn = portINPUT_BYTE( RX_REGISTER_ADDRESS );

		// Post the byte.
		xQueueSendToFrontFromISR( xRxQueue, &cIn, &xHigherPriorityTaskWoken );

	} while( portINPUT_BYTE( BUFFER_COUNT ) );

	// Now the buffer is empty we can switch context if necessary.
	if( xHigherPriorityTaskWoken )
	{
		taskYIELD ();
	}
 }
 </pre>
 *
 * \defgroup xQueueSendFromISR xQueueSendFromISR
 * \ingroup QueueManagement
 */
#define xQueueSendToFrontFromISR( pxQueue, pvItemToQueue, pxHigherPriorityTaskWoken ) xQueueGenericSendFromISR( ( pxQueue ), ( pvItemToQueue ), ( pxHigherPriorityTaskWoken ), queueSEND_TO_FRONT )


/**
 * queue. h
 * <pre>
 portBASE_TYPE xQueueSendToBackFromISR(
										 xQueueHandle pxQueue,
										 const void *pvItemToQueue,
										 portBASE_TYPE *pxHigherPriorityTaskWoken
									  );
 </pre>
 *
 * This is a macro that calls xQueueGenericSendFromISR().
 *
 * Post an item to the back of a queue.  It is safe to use this macro from
 * within an interrupt service routine.
 *
 * Items are queued by copy not reference so it is preferable to only
 * queue small items, especially when called from an ISR.  In most cases
 * it would be preferable to store a pointer to the item being queued.
 *
 * @param xQueue The handle to the queue on which the item is to be posted.
 *
 * @param pvItemToQueue A pointer to the item that is to be placed on the
 * queue.  The size of the items the queue will hold was defined when the
 * queue was created, so this many bytes will be copied from pvItemToQueue
 * into the queue storage area.
 *
 * @param pxHigherPriorityTaskWoken xQueueSendToBackFromISR() will set
 * *pxHigherPriorityTaskWoken to pdTRUE if sending to the queue caused a task
 * to unblock, and the unblocked task has a priority higher than the currently
 * running task.  If xQueueSendToBackFromISR() sets this value to pdTRUE then
 * a context switch should be requested before the interrupt is exited.
 *
 * @return pdTRUE if the data was successfully sent to the queue, otherwise
 * errQUEUE_FULL.
 *
 * Example usage for buffered IO (where the ISR can obtain more than one value
 * per call):
   <pre>
 void vBufferISR( void )
 {
 char cIn;
 portBASE_TYPE xHigherPriorityTaskWoken;

	// We have not woken a task at the start of the ISR.
	xHigherPriorityTaskWoken = pdFALSE;

	// Loop until the buffer is empty.
	do
	{
		// Obtain a byte from the buffer.
		cIn = portINPUT_BYTE( RX_REGISTER_ADDRESS );

		// Post the byte.
		xQueueSendToBackFromISR( xRxQueue, &cIn, &xHigherPriorityTaskWoken );

	} while( portINPUT_BYTE( BUFFER_COUNT ) );

	// Now the buffer is empty we can switch context if necessary.
	if( xHigherPriorityTaskWoken )
	{
		taskYIELD ();
	}
 }
 </pre>
 *
 * \defgroup xQueueSendFromISR xQueueSendFromISR
 * \ingroup QueueManagement
 */
#define xQueueSendToBackFromISR( pxQueue, pvItemToQueue, pxHigherPriorityTaskWoken ) xQueueGenericSendFromISR( ( pxQueue ), ( pvItemToQueue ), ( pxHigherPriorityTaskWoken ), queueSEND_TO_BACK )

/**
 * queue. h
 * <pre>
 portBASE_TYPE xQueueSendFromISR(
									 xQueueHandle pxQueue,
									 const void *pvItemToQueue,
									 portBASE_TYPE *pxHigherPriorityTaskWoken
								);
 </pre>
 *
 * This is a macro that calls xQueueGenericSendFromISR().  It is included
 * for backward compatibility with versions of FreeRTOS.org that did not
 * include the xQueueSendToBackFromISR() and xQueueSendToFrontFromISR()
 * macros.
 *
 * Post an item to the back of a queue.  It is safe to use this function from
 * within an interrupt service routine.
 *
 * Items are queued by copy not reference so it is preferable to only
 * queue small items, especially when called from an ISR.  In most cases
 * it would be preferable to store a pointer to the item being queued.
 *
 * @param xQueue The handle to the queue on which the item is to be posted.
 *
 * @param pvItemToQueue A pointer to the item that is to be placed on the
 * queue.  The size of the items the queue will hold was defined when the
 * queue was created, so this many bytes will be copied from pvItemToQueue
 * into the queue storage area.
 *
 * @param pxHigherPriorityTaskWoken xQueueSendFromISR() will set
 * *pxHigherPriorityTaskWoken to pdTRUE if sending to the queue caused a task
 * to unblock, and the unblocked task has a priority higher than the currently
 * running task.  If xQueueSendFromISR() sets this value to pdTRUE then
 * a context switch should be requested before the interrupt is exited.
 *
 * @return pdTRUE if the data was successfully sent to the queue, otherwise
 * errQUEUE_FULL.
 *
 * Example usage for buffered IO (where the ISR can obtain more than one value
 * per call):
   <pre>
 void vBufferISR( void )
 {
 char cIn;
 portBASE_TYPE xHigherPriorityTaskWoken;

	// We have not woken a task at the start of the ISR.
	xHigherPriorityTaskWoken = pdFALSE;

	// Loop until the buffer is empty.
	do
	{
		// Obtain a byte from the buffer.
		cIn = portINPUT_BYTE( RX_REGISTER_ADDRESS );

		// Post the byte.
		xQueueSendFromISR( xRxQueue, &cIn, &xHigherPriorityTaskWoken );

	} while( portINPUT_BYTE( BUFFER_COUNT ) );

	// Now the buffer is empty we can switch context if necessary.
	if( xHigherPriorityTaskWoken )
	{
		// Actual macro used here is port specific.
		taskYIELD_FROM_ISR ();
	}
 }
 </pre>
 *
 * \defgroup xQueueSendFromISR xQueueSendFromISR
 * \ingroup QueueManagement
 */
#define xQueueSendFromISR( pxQueue, pvItemToQueue, pxHigherPriorityTaskWoken ) xQueueGenericSendFromISR( ( pxQueue ), ( pvItemToQueue ), ( pxHigherPriorityTaskWoken ), queueSEND_TO_BACK )

/**
 * queue. h
 * <pre>
 portBASE_TYPE xQueueGenericSendFromISR(
										   xQueueHandle	pxQueue,
										   const	void	*pvItemToQueue,
										   portBASE_TYPE	*pxHigherPriorityTaskWoken,
										   portBASE_TYPE	xCopyPosition
									   );
 </pre>
 *
 * It is preferred that the macros xQueueSendFromISR(),
 * xQueueSendToFrontFromISR() and xQueueSendToBackFromISR() be used in place
 * of calling this function directly.
 *
 * Post an item on a queue.  It is safe to use this function from within an
 * interrupt service routine.
 *
 * Items are queued by copy not reference so it is preferable to only
 * queue small items, especially when called from an ISR.  In most cases
 * it would be preferable to store a pointer to the item being queued.
 *
 * @param xQueue The handle to the queue on which the item is to be posted.
 *
 * @param pvItemToQueue A pointer to the item that is to be placed on the
 * queue.  The size of the items the queue will hold was defined when the
 * queue was created, so this many bytes will be copied from pvItemToQueue
 * into the queue storage area.
 *
 * @param pxHigherPriorityTaskWoken xQueueGenericSendFromISR() will set
 * *pxHigherPriorityTaskWoken to pdTRUE if sending to the queue caused a task
 * to unblock, and the unblocked task has a priority higher than the currently
 * running task.  If xQueueGenericSendFromISR() sets this value to pdTRUE then
 * a context switch should be requested before the interrupt is exited.
 *
 * @param xCopyPosition Can take the value queueSEND_TO_BACK to place the
 * item at the back of the queue, or queueSEND_TO_FRONT to place the item
 * at the front of the queue (for high priority messages).
 *
 * @return pdTRUE if the data was successfully sent to the queue, otherwise
 * errQUEUE_FULL.
 *
 * Example usage for buffered IO (where the ISR can obtain more than one value
 * per call):
   <pre>
 void vBufferISR( void )
 {
 char cIn;
 portBASE_TYPE xHigherPriorityTaskWokenByPost;

	// We have not woken a task at the start of the ISR.
	xHigherPriorityTaskWokenByPost = pdFALSE;

	// Loop until the buffer is empty.
	do
	{
		// Obtain a byte from the buffer.
		cIn = portINPUT_BYTE( RX_REGISTER_ADDRESS );

		// Post each byte.
		xQueueGenericSendFromISR( xRxQueue, &cIn, &xHigherPriorityTaskWokenByPost, queueSEND_TO_BACK );

	} while( portINPUT_BYTE( BUFFER_COUNT ) );

	// Now the buffer is empty we can switch context if necessary.  Note that the
	// name of the yield function required is port specific.
	if( xHigherPriorityTaskWokenByPost )
	{
		taskYIELD_YIELD_FROM_ISR();
	}
 }
 </pre>
 *
 * \defgroup xQueueSendFromISR xQueueSendFromISR
 * \ingroup QueueManagement
 */
signed portBASE_TYPE xQueueGenericSendFromISR( xQueueHandle pxQueue, const void * const pvItemToQueue, signed portBASE_TYPE *pxHigherPriorityTaskWoken, portBASE_TYPE xCopyPosition );

/**
 * queue. h
 * <pre>
 portBASE_TYPE xQueueReceiveFromISR(
									   xQueueHandle	pxQueue,
									   void	*pvBuffer,
									   portBASE_TYPE	*pxTaskWoken
								   );
 * </pre>
 *
 * Receive an item from a queue.  It is safe to use this function from within an
 * interrupt service routine.
 *
 * @param pxQueue The handle to the queue from which the item is to be
 * received.
 *
 * @param pvBuffer Pointer to the buffer into which the received item will
 * be copied.
 *
 * @param pxTaskWoken A task may be blocked waiting for space to become
 * available on the queue.  If xQueueReceiveFromISR causes such a task to
 * unblock *pxTaskWoken will get set to pdTRUE, otherwise *pxTaskWoken will
 * remain unchanged.
 *
 * @return pdTRUE if an item was successfully received from the queue,
 * otherwise pdFALSE.
 *
 * Example usage:
   <pre>

 xQueueHandle xQueue;

 // Function to create a queue and post some values.
 void vAFunction( void *pvParameters )
 {
 char cValueToPost;
 const portTickType xBlockTime = ( portTickType )0xff;

	// Create a queue capable of containing 10 characters.
	xQueue = xQueueCreate( 10, sizeof( char ) );
	if( xQueue == 0 )
	{
		// Failed to create the queue.
	}

	// ...

	// Post some characters that will be used within an ISR.  If the queue
	// is full then this task will block for xBlockTime ticks.
	cValueToPost = 'a';
	xQueueSend( xQueue, ( void * ) &cValueToPost, xBlockTime );
	cValueToPost = 'b';
	xQueueSend( xQueue, ( void * ) &cValueToPost, xBlockTime );

	// ... keep posting characters ... this task may block when the queue
	// becomes full.

	cValueToPost = 'c';
	xQueueSend( xQueue, ( void * ) &cValueToPost, xBlockTime );
 }

 // ISR that outputs all the characters received on the queue.
 void vISR_Routine( void )
 {
 portBASE_TYPE xTaskWokenByReceive = pdFALSE;
 char cRxedChar;

	while( xQueueReceiveFromISR( xQueue, ( void * ) &cRxedChar, &xTaskWokenByReceive) )
	{
		// A character was received.  Output the character now.
		vOutputCharacter( cRxedChar );

		// If removing the character from the queue woke the task that was
		// posting onto the queue cTaskWokenByReceive will have been set to
		// pdTRUE.  No matter how many times this loop iterates only one
		// task will be woken.
	}

	if( cTaskWokenByPost != ( char ) pdFALSE;
	{
		taskYIELD ();
	}
 }
 </pre>
 * \defgroup xQueueReceiveFromISR xQueueReceiveFromISR
 * \ingroup QueueManagement
 */
signed portBASE_TYPE xQueueReceiveFromISR( xQueueHandle pxQueue, void * const pvBuffer, signed portBASE_TYPE *pxHigherPriorityTaskWoken );

/*
 * Utilities to query queues that are safe to use from an ISR.  These utilities
 * should be used only from witin an ISR, or within a critical section.
 */
signed portBASE_TYPE xQueueIsQueueEmptyFromISR( const xQueueHandle pxQueue );
signed portBASE_TYPE xQueueIsQueueFullFromISR( const xQueueHandle pxQueue );
unsigned portBASE_TYPE uxQueueMessagesWaitingFromISR( const xQueueHandle pxQueue );


/*
 * xQueueAltGenericSend() is an alternative version of xQueueGenericSend().
 * Likewise xQueueAltGenericReceive() is an alternative version of
 * xQueueGenericReceive().
 *
 * The source code that implements the alternative (Alt) API is much
 * simpler	because it executes everything from within a critical section.
 * This is	the approach taken by many other RTOSes, but FreeRTOS.org has the
 * preferred fully featured API too.  The fully featured API has more
 * complex	code that takes longer to execute, but makes much less use of
 * critical sections.  Therefore the alternative API sacrifices interrupt
 * responsiveness to gain execution speed, whereas the fully featured API
 * sacrifices execution speed to ensure better interrupt responsiveness.
 */
signed portBASE_TYPE xQueueAltGenericSend( xQueueHandle pxQueue, const void * const pvItemToQueue, portTickType xTicksToWait, portBASE_TYPE xCopyPosition );
signed portBASE_TYPE xQueueAltGenericReceive( xQueueHandle pxQueue, void * const pvBuffer, portTickType xTicksToWait, portBASE_TYPE xJustPeeking );
#define xQueueAltSendToFront( xQueue, pvItemToQueue, xTicksToWait ) xQueueAltGenericSend( ( xQueue ), ( pvItemToQueue ), ( xTicksToWait ), queueSEND_TO_FRONT )
#define xQueueAltSendToBack( xQueue, pvItemToQueue, xTicksToWait ) xQueueAltGenericSend( ( xQueue ), ( pvItemToQueue ), ( xTicksToWait ), queueSEND_TO_BACK )
#define xQueueAltReceive( xQueue, pvBuffer, xTicksToWait ) xQueueAltGenericReceive( ( xQueue ), ( pvBuffer ), ( xTicksToWait ), pdFALSE )
#define xQueueAltPeek( xQueue, pvBuffer, xTicksToWait ) xQueueAltGenericReceive( ( xQueue ), ( pvBuffer ), ( xTicksToWait ), pdTRUE )

/*
 * The functions defined above are for passing data to and from tasks.  The
 * functions below are the equivalents for passing data to and from
 * co-routines.
 *
 * These functions are called from the co-routine macro implementation and
 * should not be called directly from application code.  Instead use the macro
 * wrappers defined within croutine.h.
 */
signed portBASE_TYPE xQueueCRSendFromISR( xQueueHandle pxQueue, const void *pvItemToQueue, signed portBASE_TYPE xCoRoutinePreviouslyWoken );
signed portBASE_TYPE xQueueCRReceiveFromISR( xQueueHandle pxQueue, void *pvBuffer, signed portBASE_TYPE *pxTaskWoken );
signed portBASE_TYPE xQueueCRSend( xQueueHandle pxQueue, const void *pvItemToQueue, portTickType xTicksToWait );
signed portBASE_TYPE xQueueCRReceive( xQueueHandle pxQueue, void *pvBuffer, portTickType xTicksToWait );

/*
 * For internal use only.  Use xSemaphoreCreateMutex(), 
 * xSemaphoreCreateCounting() or xSemaphoreGetMutexHolder() instead of calling 
 * these functions directly.
 */
xQueueHandle xQueueCreateMutex( unsigned char ucQueueType );
xQueueHandle xQueueCreateCountingSemaphore( unsigned portBASE_TYPE uxCountValue, unsigned portBASE_TYPE uxInitialCount );
void* xQueueGetMutexHolder( xQueueHandle xSemaphore );

/*
 * For internal use only.  Use xSemaphoreTakeMutexRecursive() or
 * xSemaphoreGiveMutexRecursive() instead of calling these functions directly.
 */
portBASE_TYPE xQueueTakeMutexRecursive( xQueueHandle pxMutex, portTickType xBlockTime );
portBASE_TYPE xQueueGiveMutexRecursive( xQueueHandle pxMutex );

/*
 * Reset a queue back to its original empty state.  pdPASS is returned if the
 * queue is successfully reset.  pdFAIL is returned if the queue could not be
 * reset because there are tasks blocked on the queue waiting to either
 * receive from the queue or send to the queue.
 */
#define xQueueReset( pxQueue ) xQueueGenericReset( pxQueue, pdFALSE )

/*
 * The registry is provided as a means for kernel aware debuggers to
 * locate queues, semaphores and mutexes.  Call vQueueAddToRegistry() add
 * a queue, semaphore or mutex handle to the registry if you want the handle
 * to be available to a kernel aware debugger.  If you are not using a kernel
 * aware debugger then this function can be ignored.
 *
 * configQUEUE_REGISTRY_SIZE defines the maximum number of handles the
 * registry can hold.  configQUEUE_REGISTRY_SIZE must be greater than 0
 * within FreeRTOSConfig.h for the registry to be available.  Its value
 * does not effect the number of queues, semaphores and mutexes that can be
 * created - just the number that the registry can hold.
 *
 * @param xQueue The handle of the queue being added to the registry.  This
 * is the handle returned by a call to xQueueCreate().  Semaphore and mutex
 * handles can also be passed in here.
 *
 * @param pcName The name to be associated with the handle.  This is the
 * name that the kernel aware debugger will display.
 */
#if configQUEUE_REGISTRY_SIZE > 0U
	void vQueueAddToRegistry( xQueueHandle xQueue, signed char *pcName );
#endif

/*
 * Generic version of the queue creation function, which is in turn called by 
 * any queue, semaphore or mutex creation function or macro.
 */
xQueueHandle xQueueGenericCreate( unsigned portBASE_TYPE uxQueueLength, unsigned portBASE_TYPE uxItemSize, unsigned char ucQueueType );

/* Not public API functions. */
void vQueueWaitForMessageRestricted( xQueueHandle pxQueue, portTickType xTicksToWait );
portBASE_TYPE xQueueGenericReset( xQueueHandle pxQueue, portBASE_TYPE xNewQueue );


#ifdef __cplusplus
}
#endif

#endif /* QUEUE_H */
=======
/*
    FreeRTOS V7.4.0 - Copyright (C) 2013 Real Time Engineers Ltd.

    FEATURES AND PORTS ARE ADDED TO FREERTOS ALL THE TIME.  PLEASE VISIT
    http://www.FreeRTOS.org TO ENSURE YOU ARE USING THE LATEST VERSION.

    ***************************************************************************
     *                                                                       *
     *    FreeRTOS tutorial books are available in pdf and paperback.        *
     *    Complete, revised, and edited pdf reference manuals are also       *
     *    available.                                                         *
     *                                                                       *
     *    Purchasing FreeRTOS documentation will not only help you, by       *
     *    ensuring you get running as quickly as possible and with an        *
     *    in-depth knowledge of how to use FreeRTOS, it will also help       *
     *    the FreeRTOS project to continue with its mission of providing     *
     *    professional grade, cross platform, de facto standard solutions    *
     *    for microcontrollers - completely free of charge!                  *
     *                                                                       *
     *    >>> See http://www.FreeRTOS.org/Documentation for details. <<<     *
     *                                                                       *
     *    Thank you for using FreeRTOS, and thank you for your support!      *
     *                                                                       *
    ***************************************************************************


    This file is part of the FreeRTOS distribution.

    FreeRTOS is free software; you can redistribute it and/or modify it under
    the terms of the GNU General Public License (version 2) as published by the
    Free Software Foundation AND MODIFIED BY the FreeRTOS exception.

    >>>>>>NOTE<<<<<< The modification to the GPL is included to allow you to
    distribute a combined work that includes FreeRTOS without being obliged to
    provide the source code for proprietary components outside of the FreeRTOS
    kernel.

    FreeRTOS is distributed in the hope that it will be useful, but WITHOUT ANY
    WARRANTY; without even the implied warranty of MERCHANTABILITY or FITNESS
    FOR A PARTICULAR PURPOSE.  See the GNU General Public License for more
    details. You should have received a copy of the GNU General Public License
    and the FreeRTOS license exception along with FreeRTOS; if not itcan be
    viewed here: http://www.freertos.org/a00114.html and also obtained by
    writing to Real Time Engineers Ltd., contact details for whom are available
    on the FreeRTOS WEB site.

    1 tab == 4 spaces!

    ***************************************************************************
     *                                                                       *
     *    Having a problem?  Start by reading the FAQ "My application does   *
     *    not run, what could be wrong?"                                     *
     *                                                                       *
     *    http://www.FreeRTOS.org/FAQHelp.html                               *
     *                                                                       *
    ***************************************************************************


    http://www.FreeRTOS.org - Documentation, books, training, latest versions, 
    license and Real Time Engineers Ltd. contact details.

    http://www.FreeRTOS.org/plus - A selection of FreeRTOS ecosystem products,
    including FreeRTOS+Trace - an indispensable productivity tool, and our new
    fully thread aware and reentrant UDP/IP stack.

    http://www.OpenRTOS.com - Real Time Engineers ltd license FreeRTOS to High 
    Integrity Systems, who sell the code with commercial support, 
    indemnification and middleware, under the OpenRTOS brand.
    
    http://www.SafeRTOS.com - High Integrity Systems also provide a safety 
    engineered and independently SIL3 certified version for use in safety and 
    mission critical applications that require provable dependability.
*/


#ifndef QUEUE_H
#define QUEUE_H

#ifndef INC_FREERTOS_H
	#error "include FreeRTOS.h" must appear in source files before "include queue.h"
#endif

#ifdef __cplusplus
extern "C" {
#endif


#include "mpu_wrappers.h"

/**
 * Type by which queues are referenced.  For example, a call to xQueueCreate()
 * returns an xQueueHandle variable that can then be used as a parameter to
 * xQueueSend(), xQueueReceive(), etc.
 */
typedef void * xQueueHandle;

/**
 * Type by which queue sets are referenced.  For example, a call to
 * xQueueCreateSet() returns an xQueueSet variable that can then be used as a
 * parameter to xQueueSelectFromSet(), xQueueAddToSet(), etc.
 */
typedef void * xQueueSetHandle;

/**
 * Queue sets can contain both queues and semaphores, so the
 * xQueueSetMemberHandle is defined as a type to be used where a parameter or
 * return value can be either an xQueueHandle or an xSemaphoreHandle.
 */
typedef void * xQueueSetMemberHandle;

/* For internal use only. */
#define	queueSEND_TO_BACK	( 0 )
#define	queueSEND_TO_FRONT	( 1 )

/* For internal use only.  These definitions *must* match those in queue.c. */
#define queueQUEUE_TYPE_BASE				( 0U )
#define queueQUEUE_TYPE_SET					( 0U )
#define queueQUEUE_TYPE_MUTEX 				( 1U )
#define queueQUEUE_TYPE_COUNTING_SEMAPHORE	( 2U )
#define queueQUEUE_TYPE_BINARY_SEMAPHORE	( 3U )
#define queueQUEUE_TYPE_RECURSIVE_MUTEX		( 4U )

/**
 * queue. h
 * <pre>
 xQueueHandle xQueueCreate(
							  unsigned portBASE_TYPE uxQueueLength,
							  unsigned portBASE_TYPE uxItemSize
						  );
 * </pre>
 *
 * Creates a new queue instance.  This allocates the storage required by the
 * new queue and returns a handle for the queue.
 *
 * @param uxQueueLength The maximum number of items that the queue can contain.
 *
 * @param uxItemSize The number of bytes each item in the queue will require.
 * Items are queued by copy, not by reference, so this is the number of bytes
 * that will be copied for each posted item.  Each item on the queue must be
 * the same size.
 *
 * @return If the queue is successfully create then a handle to the newly
 * created queue is returned.  If the queue cannot be created then 0 is
 * returned.
 *
 * Example usage:
   <pre>
 struct AMessage
 {
	char ucMessageID;
	char ucData[ 20 ];
 };

 void vATask( void *pvParameters )
 {
 xQueueHandle xQueue1, xQueue2;

	// Create a queue capable of containing 10 unsigned long values.
	xQueue1 = xQueueCreate( 10, sizeof( unsigned long ) );
	if( xQueue1 == 0 )
	{
		// Queue was not created and must not be used.
	}

	// Create a queue capable of containing 10 pointers to AMessage structures.
	// These should be passed by pointer as they contain a lot of data.
	xQueue2 = xQueueCreate( 10, sizeof( struct AMessage * ) );
	if( xQueue2 == 0 )
	{
		// Queue was not created and must not be used.
	}

	// ... Rest of task code.
 }
 </pre>
 * \defgroup xQueueCreate xQueueCreate
 * \ingroup QueueManagement
 */
#define xQueueCreate( uxQueueLength, uxItemSize ) xQueueGenericCreate( uxQueueLength, uxItemSize, queueQUEUE_TYPE_BASE )

/**
 * queue. h
 * <pre>
 portBASE_TYPE xQueueSendToToFront(
								   xQueueHandle	xQueue,
								   const void	*	pvItemToQueue,
								   portTickType	xTicksToWait
							   );
 * </pre>
 *
 * This is a macro that calls xQueueGenericSend().
 *
 * Post an item to the front of a queue.  The item is queued by copy, not by
 * reference.  This function must not be called from an interrupt service
 * routine.  See xQueueSendFromISR () for an alternative which may be used
 * in an ISR.
 *
 * @param xQueue The handle to the queue on which the item is to be posted.
 *
 * @param pvItemToQueue A pointer to the item that is to be placed on the
 * queue.  The size of the items the queue will hold was defined when the
 * queue was created, so this many bytes will be copied from pvItemToQueue
 * into the queue storage area.
 *
 * @param xTicksToWait The maximum amount of time the task should block
 * waiting for space to become available on the queue, should it already
 * be full.  The call will return immediately if this is set to 0 and the
 * queue is full.  The time is defined in tick periods so the constant
 * portTICK_RATE_MS should be used to convert to real time if this is required.
 *
 * @return pdTRUE if the item was successfully posted, otherwise errQUEUE_FULL.
 *
 * Example usage:
   <pre>
 struct AMessage
 {
	char ucMessageID;
	char ucData[ 20 ];
 } xMessage;

 unsigned long ulVar = 10UL;

 void vATask( void *pvParameters )
 {
 xQueueHandle xQueue1, xQueue2;
 struct AMessage *pxMessage;

	// Create a queue capable of containing 10 unsigned long values.
	xQueue1 = xQueueCreate( 10, sizeof( unsigned long ) );

	// Create a queue capable of containing 10 pointers to AMessage structures.
	// These should be passed by pointer as they contain a lot of data.
	xQueue2 = xQueueCreate( 10, sizeof( struct AMessage * ) );

	// ...

	if( xQueue1 != 0 )
	{
		// Send an unsigned long.  Wait for 10 ticks for space to become
		// available if necessary.
		if( xQueueSendToFront( xQueue1, ( void * ) &ulVar, ( portTickType ) 10 ) != pdPASS )
		{
			// Failed to post the message, even after 10 ticks.
		}
	}

	if( xQueue2 != 0 )
	{
		// Send a pointer to a struct AMessage object.  Don't block if the
		// queue is already full.
		pxMessage = & xMessage;
		xQueueSendToFront( xQueue2, ( void * ) &pxMessage, ( portTickType ) 0 );
	}

	// ... Rest of task code.
 }
 </pre>
 * \defgroup xQueueSend xQueueSend
 * \ingroup QueueManagement
 */
#define xQueueSendToFront( xQueue, pvItemToQueue, xTicksToWait ) xQueueGenericSend( ( xQueue ), ( pvItemToQueue ), ( xTicksToWait ), queueSEND_TO_FRONT )

/**
 * queue. h
 * <pre>
 portBASE_TYPE xQueueSendToBack(
								   xQueueHandle	xQueue,
								   const	void	*	pvItemToQueue,
								   portTickType	xTicksToWait
							   );
 * </pre>
 *
 * This is a macro that calls xQueueGenericSend().
 *
 * Post an item to the back of a queue.  The item is queued by copy, not by
 * reference.  This function must not be called from an interrupt service
 * routine.  See xQueueSendFromISR () for an alternative which may be used
 * in an ISR.
 *
 * @param xQueue The handle to the queue on which the item is to be posted.
 *
 * @param pvItemToQueue A pointer to the item that is to be placed on the
 * queue.  The size of the items the queue will hold was defined when the
 * queue was created, so this many bytes will be copied from pvItemToQueue
 * into the queue storage area.
 *
 * @param xTicksToWait The maximum amount of time the task should block
 * waiting for space to become available on the queue, should it already
 * be full.  The call will return immediately if this is set to 0 and the queue
 * is full.  The  time is defined in tick periods so the constant
 * portTICK_RATE_MS should be used to convert to real time if this is required.
 *
 * @return pdTRUE if the item was successfully posted, otherwise errQUEUE_FULL.
 *
 * Example usage:
   <pre>
 struct AMessage
 {
	char ucMessageID;
	char ucData[ 20 ];
 } xMessage;

 unsigned long ulVar = 10UL;

 void vATask( void *pvParameters )
 {
 xQueueHandle xQueue1, xQueue2;
 struct AMessage *pxMessage;

	// Create a queue capable of containing 10 unsigned long values.
	xQueue1 = xQueueCreate( 10, sizeof( unsigned long ) );

	// Create a queue capable of containing 10 pointers to AMessage structures.
	// These should be passed by pointer as they contain a lot of data.
	xQueue2 = xQueueCreate( 10, sizeof( struct AMessage * ) );

	// ...

	if( xQueue1 != 0 )
	{
		// Send an unsigned long.  Wait for 10 ticks for space to become
		// available if necessary.
		if( xQueueSendToBack( xQueue1, ( void * ) &ulVar, ( portTickType ) 10 ) != pdPASS )
		{
			// Failed to post the message, even after 10 ticks.
		}
	}

	if( xQueue2 != 0 )
	{
		// Send a pointer to a struct AMessage object.  Don't block if the
		// queue is already full.
		pxMessage = & xMessage;
		xQueueSendToBack( xQueue2, ( void * ) &pxMessage, ( portTickType ) 0 );
	}

	// ... Rest of task code.
 }
 </pre>
 * \defgroup xQueueSend xQueueSend
 * \ingroup QueueManagement
 */
#define xQueueSendToBack( xQueue, pvItemToQueue, xTicksToWait ) xQueueGenericSend( ( xQueue ), ( pvItemToQueue ), ( xTicksToWait ), queueSEND_TO_BACK )

/**
 * queue. h
 * <pre>
 portBASE_TYPE xQueueSend(
							  xQueueHandle xQueue,
							  const void * pvItemToQueue,
							  portTickType xTicksToWait
						 );
 * </pre>
 *
 * This is a macro that calls xQueueGenericSend().  It is included for
 * backward compatibility with versions of FreeRTOS.org that did not
 * include the xQueueSendToFront() and xQueueSendToBack() macros.  It is
 * equivalent to xQueueSendToBack().
 *
 * Post an item on a queue.  The item is queued by copy, not by reference.
 * This function must not be called from an interrupt service routine.
 * See xQueueSendFromISR () for an alternative which may be used in an ISR.
 *
 * @param xQueue The handle to the queue on which the item is to be posted.
 *
 * @param pvItemToQueue A pointer to the item that is to be placed on the
 * queue.  The size of the items the queue will hold was defined when the
 * queue was created, so this many bytes will be copied from pvItemToQueue
 * into the queue storage area.
 *
 * @param xTicksToWait The maximum amount of time the task should block
 * waiting for space to become available on the queue, should it already
 * be full.  The call will return immediately if this is set to 0 and the
 * queue is full.  The time is defined in tick periods so the constant
 * portTICK_RATE_MS should be used to convert to real time if this is required.
 *
 * @return pdTRUE if the item was successfully posted, otherwise errQUEUE_FULL.
 *
 * Example usage:
   <pre>
 struct AMessage
 {
	char ucMessageID;
	char ucData[ 20 ];
 } xMessage;

 unsigned long ulVar = 10UL;

 void vATask( void *pvParameters )
 {
 xQueueHandle xQueue1, xQueue2;
 struct AMessage *pxMessage;

	// Create a queue capable of containing 10 unsigned long values.
	xQueue1 = xQueueCreate( 10, sizeof( unsigned long ) );

	// Create a queue capable of containing 10 pointers to AMessage structures.
	// These should be passed by pointer as they contain a lot of data.
	xQueue2 = xQueueCreate( 10, sizeof( struct AMessage * ) );

	// ...

	if( xQueue1 != 0 )
	{
		// Send an unsigned long.  Wait for 10 ticks for space to become
		// available if necessary.
		if( xQueueSend( xQueue1, ( void * ) &ulVar, ( portTickType ) 10 ) != pdPASS )
		{
			// Failed to post the message, even after 10 ticks.
		}
	}

	if( xQueue2 != 0 )
	{
		// Send a pointer to a struct AMessage object.  Don't block if the
		// queue is already full.
		pxMessage = & xMessage;
		xQueueSend( xQueue2, ( void * ) &pxMessage, ( portTickType ) 0 );
	}

	// ... Rest of task code.
 }
 </pre>
 * \defgroup xQueueSend xQueueSend
 * \ingroup QueueManagement
 */
#define xQueueSend( xQueue, pvItemToQueue, xTicksToWait ) xQueueGenericSend( ( xQueue ), ( pvItemToQueue ), ( xTicksToWait ), queueSEND_TO_BACK )


/**
 * queue. h
 * <pre>
 portBASE_TYPE xQueueGenericSend(
									xQueueHandle xQueue,
									const void * pvItemToQueue,
									portTickType xTicksToWait
									portBASE_TYPE xCopyPosition
								);
 * </pre>
 *
 * It is preferred that the macros xQueueSend(), xQueueSendToFront() and
 * xQueueSendToBack() are used in place of calling this function directly.
 *
 * Post an item on a queue.  The item is queued by copy, not by reference.
 * This function must not be called from an interrupt service routine.
 * See xQueueSendFromISR () for an alternative which may be used in an ISR.
 *
 * @param xQueue The handle to the queue on which the item is to be posted.
 *
 * @param pvItemToQueue A pointer to the item that is to be placed on the
 * queue.  The size of the items the queue will hold was defined when the
 * queue was created, so this many bytes will be copied from pvItemToQueue
 * into the queue storage area.
 *
 * @param xTicksToWait The maximum amount of time the task should block
 * waiting for space to become available on the queue, should it already
 * be full.  The call will return immediately if this is set to 0 and the
 * queue is full.  The time is defined in tick periods so the constant
 * portTICK_RATE_MS should be used to convert to real time if this is required.
 *
 * @param xCopyPosition Can take the value queueSEND_TO_BACK to place the
 * item at the back of the queue, or queueSEND_TO_FRONT to place the item
 * at the front of the queue (for high priority messages).
 *
 * @return pdTRUE if the item was successfully posted, otherwise errQUEUE_FULL.
 *
 * Example usage:
   <pre>
 struct AMessage
 {
	char ucMessageID;
	char ucData[ 20 ];
 } xMessage;

 unsigned long ulVar = 10UL;

 void vATask( void *pvParameters )
 {
 xQueueHandle xQueue1, xQueue2;
 struct AMessage *pxMessage;

	// Create a queue capable of containing 10 unsigned long values.
	xQueue1 = xQueueCreate( 10, sizeof( unsigned long ) );

	// Create a queue capable of containing 10 pointers to AMessage structures.
	// These should be passed by pointer as they contain a lot of data.
	xQueue2 = xQueueCreate( 10, sizeof( struct AMessage * ) );

	// ...

	if( xQueue1 != 0 )
	{
		// Send an unsigned long.  Wait for 10 ticks for space to become
		// available if necessary.
		if( xQueueGenericSend( xQueue1, ( void * ) &ulVar, ( portTickType ) 10, queueSEND_TO_BACK ) != pdPASS )
		{
			// Failed to post the message, even after 10 ticks.
		}
	}

	if( xQueue2 != 0 )
	{
		// Send a pointer to a struct AMessage object.  Don't block if the
		// queue is already full.
		pxMessage = & xMessage;
		xQueueGenericSend( xQueue2, ( void * ) &pxMessage, ( portTickType ) 0, queueSEND_TO_BACK );
	}

	// ... Rest of task code.
 }
 </pre>
 * \defgroup xQueueSend xQueueSend
 * \ingroup QueueManagement
 */
signed portBASE_TYPE xQueueGenericSend( xQueueHandle xQueue, const void * const pvItemToQueue, portTickType xTicksToWait, portBASE_TYPE xCopyPosition );

/**
 * queue. h
 * <pre>
 portBASE_TYPE xQueuePeek(
							 xQueueHandle xQueue,
							 void *pvBuffer,
							 portTickType xTicksToWait
						 );</pre>
 *
 * This is a macro that calls the xQueueGenericReceive() function.
 *
 * Receive an item from a queue without removing the item from the queue.
 * The item is received by copy so a buffer of adequate size must be
 * provided.  The number of bytes copied into the buffer was defined when
 * the queue was created.
 *
 * Successfully received items remain on the queue so will be returned again
 * by the next call, or a call to xQueueReceive().
 *
 * This macro must not be used in an interrupt service routine.
 *
 * @param xQueue The handle to the queue from which the item is to be
 * received.
 *
 * @param pvBuffer Pointer to the buffer into which the received item will
 * be copied.
 *
 * @param xTicksToWait The maximum amount of time the task should block
 * waiting for an item to receive should the queue be empty at the time
 * of the call.	 The time is defined in tick periods so the constant
 * portTICK_RATE_MS should be used to convert to real time if this is required.
 * xQueuePeek() will return immediately if xTicksToWait is 0 and the queue
 * is empty.
 *
 * @return pdTRUE if an item was successfully received from the queue,
 * otherwise pdFALSE.
 *
 * Example usage:
   <pre>
 struct AMessage
 {
	char ucMessageID;
	char ucData[ 20 ];
 } xMessage;

 xQueueHandle xQueue;

 // Task to create a queue and post a value.
 void vATask( void *pvParameters )
 {
 struct AMessage *pxMessage;

	// Create a queue capable of containing 10 pointers to AMessage structures.
	// These should be passed by pointer as they contain a lot of data.
	xQueue = xQueueCreate( 10, sizeof( struct AMessage * ) );
	if( xQueue == 0 )
	{
		// Failed to create the queue.
	}

	// ...

	// Send a pointer to a struct AMessage object.  Don't block if the
	// queue is already full.
	pxMessage = & xMessage;
	xQueueSend( xQueue, ( void * ) &pxMessage, ( portTickType ) 0 );

	// ... Rest of task code.
 }

 // Task to peek the data from the queue.
 void vADifferentTask( void *pvParameters )
 {
 struct AMessage *pxRxedMessage;

	if( xQueue != 0 )
	{
		// Peek a message on the created queue.  Block for 10 ticks if a
		// message is not immediately available.
		if( xQueuePeek( xQueue, &( pxRxedMessage ), ( portTickType ) 10 ) )
		{
			// pcRxedMessage now points to the struct AMessage variable posted
			// by vATask, but the item still remains on the queue.
		}
	}

	// ... Rest of task code.
 }
 </pre>
 * \defgroup xQueueReceive xQueueReceive
 * \ingroup QueueManagement
 */
#define xQueuePeek( xQueue, pvBuffer, xTicksToWait ) xQueueGenericReceive( ( xQueue ), ( pvBuffer ), ( xTicksToWait ), pdTRUE )

/**
 * queue. h
 * <pre>
 portBASE_TYPE xQueueReceive(
								 xQueueHandle xQueue,
								 void *pvBuffer,
								 portTickType xTicksToWait
							);</pre>
 *
 * This is a macro that calls the xQueueGenericReceive() function.
 *
 * Receive an item from a queue.  The item is received by copy so a buffer of
 * adequate size must be provided.  The number of bytes copied into the buffer
 * was defined when the queue was created.
 *
 * Successfully received items are removed from the queue.
 *
 * This function must not be used in an interrupt service routine.  See
 * xQueueReceiveFromISR for an alternative that can.
 *
 * @param xQueue The handle to the queue from which the item is to be
 * received.
 *
 * @param pvBuffer Pointer to the buffer into which the received item will
 * be copied.
 *
 * @param xTicksToWait The maximum amount of time the task should block
 * waiting for an item to receive should the queue be empty at the time
 * of the call.	 xQueueReceive() will return immediately if xTicksToWait
 * is zero and the queue is empty.  The time is defined in tick periods so the
 * constant portTICK_RATE_MS should be used to convert to real time if this is
 * required.
 *
 * @return pdTRUE if an item was successfully received from the queue,
 * otherwise pdFALSE.
 *
 * Example usage:
   <pre>
 struct AMessage
 {
	char ucMessageID;
	char ucData[ 20 ];
 } xMessage;

 xQueueHandle xQueue;

 // Task to create a queue and post a value.
 void vATask( void *pvParameters )
 {
 struct AMessage *pxMessage;

	// Create a queue capable of containing 10 pointers to AMessage structures.
	// These should be passed by pointer as they contain a lot of data.
	xQueue = xQueueCreate( 10, sizeof( struct AMessage * ) );
	if( xQueue == 0 )
	{
		// Failed to create the queue.
	}

	// ...

	// Send a pointer to a struct AMessage object.  Don't block if the
	// queue is already full.
	pxMessage = & xMessage;
	xQueueSend( xQueue, ( void * ) &pxMessage, ( portTickType ) 0 );

	// ... Rest of task code.
 }

 // Task to receive from the queue.
 void vADifferentTask( void *pvParameters )
 {
 struct AMessage *pxRxedMessage;

	if( xQueue != 0 )
	{
		// Receive a message on the created queue.  Block for 10 ticks if a
		// message is not immediately available.
		if( xQueueReceive( xQueue, &( pxRxedMessage ), ( portTickType ) 10 ) )
		{
			// pcRxedMessage now points to the struct AMessage variable posted
			// by vATask.
		}
	}

	// ... Rest of task code.
 }
 </pre>
 * \defgroup xQueueReceive xQueueReceive
 * \ingroup QueueManagement
 */
#define xQueueReceive( xQueue, pvBuffer, xTicksToWait ) xQueueGenericReceive( ( xQueue ), ( pvBuffer ), ( xTicksToWait ), pdFALSE )


/**
 * queue. h
 * <pre>
 portBASE_TYPE xQueueGenericReceive(
									   xQueueHandle	xQueue,
									   void	*pvBuffer,
									   portTickType	xTicksToWait
									   portBASE_TYPE	xJustPeek
									);</pre>
 *
 * It is preferred that the macro xQueueReceive() be used rather than calling
 * this function directly.
 *
 * Receive an item from a queue.  The item is received by copy so a buffer of
 * adequate size must be provided.  The number of bytes copied into the buffer
 * was defined when the queue was created.
 *
 * This function must not be used in an interrupt service routine.  See
 * xQueueReceiveFromISR for an alternative that can.
 *
 * @param xQueue The handle to the queue from which the item is to be
 * received.
 *
 * @param pvBuffer Pointer to the buffer into which the received item will
 * be copied.
 *
 * @param xTicksToWait The maximum amount of time the task should block
 * waiting for an item to receive should the queue be empty at the time
 * of the call.	 The time is defined in tick periods so the constant
 * portTICK_RATE_MS should be used to convert to real time if this is required.
 * xQueueGenericReceive() will return immediately if the queue is empty and
 * xTicksToWait is 0.
 *
 * @param xJustPeek When set to true, the item received from the queue is not
 * actually removed from the queue - meaning a subsequent call to
 * xQueueReceive() will return the same item.  When set to false, the item
 * being received from the queue is also removed from the queue.
 *
 * @return pdTRUE if an item was successfully received from the queue,
 * otherwise pdFALSE.
 *
 * Example usage:
   <pre>
 struct AMessage
 {
	char ucMessageID;
	char ucData[ 20 ];
 } xMessage;

 xQueueHandle xQueue;

 // Task to create a queue and post a value.
 void vATask( void *pvParameters )
 {
 struct AMessage *pxMessage;

	// Create a queue capable of containing 10 pointers to AMessage structures.
	// These should be passed by pointer as they contain a lot of data.
	xQueue = xQueueCreate( 10, sizeof( struct AMessage * ) );
	if( xQueue == 0 )
	{
		// Failed to create the queue.
	}

	// ...

	// Send a pointer to a struct AMessage object.  Don't block if the
	// queue is already full.
	pxMessage = & xMessage;
	xQueueSend( xQueue, ( void * ) &pxMessage, ( portTickType ) 0 );

	// ... Rest of task code.
 }

 // Task to receive from the queue.
 void vADifferentTask( void *pvParameters )
 {
 struct AMessage *pxRxedMessage;

	if( xQueue != 0 )
	{
		// Receive a message on the created queue.  Block for 10 ticks if a
		// message is not immediately available.
		if( xQueueGenericReceive( xQueue, &( pxRxedMessage ), ( portTickType ) 10 ) )
		{
			// pcRxedMessage now points to the struct AMessage variable posted
			// by vATask.
		}
	}

	// ... Rest of task code.
 }
 </pre>
 * \defgroup xQueueReceive xQueueReceive
 * \ingroup QueueManagement
 */
signed portBASE_TYPE xQueueGenericReceive( xQueueHandle xQueue, void * const pvBuffer, portTickType xTicksToWait, portBASE_TYPE xJustPeek );

/**
 * queue. h
 * <pre>unsigned portBASE_TYPE uxQueueMessagesWaiting( const xQueueHandle xQueue );</pre>
 *
 * Return the number of messages stored in a queue.
 *
 * @param xQueue A handle to the queue being queried.
 *
 * @return The number of messages available in the queue.
 *
 * \page uxQueueMessagesWaiting uxQueueMessagesWaiting
 * \ingroup QueueManagement
 */
unsigned portBASE_TYPE uxQueueMessagesWaiting( const xQueueHandle xQueue );

/**
 * queue. h
 * <pre>void vQueueDelete( xQueueHandle xQueue );</pre>
 *
 * Delete a queue - freeing all the memory allocated for storing of items
 * placed on the queue.
 *
 * @param xQueue A handle to the queue to be deleted.
 *
 * \page vQueueDelete vQueueDelete
 * \ingroup QueueManagement
 */
void vQueueDelete( xQueueHandle xQueue );

/**
 * queue. h
 * <pre>
 portBASE_TYPE xQueueSendToFrontFromISR(
										 xQueueHandle xQueue,
										 const void *pvItemToQueue,
										 portBASE_TYPE *pxHigherPriorityTaskWoken
									  );
 </pre>
 *
 * This is a macro that calls xQueueGenericSendFromISR().
 *
 * Post an item to the front of a queue.  It is safe to use this macro from
 * within an interrupt service routine.
 *
 * Items are queued by copy not reference so it is preferable to only
 * queue small items, especially when called from an ISR.  In most cases
 * it would be preferable to store a pointer to the item being queued.
 *
 * @param xQueue The handle to the queue on which the item is to be posted.
 *
 * @param pvItemToQueue A pointer to the item that is to be placed on the
 * queue.  The size of the items the queue will hold was defined when the
 * queue was created, so this many bytes will be copied from pvItemToQueue
 * into the queue storage area.
 *
 * @param pxHigherPriorityTaskWoken xQueueSendToFrontFromISR() will set
 * *pxHigherPriorityTaskWoken to pdTRUE if sending to the queue caused a task
 * to unblock, and the unblocked task has a priority higher than the currently
 * running task.  If xQueueSendToFromFromISR() sets this value to pdTRUE then
 * a context switch should be requested before the interrupt is exited.
 *
 * @return pdTRUE if the data was successfully sent to the queue, otherwise
 * errQUEUE_FULL.
 *
 * Example usage for buffered IO (where the ISR can obtain more than one value
 * per call):
   <pre>
 void vBufferISR( void )
 {
 char cIn;
 portBASE_TYPE xHigherPrioritTaskWoken;

	// We have not woken a task at the start of the ISR.
	xHigherPriorityTaskWoken = pdFALSE;

	// Loop until the buffer is empty.
	do
	{
		// Obtain a byte from the buffer.
		cIn = portINPUT_BYTE( RX_REGISTER_ADDRESS );

		// Post the byte.
		xQueueSendToFrontFromISR( xRxQueue, &cIn, &xHigherPriorityTaskWoken );

	} while( portINPUT_BYTE( BUFFER_COUNT ) );

	// Now the buffer is empty we can switch context if necessary.
	if( xHigherPriorityTaskWoken )
	{
		taskYIELD ();
	}
 }
 </pre>
 *
 * \defgroup xQueueSendFromISR xQueueSendFromISR
 * \ingroup QueueManagement
 */
#define xQueueSendToFrontFromISR( xQueue, pvItemToQueue, pxHigherPriorityTaskWoken ) xQueueGenericSendFromISR( ( xQueue ), ( pvItemToQueue ), ( pxHigherPriorityTaskWoken ), queueSEND_TO_FRONT )


/**
 * queue. h
 * <pre>
 portBASE_TYPE xQueueSendToBackFromISR(
										 xQueueHandle xQueue,
										 const void *pvItemToQueue,
										 portBASE_TYPE *pxHigherPriorityTaskWoken
									  );
 </pre>
 *
 * This is a macro that calls xQueueGenericSendFromISR().
 *
 * Post an item to the back of a queue.  It is safe to use this macro from
 * within an interrupt service routine.
 *
 * Items are queued by copy not reference so it is preferable to only
 * queue small items, especially when called from an ISR.  In most cases
 * it would be preferable to store a pointer to the item being queued.
 *
 * @param xQueue The handle to the queue on which the item is to be posted.
 *
 * @param pvItemToQueue A pointer to the item that is to be placed on the
 * queue.  The size of the items the queue will hold was defined when the
 * queue was created, so this many bytes will be copied from pvItemToQueue
 * into the queue storage area.
 *
 * @param pxHigherPriorityTaskWoken xQueueSendToBackFromISR() will set
 * *pxHigherPriorityTaskWoken to pdTRUE if sending to the queue caused a task
 * to unblock, and the unblocked task has a priority higher than the currently
 * running task.  If xQueueSendToBackFromISR() sets this value to pdTRUE then
 * a context switch should be requested before the interrupt is exited.
 *
 * @return pdTRUE if the data was successfully sent to the queue, otherwise
 * errQUEUE_FULL.
 *
 * Example usage for buffered IO (where the ISR can obtain more than one value
 * per call):
   <pre>
 void vBufferISR( void )
 {
 char cIn;
 portBASE_TYPE xHigherPriorityTaskWoken;

	// We have not woken a task at the start of the ISR.
	xHigherPriorityTaskWoken = pdFALSE;

	// Loop until the buffer is empty.
	do
	{
		// Obtain a byte from the buffer.
		cIn = portINPUT_BYTE( RX_REGISTER_ADDRESS );

		// Post the byte.
		xQueueSendToBackFromISR( xRxQueue, &cIn, &xHigherPriorityTaskWoken );

	} while( portINPUT_BYTE( BUFFER_COUNT ) );

	// Now the buffer is empty we can switch context if necessary.
	if( xHigherPriorityTaskWoken )
	{
		taskYIELD ();
	}
 }
 </pre>
 *
 * \defgroup xQueueSendFromISR xQueueSendFromISR
 * \ingroup QueueManagement
 */
#define xQueueSendToBackFromISR( xQueue, pvItemToQueue, pxHigherPriorityTaskWoken ) xQueueGenericSendFromISR( ( xQueue ), ( pvItemToQueue ), ( pxHigherPriorityTaskWoken ), queueSEND_TO_BACK )

/**
 * queue. h
 * <pre>
 portBASE_TYPE xQueueSendFromISR(
									 xQueueHandle xQueue,
									 const void *pvItemToQueue,
									 portBASE_TYPE *pxHigherPriorityTaskWoken
								);
 </pre>
 *
 * This is a macro that calls xQueueGenericSendFromISR().  It is included
 * for backward compatibility with versions of FreeRTOS.org that did not
 * include the xQueueSendToBackFromISR() and xQueueSendToFrontFromISR()
 * macros.
 *
 * Post an item to the back of a queue.  It is safe to use this function from
 * within an interrupt service routine.
 *
 * Items are queued by copy not reference so it is preferable to only
 * queue small items, especially when called from an ISR.  In most cases
 * it would be preferable to store a pointer to the item being queued.
 *
 * @param xQueue The handle to the queue on which the item is to be posted.
 *
 * @param pvItemToQueue A pointer to the item that is to be placed on the
 * queue.  The size of the items the queue will hold was defined when the
 * queue was created, so this many bytes will be copied from pvItemToQueue
 * into the queue storage area.
 *
 * @param pxHigherPriorityTaskWoken xQueueSendFromISR() will set
 * *pxHigherPriorityTaskWoken to pdTRUE if sending to the queue caused a task
 * to unblock, and the unblocked task has a priority higher than the currently
 * running task.  If xQueueSendFromISR() sets this value to pdTRUE then
 * a context switch should be requested before the interrupt is exited.
 *
 * @return pdTRUE if the data was successfully sent to the queue, otherwise
 * errQUEUE_FULL.
 *
 * Example usage for buffered IO (where the ISR can obtain more than one value
 * per call):
   <pre>
 void vBufferISR( void )
 {
 char cIn;
 portBASE_TYPE xHigherPriorityTaskWoken;

	// We have not woken a task at the start of the ISR.
	xHigherPriorityTaskWoken = pdFALSE;

	// Loop until the buffer is empty.
	do
	{
		// Obtain a byte from the buffer.
		cIn = portINPUT_BYTE( RX_REGISTER_ADDRESS );

		// Post the byte.
		xQueueSendFromISR( xRxQueue, &cIn, &xHigherPriorityTaskWoken );

	} while( portINPUT_BYTE( BUFFER_COUNT ) );

	// Now the buffer is empty we can switch context if necessary.
	if( xHigherPriorityTaskWoken )
	{
		// Actual macro used here is port specific.
		taskYIELD_FROM_ISR ();
	}
 }
 </pre>
 *
 * \defgroup xQueueSendFromISR xQueueSendFromISR
 * \ingroup QueueManagement
 */
#define xQueueSendFromISR( xQueue, pvItemToQueue, pxHigherPriorityTaskWoken ) xQueueGenericSendFromISR( ( xQueue ), ( pvItemToQueue ), ( pxHigherPriorityTaskWoken ), queueSEND_TO_BACK )

/**
 * queue. h
 * <pre>
 portBASE_TYPE xQueueGenericSendFromISR(
										   xQueueHandle		xQueue,
										   const	void	*pvItemToQueue,
										   portBASE_TYPE	*pxHigherPriorityTaskWoken,
										   portBASE_TYPE	xCopyPosition
									   );
 </pre>
 *
 * It is preferred that the macros xQueueSendFromISR(),
 * xQueueSendToFrontFromISR() and xQueueSendToBackFromISR() be used in place
 * of calling this function directly.
 *
 * Post an item on a queue.  It is safe to use this function from within an
 * interrupt service routine.
 *
 * Items are queued by copy not reference so it is preferable to only
 * queue small items, especially when called from an ISR.  In most cases
 * it would be preferable to store a pointer to the item being queued.
 *
 * @param xQueue The handle to the queue on which the item is to be posted.
 *
 * @param pvItemToQueue A pointer to the item that is to be placed on the
 * queue.  The size of the items the queue will hold was defined when the
 * queue was created, so this many bytes will be copied from pvItemToQueue
 * into the queue storage area.
 *
 * @param pxHigherPriorityTaskWoken xQueueGenericSendFromISR() will set
 * *pxHigherPriorityTaskWoken to pdTRUE if sending to the queue caused a task
 * to unblock, and the unblocked task has a priority higher than the currently
 * running task.  If xQueueGenericSendFromISR() sets this value to pdTRUE then
 * a context switch should be requested before the interrupt is exited.
 *
 * @param xCopyPosition Can take the value queueSEND_TO_BACK to place the
 * item at the back of the queue, or queueSEND_TO_FRONT to place the item
 * at the front of the queue (for high priority messages).
 *
 * @return pdTRUE if the data was successfully sent to the queue, otherwise
 * errQUEUE_FULL.
 *
 * Example usage for buffered IO (where the ISR can obtain more than one value
 * per call):
   <pre>
 void vBufferISR( void )
 {
 char cIn;
 portBASE_TYPE xHigherPriorityTaskWokenByPost;

	// We have not woken a task at the start of the ISR.
	xHigherPriorityTaskWokenByPost = pdFALSE;

	// Loop until the buffer is empty.
	do
	{
		// Obtain a byte from the buffer.
		cIn = portINPUT_BYTE( RX_REGISTER_ADDRESS );

		// Post each byte.
		xQueueGenericSendFromISR( xRxQueue, &cIn, &xHigherPriorityTaskWokenByPost, queueSEND_TO_BACK );

	} while( portINPUT_BYTE( BUFFER_COUNT ) );

	// Now the buffer is empty we can switch context if necessary.  Note that the
	// name of the yield function required is port specific.
	if( xHigherPriorityTaskWokenByPost )
	{
		taskYIELD_YIELD_FROM_ISR();
	}
 }
 </pre>
 *
 * \defgroup xQueueSendFromISR xQueueSendFromISR
 * \ingroup QueueManagement
 */
signed portBASE_TYPE xQueueGenericSendFromISR( xQueueHandle xQueue, const void * const pvItemToQueue, signed portBASE_TYPE *pxHigherPriorityTaskWoken, portBASE_TYPE xCopyPosition );

/**
 * queue. h
 * <pre>
 portBASE_TYPE xQueueReceiveFromISR(
									   xQueueHandle	xQueue,
									   void	*pvBuffer,
									   portBASE_TYPE *pxTaskWoken
								   );
 * </pre>
 *
 * Receive an item from a queue.  It is safe to use this function from within an
 * interrupt service routine.
 *
 * @param xQueue The handle to the queue from which the item is to be
 * received.
 *
 * @param pvBuffer Pointer to the buffer into which the received item will
 * be copied.
 *
 * @param pxTaskWoken A task may be blocked waiting for space to become
 * available on the queue.  If xQueueReceiveFromISR causes such a task to
 * unblock *pxTaskWoken will get set to pdTRUE, otherwise *pxTaskWoken will
 * remain unchanged.
 *
 * @return pdTRUE if an item was successfully received from the queue,
 * otherwise pdFALSE.
 *
 * Example usage:
   <pre>

 xQueueHandle xQueue;

 // Function to create a queue and post some values.
 void vAFunction( void *pvParameters )
 {
 char cValueToPost;
 const portTickType xBlockTime = ( portTickType )0xff;

	// Create a queue capable of containing 10 characters.
	xQueue = xQueueCreate( 10, sizeof( char ) );
	if( xQueue == 0 )
	{
		// Failed to create the queue.
	}

	// ...

	// Post some characters that will be used within an ISR.  If the queue
	// is full then this task will block for xBlockTime ticks.
	cValueToPost = 'a';
	xQueueSend( xQueue, ( void * ) &cValueToPost, xBlockTime );
	cValueToPost = 'b';
	xQueueSend( xQueue, ( void * ) &cValueToPost, xBlockTime );

	// ... keep posting characters ... this task may block when the queue
	// becomes full.

	cValueToPost = 'c';
	xQueueSend( xQueue, ( void * ) &cValueToPost, xBlockTime );
 }

 // ISR that outputs all the characters received on the queue.
 void vISR_Routine( void )
 {
 portBASE_TYPE xTaskWokenByReceive = pdFALSE;
 char cRxedChar;

	while( xQueueReceiveFromISR( xQueue, ( void * ) &cRxedChar, &xTaskWokenByReceive) )
	{
		// A character was received.  Output the character now.
		vOutputCharacter( cRxedChar );

		// If removing the character from the queue woke the task that was
		// posting onto the queue cTaskWokenByReceive will have been set to
		// pdTRUE.  No matter how many times this loop iterates only one
		// task will be woken.
	}

	if( cTaskWokenByPost != ( char ) pdFALSE;
	{
		taskYIELD ();
	}
 }
 </pre>
 * \defgroup xQueueReceiveFromISR xQueueReceiveFromISR
 * \ingroup QueueManagement
 */
signed portBASE_TYPE xQueueReceiveFromISR( xQueueHandle xQueue, void * const pvBuffer, signed portBASE_TYPE *pxHigherPriorityTaskWoken );

/*
 * Utilities to query queues that are safe to use from an ISR.  These utilities
 * should be used only from witin an ISR, or within a critical section.
 */
signed portBASE_TYPE xQueueIsQueueEmptyFromISR( const xQueueHandle xQueue );
signed portBASE_TYPE xQueueIsQueueFullFromISR( const xQueueHandle xQueue );
unsigned portBASE_TYPE uxQueueMessagesWaitingFromISR( const xQueueHandle xQueue );


/*
 * xQueueAltGenericSend() is an alternative version of xQueueGenericSend().
 * Likewise xQueueAltGenericReceive() is an alternative version of
 * xQueueGenericReceive().
 *
 * The source code that implements the alternative (Alt) API is much
 * simpler	because it executes everything from within a critical section.
 * This is	the approach taken by many other RTOSes, but FreeRTOS.org has the
 * preferred fully featured API too.  The fully featured API has more
 * complex	code that takes longer to execute, but makes much less use of
 * critical sections.  Therefore the alternative API sacrifices interrupt
 * responsiveness to gain execution speed, whereas the fully featured API
 * sacrifices execution speed to ensure better interrupt responsiveness.
 */
signed portBASE_TYPE xQueueAltGenericSend( xQueueHandle xQueue, const void * const pvItemToQueue, portTickType xTicksToWait, portBASE_TYPE xCopyPosition );
signed portBASE_TYPE xQueueAltGenericReceive( xQueueHandle xQueue, void * const pvBuffer, portTickType xTicksToWait, portBASE_TYPE xJustPeeking );
#define xQueueAltSendToFront( xQueue, pvItemToQueue, xTicksToWait ) xQueueAltGenericSend( ( xQueue ), ( pvItemToQueue ), ( xTicksToWait ), queueSEND_TO_FRONT )
#define xQueueAltSendToBack( xQueue, pvItemToQueue, xTicksToWait ) xQueueAltGenericSend( ( xQueue ), ( pvItemToQueue ), ( xTicksToWait ), queueSEND_TO_BACK )
#define xQueueAltReceive( xQueue, pvBuffer, xTicksToWait ) xQueueAltGenericReceive( ( xQueue ), ( pvBuffer ), ( xTicksToWait ), pdFALSE )
#define xQueueAltPeek( xQueue, pvBuffer, xTicksToWait ) xQueueAltGenericReceive( ( xQueue ), ( pvBuffer ), ( xTicksToWait ), pdTRUE )

/*
 * The functions defined above are for passing data to and from tasks.  The
 * functions below are the equivalents for passing data to and from
 * co-routines.
 *
 * These functions are called from the co-routine macro implementation and
 * should not be called directly from application code.  Instead use the macro
 * wrappers defined within croutine.h.
 */
signed portBASE_TYPE xQueueCRSendFromISR( xQueueHandle xQueue, const void *pvItemToQueue, signed portBASE_TYPE xCoRoutinePreviouslyWoken );
signed portBASE_TYPE xQueueCRReceiveFromISR( xQueueHandle xQueue, void *pvBuffer, signed portBASE_TYPE *pxTaskWoken );
signed portBASE_TYPE xQueueCRSend( xQueueHandle xQueue, const void *pvItemToQueue, portTickType xTicksToWait );
signed portBASE_TYPE xQueueCRReceive( xQueueHandle xQueue, void *pvBuffer, portTickType xTicksToWait );

/*
 * For internal use only.  Use xSemaphoreCreateMutex(),
 * xSemaphoreCreateCounting() or xSemaphoreGetMutexHolder() instead of calling
 * these functions directly.
 */
xQueueHandle xQueueCreateMutex( unsigned char ucQueueType );
xQueueHandle xQueueCreateCountingSemaphore( unsigned portBASE_TYPE uxCountValue, unsigned portBASE_TYPE uxInitialCount );
void* xQueueGetMutexHolder( xQueueHandle xSemaphore );

/*
 * For internal use only.  Use xSemaphoreTakeMutexRecursive() or
 * xSemaphoreGiveMutexRecursive() instead of calling these functions directly.
 */
portBASE_TYPE xQueueTakeMutexRecursive( xQueueHandle xMutex, portTickType xBlockTime );
portBASE_TYPE xQueueGiveMutexRecursive( xQueueHandle pxMutex );

/*
 * Reset a queue back to its original empty state.  pdPASS is returned if the
 * queue is successfully reset.  pdFAIL is returned if the queue could not be
 * reset because there are tasks blocked on the queue waiting to either
 * receive from the queue or send to the queue.
 */
#define xQueueReset( xQueue ) xQueueGenericReset( xQueue, pdFALSE )

/*
 * The registry is provided as a means for kernel aware debuggers to
 * locate queues, semaphores and mutexes.  Call vQueueAddToRegistry() add
 * a queue, semaphore or mutex handle to the registry if you want the handle
 * to be available to a kernel aware debugger.  If you are not using a kernel
 * aware debugger then this function can be ignored.
 *
 * configQUEUE_REGISTRY_SIZE defines the maximum number of handles the
 * registry can hold.  configQUEUE_REGISTRY_SIZE must be greater than 0
 * within FreeRTOSConfig.h for the registry to be available.  Its value
 * does not effect the number of queues, semaphores and mutexes that can be
 * created - just the number that the registry can hold.
 *
 * @param xQueue The handle of the queue being added to the registry.  This
 * is the handle returned by a call to xQueueCreate().  Semaphore and mutex
 * handles can also be passed in here.
 *
 * @param pcName The name to be associated with the handle.  This is the
 * name that the kernel aware debugger will display.
 */
#if configQUEUE_REGISTRY_SIZE > 0U
	void vQueueAddToRegistry( xQueueHandle xQueue, signed char *pcName );
#endif

/*
 * Generic version of the queue creation function, which is in turn called by
 * any queue, semaphore or mutex creation function or macro.
 */
xQueueHandle xQueueGenericCreate( unsigned portBASE_TYPE uxQueueLength, unsigned portBASE_TYPE uxItemSize, unsigned char ucQueueType );

/*
 * Queue sets provide a mechanism to allow a task to block (pend) on a read
 * operation from multiple queues or semaphores simultaneously.
 *
 * See FreeRTOS/Source/Demo/Common/Minimal/QueueSet.c for an example using this
 * function.
 *
 * A queue set must be explicitly created using a call to xQueueCreateSet()
 * before it can be used.  Once created, standard FreeRTOS queues and semaphores
 * can be added to the set using calls to xQueueAddToSet().
 * xQueueSelectFromSet() is then used to determine which, if any, of the queues
 * or semaphores contained in the set is in a state where a queue read or
 * semaphore take operation would be successful.
 *
 * Note 1:  See the documentation on http://wwwFreeRTOS.org/RTOS-queue-sets.html
 * for reasons why queue sets are very rarely needed in practice as there are 
 * simpler methods of blocking on multiple objects.
 *
 * Note 2:  Blocking on a queue set that contains a mutex will not cause the
 * mutex holder to inherit the priority of the blocked task.
 *
 * Note 3:  An additional 4 bytes of RAM is required for each space in a every
 * queue added to a queue set.  Therefore counting semaphores that have a high
 * maximum count value should not be added to a queue set.
 *
 * Note 4:  A receive (in the case of a queue) or take (in the case of a
 * semaphore) operation must not be performed on a member of a queue set unless
 * a call to xQueueSelectFromSet() has first returned a handle to that set member.
 *
 * @param uxEventQueueLength Queue sets store events that occur on
 * the queues and semaphores contained in the set.  uxEventQueueLength specifies
 * the maximum number of events that can be queued at once.  To be absolutely
 * certain that events are not lost uxEventQueueLength should be set to the
 * total sum of the length of the queues added to the set, where binary
 * semaphores and mutexes have a length of 1, and counting semaphores have a
 * length set by their maximum count value.  Examples:
 *  + If a queue set is to hold a queue of length 5, another queue of length 12,
 *    and a binary semaphore, then uxEventQueueLength should be set to
 *    (5 + 12 + 1), or 18.
 *  + If a queue set is to hold three binary semaphores then uxEventQueueLength
 *    should be set to (1 + 1 + 1 ), or 3.
 *  + If a queue set is to hold a counting semaphore that has a maximum count of
 *    5, and a counting semaphore that has a maximum count of 3, then
 *    uxEventQueueLength should be set to (5 + 3), or 8.
 *
 * @return If the queue set is created successfully then a handle to the created
 * queue set is returned.  Otherwise NULL is returned.
 */
xQueueSetHandle xQueueCreateSet( unsigned portBASE_TYPE uxEventQueueLength );

/*
 * Adds a queue or semaphore to a queue set that was previously created by a
 * call to xQueueCreateSet().
 *
 * See FreeRTOS/Source/Demo/Common/Minimal/QueueSet.c for an example using this
 * function.
 *
 * Note 1:  A receive (in the case of a queue) or take (in the case of a
 * semaphore) operation must not be performed on a member of a queue set unless
 * a call to xQueueSelectFromSet() has first returned a handle to that set member.
 *
 * @param xQueueOrSemaphore The handle of the queue or semaphore being added to
 * the queue set (cast to an xQueueSetMemberHandle type).
 *
 * @param xQueueSet The handle of the queue set to which the queue or semaphore
 * is being added.
 *
 * @return If the queue or semaphore was successfully added to the queue set
 * then pdPASS is returned.  If the queue could not be successfully added to the
 * queue set because it is already a member of a different queue set then pdFAIL
 * is returned.
 */
portBASE_TYPE xQueueAddToSet( xQueueSetMemberHandle xQueueOrSemaphore, xQueueSetHandle xQueueSet );

/*
 * Removes a queue or semaphore from a queue set.  A queue or semaphore can only 
 * be removed from a set if the queue or semaphore is empty.
 *
 * See FreeRTOS/Source/Demo/Common/Minimal/QueueSet.c for an example using this
 * function.
 *
 * @param xQueueOrSemaphore The handle of the queue or semaphore being removed
 * from the queue set (cast to an xQueueSetMemberHandle type).
 *
 * @param xQueueSet The handle of the queue set in which the queue or semaphore
 * is included.
 *
 * @return If the queue or semaphore was successfully removed from the queue set
 * then pdPASS is returned.  If the queue was not in the queue set, or the
 * queue (or semaphore) was not empty, then pdFAIL is returned.
 */
portBASE_TYPE xQueueRemoveFromSet( xQueueSetMemberHandle xQueueOrSemaphore, xQueueSetHandle xQueueSet );

/*
 * xQueueSelectFromSet() selects from the members of a queue set a queue or
 * semaphore that either contains data (in the case of a queue) or is available
 * to take (in the case of a semaphore).  xQueueSelectFromSet() effectively
 * allows a task to block (pend) on a read operation on all the queues and
 * semaphores in a queue set simultaneously.
 *
 * See FreeRTOS/Source/Demo/Common/Minimal/QueueSet.c for an example using this
 * function.
 *
 * Note 1:  See the documentation on http://wwwFreeRTOS.org/RTOS-queue-sets.html
 * for reasons why queue sets are very rarely needed in practice as there are 
 * simpler methods of blocking on multiple objects.
 *
 * Note 2:  Blocking on a queue set that contains a mutex will not cause the
 * mutex holder to inherit the priority of the blocked task.
 *
 * Note 3:  A receive (in the case of a queue) or take (in the case of a
 * semaphore) operation must not be performed on a member of a queue set unless
 * a call to xQueueSelectFromSet() has first returned a handle to that set member.
 *
 * @param xQueueSet The queue set on which the task will (potentially) block.
 *
 * @param xBlockTimeTicks The maximum time, in ticks, that the calling task will
 * remain in the Blocked state (with other tasks executing) to wait for a member
 * of the queue set to be ready for a successful queue read or semaphore take
 * operation.
 *
 * @return xQueueSelectFromSet() will return the handle of a queue (cast to
 * a xQueueSetMemberHandle type) contained in the queue set that contains data,
 * or the handle of a semaphore (cast to a xQueueSetMemberHandle type) contained
 * in the queue set that is available, or NULL if no such queue or semaphore
 * exists before before the specified block time expires.
 */
xQueueSetMemberHandle xQueueSelectFromSet( xQueueSetHandle xQueueSet, portTickType xBlockTimeTicks );

/*
 * A version of xQueueSelectFromSet() that can be used from an ISR.
 */
xQueueSetMemberHandle xQueueSelectFromSetFromISR( xQueueSetHandle xQueueSet );

/* Not public API functions. */
void vQueueWaitForMessageRestricted( xQueueHandle xQueue, portTickType xTicksToWait );
portBASE_TYPE xQueueGenericReset( xQueueHandle xQueue, portBASE_TYPE xNewQueue );
void vQueueSetQueueNumber( xQueueHandle xQueue, unsigned char ucQueueNumber ) PRIVILEGED_FUNCTION;
unsigned char ucQueueGetQueueType( xQueueHandle xQueue ) PRIVILEGED_FUNCTION;


#ifdef __cplusplus
}
#endif

#endif /* QUEUE_H */

>>>>>>> 61be4811
<|MERGE_RESOLUTION|>--- conflicted
+++ resolved
@@ -1,7 +1,8 @@
-<<<<<<< HEAD
 /*
-    FreeRTOS V7.2.0 - Copyright (C) 2012 Real Time Engineers Ltd.
-
+    FreeRTOS V7.4.0 - Copyright (C) 2013 Real Time Engineers Ltd.
+
+    FEATURES AND PORTS ARE ADDED TO FREERTOS ALL THE TIME.  PLEASE VISIT
+    http://www.FreeRTOS.org TO ENSURE YOU ARE USING THE LATEST VERSION.
 
     ***************************************************************************
      *                                                                       *
@@ -28,1308 +29,6 @@
     FreeRTOS is free software; you can redistribute it and/or modify it under
     the terms of the GNU General Public License (version 2) as published by the
     Free Software Foundation AND MODIFIED BY the FreeRTOS exception.
-    >>>NOTE<<< The modification to the GPL is included to allow you to
-    distribute a combined work that includes FreeRTOS without being obliged to
-    provide the source code for proprietary components outside of the FreeRTOS
-    kernel.  FreeRTOS is distributed in the hope that it will be useful, but
-    WITHOUT ANY WARRANTY; without even the implied warranty of MERCHANTABILITY
-    or FITNESS FOR A PARTICULAR PURPOSE.  See the GNU General Public License for
-    more details. You should have received a copy of the GNU General Public
-    License and the FreeRTOS license exception along with FreeRTOS; if not it
-    can be viewed here: http://www.freertos.org/a00114.html and also obtained
-    by writing to Richard Barry, contact details for whom are available on the
-    FreeRTOS WEB site.
-
-    1 tab == 4 spaces!
-    
-    ***************************************************************************
-     *                                                                       *
-     *    Having a problem?  Start by reading the FAQ "My application does   *
-     *    not run, what could be wrong?                                      *
-     *                                                                       *
-     *    http://www.FreeRTOS.org/FAQHelp.html                               *
-     *                                                                       *
-    ***************************************************************************
-
-    
-    http://www.FreeRTOS.org - Documentation, training, latest information, 
-    license and contact details.
-    
-    http://www.FreeRTOS.org/plus - A selection of FreeRTOS ecosystem products,
-    including FreeRTOS+Trace - an indispensable productivity tool.
-
-    Real Time Engineers ltd license FreeRTOS to High Integrity Systems, who sell 
-    the code with commercial support, indemnification, and middleware, under 
-    the OpenRTOS brand: http://www.OpenRTOS.com.  High Integrity Systems also
-    provide a safety engineered and independently SIL3 certified version under 
-    the SafeRTOS brand: http://www.SafeRTOS.com.
-*/
-
-
-#ifndef QUEUE_H
-#define QUEUE_H
-
-#ifndef INC_FREERTOS_H
-	#error "include FreeRTOS.h" must appear in source files before "include queue.h"
-#endif
-
-#ifdef __cplusplus
-extern "C" {
-#endif
-
-
-#include "mpu_wrappers.h"
-
-/**
- * Type by which queues are referenced.  For example, a call to xQueueCreate
- * returns (via a pointer parameter) an xQueueHandle variable that can then
- * be used as a parameter to xQueueSend(), xQueueReceive(), etc.
- */
-typedef void * xQueueHandle;
-
-
-/* For internal use only. */
-#define	queueSEND_TO_BACK	( 0 )
-#define	queueSEND_TO_FRONT	( 1 )
-
-/* For internal use only.  These definitions *must* match those in queue.c. */
-#define queueQUEUE_TYPE_BASE				( 0U )
-#define queueQUEUE_TYPE_MUTEX 				( 1U )
-#define queueQUEUE_TYPE_COUNTING_SEMAPHORE	( 2U )
-#define queueQUEUE_TYPE_BINARY_SEMAPHORE	( 3U )
-#define queueQUEUE_TYPE_RECURSIVE_MUTEX		( 4U )
-
-/**
- * queue. h
- * <pre>
- xQueueHandle xQueueCreate(
-							  unsigned portBASE_TYPE uxQueueLength,
-							  unsigned portBASE_TYPE uxItemSize
-						  );
- * </pre>
- *
- * Creates a new queue instance.  This allocates the storage required by the
- * new queue and returns a handle for the queue.
- *
- * @param uxQueueLength The maximum number of items that the queue can contain.
- *
- * @param uxItemSize The number of bytes each item in the queue will require.
- * Items are queued by copy, not by reference, so this is the number of bytes
- * that will be copied for each posted item.  Each item on the queue must be
- * the same size.
- *
- * @return If the queue is successfully create then a handle to the newly
- * created queue is returned.  If the queue cannot be created then 0 is
- * returned.
- *
- * Example usage:
-   <pre>
- struct AMessage
- {
-	char ucMessageID;
-	char ucData[ 20 ];
- };
-
- void vATask( void *pvParameters )
- {
- xQueueHandle xQueue1, xQueue2;
-
-	// Create a queue capable of containing 10 unsigned long values.
-	xQueue1 = xQueueCreate( 10, sizeof( unsigned long ) );
-	if( xQueue1 == 0 )
-	{
-		// Queue was not created and must not be used.
-	}
-
-	// Create a queue capable of containing 10 pointers to AMessage structures.
-	// These should be passed by pointer as they contain a lot of data.
-	xQueue2 = xQueueCreate( 10, sizeof( struct AMessage * ) );
-	if( xQueue2 == 0 )
-	{
-		// Queue was not created and must not be used.
-	}
-
-	// ... Rest of task code.
- }
- </pre>
- * \defgroup xQueueCreate xQueueCreate
- * \ingroup QueueManagement
- */
-#define xQueueCreate( uxQueueLength, uxItemSize ) xQueueGenericCreate( uxQueueLength, uxItemSize, queueQUEUE_TYPE_BASE )
-
-/**
- * queue. h
- * <pre>
- portBASE_TYPE xQueueSendToToFront(
-								   xQueueHandle	xQueue,
-								   const void	*	pvItemToQueue,
-								   portTickType	xTicksToWait
-							   );
- * </pre>
- *
- * This is a macro that calls xQueueGenericSend().
- *
- * Post an item to the front of a queue.  The item is queued by copy, not by
- * reference.  This function must not be called from an interrupt service
- * routine.  See xQueueSendFromISR () for an alternative which may be used
- * in an ISR.
- *
- * @param xQueue The handle to the queue on which the item is to be posted.
- *
- * @param pvItemToQueue A pointer to the item that is to be placed on the
- * queue.  The size of the items the queue will hold was defined when the
- * queue was created, so this many bytes will be copied from pvItemToQueue
- * into the queue storage area.
- *
- * @param xTicksToWait The maximum amount of time the task should block
- * waiting for space to become available on the queue, should it already
- * be full.  The call will return immediately if this is set to 0 and the
- * queue is full.  The time is defined in tick periods so the constant
- * portTICK_RATE_MS should be used to convert to real time if this is required.
- *
- * @return pdTRUE if the item was successfully posted, otherwise errQUEUE_FULL.
- *
- * Example usage:
-   <pre>
- struct AMessage
- {
-	char ucMessageID;
-	char ucData[ 20 ];
- } xMessage;
-
- unsigned long ulVar = 10UL;
-
- void vATask( void *pvParameters )
- {
- xQueueHandle xQueue1, xQueue2;
- struct AMessage *pxMessage;
-
-	// Create a queue capable of containing 10 unsigned long values.
-	xQueue1 = xQueueCreate( 10, sizeof( unsigned long ) );
-
-	// Create a queue capable of containing 10 pointers to AMessage structures.
-	// These should be passed by pointer as they contain a lot of data.
-	xQueue2 = xQueueCreate( 10, sizeof( struct AMessage * ) );
-
-	// ...
-
-	if( xQueue1 != 0 )
-	{
-		// Send an unsigned long.  Wait for 10 ticks for space to become
-		// available if necessary.
-		if( xQueueSendToFront( xQueue1, ( void * ) &ulVar, ( portTickType ) 10 ) != pdPASS )
-		{
-			// Failed to post the message, even after 10 ticks.
-		}
-	}
-
-	if( xQueue2 != 0 )
-	{
-		// Send a pointer to a struct AMessage object.  Don't block if the
-		// queue is already full.
-		pxMessage = & xMessage;
-		xQueueSendToFront( xQueue2, ( void * ) &pxMessage, ( portTickType ) 0 );
-	}
-
-	// ... Rest of task code.
- }
- </pre>
- * \defgroup xQueueSend xQueueSend
- * \ingroup QueueManagement
- */
-#define xQueueSendToFront( xQueue, pvItemToQueue, xTicksToWait ) xQueueGenericSend( ( xQueue ), ( pvItemToQueue ), ( xTicksToWait ), queueSEND_TO_FRONT )
-
-/**
- * queue. h
- * <pre>
- portBASE_TYPE xQueueSendToBack(
-								   xQueueHandle	xQueue,
-								   const	void	*	pvItemToQueue,
-								   portTickType	xTicksToWait
-							   );
- * </pre>
- *
- * This is a macro that calls xQueueGenericSend().
- *
- * Post an item to the back of a queue.  The item is queued by copy, not by
- * reference.  This function must not be called from an interrupt service
- * routine.  See xQueueSendFromISR () for an alternative which may be used
- * in an ISR.
- *
- * @param xQueue The handle to the queue on which the item is to be posted.
- *
- * @param pvItemToQueue A pointer to the item that is to be placed on the
- * queue.  The size of the items the queue will hold was defined when the
- * queue was created, so this many bytes will be copied from pvItemToQueue
- * into the queue storage area.
- *
- * @param xTicksToWait The maximum amount of time the task should block
- * waiting for space to become available on the queue, should it already
- * be full.  The call will return immediately if this is set to 0 and the queue
- * is full.  The  time is defined in tick periods so the constant
- * portTICK_RATE_MS should be used to convert to real time if this is required.
- *
- * @return pdTRUE if the item was successfully posted, otherwise errQUEUE_FULL.
- *
- * Example usage:
-   <pre>
- struct AMessage
- {
-	char ucMessageID;
-	char ucData[ 20 ];
- } xMessage;
-
- unsigned long ulVar = 10UL;
-
- void vATask( void *pvParameters )
- {
- xQueueHandle xQueue1, xQueue2;
- struct AMessage *pxMessage;
-
-	// Create a queue capable of containing 10 unsigned long values.
-	xQueue1 = xQueueCreate( 10, sizeof( unsigned long ) );
-
-	// Create a queue capable of containing 10 pointers to AMessage structures.
-	// These should be passed by pointer as they contain a lot of data.
-	xQueue2 = xQueueCreate( 10, sizeof( struct AMessage * ) );
-
-	// ...
-
-	if( xQueue1 != 0 )
-	{
-		// Send an unsigned long.  Wait for 10 ticks for space to become
-		// available if necessary.
-		if( xQueueSendToBack( xQueue1, ( void * ) &ulVar, ( portTickType ) 10 ) != pdPASS )
-		{
-			// Failed to post the message, even after 10 ticks.
-		}
-	}
-
-	if( xQueue2 != 0 )
-	{
-		// Send a pointer to a struct AMessage object.  Don't block if the
-		// queue is already full.
-		pxMessage = & xMessage;
-		xQueueSendToBack( xQueue2, ( void * ) &pxMessage, ( portTickType ) 0 );
-	}
-
-	// ... Rest of task code.
- }
- </pre>
- * \defgroup xQueueSend xQueueSend
- * \ingroup QueueManagement
- */
-#define xQueueSendToBack( xQueue, pvItemToQueue, xTicksToWait ) xQueueGenericSend( ( xQueue ), ( pvItemToQueue ), ( xTicksToWait ), queueSEND_TO_BACK )
-
-/**
- * queue. h
- * <pre>
- portBASE_TYPE xQueueSend(
-							  xQueueHandle xQueue,
-							  const void * pvItemToQueue,
-							  portTickType xTicksToWait
-						 );
- * </pre>
- *
- * This is a macro that calls xQueueGenericSend().  It is included for
- * backward compatibility with versions of FreeRTOS.org that did not
- * include the xQueueSendToFront() and xQueueSendToBack() macros.  It is
- * equivalent to xQueueSendToBack().
- *
- * Post an item on a queue.  The item is queued by copy, not by reference.
- * This function must not be called from an interrupt service routine.
- * See xQueueSendFromISR () for an alternative which may be used in an ISR.
- *
- * @param xQueue The handle to the queue on which the item is to be posted.
- *
- * @param pvItemToQueue A pointer to the item that is to be placed on the
- * queue.  The size of the items the queue will hold was defined when the
- * queue was created, so this many bytes will be copied from pvItemToQueue
- * into the queue storage area.
- *
- * @param xTicksToWait The maximum amount of time the task should block
- * waiting for space to become available on the queue, should it already
- * be full.  The call will return immediately if this is set to 0 and the
- * queue is full.  The time is defined in tick periods so the constant
- * portTICK_RATE_MS should be used to convert to real time if this is required.
- *
- * @return pdTRUE if the item was successfully posted, otherwise errQUEUE_FULL.
- *
- * Example usage:
-   <pre>
- struct AMessage
- {
-	char ucMessageID;
-	char ucData[ 20 ];
- } xMessage;
-
- unsigned long ulVar = 10UL;
-
- void vATask( void *pvParameters )
- {
- xQueueHandle xQueue1, xQueue2;
- struct AMessage *pxMessage;
-
-	// Create a queue capable of containing 10 unsigned long values.
-	xQueue1 = xQueueCreate( 10, sizeof( unsigned long ) );
-
-	// Create a queue capable of containing 10 pointers to AMessage structures.
-	// These should be passed by pointer as they contain a lot of data.
-	xQueue2 = xQueueCreate( 10, sizeof( struct AMessage * ) );
-
-	// ...
-
-	if( xQueue1 != 0 )
-	{
-		// Send an unsigned long.  Wait for 10 ticks for space to become
-		// available if necessary.
-		if( xQueueSend( xQueue1, ( void * ) &ulVar, ( portTickType ) 10 ) != pdPASS )
-		{
-			// Failed to post the message, even after 10 ticks.
-		}
-	}
-
-	if( xQueue2 != 0 )
-	{
-		// Send a pointer to a struct AMessage object.  Don't block if the
-		// queue is already full.
-		pxMessage = & xMessage;
-		xQueueSend( xQueue2, ( void * ) &pxMessage, ( portTickType ) 0 );
-	}
-
-	// ... Rest of task code.
- }
- </pre>
- * \defgroup xQueueSend xQueueSend
- * \ingroup QueueManagement
- */
-#define xQueueSend( xQueue, pvItemToQueue, xTicksToWait ) xQueueGenericSend( ( xQueue ), ( pvItemToQueue ), ( xTicksToWait ), queueSEND_TO_BACK )
-
-
-/**
- * queue. h
- * <pre>
- portBASE_TYPE xQueueGenericSend(
-									xQueueHandle xQueue,
-									const void * pvItemToQueue,
-									portTickType xTicksToWait
-									portBASE_TYPE xCopyPosition
-								);
- * </pre>
- *
- * It is preferred that the macros xQueueSend(), xQueueSendToFront() and
- * xQueueSendToBack() are used in place of calling this function directly.
- *
- * Post an item on a queue.  The item is queued by copy, not by reference.
- * This function must not be called from an interrupt service routine.
- * See xQueueSendFromISR () for an alternative which may be used in an ISR.
- *
- * @param xQueue The handle to the queue on which the item is to be posted.
- *
- * @param pvItemToQueue A pointer to the item that is to be placed on the
- * queue.  The size of the items the queue will hold was defined when the
- * queue was created, so this many bytes will be copied from pvItemToQueue
- * into the queue storage area.
- *
- * @param xTicksToWait The maximum amount of time the task should block
- * waiting for space to become available on the queue, should it already
- * be full.  The call will return immediately if this is set to 0 and the
- * queue is full.  The time is defined in tick periods so the constant
- * portTICK_RATE_MS should be used to convert to real time if this is required.
- *
- * @param xCopyPosition Can take the value queueSEND_TO_BACK to place the
- * item at the back of the queue, or queueSEND_TO_FRONT to place the item
- * at the front of the queue (for high priority messages).
- *
- * @return pdTRUE if the item was successfully posted, otherwise errQUEUE_FULL.
- *
- * Example usage:
-   <pre>
- struct AMessage
- {
-	char ucMessageID;
-	char ucData[ 20 ];
- } xMessage;
-
- unsigned long ulVar = 10UL;
-
- void vATask( void *pvParameters )
- {
- xQueueHandle xQueue1, xQueue2;
- struct AMessage *pxMessage;
-
-	// Create a queue capable of containing 10 unsigned long values.
-	xQueue1 = xQueueCreate( 10, sizeof( unsigned long ) );
-
-	// Create a queue capable of containing 10 pointers to AMessage structures.
-	// These should be passed by pointer as they contain a lot of data.
-	xQueue2 = xQueueCreate( 10, sizeof( struct AMessage * ) );
-
-	// ...
-
-	if( xQueue1 != 0 )
-	{
-		// Send an unsigned long.  Wait for 10 ticks for space to become
-		// available if necessary.
-		if( xQueueGenericSend( xQueue1, ( void * ) &ulVar, ( portTickType ) 10, queueSEND_TO_BACK ) != pdPASS )
-		{
-			// Failed to post the message, even after 10 ticks.
-		}
-	}
-
-	if( xQueue2 != 0 )
-	{
-		// Send a pointer to a struct AMessage object.  Don't block if the
-		// queue is already full.
-		pxMessage = & xMessage;
-		xQueueGenericSend( xQueue2, ( void * ) &pxMessage, ( portTickType ) 0, queueSEND_TO_BACK );
-	}
-
-	// ... Rest of task code.
- }
- </pre>
- * \defgroup xQueueSend xQueueSend
- * \ingroup QueueManagement
- */
-signed portBASE_TYPE xQueueGenericSend( xQueueHandle pxQueue, const void * const pvItemToQueue, portTickType xTicksToWait, portBASE_TYPE xCopyPosition );
-
-/**
- * queue. h
- * <pre>
- portBASE_TYPE xQueuePeek(
-							 xQueueHandle xQueue,
-							 void *pvBuffer,
-							 portTickType xTicksToWait
-						 );</pre>
- *
- * This is a macro that calls the xQueueGenericReceive() function.
- *
- * Receive an item from a queue without removing the item from the queue.
- * The item is received by copy so a buffer of adequate size must be
- * provided.  The number of bytes copied into the buffer was defined when
- * the queue was created.
- *
- * Successfully received items remain on the queue so will be returned again
- * by the next call, or a call to xQueueReceive().
- *
- * This macro must not be used in an interrupt service routine.
- *
- * @param pxQueue The handle to the queue from which the item is to be
- * received.
- *
- * @param pvBuffer Pointer to the buffer into which the received item will
- * be copied.
- *
- * @param xTicksToWait The maximum amount of time the task should block
- * waiting for an item to receive should the queue be empty at the time
- * of the call.	 The time is defined in tick periods so the constant
- * portTICK_RATE_MS should be used to convert to real time if this is required.
- * xQueuePeek() will return immediately if xTicksToWait is 0 and the queue
- * is empty.
- *
- * @return pdTRUE if an item was successfully received from the queue,
- * otherwise pdFALSE.
- *
- * Example usage:
-   <pre>
- struct AMessage
- {
-	char ucMessageID;
-	char ucData[ 20 ];
- } xMessage;
-
- xQueueHandle xQueue;
-
- // Task to create a queue and post a value.
- void vATask( void *pvParameters )
- {
- struct AMessage *pxMessage;
-
-	// Create a queue capable of containing 10 pointers to AMessage structures.
-	// These should be passed by pointer as they contain a lot of data.
-	xQueue = xQueueCreate( 10, sizeof( struct AMessage * ) );
-	if( xQueue == 0 )
-	{
-		// Failed to create the queue.
-	}
-
-	// ...
-
-	// Send a pointer to a struct AMessage object.  Don't block if the
-	// queue is already full.
-	pxMessage = & xMessage;
-	xQueueSend( xQueue, ( void * ) &pxMessage, ( portTickType ) 0 );
-
-	// ... Rest of task code.
- }
-
- // Task to peek the data from the queue.
- void vADifferentTask( void *pvParameters )
- {
- struct AMessage *pxRxedMessage;
-
-	if( xQueue != 0 )
-	{
-		// Peek a message on the created queue.  Block for 10 ticks if a
-		// message is not immediately available.
-		if( xQueuePeek( xQueue, &( pxRxedMessage ), ( portTickType ) 10 ) )
-		{
-			// pcRxedMessage now points to the struct AMessage variable posted
-			// by vATask, but the item still remains on the queue.
-		}
-	}
-
-	// ... Rest of task code.
- }
- </pre>
- * \defgroup xQueueReceive xQueueReceive
- * \ingroup QueueManagement
- */
-#define xQueuePeek( xQueue, pvBuffer, xTicksToWait ) xQueueGenericReceive( ( xQueue ), ( pvBuffer ), ( xTicksToWait ), pdTRUE )
-
-/**
- * queue. h
- * <pre>
- portBASE_TYPE xQueueReceive(
-								 xQueueHandle xQueue,
-								 void *pvBuffer,
-								 portTickType xTicksToWait
-							);</pre>
- *
- * This is a macro that calls the xQueueGenericReceive() function.
- *
- * Receive an item from a queue.  The item is received by copy so a buffer of
- * adequate size must be provided.  The number of bytes copied into the buffer
- * was defined when the queue was created.
- *
- * Successfully received items are removed from the queue.
- *
- * This function must not be used in an interrupt service routine.  See
- * xQueueReceiveFromISR for an alternative that can.
- *
- * @param pxQueue The handle to the queue from which the item is to be
- * received.
- *
- * @param pvBuffer Pointer to the buffer into which the received item will
- * be copied.
- *
- * @param xTicksToWait The maximum amount of time the task should block
- * waiting for an item to receive should the queue be empty at the time
- * of the call.	 xQueueReceive() will return immediately if xTicksToWait
- * is zero and the queue is empty.  The time is defined in tick periods so the
- * constant portTICK_RATE_MS should be used to convert to real time if this is
- * required.
- *
- * @return pdTRUE if an item was successfully received from the queue,
- * otherwise pdFALSE.
- *
- * Example usage:
-   <pre>
- struct AMessage
- {
-	char ucMessageID;
-	char ucData[ 20 ];
- } xMessage;
-
- xQueueHandle xQueue;
-
- // Task to create a queue and post a value.
- void vATask( void *pvParameters )
- {
- struct AMessage *pxMessage;
-
-	// Create a queue capable of containing 10 pointers to AMessage structures.
-	// These should be passed by pointer as they contain a lot of data.
-	xQueue = xQueueCreate( 10, sizeof( struct AMessage * ) );
-	if( xQueue == 0 )
-	{
-		// Failed to create the queue.
-	}
-
-	// ...
-
-	// Send a pointer to a struct AMessage object.  Don't block if the
-	// queue is already full.
-	pxMessage = & xMessage;
-	xQueueSend( xQueue, ( void * ) &pxMessage, ( portTickType ) 0 );
-
-	// ... Rest of task code.
- }
-
- // Task to receive from the queue.
- void vADifferentTask( void *pvParameters )
- {
- struct AMessage *pxRxedMessage;
-
-	if( xQueue != 0 )
-	{
-		// Receive a message on the created queue.  Block for 10 ticks if a
-		// message is not immediately available.
-		if( xQueueReceive( xQueue, &( pxRxedMessage ), ( portTickType ) 10 ) )
-		{
-			// pcRxedMessage now points to the struct AMessage variable posted
-			// by vATask.
-		}
-	}
-
-	// ... Rest of task code.
- }
- </pre>
- * \defgroup xQueueReceive xQueueReceive
- * \ingroup QueueManagement
- */
-#define xQueueReceive( xQueue, pvBuffer, xTicksToWait ) xQueueGenericReceive( ( xQueue ), ( pvBuffer ), ( xTicksToWait ), pdFALSE )
-
-
-/**
- * queue. h
- * <pre>
- portBASE_TYPE xQueueGenericReceive(
-									   xQueueHandle	xQueue,
-									   void	*pvBuffer,
-									   portTickType	xTicksToWait
-									   portBASE_TYPE	xJustPeek
-									);</pre>
- *
- * It is preferred that the macro xQueueReceive() be used rather than calling
- * this function directly.
- *
- * Receive an item from a queue.  The item is received by copy so a buffer of
- * adequate size must be provided.  The number of bytes copied into the buffer
- * was defined when the queue was created.
- *
- * This function must not be used in an interrupt service routine.  See
- * xQueueReceiveFromISR for an alternative that can.
- *
- * @param pxQueue The handle to the queue from which the item is to be
- * received.
- *
- * @param pvBuffer Pointer to the buffer into which the received item will
- * be copied.
- *
- * @param xTicksToWait The maximum amount of time the task should block
- * waiting for an item to receive should the queue be empty at the time
- * of the call.	 The time is defined in tick periods so the constant
- * portTICK_RATE_MS should be used to convert to real time if this is required.
- * xQueueGenericReceive() will return immediately if the queue is empty and
- * xTicksToWait is 0.
- *
- * @param xJustPeek When set to true, the item received from the queue is not
- * actually removed from the queue - meaning a subsequent call to
- * xQueueReceive() will return the same item.  When set to false, the item
- * being received from the queue is also removed from the queue.
- *
- * @return pdTRUE if an item was successfully received from the queue,
- * otherwise pdFALSE.
- *
- * Example usage:
-   <pre>
- struct AMessage
- {
-	char ucMessageID;
-	char ucData[ 20 ];
- } xMessage;
-
- xQueueHandle xQueue;
-
- // Task to create a queue and post a value.
- void vATask( void *pvParameters )
- {
- struct AMessage *pxMessage;
-
-	// Create a queue capable of containing 10 pointers to AMessage structures.
-	// These should be passed by pointer as they contain a lot of data.
-	xQueue = xQueueCreate( 10, sizeof( struct AMessage * ) );
-	if( xQueue == 0 )
-	{
-		// Failed to create the queue.
-	}
-
-	// ...
-
-	// Send a pointer to a struct AMessage object.  Don't block if the
-	// queue is already full.
-	pxMessage = & xMessage;
-	xQueueSend( xQueue, ( void * ) &pxMessage, ( portTickType ) 0 );
-
-	// ... Rest of task code.
- }
-
- // Task to receive from the queue.
- void vADifferentTask( void *pvParameters )
- {
- struct AMessage *pxRxedMessage;
-
-	if( xQueue != 0 )
-	{
-		// Receive a message on the created queue.  Block for 10 ticks if a
-		// message is not immediately available.
-		if( xQueueGenericReceive( xQueue, &( pxRxedMessage ), ( portTickType ) 10 ) )
-		{
-			// pcRxedMessage now points to the struct AMessage variable posted
-			// by vATask.
-		}
-	}
-
-	// ... Rest of task code.
- }
- </pre>
- * \defgroup xQueueReceive xQueueReceive
- * \ingroup QueueManagement
- */
-signed portBASE_TYPE xQueueGenericReceive( xQueueHandle xQueue, void * const pvBuffer, portTickType xTicksToWait, portBASE_TYPE xJustPeek );
-
-/**
- * queue. h
- * <pre>unsigned portBASE_TYPE uxQueueMessagesWaiting( const xQueueHandle xQueue );</pre>
- *
- * Return the number of messages stored in a queue.
- *
- * @param xQueue A handle to the queue being queried.
- *
- * @return The number of messages available in the queue.
- *
- * \page uxQueueMessagesWaiting uxQueueMessagesWaiting
- * \ingroup QueueManagement
- */
-unsigned portBASE_TYPE uxQueueMessagesWaiting( const xQueueHandle xQueue );
-
-/**
- * queue. h
- * <pre>void vQueueDelete( xQueueHandle xQueue );</pre>
- *
- * Delete a queue - freeing all the memory allocated for storing of items
- * placed on the queue.
- *
- * @param xQueue A handle to the queue to be deleted.
- *
- * \page vQueueDelete vQueueDelete
- * \ingroup QueueManagement
- */
-void vQueueDelete( xQueueHandle pxQueue );
-
-/**
- * queue. h
- * <pre>
- portBASE_TYPE xQueueSendToFrontFromISR(
-										 xQueueHandle pxQueue,
-										 const void *pvItemToQueue,
-										 portBASE_TYPE *pxHigherPriorityTaskWoken
-									  );
- </pre>
- *
- * This is a macro that calls xQueueGenericSendFromISR().
- *
- * Post an item to the front of a queue.  It is safe to use this macro from
- * within an interrupt service routine.
- *
- * Items are queued by copy not reference so it is preferable to only
- * queue small items, especially when called from an ISR.  In most cases
- * it would be preferable to store a pointer to the item being queued.
- *
- * @param xQueue The handle to the queue on which the item is to be posted.
- *
- * @param pvItemToQueue A pointer to the item that is to be placed on the
- * queue.  The size of the items the queue will hold was defined when the
- * queue was created, so this many bytes will be copied from pvItemToQueue
- * into the queue storage area.
- *
- * @param pxHigherPriorityTaskWoken xQueueSendToFrontFromISR() will set
- * *pxHigherPriorityTaskWoken to pdTRUE if sending to the queue caused a task
- * to unblock, and the unblocked task has a priority higher than the currently
- * running task.  If xQueueSendToFromFromISR() sets this value to pdTRUE then
- * a context switch should be requested before the interrupt is exited.
- *
- * @return pdTRUE if the data was successfully sent to the queue, otherwise
- * errQUEUE_FULL.
- *
- * Example usage for buffered IO (where the ISR can obtain more than one value
- * per call):
-   <pre>
- void vBufferISR( void )
- {
- char cIn;
- portBASE_TYPE xHigherPrioritTaskWoken;
-
-	// We have not woken a task at the start of the ISR.
-	xHigherPriorityTaskWoken = pdFALSE;
-
-	// Loop until the buffer is empty.
-	do
-	{
-		// Obtain a byte from the buffer.
-		cIn = portINPUT_BYTE( RX_REGISTER_ADDRESS );
-
-		// Post the byte.
-		xQueueSendToFrontFromISR( xRxQueue, &cIn, &xHigherPriorityTaskWoken );
-
-	} while( portINPUT_BYTE( BUFFER_COUNT ) );
-
-	// Now the buffer is empty we can switch context if necessary.
-	if( xHigherPriorityTaskWoken )
-	{
-		taskYIELD ();
-	}
- }
- </pre>
- *
- * \defgroup xQueueSendFromISR xQueueSendFromISR
- * \ingroup QueueManagement
- */
-#define xQueueSendToFrontFromISR( pxQueue, pvItemToQueue, pxHigherPriorityTaskWoken ) xQueueGenericSendFromISR( ( pxQueue ), ( pvItemToQueue ), ( pxHigherPriorityTaskWoken ), queueSEND_TO_FRONT )
-
-
-/**
- * queue. h
- * <pre>
- portBASE_TYPE xQueueSendToBackFromISR(
-										 xQueueHandle pxQueue,
-										 const void *pvItemToQueue,
-										 portBASE_TYPE *pxHigherPriorityTaskWoken
-									  );
- </pre>
- *
- * This is a macro that calls xQueueGenericSendFromISR().
- *
- * Post an item to the back of a queue.  It is safe to use this macro from
- * within an interrupt service routine.
- *
- * Items are queued by copy not reference so it is preferable to only
- * queue small items, especially when called from an ISR.  In most cases
- * it would be preferable to store a pointer to the item being queued.
- *
- * @param xQueue The handle to the queue on which the item is to be posted.
- *
- * @param pvItemToQueue A pointer to the item that is to be placed on the
- * queue.  The size of the items the queue will hold was defined when the
- * queue was created, so this many bytes will be copied from pvItemToQueue
- * into the queue storage area.
- *
- * @param pxHigherPriorityTaskWoken xQueueSendToBackFromISR() will set
- * *pxHigherPriorityTaskWoken to pdTRUE if sending to the queue caused a task
- * to unblock, and the unblocked task has a priority higher than the currently
- * running task.  If xQueueSendToBackFromISR() sets this value to pdTRUE then
- * a context switch should be requested before the interrupt is exited.
- *
- * @return pdTRUE if the data was successfully sent to the queue, otherwise
- * errQUEUE_FULL.
- *
- * Example usage for buffered IO (where the ISR can obtain more than one value
- * per call):
-   <pre>
- void vBufferISR( void )
- {
- char cIn;
- portBASE_TYPE xHigherPriorityTaskWoken;
-
-	// We have not woken a task at the start of the ISR.
-	xHigherPriorityTaskWoken = pdFALSE;
-
-	// Loop until the buffer is empty.
-	do
-	{
-		// Obtain a byte from the buffer.
-		cIn = portINPUT_BYTE( RX_REGISTER_ADDRESS );
-
-		// Post the byte.
-		xQueueSendToBackFromISR( xRxQueue, &cIn, &xHigherPriorityTaskWoken );
-
-	} while( portINPUT_BYTE( BUFFER_COUNT ) );
-
-	// Now the buffer is empty we can switch context if necessary.
-	if( xHigherPriorityTaskWoken )
-	{
-		taskYIELD ();
-	}
- }
- </pre>
- *
- * \defgroup xQueueSendFromISR xQueueSendFromISR
- * \ingroup QueueManagement
- */
-#define xQueueSendToBackFromISR( pxQueue, pvItemToQueue, pxHigherPriorityTaskWoken ) xQueueGenericSendFromISR( ( pxQueue ), ( pvItemToQueue ), ( pxHigherPriorityTaskWoken ), queueSEND_TO_BACK )
-
-/**
- * queue. h
- * <pre>
- portBASE_TYPE xQueueSendFromISR(
-									 xQueueHandle pxQueue,
-									 const void *pvItemToQueue,
-									 portBASE_TYPE *pxHigherPriorityTaskWoken
-								);
- </pre>
- *
- * This is a macro that calls xQueueGenericSendFromISR().  It is included
- * for backward compatibility with versions of FreeRTOS.org that did not
- * include the xQueueSendToBackFromISR() and xQueueSendToFrontFromISR()
- * macros.
- *
- * Post an item to the back of a queue.  It is safe to use this function from
- * within an interrupt service routine.
- *
- * Items are queued by copy not reference so it is preferable to only
- * queue small items, especially when called from an ISR.  In most cases
- * it would be preferable to store a pointer to the item being queued.
- *
- * @param xQueue The handle to the queue on which the item is to be posted.
- *
- * @param pvItemToQueue A pointer to the item that is to be placed on the
- * queue.  The size of the items the queue will hold was defined when the
- * queue was created, so this many bytes will be copied from pvItemToQueue
- * into the queue storage area.
- *
- * @param pxHigherPriorityTaskWoken xQueueSendFromISR() will set
- * *pxHigherPriorityTaskWoken to pdTRUE if sending to the queue caused a task
- * to unblock, and the unblocked task has a priority higher than the currently
- * running task.  If xQueueSendFromISR() sets this value to pdTRUE then
- * a context switch should be requested before the interrupt is exited.
- *
- * @return pdTRUE if the data was successfully sent to the queue, otherwise
- * errQUEUE_FULL.
- *
- * Example usage for buffered IO (where the ISR can obtain more than one value
- * per call):
-   <pre>
- void vBufferISR( void )
- {
- char cIn;
- portBASE_TYPE xHigherPriorityTaskWoken;
-
-	// We have not woken a task at the start of the ISR.
-	xHigherPriorityTaskWoken = pdFALSE;
-
-	// Loop until the buffer is empty.
-	do
-	{
-		// Obtain a byte from the buffer.
-		cIn = portINPUT_BYTE( RX_REGISTER_ADDRESS );
-
-		// Post the byte.
-		xQueueSendFromISR( xRxQueue, &cIn, &xHigherPriorityTaskWoken );
-
-	} while( portINPUT_BYTE( BUFFER_COUNT ) );
-
-	// Now the buffer is empty we can switch context if necessary.
-	if( xHigherPriorityTaskWoken )
-	{
-		// Actual macro used here is port specific.
-		taskYIELD_FROM_ISR ();
-	}
- }
- </pre>
- *
- * \defgroup xQueueSendFromISR xQueueSendFromISR
- * \ingroup QueueManagement
- */
-#define xQueueSendFromISR( pxQueue, pvItemToQueue, pxHigherPriorityTaskWoken ) xQueueGenericSendFromISR( ( pxQueue ), ( pvItemToQueue ), ( pxHigherPriorityTaskWoken ), queueSEND_TO_BACK )
-
-/**
- * queue. h
- * <pre>
- portBASE_TYPE xQueueGenericSendFromISR(
-										   xQueueHandle	pxQueue,
-										   const	void	*pvItemToQueue,
-										   portBASE_TYPE	*pxHigherPriorityTaskWoken,
-										   portBASE_TYPE	xCopyPosition
-									   );
- </pre>
- *
- * It is preferred that the macros xQueueSendFromISR(),
- * xQueueSendToFrontFromISR() and xQueueSendToBackFromISR() be used in place
- * of calling this function directly.
- *
- * Post an item on a queue.  It is safe to use this function from within an
- * interrupt service routine.
- *
- * Items are queued by copy not reference so it is preferable to only
- * queue small items, especially when called from an ISR.  In most cases
- * it would be preferable to store a pointer to the item being queued.
- *
- * @param xQueue The handle to the queue on which the item is to be posted.
- *
- * @param pvItemToQueue A pointer to the item that is to be placed on the
- * queue.  The size of the items the queue will hold was defined when the
- * queue was created, so this many bytes will be copied from pvItemToQueue
- * into the queue storage area.
- *
- * @param pxHigherPriorityTaskWoken xQueueGenericSendFromISR() will set
- * *pxHigherPriorityTaskWoken to pdTRUE if sending to the queue caused a task
- * to unblock, and the unblocked task has a priority higher than the currently
- * running task.  If xQueueGenericSendFromISR() sets this value to pdTRUE then
- * a context switch should be requested before the interrupt is exited.
- *
- * @param xCopyPosition Can take the value queueSEND_TO_BACK to place the
- * item at the back of the queue, or queueSEND_TO_FRONT to place the item
- * at the front of the queue (for high priority messages).
- *
- * @return pdTRUE if the data was successfully sent to the queue, otherwise
- * errQUEUE_FULL.
- *
- * Example usage for buffered IO (where the ISR can obtain more than one value
- * per call):
-   <pre>
- void vBufferISR( void )
- {
- char cIn;
- portBASE_TYPE xHigherPriorityTaskWokenByPost;
-
-	// We have not woken a task at the start of the ISR.
-	xHigherPriorityTaskWokenByPost = pdFALSE;
-
-	// Loop until the buffer is empty.
-	do
-	{
-		// Obtain a byte from the buffer.
-		cIn = portINPUT_BYTE( RX_REGISTER_ADDRESS );
-
-		// Post each byte.
-		xQueueGenericSendFromISR( xRxQueue, &cIn, &xHigherPriorityTaskWokenByPost, queueSEND_TO_BACK );
-
-	} while( portINPUT_BYTE( BUFFER_COUNT ) );
-
-	// Now the buffer is empty we can switch context if necessary.  Note that the
-	// name of the yield function required is port specific.
-	if( xHigherPriorityTaskWokenByPost )
-	{
-		taskYIELD_YIELD_FROM_ISR();
-	}
- }
- </pre>
- *
- * \defgroup xQueueSendFromISR xQueueSendFromISR
- * \ingroup QueueManagement
- */
-signed portBASE_TYPE xQueueGenericSendFromISR( xQueueHandle pxQueue, const void * const pvItemToQueue, signed portBASE_TYPE *pxHigherPriorityTaskWoken, portBASE_TYPE xCopyPosition );
-
-/**
- * queue. h
- * <pre>
- portBASE_TYPE xQueueReceiveFromISR(
-									   xQueueHandle	pxQueue,
-									   void	*pvBuffer,
-									   portBASE_TYPE	*pxTaskWoken
-								   );
- * </pre>
- *
- * Receive an item from a queue.  It is safe to use this function from within an
- * interrupt service routine.
- *
- * @param pxQueue The handle to the queue from which the item is to be
- * received.
- *
- * @param pvBuffer Pointer to the buffer into which the received item will
- * be copied.
- *
- * @param pxTaskWoken A task may be blocked waiting for space to become
- * available on the queue.  If xQueueReceiveFromISR causes such a task to
- * unblock *pxTaskWoken will get set to pdTRUE, otherwise *pxTaskWoken will
- * remain unchanged.
- *
- * @return pdTRUE if an item was successfully received from the queue,
- * otherwise pdFALSE.
- *
- * Example usage:
-   <pre>
-
- xQueueHandle xQueue;
-
- // Function to create a queue and post some values.
- void vAFunction( void *pvParameters )
- {
- char cValueToPost;
- const portTickType xBlockTime = ( portTickType )0xff;
-
-	// Create a queue capable of containing 10 characters.
-	xQueue = xQueueCreate( 10, sizeof( char ) );
-	if( xQueue == 0 )
-	{
-		// Failed to create the queue.
-	}
-
-	// ...
-
-	// Post some characters that will be used within an ISR.  If the queue
-	// is full then this task will block for xBlockTime ticks.
-	cValueToPost = 'a';
-	xQueueSend( xQueue, ( void * ) &cValueToPost, xBlockTime );
-	cValueToPost = 'b';
-	xQueueSend( xQueue, ( void * ) &cValueToPost, xBlockTime );
-
-	// ... keep posting characters ... this task may block when the queue
-	// becomes full.
-
-	cValueToPost = 'c';
-	xQueueSend( xQueue, ( void * ) &cValueToPost, xBlockTime );
- }
-
- // ISR that outputs all the characters received on the queue.
- void vISR_Routine( void )
- {
- portBASE_TYPE xTaskWokenByReceive = pdFALSE;
- char cRxedChar;
-
-	while( xQueueReceiveFromISR( xQueue, ( void * ) &cRxedChar, &xTaskWokenByReceive) )
-	{
-		// A character was received.  Output the character now.
-		vOutputCharacter( cRxedChar );
-
-		// If removing the character from the queue woke the task that was
-		// posting onto the queue cTaskWokenByReceive will have been set to
-		// pdTRUE.  No matter how many times this loop iterates only one
-		// task will be woken.
-	}
-
-	if( cTaskWokenByPost != ( char ) pdFALSE;
-	{
-		taskYIELD ();
-	}
- }
- </pre>
- * \defgroup xQueueReceiveFromISR xQueueReceiveFromISR
- * \ingroup QueueManagement
- */
-signed portBASE_TYPE xQueueReceiveFromISR( xQueueHandle pxQueue, void * const pvBuffer, signed portBASE_TYPE *pxHigherPriorityTaskWoken );
-
-/*
- * Utilities to query queues that are safe to use from an ISR.  These utilities
- * should be used only from witin an ISR, or within a critical section.
- */
-signed portBASE_TYPE xQueueIsQueueEmptyFromISR( const xQueueHandle pxQueue );
-signed portBASE_TYPE xQueueIsQueueFullFromISR( const xQueueHandle pxQueue );
-unsigned portBASE_TYPE uxQueueMessagesWaitingFromISR( const xQueueHandle pxQueue );
-
-
-/*
- * xQueueAltGenericSend() is an alternative version of xQueueGenericSend().
- * Likewise xQueueAltGenericReceive() is an alternative version of
- * xQueueGenericReceive().
- *
- * The source code that implements the alternative (Alt) API is much
- * simpler	because it executes everything from within a critical section.
- * This is	the approach taken by many other RTOSes, but FreeRTOS.org has the
- * preferred fully featured API too.  The fully featured API has more
- * complex	code that takes longer to execute, but makes much less use of
- * critical sections.  Therefore the alternative API sacrifices interrupt
- * responsiveness to gain execution speed, whereas the fully featured API
- * sacrifices execution speed to ensure better interrupt responsiveness.
- */
-signed portBASE_TYPE xQueueAltGenericSend( xQueueHandle pxQueue, const void * const pvItemToQueue, portTickType xTicksToWait, portBASE_TYPE xCopyPosition );
-signed portBASE_TYPE xQueueAltGenericReceive( xQueueHandle pxQueue, void * const pvBuffer, portTickType xTicksToWait, portBASE_TYPE xJustPeeking );
-#define xQueueAltSendToFront( xQueue, pvItemToQueue, xTicksToWait ) xQueueAltGenericSend( ( xQueue ), ( pvItemToQueue ), ( xTicksToWait ), queueSEND_TO_FRONT )
-#define xQueueAltSendToBack( xQueue, pvItemToQueue, xTicksToWait ) xQueueAltGenericSend( ( xQueue ), ( pvItemToQueue ), ( xTicksToWait ), queueSEND_TO_BACK )
-#define xQueueAltReceive( xQueue, pvBuffer, xTicksToWait ) xQueueAltGenericReceive( ( xQueue ), ( pvBuffer ), ( xTicksToWait ), pdFALSE )
-#define xQueueAltPeek( xQueue, pvBuffer, xTicksToWait ) xQueueAltGenericReceive( ( xQueue ), ( pvBuffer ), ( xTicksToWait ), pdTRUE )
-
-/*
- * The functions defined above are for passing data to and from tasks.  The
- * functions below are the equivalents for passing data to and from
- * co-routines.
- *
- * These functions are called from the co-routine macro implementation and
- * should not be called directly from application code.  Instead use the macro
- * wrappers defined within croutine.h.
- */
-signed portBASE_TYPE xQueueCRSendFromISR( xQueueHandle pxQueue, const void *pvItemToQueue, signed portBASE_TYPE xCoRoutinePreviouslyWoken );
-signed portBASE_TYPE xQueueCRReceiveFromISR( xQueueHandle pxQueue, void *pvBuffer, signed portBASE_TYPE *pxTaskWoken );
-signed portBASE_TYPE xQueueCRSend( xQueueHandle pxQueue, const void *pvItemToQueue, portTickType xTicksToWait );
-signed portBASE_TYPE xQueueCRReceive( xQueueHandle pxQueue, void *pvBuffer, portTickType xTicksToWait );
-
-/*
- * For internal use only.  Use xSemaphoreCreateMutex(), 
- * xSemaphoreCreateCounting() or xSemaphoreGetMutexHolder() instead of calling 
- * these functions directly.
- */
-xQueueHandle xQueueCreateMutex( unsigned char ucQueueType );
-xQueueHandle xQueueCreateCountingSemaphore( unsigned portBASE_TYPE uxCountValue, unsigned portBASE_TYPE uxInitialCount );
-void* xQueueGetMutexHolder( xQueueHandle xSemaphore );
-
-/*
- * For internal use only.  Use xSemaphoreTakeMutexRecursive() or
- * xSemaphoreGiveMutexRecursive() instead of calling these functions directly.
- */
-portBASE_TYPE xQueueTakeMutexRecursive( xQueueHandle pxMutex, portTickType xBlockTime );
-portBASE_TYPE xQueueGiveMutexRecursive( xQueueHandle pxMutex );
-
-/*
- * Reset a queue back to its original empty state.  pdPASS is returned if the
- * queue is successfully reset.  pdFAIL is returned if the queue could not be
- * reset because there are tasks blocked on the queue waiting to either
- * receive from the queue or send to the queue.
- */
-#define xQueueReset( pxQueue ) xQueueGenericReset( pxQueue, pdFALSE )
-
-/*
- * The registry is provided as a means for kernel aware debuggers to
- * locate queues, semaphores and mutexes.  Call vQueueAddToRegistry() add
- * a queue, semaphore or mutex handle to the registry if you want the handle
- * to be available to a kernel aware debugger.  If you are not using a kernel
- * aware debugger then this function can be ignored.
- *
- * configQUEUE_REGISTRY_SIZE defines the maximum number of handles the
- * registry can hold.  configQUEUE_REGISTRY_SIZE must be greater than 0
- * within FreeRTOSConfig.h for the registry to be available.  Its value
- * does not effect the number of queues, semaphores and mutexes that can be
- * created - just the number that the registry can hold.
- *
- * @param xQueue The handle of the queue being added to the registry.  This
- * is the handle returned by a call to xQueueCreate().  Semaphore and mutex
- * handles can also be passed in here.
- *
- * @param pcName The name to be associated with the handle.  This is the
- * name that the kernel aware debugger will display.
- */
-#if configQUEUE_REGISTRY_SIZE > 0U
-	void vQueueAddToRegistry( xQueueHandle xQueue, signed char *pcName );
-#endif
-
-/*
- * Generic version of the queue creation function, which is in turn called by 
- * any queue, semaphore or mutex creation function or macro.
- */
-xQueueHandle xQueueGenericCreate( unsigned portBASE_TYPE uxQueueLength, unsigned portBASE_TYPE uxItemSize, unsigned char ucQueueType );
-
-/* Not public API functions. */
-void vQueueWaitForMessageRestricted( xQueueHandle pxQueue, portTickType xTicksToWait );
-portBASE_TYPE xQueueGenericReset( xQueueHandle pxQueue, portBASE_TYPE xNewQueue );
-
-
-#ifdef __cplusplus
-}
-#endif
-
-#endif /* QUEUE_H */
-=======
-/*
-    FreeRTOS V7.4.0 - Copyright (C) 2013 Real Time Engineers Ltd.
-
-    FEATURES AND PORTS ARE ADDED TO FREERTOS ALL THE TIME.  PLEASE VISIT
-    http://www.FreeRTOS.org TO ENSURE YOU ARE USING THE LATEST VERSION.
-
-    ***************************************************************************
-     *                                                                       *
-     *    FreeRTOS tutorial books are available in pdf and paperback.        *
-     *    Complete, revised, and edited pdf reference manuals are also       *
-     *    available.                                                         *
-     *                                                                       *
-     *    Purchasing FreeRTOS documentation will not only help you, by       *
-     *    ensuring you get running as quickly as possible and with an        *
-     *    in-depth knowledge of how to use FreeRTOS, it will also help       *
-     *    the FreeRTOS project to continue with its mission of providing     *
-     *    professional grade, cross platform, de facto standard solutions    *
-     *    for microcontrollers - completely free of charge!                  *
-     *                                                                       *
-     *    >>> See http://www.FreeRTOS.org/Documentation for details. <<<     *
-     *                                                                       *
-     *    Thank you for using FreeRTOS, and thank you for your support!      *
-     *                                                                       *
-    ***************************************************************************
-
-
-    This file is part of the FreeRTOS distribution.
-
-    FreeRTOS is free software; you can redistribute it and/or modify it under
-    the terms of the GNU General Public License (version 2) as published by the
-    Free Software Foundation AND MODIFIED BY the FreeRTOS exception.
 
     >>>>>>NOTE<<<<<< The modification to the GPL is included to allow you to
     distribute a combined work that includes FreeRTOS without being obliged to
@@ -2756,5 +1455,3 @@
 #endif
 
 #endif /* QUEUE_H */
-
->>>>>>> 61be4811
