--- conflicted
+++ resolved
@@ -1,7 +1,8 @@
-<<<<<<< HEAD
 /*
-    FreeRTOS V7.2.0 - Copyright (C) 2012 Real Time Engineers Ltd.
-
+    FreeRTOS V7.4.0 - Copyright (C) 2013 Real Time Engineers Ltd.
+
+    FEATURES AND PORTS ARE ADDED TO FREERTOS ALL THE TIME.  PLEASE VISIT
+    http://www.FreeRTOS.org TO ENSURE YOU ARE USING THE LATEST VERSION.
 
     ***************************************************************************
      *                                                                       *
@@ -28,41 +29,47 @@
     FreeRTOS is free software; you can redistribute it and/or modify it under
     the terms of the GNU General Public License (version 2) as published by the
     Free Software Foundation AND MODIFIED BY the FreeRTOS exception.
-    >>>NOTE<<< The modification to the GPL is included to allow you to
+
+    >>>>>>NOTE<<<<<< The modification to the GPL is included to allow you to
     distribute a combined work that includes FreeRTOS without being obliged to
     provide the source code for proprietary components outside of the FreeRTOS
-    kernel.  FreeRTOS is distributed in the hope that it will be useful, but
-    WITHOUT ANY WARRANTY; without even the implied warranty of MERCHANTABILITY
-    or FITNESS FOR A PARTICULAR PURPOSE.  See the GNU General Public License for
-    more details. You should have received a copy of the GNU General Public
-    License and the FreeRTOS license exception along with FreeRTOS; if not it
-    can be viewed here: http://www.freertos.org/a00114.html and also obtained
-    by writing to Richard Barry, contact details for whom are available on the
-    FreeRTOS WEB site.
+    kernel.
+
+    FreeRTOS is distributed in the hope that it will be useful, but WITHOUT ANY
+    WARRANTY; without even the implied warranty of MERCHANTABILITY or FITNESS
+    FOR A PARTICULAR PURPOSE.  See the GNU General Public License for more
+    details. You should have received a copy of the GNU General Public License
+    and the FreeRTOS license exception along with FreeRTOS; if not itcan be
+    viewed here: http://www.freertos.org/a00114.html and also obtained by
+    writing to Real Time Engineers Ltd., contact details for whom are available
+    on the FreeRTOS WEB site.
 
     1 tab == 4 spaces!
+
+    ***************************************************************************
+     *                                                                       *
+     *    Having a problem?  Start by reading the FAQ "My application does   *
+     *    not run, what could be wrong?"                                     *
+     *                                                                       *
+     *    http://www.FreeRTOS.org/FAQHelp.html                               *
+     *                                                                       *
+    ***************************************************************************
+
+
+    http://www.FreeRTOS.org - Documentation, books, training, latest versions, 
+    license and Real Time Engineers Ltd. contact details.
+
+    http://www.FreeRTOS.org/plus - A selection of FreeRTOS ecosystem products,
+    including FreeRTOS+Trace - an indispensable productivity tool, and our new
+    fully thread aware and reentrant UDP/IP stack.
+
+    http://www.OpenRTOS.com - Real Time Engineers ltd license FreeRTOS to High 
+    Integrity Systems, who sell the code with commercial support, 
+    indemnification and middleware, under the OpenRTOS brand.
     
-    ***************************************************************************
-     *                                                                       *
-     *    Having a problem?  Start by reading the FAQ "My application does   *
-     *    not run, what could be wrong?                                      *
-     *                                                                       *
-     *    http://www.FreeRTOS.org/FAQHelp.html                               *
-     *                                                                       *
-    ***************************************************************************
-
-    
-    http://www.FreeRTOS.org - Documentation, training, latest information, 
-    license and contact details.
-    
-    http://www.FreeRTOS.org/plus - A selection of FreeRTOS ecosystem products,
-    including FreeRTOS+Trace - an indispensable productivity tool.
-
-    Real Time Engineers ltd license FreeRTOS to High Integrity Systems, who sell 
-    the code with commercial support, indemnification, and middleware, under 
-    the OpenRTOS brand: http://www.OpenRTOS.com.  High Integrity Systems also
-    provide a safety engineered and independently SIL3 certified version under 
-    the SafeRTOS brand: http://www.SafeRTOS.com.
+    http://www.SafeRTOS.com - High Integrity Systems also provide a safety 
+    engineered and independently SIL3 certified version for use in safety and 
+    mission critical applications that require provable dependability.
 */
 
 
@@ -160,7 +167,7 @@
 			   before vTaskStartScheduler() has been called?).
 		See http://www.freertos.org/FAQHelp.html for more tips.
 		**********************************************************************/
-		
+
 		for( pxIterator = ( xListItem * ) &( pxList->xListEnd ); pxIterator->pxNext->xItemValue <= xValueOfInsertion; pxIterator = pxIterator->pxNext )
 		{
 			/* There is nothing to do here, we are just iterating to the
@@ -181,13 +188,13 @@
 }
 /*-----------------------------------------------------------*/
 
-void vListRemove( xListItem *pxItemToRemove )
+unsigned portBASE_TYPE uxListRemove( xListItem *pxItemToRemove )
 {
 xList * pxList;
 
 	pxItemToRemove->pxNext->pxPrevious = pxItemToRemove->pxPrevious;
 	pxItemToRemove->pxPrevious->pxNext = pxItemToRemove->pxNext;
-	
+
 	/* The list item knows which list it is in.  Obtain the list from the list
 	item. */
 	pxList = ( xList * ) pxItemToRemove->pvContainer;
@@ -200,221 +207,7 @@
 
 	pxItemToRemove->pvContainer = NULL;
 	( pxList->uxNumberOfItems )--;
-}
-/*-----------------------------------------------------------*/
-=======
-/*
-    FreeRTOS V7.4.0 - Copyright (C) 2013 Real Time Engineers Ltd.
-
-    FEATURES AND PORTS ARE ADDED TO FREERTOS ALL THE TIME.  PLEASE VISIT
-    http://www.FreeRTOS.org TO ENSURE YOU ARE USING THE LATEST VERSION.
-
-    ***************************************************************************
-     *                                                                       *
-     *    FreeRTOS tutorial books are available in pdf and paperback.        *
-     *    Complete, revised, and edited pdf reference manuals are also       *
-     *    available.                                                         *
-     *                                                                       *
-     *    Purchasing FreeRTOS documentation will not only help you, by       *
-     *    ensuring you get running as quickly as possible and with an        *
-     *    in-depth knowledge of how to use FreeRTOS, it will also help       *
-     *    the FreeRTOS project to continue with its mission of providing     *
-     *    professional grade, cross platform, de facto standard solutions    *
-     *    for microcontrollers - completely free of charge!                  *
-     *                                                                       *
-     *    >>> See http://www.FreeRTOS.org/Documentation for details. <<<     *
-     *                                                                       *
-     *    Thank you for using FreeRTOS, and thank you for your support!      *
-     *                                                                       *
-    ***************************************************************************
-
-
-    This file is part of the FreeRTOS distribution.
-
-    FreeRTOS is free software; you can redistribute it and/or modify it under
-    the terms of the GNU General Public License (version 2) as published by the
-    Free Software Foundation AND MODIFIED BY the FreeRTOS exception.
-
-    >>>>>>NOTE<<<<<< The modification to the GPL is included to allow you to
-    distribute a combined work that includes FreeRTOS without being obliged to
-    provide the source code for proprietary components outside of the FreeRTOS
-    kernel.
-
-    FreeRTOS is distributed in the hope that it will be useful, but WITHOUT ANY
-    WARRANTY; without even the implied warranty of MERCHANTABILITY or FITNESS
-    FOR A PARTICULAR PURPOSE.  See the GNU General Public License for more
-    details. You should have received a copy of the GNU General Public License
-    and the FreeRTOS license exception along with FreeRTOS; if not itcan be
-    viewed here: http://www.freertos.org/a00114.html and also obtained by
-    writing to Real Time Engineers Ltd., contact details for whom are available
-    on the FreeRTOS WEB site.
-
-    1 tab == 4 spaces!
-
-    ***************************************************************************
-     *                                                                       *
-     *    Having a problem?  Start by reading the FAQ "My application does   *
-     *    not run, what could be wrong?"                                     *
-     *                                                                       *
-     *    http://www.FreeRTOS.org/FAQHelp.html                               *
-     *                                                                       *
-    ***************************************************************************
-
-
-    http://www.FreeRTOS.org - Documentation, books, training, latest versions, 
-    license and Real Time Engineers Ltd. contact details.
-
-    http://www.FreeRTOS.org/plus - A selection of FreeRTOS ecosystem products,
-    including FreeRTOS+Trace - an indispensable productivity tool, and our new
-    fully thread aware and reentrant UDP/IP stack.
-
-    http://www.OpenRTOS.com - Real Time Engineers ltd license FreeRTOS to High 
-    Integrity Systems, who sell the code with commercial support, 
-    indemnification and middleware, under the OpenRTOS brand.
-    
-    http://www.SafeRTOS.com - High Integrity Systems also provide a safety 
-    engineered and independently SIL3 certified version for use in safety and 
-    mission critical applications that require provable dependability.
-*/
-
-
-#include <stdlib.h>
-#include "FreeRTOS.h"
-#include "list.h"
-
-/*-----------------------------------------------------------
- * PUBLIC LIST API documented in list.h
- *----------------------------------------------------------*/
-
-void vListInitialise( xList *pxList )
-{
-	/* The list structure contains a list item which is used to mark the
-	end of the list.  To initialise the list the list end is inserted
-	as the only list entry. */
-	pxList->pxIndex = ( xListItem * ) &( pxList->xListEnd );
-
-	/* The list end value is the highest possible value in the list to
-	ensure it remains at the end of the list. */
-	pxList->xListEnd.xItemValue = portMAX_DELAY;
-
-	/* The list end next and previous pointers point to itself so we know
-	when the list is empty. */
-	pxList->xListEnd.pxNext = ( xListItem * ) &( pxList->xListEnd );
-	pxList->xListEnd.pxPrevious = ( xListItem * ) &( pxList->xListEnd );
-
-	pxList->uxNumberOfItems = ( unsigned portBASE_TYPE ) 0U;
-}
-/*-----------------------------------------------------------*/
-
-void vListInitialiseItem( xListItem *pxItem )
-{
-	/* Make sure the list item is not recorded as being on a list. */
-	pxItem->pvContainer = NULL;
-}
-/*-----------------------------------------------------------*/
-
-void vListInsertEnd( xList *pxList, xListItem *pxNewListItem )
-{
-volatile xListItem * pxIndex;
-
-	/* Insert a new list item into pxList, but rather than sort the list,
-	makes the new list item the last item to be removed by a call to
-	pvListGetOwnerOfNextEntry.  This means it has to be the item pointed to by
-	the pxIndex member. */
-	pxIndex = pxList->pxIndex;
-
-	pxNewListItem->pxNext = pxIndex->pxNext;
-	pxNewListItem->pxPrevious = pxList->pxIndex;
-	pxIndex->pxNext->pxPrevious = ( volatile xListItem * ) pxNewListItem;
-	pxIndex->pxNext = ( volatile xListItem * ) pxNewListItem;
-	pxList->pxIndex = ( volatile xListItem * ) pxNewListItem;
-
-	/* Remember which list the item is in. */
-	pxNewListItem->pvContainer = ( void * ) pxList;
-
-	( pxList->uxNumberOfItems )++;
-}
-/*-----------------------------------------------------------*/
-
-void vListInsert( xList *pxList, xListItem *pxNewListItem )
-{
-volatile xListItem *pxIterator;
-portTickType xValueOfInsertion;
-
-	/* Insert the new list item into the list, sorted in ulListItem order. */
-	xValueOfInsertion = pxNewListItem->xItemValue;
-
-	/* If the list already contains a list item with the same item value then
-	the new list item should be placed after it.  This ensures that TCB's which
-	are stored in ready lists (all of which have the same ulListItem value)
-	get an equal share of the CPU.  However, if the xItemValue is the same as
-	the back marker the iteration loop below will not end.  This means we need
-	to guard against this by checking the value first and modifying the
-	algorithm slightly if necessary. */
-	if( xValueOfInsertion == portMAX_DELAY )
-	{
-		pxIterator = pxList->xListEnd.pxPrevious;
-	}
-	else
-	{
-		/* *** NOTE ***********************************************************
-		If you find your application is crashing here then likely causes are:
-			1) Stack overflow -
-			   see http://www.freertos.org/Stacks-and-stack-overflow-checking.html
-			2) Incorrect interrupt priority assignment, especially on Cortex-M3
-			   parts where numerically high priority values denote low actual
-			   interrupt priories, which can seem counter intuitive.  See
-			   configMAX_SYSCALL_INTERRUPT_PRIORITY on http://www.freertos.org/a00110.html
-			3) Calling an API function from within a critical section or when
-			   the scheduler is suspended.
-			4) Using a queue or semaphore before it has been initialised or
-			   before the scheduler has been started (are interrupts firing
-			   before vTaskStartScheduler() has been called?).
-		See http://www.freertos.org/FAQHelp.html for more tips.
-		**********************************************************************/
-
-		for( pxIterator = ( xListItem * ) &( pxList->xListEnd ); pxIterator->pxNext->xItemValue <= xValueOfInsertion; pxIterator = pxIterator->pxNext )
-		{
-			/* There is nothing to do here, we are just iterating to the
-			wanted insertion position. */
-		}
-	}
-
-	pxNewListItem->pxNext = pxIterator->pxNext;
-	pxNewListItem->pxNext->pxPrevious = ( volatile xListItem * ) pxNewListItem;
-	pxNewListItem->pxPrevious = pxIterator;
-	pxIterator->pxNext = ( volatile xListItem * ) pxNewListItem;
-
-	/* Remember which list the item is in.  This allows fast removal of the
-	item later. */
-	pxNewListItem->pvContainer = ( void * ) pxList;
-
-	( pxList->uxNumberOfItems )++;
-}
-/*-----------------------------------------------------------*/
-
-unsigned portBASE_TYPE uxListRemove( xListItem *pxItemToRemove )
-{
-xList * pxList;
-
-	pxItemToRemove->pxNext->pxPrevious = pxItemToRemove->pxPrevious;
-	pxItemToRemove->pxPrevious->pxNext = pxItemToRemove->pxNext;
-
-	/* The list item knows which list it is in.  Obtain the list from the list
-	item. */
-	pxList = ( xList * ) pxItemToRemove->pvContainer;
-
-	/* Make sure the index is left pointing to a valid item. */
-	if( pxList->pxIndex == pxItemToRemove )
-	{
-		pxList->pxIndex = pxItemToRemove->pxPrevious;
-	}
-
-	pxItemToRemove->pvContainer = NULL;
-	( pxList->uxNumberOfItems )--;
 
 	return pxList->uxNumberOfItems;
 }
 /*-----------------------------------------------------------*/
-
->>>>>>> 61be4811
