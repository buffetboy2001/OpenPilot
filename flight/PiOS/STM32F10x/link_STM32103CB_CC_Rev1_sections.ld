--- conflicted
+++ resolved
@@ -1,174 +1,161 @@
-/* This is the size of the stack for all FreeRTOS IRQs */
-_irq_stack_size = 0x180;
-/* This is the size of the stack for early init: life span is until scheduler starts */
-<<<<<<< HEAD
-_init_stack_size = 0x100;
-/* there is probably a way to get that from the MEMORY section */
-_eram = ORIGIN(SRAM) + LENGTH(SRAM);
-=======
-_init_stack_size = 0x80;
->>>>>>> 65804629
-
-/* Stub out these functions since we don't use them anyway */
-PROVIDE (   vPortSVCHandler = 0 ) ;
-PROVIDE (   xPortPendSVHandler = 0 ) ;
-PROVIDE (   xPortSysTickHandler = 0 ) ;
-
-PROVIDE(pios_board_info_blob = ORIGIN(BD_INFO));
-
-/* Section Definitions */
-SECTIONS
-{
-    .text :
-    {
-        PROVIDE (pios_isr_vector_table_base = .);
-        KEEP(*(.isr_vector .isr_vector.*))
-        *(.text .text.* .gnu.linkonce.t.*)
-        *(.glue_7t) *(.glue_7)
-        *(.rodata .rodata* .gnu.linkonce.r.*)
-    } > FLASH
-
-    /* init sections */
-    .initcalluavobj.init :
-    {
-        . = ALIGN(4);
-	__uavobj_initcall_start = .;
-        KEEP(*(.initcalluavobj.init))
-	. = ALIGN(4);
-	__uavobj_initcall_end   = .;
-    } >FLASH
-
-    /* module sections */
-    .initcallmodule.init :
-    {
-        . = ALIGN(4);
-	__module_initcall_start = .;
-        KEEP(*(.initcallmodule.init))
-	. = ALIGN(4);
-	__module_initcall_end   = .;
-    } >FLASH
-
-    .ARM.extab :
-    {
-        *(.ARM.extab* .gnu.linkonce.armextab.*)
-    } > FLASH
-
-    .ARM.exidx :
-    {
-        *(.ARM.exidx* .gnu.linkonce.armexidx.*)
-    } > FLASH
-
-    . = ALIGN(4);
-    _etext = .;
-    _sidata = .;
-
-    /*
-     * This stack is used both as the initial sp during early init as well as ultimately
-     * being used as the STM32's MSP (Main Stack Pointer) which is the same stack that
-     * is used for _all_ interrupt handlers.  The end of this stack should be placed
-     * against the lowest address in RAM so that a stack overrun results in a hard fault
-     * at the first access beyond the end of the stack.
-     */
-    .irq_stack :
-    {
-         . = ALIGN(4);
-         _irq_stack_end = . ;
-         . = . + _irq_stack_size ;
-         . = ALIGN(4);
-         _irq_stack_top = . - 4 ;
-         . = ALIGN(4);
-    } > SRAM
-
-    .data : AT (_etext)
-    {
-        _sdata = .;
-        *(.data .data.*)
-        . = ALIGN(4);
-        _edata = . ;
-    } > SRAM
-
-
-
-    /* .bss section which is used for uninitialized data */
-    .bss (NOLOAD) :
-    {
-        _sbss = . ;
-        *(.bss .bss.*)
-        *(COMMON)
-    } > SRAM
-
-    .heap (NOLOAD) :
-    {
-        . = ALIGN(4);
-        _sheap = . ;
-        _sheap_pre_rtos = . ;
-        *(.heap)
-        . = ALIGN(4);
-        _eheap = . ;
-        _eheap_pre_rtos = . ;
-        _init_stack_end = . ;
-        _sheap_post_rtos = . ;
-        . = . + _init_stack_size ;
-        . = ALIGN(4);
-        _eheap_post_rtos = . ;
-        _init_stack_top = . - 4 ;
-    } > SRAM
-
-<<<<<<< HEAD
-
-/* keep the heap section at the end of the SRAM */
-/* this will allow to claim the remaining bytes not used
-/* at run time! (done by the reset vector).
-=======
-    
-    _free_ram = . ;
-    .free_ram (NOLOAD) :
-    {
-	. = ORIGIN(SRAM) + LENGTH(SRAM) - _free_ram ;
-        /* This is used by the startup in order to initialize the .bss section */
-	_ebss = . ;
-	_eram = . ;
-    } > SRAM
->>>>>>> 65804629
-
-    /* keep the heap section at the end of the SRAM
-     * this will allow to claim the remaining bytes not used
-     * at run time! (done by the reset vector).
-     */
-
-    PROVIDE ( _end = _ebss ) ;
-
-    /* Stabs debugging sections.  */
-    .stab          0 : { *(.stab) }
-    .stabstr       0 : { *(.stabstr) }
-    .stab.excl     0 : { *(.stab.excl) }
-    .stab.exclstr  0 : { *(.stab.exclstr) }
-    .stab.index    0 : { *(.stab.index) }
-    .stab.indexstr 0 : { *(.stab.indexstr) }
-    .comment       0 : { *(.comment) }
-    /* DWARF debug sections.
-       Symbols in the DWARF debugging sections are relative to the beginning
-       of the section so we begin them at 0.  */
-    /* DWARF 1 */
-    .debug          0 : { *(.debug) }
-    .line           0 : { *(.line) }
-    /* GNU DWARF 1 extensions */
-    .debug_srcinfo  0 : { *(.debug_srcinfo) }
-    .debug_sfnames  0 : { *(.debug_sfnames) }
-    /* DWARF 1.1 and DWARF 2 */
-    .debug_aranges  0 : { *(.debug_aranges) }
-    .debug_pubnames 0 : { *(.debug_pubnames) }
-    /* DWARF 2 */
-    .debug_info     0 : { *(.debug_info .gnu.linkonce.wi.*) }
-    .debug_abbrev   0 : { *(.debug_abbrev) }
-    .debug_line     0 : { *(.debug_line) }
-    .debug_frame    0 : { *(.debug_frame) }
-    .debug_str      0 : { *(.debug_str) }
-    .debug_loc      0 : { *(.debug_loc) }
-    .debug_macinfo  0 : { *(.debug_macinfo) }
-    /* SGI/MIPS DWARF 2 extensions */
-    .debug_weaknames 0 : { *(.debug_weaknames) }
-    .debug_funcnames 0 : { *(.debug_funcnames) }
-    .debug_typenames 0 : { *(.debug_typenames) }
-    .debug_varnames  0 : { *(.debug_varnames) }
-}
+/* This is the size of the stack for all FreeRTOS IRQs */
+_irq_stack_size = 0x180;
+/* This is the size of the stack for early init: life span is until scheduler starts */
+_init_stack_size = 0x100;
+
+/* Stub out these functions since we don't use them anyway */
+PROVIDE (   vPortSVCHandler = 0 ) ;
+PROVIDE (   xPortPendSVHandler = 0 ) ;
+PROVIDE (   xPortSysTickHandler = 0 ) ;
+
+PROVIDE(pios_board_info_blob = ORIGIN(BD_INFO));
+
+/* Section Definitions */
+SECTIONS
+{
+    .text :
+    {
+        PROVIDE (pios_isr_vector_table_base = .);
+        KEEP(*(.isr_vector .isr_vector.*))
+        *(.text .text.* .gnu.linkonce.t.*)
+        *(.glue_7t) *(.glue_7)
+        *(.rodata .rodata* .gnu.linkonce.r.*)
+    } > FLASH
+
+    /* init sections */
+    .initcalluavobj.init :
+    {
+        . = ALIGN(4);
+	__uavobj_initcall_start = .;
+        KEEP(*(.initcalluavobj.init))
+	. = ALIGN(4);
+	__uavobj_initcall_end   = .;
+    } >FLASH
+
+    /* module sections */
+    .initcallmodule.init :
+    {
+        . = ALIGN(4);
+	__module_initcall_start = .;
+        KEEP(*(.initcallmodule.init))
+	. = ALIGN(4);
+	__module_initcall_end   = .;
+    } >FLASH
+
+    .ARM.extab :
+    {
+        *(.ARM.extab* .gnu.linkonce.armextab.*)
+    } > FLASH
+
+    .ARM.exidx :
+    {
+        *(.ARM.exidx* .gnu.linkonce.armexidx.*)
+    } > FLASH
+
+    . = ALIGN(4);
+    _etext = .;
+    _sidata = .;
+
+    /*
+     * This stack is used both as the initial sp during early init as well as ultimately
+     * being used as the STM32's MSP (Main Stack Pointer) which is the same stack that
+     * is used for _all_ interrupt handlers.  The end of this stack should be placed
+     * against the lowest address in RAM so that a stack overrun results in a hard fault
+     * at the first access beyond the end of the stack.
+     */
+    .irq_stack :
+    {
+         . = ALIGN(4);
+         _irq_stack_end = . ;
+         . = . + _irq_stack_size ;
+         . = ALIGN(4);
+         _irq_stack_top = . - 4 ;
+         . = ALIGN(4);
+    } > SRAM
+
+    .data : AT (_etext)
+    {
+        _sdata = .;
+        *(.data .data.*)
+        . = ALIGN(4);
+        _edata = . ;
+    } > SRAM
+
+
+
+    /* .bss section which is used for uninitialized data */
+    .bss (NOLOAD) :
+    {
+        _sbss = . ;
+        *(.bss .bss.*)
+        *(COMMON)
+    } > SRAM
+
+    .heap (NOLOAD) :
+    {
+        . = ALIGN(4);
+        _sheap = . ;
+        _sheap_pre_rtos = . ;
+        *(.heap)
+        . = ALIGN(4);
+        _eheap = . ;
+        _eheap_pre_rtos = . ;
+        _init_stack_end = . ;
+        _sheap_post_rtos = . ;
+        . = . + _init_stack_size ;
+        . = ALIGN(4);
+        _eheap_post_rtos = . ;
+        _init_stack_top = . - 4 ;
+    } > SRAM
+
+    
+    _free_ram = . ;
+    .free_ram (NOLOAD) :
+    {
+	. = ORIGIN(SRAM) + LENGTH(SRAM) - _free_ram ;
+        /* This is used by the startup in order to initialize the .bss section */
+	_ebss = . ;
+	_eram = . ;
+    } > SRAM
+
+    /* keep the heap section at the end of the SRAM
+     * this will allow to claim the remaining bytes not used
+     * at run time! (done by the reset vector).
+     */
+
+    PROVIDE ( _end = _ebss ) ;
+
+    /* Stabs debugging sections.  */
+    .stab          0 : { *(.stab) }
+    .stabstr       0 : { *(.stabstr) }
+    .stab.excl     0 : { *(.stab.excl) }
+    .stab.exclstr  0 : { *(.stab.exclstr) }
+    .stab.index    0 : { *(.stab.index) }
+    .stab.indexstr 0 : { *(.stab.indexstr) }
+    .comment       0 : { *(.comment) }
+    /* DWARF debug sections.
+       Symbols in the DWARF debugging sections are relative to the beginning
+       of the section so we begin them at 0.  */
+    /* DWARF 1 */
+    .debug          0 : { *(.debug) }
+    .line           0 : { *(.line) }
+    /* GNU DWARF 1 extensions */
+    .debug_srcinfo  0 : { *(.debug_srcinfo) }
+    .debug_sfnames  0 : { *(.debug_sfnames) }
+    /* DWARF 1.1 and DWARF 2 */
+    .debug_aranges  0 : { *(.debug_aranges) }
+    .debug_pubnames 0 : { *(.debug_pubnames) }
+    /* DWARF 2 */
+    .debug_info     0 : { *(.debug_info .gnu.linkonce.wi.*) }
+    .debug_abbrev   0 : { *(.debug_abbrev) }
+    .debug_line     0 : { *(.debug_line) }
+    .debug_frame    0 : { *(.debug_frame) }
+    .debug_str      0 : { *(.debug_str) }
+    .debug_loc      0 : { *(.debug_loc) }
+    .debug_macinfo  0 : { *(.debug_macinfo) }
+    /* SGI/MIPS DWARF 2 extensions */
+    .debug_weaknames 0 : { *(.debug_weaknames) }
+    .debug_funcnames 0 : { *(.debug_funcnames) }
+    .debug_typenames 0 : { *(.debug_typenames) }
+    .debug_varnames  0 : { *(.debug_varnames) }
+}