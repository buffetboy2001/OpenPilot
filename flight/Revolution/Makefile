#####
# Project: OpenPilot INS
#
#
# Makefile for OpenPilot INS project
#
# The OpenPilot Team, http://www.openpilot.org, Copyright (C) 2009.
#
#
# This program is free software; you can redistribute it and/or modify
# it under the terms of the GNU General Public License as published by
# the Free Software Foundation; either version 3 of the License, or
# (at your option) any later version.
#
# This program is distributed in the hope that it will be useful, but
# WITHOUT ANY WARRANTY; without even the implied warranty of MERCHANTABILITY
# or FITNESS FOR A PARTICULAR PURPOSE. See the GNU General Public License
# for more details.
#
# You should have received a copy of the GNU General Public License along
# with this program; if not, write to the Free Software Foundation, Inc.,
# 59 Temple Place, Suite 330, Boston, MA 02111-1307 USA
#####

WHEREAMI := $(dir $(lastword $(MAKEFILE_LIST)))
TOP      := $(realpath $(WHEREAMI)/../../)
include $(TOP)/make/firmware-defs.mk
include $(TOP)/make/boards/$(BOARD_NAME)/board-info.mk

# Target file name (without extension).
TARGET := fw_$(BOARD_NAME)

# Directory for output files (lst, obj, dep, elf, sym, map, hex, bin etc.)
OUTDIR := $(TOP)/build/$(TARGET)

# Set developer code and compile options
# Set to YES for debugging
DEBUG ?= NO

# Set to YES when using Code Sourcery toolchain
CODE_SOURCERY ?= NO

ifeq ($(CODE_SOURCERY), YES)
REMOVE_CMD = cs-rm
else
REMOVE_CMD = rm
endif

FLASH_TOOL = OPENOCD

# List of modules to include
MODULES = Sensors Attitude/revolution ManualControl Stabilization Altitude/revolution Actuator GPS FirmwareIAP 
MODULES += AltitudeHold
MODULES += CameraStab
MODULES += Telemetry
#MODULES += OveroSync
PYMODULES = 
#FlightPlan

# Paths
OPSYSTEM = ./System
OPSYSTEMINC = $(OPSYSTEM)/inc
OPUAVTALK = ../UAVTalk
OPUAVTALKINC = $(OPUAVTALK)/inc
OPUAVOBJ = ../UAVObjects
OPUAVOBJINC = $(OPUAVOBJ)/inc
PIOS = ../PiOS
PIOSINC = $(PIOS)/inc
OPMODULEDIR = ../Modules
FLIGHTLIB = ../Libraries
FLIGHTLIBINC = ../Libraries/inc
PIOSSTM32F4XX = $(PIOS)/STM32F4xx
PIOSCOMMON = $(PIOS)/Common
PIOSBOARDS = $(PIOS)/Boards
PIOSCOMMONLIB = $(PIOSCOMMON)/Libraries
APPLIBDIR = $(PIOSSTM32F4XX)/Libraries
STMLIBDIR = $(APPLIBDIR)
STMSPDDIR = $(STMLIBDIR)/STM32F4xx_StdPeriph_Driver
STMSPDSRCDIR = $(STMSPDDIR)/src
STMSPDINCDIR = $(STMSPDDIR)/inc
OPUAVOBJ = ../UAVObjects
OPUAVOBJINC = $(OPUAVOBJ)/inc
BOOT = ../Bootloaders/INS
BOOTINC = $(BOOT)/inc
PYMITE = $(FLIGHTLIB)/PyMite
PYMITELIB = $(PYMITE)/lib
PYMITEPLAT = $(PYMITE)/platform/openpilot
PYMITETOOLS = $(PYMITE)/tools
PYMITEVM = $(PYMITE)/vm
PYMITEINC = $(PYMITEVM)
PYMITEINC += $(PYMITEPLAT)
PYMITEINC += $(OUTDIR)
FLIGHTPLANLIB = $(OPMODULEDIR)/FlightPlan/lib
FLIGHTPLANS = $(OPMODULEDIR)/FlightPlan/flightplans
HWDEFSINC = ../board_hw_defs/$(BOARD_NAME)
UAVOBJSYNTHDIR = $(OUTDIR)/../uavobject-synthetics/flight

SRC = 
# optional component libraries
include $(PIOSCOMMONLIB)/FreeRTOS/library.mk
#include $(PIOSCOMMONLIB)/dosfs/library.mk
include $(PIOSCOMMONLIB)/msheap/library.mk


# List C source files here. (C dependencies are automatically generated.)
# use file-extension c for "c-only"-files

## PyMite files and modules
SRC += $(OUTDIR)/pmlib_img.c
SRC += $(OUTDIR)/pmlib_nat.c
SRC += $(OUTDIR)/pmlibusr_img.c
SRC += $(OUTDIR)/pmlibusr_nat.c
PYSRC += $(wildcard ${PYMITEVM}/*.c)
PYSRC += $(wildcard ${PYMITEPLAT}/*.c)
PYSRC += ${foreach MOD, ${PYMODULES}, ${wildcard ${OPMODULEDIR}/${MOD}/*.c}}
SRC += $(PYSRC)

## MODULES
SRC += ${foreach MOD, ${MODULES}, ${wildcard ${OPMODULEDIR}/${MOD}/*.c}}
## OPENPILOT CORE:
SRC += ${OPMODULEDIR}/System/systemmod.c
SRC += $(OPSYSTEM)/revolution.c
SRC += $(OPSYSTEM)/pios_board.c
SRC += $(OPSYSTEM)/pios_usb_board_data.c
SRC += $(OPSYSTEM)/alarms.c
SRC += $(OPUAVTALK)/uavtalk.c
SRC += $(OPUAVOBJ)/uavobjectmanager.c
SRC += $(OPUAVOBJ)/eventdispatcher.c

#ifeq ($(DEBUG),YES)
SRC += $(OPSYSTEM)/dcc_stdio.c
SRC += $(OPSYSTEM)/cm3_fault_handlers.c
#endif

SRC += $(FLIGHTLIB)/CoordinateConversions.c
SRC += $(FLIGHTLIB)/fifo_buffer.c
SRC += $(FLIGHTLIB)/WorldMagModel.c
SRC += $(FLIGHTLIB)/insgps13state.c
SRC += $(FLIGHTLIB)/taskmonitor.c

## PIOS Hardware (STM32F4xx)
include $(PIOS)/STM32F4xx/library.mk

## PIOS Hardware (Common)
SRC += $(PIOSCOMMON)/pios_mpu6000.c
SRC += $(PIOSCOMMON)/pios_bma180.c
SRC += $(PIOSCOMMON)/pios_l3gd20.c
SRC += $(PIOSCOMMON)/pios_hmc5883.c
SRC += $(PIOSCOMMON)/pios_ms5611.c
SRC += $(PIOSCOMMON)/pios_crc.c
SRC += $(PIOSCOMMON)/pios_com.c
SRC += $(PIOSCOMMON)/pios_rcvr.c
SRC += $(PIOSCOMMON)/pios_flash_jedec.c
SRC += $(PIOSCOMMON)/pios_flashfs_objlist.c
SRC += $(PIOSCOMMON)/printf-stdarg.c
SRC += $(PIOSCOMMON)/pios_usb_desc_hid_cdc.c
SRC += $(PIOSCOMMON)/pios_usb_desc_hid_only.c

include ./UAVObjects.inc
SRC += $(UAVOBJSRC)

# List C source files here which must be compiled in ARM-Mode (no -mthumb).
# use file-extension c for "c-only"-files
## just for testing, timer.c could be compiled in thumb-mode too
SRCARM =

# List C++ source files here.
# use file-extension .cpp for C++-files (not .C)
CPPSRC =

# List C++ source files here which must be compiled in ARM-Mode.
# use file-extension .cpp for C++-files (not .C)
#CPPSRCARM = $(TARGET).cpp
CPPSRCARM =

# List Assembler source files here.
# Make them always end in a capital .S. Files ending in a lowercase .s
# will not be considered source files but generated files (assembler
# output from the compiler), and will be deleted upon "make clean"!
# Even though the DOS/Win* filesystem matches both .s and .S the same,
# it will preserve the spelling of the filenames, and gcc itself does
# care about how the name is spelled on its command-line.


# List Assembler source files here which must be assembled in ARM-Mode..
ASRCARM =

# List any extra directories to look for include files here.
#    Each directory must be seperated by a space.
EXTRAINCDIRS  += $(PIOS)
EXTRAINCDIRS  += $(PIOSINC)
EXTRAINCDIRS  += $(OPSYSTEMINC)
EXTRAINCDIRS  += $(OPUAVTALK)
EXTRAINCDIRS  += $(OPUAVTALKINC)
EXTRAINCDIRS  += $(OPUAVOBJ)
EXTRAINCDIRS  += $(OPUAVOBJINC)
EXTRAINCDIRS  += $(UAVOBJSYNTHDIR)
EXTRAINCDIRS  += $(FLIGHTLIBINC)
EXTRAINCDIRS  += $(PIOSSTM32F4XX)
EXTRAINCDIRS  += $(PIOSCOMMON)
EXTRAINCDIRS  += $(PIOSBOARDS)
EXTRAINCDIRS  += $(STMSPDINCDIR)
EXTRAINCDIRS  += $(CMSISDIR)
EXTRAINCDIRS  += $(OPUAVSYNTHDIR)
EXTRAINCDIRS  += $(BOOTINC)
EXTRAINCDIRS  += $(PYMITEINC)
EXTRAINCDIRS  += $(HWDEFSINC)

# Generate intermediate code
gencode: ${OUTDIR}/pmlib_img.c ${OUTDIR}/pmlib_nat.c ${OUTDIR}/pmlibusr_img.c ${OUTDIR}/pmlibusr_nat.c ${OUTDIR}/pmfeatures.h 

$(PYSRC): gencode

PYTHON = python

# Generate code for PyMite
${OUTDIR}/pmlib_img.c ${OUTDIR}/pmlib_nat.c ${OUTDIR}/pmlibusr_img.c ${OUTDIR}/pmlibusr_nat.c ${OUTDIR}/pmfeatures.h: $(wildcard ${PYMITELIB}/*.py) $(wildcard ${PYMITEPLAT}/*.py) $(wildcard ${FLIGHTPLANLIB}/*.py) $(wildcard ${FLIGHTPLANS}/*.py) 
	@echo $(MSG_PYMITEINIT) $(call toprel, $@)
	@$(PYTHON) $(PYMITETOOLS)/pmImgCreator.py -f $(PYMITEPLAT)/pmfeatures.py -c -s --memspace=flash -o $(OUTDIR)/pmlib_img.c --native-file=$(OUTDIR)/pmlib_nat.c $(PYMITELIB)/list.py $(PYMITELIB)/dict.py $(PYMITELIB)/__bi.py $(PYMITELIB)/sys.py $(PYMITELIB)/string.py $(wildcard $(FLIGHTPLANLIB)/*.py)
	@$(PYTHON) $(PYMITETOOLS)/pmGenPmFeatures.py $(PYMITEPLAT)/pmfeatures.py > $(OUTDIR)/pmfeatures.h
	@$(PYTHON) $(PYMITETOOLS)/pmImgCreator.py -f $(PYMITEPLAT)/pmfeatures.py -c -u -o $(OUTDIR)/pmlibusr_img.c --native-file=$(OUTDIR)/pmlibusr_nat.c $(FLIGHTPLANS)/test.py
EXTRAINCDIRS += ${foreach MOD, ${MODULES} ${PYMODULES}, $(OPMODULEDIR)/${MOD}/inc} ${OPMODULEDIR}/System/inc

# List any extra directories to look for library files here.
# Also add directories where the linker should search for
# includes from linker-script to the list
#     Each directory must be seperated by a space.
EXTRA_LIBDIRS =

# Extra Libraries
#    Each library-name must be seperated by a space.
#    i.e. to link with libxyz.a, libabc.a and libefsl.a:
#    EXTRA_LIBS = xyz abc efsl
# for newlib-lpc (file: libnewlibc-lpc.a):
#    EXTRA_LIBS = newlib-lpc
EXTRA_LIBS =

# Path to Linker-Scripts
LINKERSCRIPTPATH = $(PIOSSTM32F4XX)

# Optimization level, can be [0, 1, 2, 3, s].
# 0 = turn off optimization. s = optimize for size.
# (Note: 3 is not always the best optimization level. See avr-libc FAQ.)

ifeq ($(DEBUG),YES)
CFLAGS += -O0
CFLAGS += -DGENERAL_COV
CFLAGS += -finstrument-functions -ffixed-r10
else
CFLAGS += -Os
endif


   
# common architecture-specific flags from the device-specific library makefile
CFLAGS += $(ARCHFLAGS)

CFLAGS += -DSTACK_DIAGNOSTICS
CFLAGS += -DMIXERSTATUS_DIAGNOSTICS
CFLAGS += -DRATEDESIRED_DIAGNOSTICS
CFLAGS += -DI2C_WDG_STATS_DIAGNOSTICS
<<<<<<< HEAD

=======
>>>>>>> a1ebdc38
CFLAGS += -DDIAG_TASKS

# This is not the best place for these.  Really should abstract out
# to the board file or something
CFLAGS += -DSTM32F4XX
CFLAGS += -DMEM_SIZE=1024000000

# Output format. (can be ihex or binary or both)
#  binary to create a load-image in raw-binary format i.e. for SAM-BA,
#  ihex to create a load-image in Intel hex format
#LOADFORMAT = ihex
#LOADFORMAT = binary
LOADFORMAT = both

# Debugging format.
DEBUGF = dwarf-2

# Place project-specific -D (define) and/or
# -U options for C here.
CDEFS += -DHSE_VALUE=$(OSCILLATOR_FREQ)
CDEFS += -DSYSCLK_FREQ=$(SYSCLK_FREQ)
CDEFS += -DUSE_STDPERIPH_DRIVER
CDEFS += -DUSE_$(BOARD)

# Place project-specific -D and/or -U options for
# Assembler with preprocessor here.
#ADEFS = -DUSE_IRQ_ASM_WRAPPER
ADEFS = -D__ASSEMBLY__

# Compiler flag to set the C Standard level.
# c89   - "ANSI" C
# gnu89 - c89 plus GCC extensions
# c99   - ISO C99 standard (not yet fully implemented)
# gnu99 - c99 plus GCC extensions
CSTANDARD = -std=gnu99

#-----

# Compiler flags.

#  -g*:          generate debugging information
#  -O*:          optimization level
#  -f...:        tuning, see GCC manual and avr-libc documentation
#  -Wall...:     warning level
#  -Wa,...:      tell GCC to pass this to the assembler.
#    -adhlns...: create assembler listing
#
# Flags for C and C++ (arm-elf-gcc/arm-elf-g++)

CFLAGS += -g$(DEBUGF)

CFLAGS += -ffast-math

CFLAGS += -mcpu=$(MCU)
CFLAGS += $(CDEFS)
CFLAGS += $(patsubst %,-I%,$(EXTRAINCDIRS)) -I.

CFLAGS += -mapcs-frame
CFLAGS += -fomit-frame-pointer
ifeq ($(CODE_SOURCERY), YES)
CFLAGS += -fpromote-loop-indices
endif

CFLAGS += -Wall
#CFLAGS += -Werror
CFLAGS += -Wa,-adhlns=$(addprefix $(OUTDIR)/, $(notdir $(addsuffix .lst, $(basename $<))))
# Compiler flags to generate dependency files:
CFLAGS += -MD -MP -MF $(OUTDIR)/dep/$(@F).d

# flags only for C
#CONLYFLAGS += -Wnested-externs
CONLYFLAGS += $(CSTANDARD)

# Assembler flags.
#  -Wa,...:    tell GCC to pass this to the assembler.
#  -ahlns:     create listing
ASFLAGS  = $(ARCHFLAGS) -mthumb -I. -x assembler-with-cpp
ASFLAGS += $(ADEFS)
ASFLAGS += -Wa,-adhlns=$(addprefix $(OUTDIR)/, $(notdir $(addsuffix .lst, $(basename $<))))
ASFLAGS += $(patsubst %,-I%,$(EXTRAINCDIRS))

MATH_LIB = -lm

# Linker flags.
#  -Wl,...:     tell GCC to pass this to linker.
#    -Map:      create map file
#    --cref:    add cross reference to  map file
LDFLAGS = -nostartfiles -Wl,-Map=$(OUTDIR)/$(TARGET).map,--cref,--gc-sections
LDFLAGS += $(patsubst %,-L%,$(EXTRA_LIBDIRS))
LDFLAGS += -lc
LDFLAGS += $(patsubst %,-l%,$(EXTRA_LIBS))
LDFLAGS += $(MATH_LIB)
LDFLAGS += -lc -lgcc

#Linker scripts                                                                                                                                                                                                              
LDFLAGS += $(addprefix -T,$(LINKER_SCRIPTS_APP))


# Define programs and commands.
REMOVE  = $(REMOVE_CMD) -f
PYHON   = python

# List of all source files.
ALLSRC     = $(ASRCARM) $(ASRC) $(SRCARM) $(SRC) $(CPPSRCARM) $(CPPSRC)
# List of all source files without directory and file-extension.
ALLSRCBASE = $(notdir $(basename $(ALLSRC)))

# Define all object files.
ALLOBJ     = $(addprefix $(OUTDIR)/, $(addsuffix .o, $(ALLSRCBASE)))

# Define all listing files (used for make clean).
LSTFILES   = $(addprefix $(OUTDIR)/, $(addsuffix .lst, $(ALLSRCBASE)))
# Define all depedency-files (used for make clean).
DEPFILES   = $(addprefix $(OUTDIR)/dep/, $(addsuffix .o.d, $(ALLSRCBASE)))

# Default target.
all: gccversion build

ifeq ($(LOADFORMAT),ihex)
build: elf hex lss sym
else
ifeq ($(LOADFORMAT),binary)
build: elf bin lss sym
else
ifeq ($(LOADFORMAT),both)
build: elf hex bin lss sym
else
$(error "$(MSG_FORMATERROR) $(FORMAT)")
endif
endif
endif


# Link: create ELF output file from object files.
$(eval $(call LINK_TEMPLATE, $(OUTDIR)/$(TARGET).elf, $(ALLOBJ)))

# Assemble: create object files from assembler source files.
$(foreach src, $(ASRC), $(eval $(call ASSEMBLE_TEMPLATE, $(src))))

# Assemble: create object files from assembler source files. ARM-only
$(foreach src, $(ASRCARM), $(eval $(call ASSEMBLE_ARM_TEMPLATE, $(src))))

# Compile: create object files from C source files.
$(foreach src, $(SRC), $(eval $(call COMPILE_C_TEMPLATE, $(src))))

# Compile: create object files from C source files. ARM-only
$(foreach src, $(SRCARM), $(eval $(call COMPILE_C_ARM_TEMPLATE, $(src))))

# Compile: create object files from C++ source files.
$(foreach src, $(CPPSRC), $(eval $(call COMPILE_CPP_TEMPLATE, $(src))))

# Compile: create object files from C++ source files. ARM-only
$(foreach src, $(CPPSRCARM), $(eval $(call COMPILE_CPP_ARM_TEMPLATE, $(src))))

# Compile: create assembler files from C source files. ARM/Thumb
$(eval $(call PARTIAL_COMPILE_TEMPLATE, SRC))

# Compile: create assembler files from C source files. ARM only
$(eval $(call PARTIAL_COMPILE_ARM_TEMPLATE, SRCARM))

$(OUTDIR)/$(TARGET).bin.o: $(OUTDIR)/$(TARGET).bin

$(eval $(call OPFW_TEMPLATE,$(OUTDIR)/$(TARGET).bin,$(BOARD_TYPE),$(BOARD_REVISION)))

# Add jtag targets (program and wipe)
$(eval $(call JTAG_TEMPLATE,$(OUTDIR)/$(TARGET).bin,$(FW_BANK_BASE),$(FW_BANK_SIZE),$(OPENOCD_JTAG_CONFIG),$(OPENOCD_CONFIG)))

.PHONY: elf lss sym hex bin bino opfw
elf: $(OUTDIR)/$(TARGET).elf
lss: $(OUTDIR)/$(TARGET).lss
sym: $(OUTDIR)/$(TARGET).sym
hex: $(OUTDIR)/$(TARGET).hex
bin: $(OUTDIR)/$(TARGET).bin
bino: $(OUTDIR)/$(TARGET).bin.o
opfw: $(OUTDIR)/$(TARGET).opfw

# Display sizes of sections.
$(eval $(call SIZE_TEMPLATE, $(OUTDIR)/$(TARGET).elf))

# Generate Doxygen documents
docs:
	doxygen  $(DOXYGENDIR)/doxygen.cfg

# Install: install binary file with prefix/suffix into install directory
install: $(OUTDIR)/$(TARGET).opfw
ifneq ($(INSTALL_DIR),)
	@echo $(MSG_INSTALLING) $(call toprel, $<)
	$(V1) mkdir -p $(INSTALL_DIR)
	$(V1) $(INSTALL) $< $(INSTALL_DIR)/$(INSTALL_PFX)$(TARGET)$(INSTALL_SFX).opfw
else
	$(error INSTALL_DIR must be specified for $@)
endif

# Target: clean project.
clean: clean_list

clean_list :
	@echo $(MSG_CLEANING)
	$(V1) $(REMOVE) $(OUTDIR)/$(TARGET).map
	$(V1) $(REMOVE) $(OUTDIR)/$(TARGET).elf
	$(V1) $(REMOVE) $(OUTDIR)/$(TARGET).hex
	$(V1) $(REMOVE) $(OUTDIR)/$(TARGET).bin
	$(V1) $(REMOVE) $(OUTDIR)/$(TARGET).sym
	$(V1) $(REMOVE) $(OUTDIR)/$(TARGET).lss
	$(V1) $(REMOVE) $(OUTDIR)/$(TARGET).bin.o
	$(V1) $(REMOVE) $(ALLOBJ)
	$(V1) $(REMOVE) $(LSTFILES)
	$(V1) $(REMOVE) $(DEPFILES)
	$(V1) $(REMOVE) $(SRC:.c=.s)
	$(V1) $(REMOVE) $(SRCARM:.c=.s)
	$(V1) $(REMOVE) $(CPPSRC:.cpp=.s)
	$(V1) $(REMOVE) $(CPPSRCARM:.cpp=.s)

# Create output files directory
# all known MS Windows OS define the ComSpec environment variable
ifdef ComSpec
$(shell md $(subst /,\\,$(OUTDIR)) 2>NUL)
else
$(shell mkdir -p $(OUTDIR) 2>/dev/null)
endif

# Include the dependency files.
ifdef ComSpec
-include $(shell md $(subst /,\\,$(OUTDIR))\dep 2>NUL) $(wildcard $(OUTDIR)/dep/*)
else
-include $(shell mkdir $(OUTDIR) 2>/dev/null) $(shell mkdir $(OUTDIR)/dep 2>/dev/null) $(wildcard $(OUTDIR)/dep/*)
endif

# Listing of phony targets.
.PHONY : all build clean clean_list install<|MERGE_RESOLUTION|>--- conflicted
+++ resolved
@@ -259,10 +259,6 @@
 CFLAGS += -DMIXERSTATUS_DIAGNOSTICS
 CFLAGS += -DRATEDESIRED_DIAGNOSTICS
 CFLAGS += -DI2C_WDG_STATS_DIAGNOSTICS
-<<<<<<< HEAD
-
-=======
->>>>>>> a1ebdc38
 CFLAGS += -DDIAG_TASKS
 
 # This is not the best place for these.  Really should abstract out
