#####
# Project: OpenPilot INS
#
#
# Makefile for OpenPilot INS project
#
# The OpenPilot Team, http://www.openpilot.org, Copyright (C) 2009.
#
#
# This program is free software; you can redistribute it and/or modify
# it under the terms of the GNU General Public License as published by
# the Free Software Foundation; either version 3 of the License, or
# (at your option) any later version.
#
# This program is distributed in the hope that it will be useful, but
# WITHOUT ANY WARRANTY; without even the implied warranty of MERCHANTABILITY
# or FITNESS FOR A PARTICULAR PURPOSE. See the GNU General Public License
# for more details.
#
# You should have received a copy of the GNU General Public License along
# with this program; if not, write to the Free Software Foundation, Inc.,
# 59 Temple Place, Suite 330, Boston, MA 02111-1307 USA
#####

WHEREAMI := $(dir $(lastword $(MAKEFILE_LIST)))
TOP      := $(realpath $(WHEREAMI)/../../)
include $(TOP)/make/firmware-defs.mk
include $(TOP)/make/boards/$(BOARD_NAME)/board-info.mk

# Target file name (without extension).
TARGET := fw_$(BOARD_NAME)

# Directory for output files (lst, obj, dep, elf, sym, map, hex, bin etc.)
OUTDIR := $(TOP)/build/$(TARGET)

# Set developer code and compile options
# Set to YES for debugging
DEBUG ?= NO

# Set to YES when using Code Sourcery toolchain
CODE_SOURCERY ?= NO

ifeq ($(CODE_SOURCERY), YES)
REMOVE_CMD = cs-rm
else
REMOVE_CMD = rm
endif

FLASH_TOOL = OPENOCD

# List of modules to include
<<<<<<< HEAD
MODULES = Sensors Attitude/revolution ManualControl Stabilization Altitude/revolution Actuator GPS FirmwareIAP
#MODULES += AltitudeHold 
MODULES += Guidance PathPlanner
#MODULES += CameraStab
MODULES += OveroSync
=======
MODULES = Sensors Attitude/revolution ManualControl Stabilization Altitude/revolution Actuator GPS FirmwareIAP 
MODULES += AltitudeHold
MODULES += Airspeed/revolution
MODULES += CameraStab
>>>>>>> d125abf3
MODULES += Telemetry
PYMODULES = 
#FlightPlan

# Paths
OPSYSTEM = ./System
OPSYSTEMINC = $(OPSYSTEM)/inc
OPUAVTALK = ../UAVTalk
OPUAVTALKINC = $(OPUAVTALK)/inc
OPUAVOBJ = ../UAVObjects
OPUAVOBJINC = $(OPUAVOBJ)/inc
PIOS = ../PiOS
PIOSINC = $(PIOS)/inc
OPMODULEDIR = ../Modules
FLIGHTLIB = ../Libraries
FLIGHTLIBINC = ../Libraries/inc
PIOSSTM32F4XX = $(PIOS)/STM32F4xx
PIOSCOMMON = $(PIOS)/Common
PIOSBOARDS = $(PIOS)/Boards
PIOSCOMMONLIB = $(PIOSCOMMON)/Libraries
APPLIBDIR = $(PIOSSTM32F4XX)/Libraries
STMLIBDIR = $(APPLIBDIR)
STMSPDDIR = $(STMLIBDIR)/STM32F4xx_StdPeriph_Driver
STMSPDSRCDIR = $(STMSPDDIR)/src
STMSPDINCDIR = $(STMSPDDIR)/inc
OPUAVOBJ = ../UAVObjects
OPUAVOBJINC = $(OPUAVOBJ)/inc
BOOT = ../Bootloaders/INS
BOOTINC = $(BOOT)/inc
PYMITE = $(FLIGHTLIB)/PyMite
PYMITELIB = $(PYMITE)/lib
PYMITEPLAT = $(PYMITE)/platform/openpilot
PYMITETOOLS = $(PYMITE)/tools
PYMITEVM = $(PYMITE)/vm
PYMITEINC = $(PYMITEVM)
PYMITEINC += $(PYMITEPLAT)
PYMITEINC += $(OUTDIR)
FLIGHTPLANLIB = $(OPMODULEDIR)/FlightPlan/lib
FLIGHTPLANS = $(OPMODULEDIR)/FlightPlan/flightplans
HWDEFSINC = ../board_hw_defs/$(BOARD_NAME)
UAVOBJSYNTHDIR = $(OUTDIR)/../uavobject-synthetics/flight

SRC = 
# optional component libraries
include $(PIOSCOMMONLIB)/FreeRTOS/library.mk
#include $(PIOSCOMMONLIB)/dosfs/library.mk
include $(PIOSCOMMONLIB)/msheap/library.mk


# List C source files here. (C dependencies are automatically generated.)
# use file-extension c for "c-only"-files

## PyMite files and modules
SRC += $(OUTDIR)/pmlib_img.c
SRC += $(OUTDIR)/pmlib_nat.c
SRC += $(OUTDIR)/pmlibusr_img.c
SRC += $(OUTDIR)/pmlibusr_nat.c
PYSRC += $(wildcard ${PYMITEVM}/*.c)
PYSRC += $(wildcard ${PYMITEPLAT}/*.c)
PYSRC += ${foreach MOD, ${PYMODULES}, ${wildcard ${OPMODULEDIR}/${MOD}/*.c}}
SRC += $(PYSRC)

## MODULES
SRC += ${foreach MOD, ${MODULES}, ${wildcard ${OPMODULEDIR}/${MOD}/*.c}}
## OPENPILOT CORE:
SRC += ${OPMODULEDIR}/System/systemmod.c
SRC += $(OPSYSTEM)/revolution.c
SRC += $(OPSYSTEM)/pios_board.c
SRC += $(OPSYSTEM)/pios_usb_board_data.c
SRC += $(OPSYSTEM)/alarms.c
SRC += $(OPUAVTALK)/uavtalk.c
SRC += $(OPUAVOBJ)/uavobjectmanager.c
SRC += $(OPUAVOBJ)/eventdispatcher.c

#ifeq ($(DEBUG),YES)
SRC += $(OPSYSTEM)/dcc_stdio.c
SRC += $(OPSYSTEM)/cm3_fault_handlers.c
#endif

SRC += $(FLIGHTLIB)/CoordinateConversions.c
SRC += $(FLIGHTLIB)/paths.c
SRC += $(FLIGHTLIB)/fifo_buffer.c
SRC += $(FLIGHTLIB)/WorldMagModel.c
SRC += $(FLIGHTLIB)/insgps13state.c
SRC += $(FLIGHTLIB)/taskmonitor.c

## PIOS Hardware (STM32F4xx)
include $(PIOS)/STM32F4xx/library.mk

## PIOS Hardware (Common)
SRC += $(PIOSCOMMON)/pios_mpu6000.c
SRC += $(PIOSCOMMON)/pios_bma180.c
SRC += $(PIOSCOMMON)/pios_etasv3.c
SRC += $(PIOSCOMMON)/pios_l3gd20.c
SRC += $(PIOSCOMMON)/pios_hmc5883.c
SRC += $(PIOSCOMMON)/pios_ms5611.c
SRC += $(PIOSCOMMON)/pios_crc.c
SRC += $(PIOSCOMMON)/pios_com.c
SRC += $(PIOSCOMMON)/pios_rcvr.c
SRC += $(PIOSCOMMON)/pios_flash_jedec.c
SRC += $(PIOSCOMMON)/pios_flashfs_objlist.c
SRC += $(PIOSCOMMON)/printf-stdarg.c
SRC += $(PIOSCOMMON)/pios_usb_desc_hid_cdc.c
SRC += $(PIOSCOMMON)/pios_usb_desc_hid_only.c

include ./UAVObjects.inc
SRC += $(UAVOBJSRC)

# List C source files here which must be compiled in ARM-Mode (no -mthumb).
# use file-extension c for "c-only"-files
## just for testing, timer.c could be compiled in thumb-mode too
SRCARM =

# List C++ source files here.
# use file-extension .cpp for C++-files (not .C)
CPPSRC =

# List C++ source files here which must be compiled in ARM-Mode.
# use file-extension .cpp for C++-files (not .C)
#CPPSRCARM = $(TARGET).cpp
CPPSRCARM =

# List Assembler source files here.
# Make them always end in a capital .S. Files ending in a lowercase .s
# will not be considered source files but generated files (assembler
# output from the compiler), and will be deleted upon "make clean"!
# Even though the DOS/Win* filesystem matches both .s and .S the same,
# it will preserve the spelling of the filenames, and gcc itself does
# care about how the name is spelled on its command-line.


# List Assembler source files here which must be assembled in ARM-Mode..
ASRCARM =

# List any extra directories to look for include files here.
#    Each directory must be seperated by a space.
EXTRAINCDIRS  += $(PIOS)
EXTRAINCDIRS  += $(PIOSINC)
EXTRAINCDIRS  += $(OPSYSTEMINC)
EXTRAINCDIRS  += $(OPUAVTALK)
EXTRAINCDIRS  += $(OPUAVTALKINC)
EXTRAINCDIRS  += $(OPUAVOBJ)
EXTRAINCDIRS  += $(OPUAVOBJINC)
EXTRAINCDIRS  += $(UAVOBJSYNTHDIR)
EXTRAINCDIRS  += $(FLIGHTLIBINC)
EXTRAINCDIRS  += $(PIOSSTM32F4XX)
EXTRAINCDIRS  += $(PIOSCOMMON)
EXTRAINCDIRS  += $(PIOSBOARDS)
EXTRAINCDIRS  += $(STMSPDINCDIR)
EXTRAINCDIRS  += $(CMSISDIR)
EXTRAINCDIRS  += $(OPUAVSYNTHDIR)
EXTRAINCDIRS  += $(BOOTINC)
EXTRAINCDIRS  += $(PYMITEINC)
EXTRAINCDIRS  += $(HWDEFSINC)

# Generate intermediate code
gencode: ${OUTDIR}/pmlib_img.c ${OUTDIR}/pmlib_nat.c ${OUTDIR}/pmlibusr_img.c ${OUTDIR}/pmlibusr_nat.c ${OUTDIR}/pmfeatures.h 

$(PYSRC): gencode

PYTHON = python

# Generate code for PyMite
${OUTDIR}/pmlib_img.c ${OUTDIR}/pmlib_nat.c ${OUTDIR}/pmlibusr_img.c ${OUTDIR}/pmlibusr_nat.c ${OUTDIR}/pmfeatures.h: $(wildcard ${PYMITELIB}/*.py) $(wildcard ${PYMITEPLAT}/*.py) $(wildcard ${FLIGHTPLANLIB}/*.py) $(wildcard ${FLIGHTPLANS}/*.py) 
	@echo $(MSG_PYMITEINIT) $(call toprel, $@)
	@$(PYTHON) $(PYMITETOOLS)/pmImgCreator.py -f $(PYMITEPLAT)/pmfeatures.py -c -s --memspace=flash -o $(OUTDIR)/pmlib_img.c --native-file=$(OUTDIR)/pmlib_nat.c $(PYMITELIB)/list.py $(PYMITELIB)/dict.py $(PYMITELIB)/__bi.py $(PYMITELIB)/sys.py $(PYMITELIB)/string.py $(wildcard $(FLIGHTPLANLIB)/*.py)
	@$(PYTHON) $(PYMITETOOLS)/pmGenPmFeatures.py $(PYMITEPLAT)/pmfeatures.py > $(OUTDIR)/pmfeatures.h
	@$(PYTHON) $(PYMITETOOLS)/pmImgCreator.py -f $(PYMITEPLAT)/pmfeatures.py -c -u -o $(OUTDIR)/pmlibusr_img.c --native-file=$(OUTDIR)/pmlibusr_nat.c $(FLIGHTPLANS)/test.py
EXTRAINCDIRS += ${foreach MOD, ${MODULES} ${PYMODULES}, $(OPMODULEDIR)/${MOD}/inc} ${OPMODULEDIR}/System/inc

# List any extra directories to look for library files here.
# Also add directories where the linker should search for
# includes from linker-script to the list
#     Each directory must be seperated by a space.
EXTRA_LIBDIRS =

# Extra Libraries
#    Each library-name must be seperated by a space.
#    i.e. to link with libxyz.a, libabc.a and libefsl.a:
#    EXTRA_LIBS = xyz abc efsl
# for newlib-lpc (file: libnewlibc-lpc.a):
#    EXTRA_LIBS = newlib-lpc
EXTRA_LIBS =

# Path to Linker-Scripts
LINKERSCRIPTPATH = $(PIOSSTM32F4XX)

# Optimization level, can be [0, 1, 2, 3, s].
# 0 = turn off optimization. s = optimize for size.
# (Note: 3 is not always the best optimization level. See avr-libc FAQ.)

ifeq ($(DEBUG),YES)
CFLAGS += -O0
CFLAGS += -DGENERAL_COV
CFLAGS += -finstrument-functions -ffixed-r10
else
CFLAGS += -Os
endif


   
# common architecture-specific flags from the device-specific library makefile
CFLAGS += $(ARCHFLAGS)

CFLAGS += -DDIAGNOSTICS
CFLAGS += -DDIAG_TASKS

# This is not the best place for these.  Really should abstract out
# to the board file or something
CFLAGS += -DSTM32F4XX
CFLAGS += -DMEM_SIZE=1024000000

# Output format. (can be ihex or binary or both)
#  binary to create a load-image in raw-binary format i.e. for SAM-BA,
#  ihex to create a load-image in Intel hex format
#LOADFORMAT = ihex
#LOADFORMAT = binary
LOADFORMAT = both

# Debugging format.
DEBUGF = dwarf-2

# Place project-specific -D (define) and/or
# -U options for C here.
CDEFS += -DHSE_VALUE=$(OSCILLATOR_FREQ)
CDEFS += -DSYSCLK_FREQ=$(SYSCLK_FREQ)
CDEFS += -DUSE_STDPERIPH_DRIVER
CDEFS += -DUSE_$(BOARD)

# Place project-specific -D and/or -U options for
# Assembler with preprocessor here.
#ADEFS = -DUSE_IRQ_ASM_WRAPPER
ADEFS = -D__ASSEMBLY__

# Compiler flag to set the C Standard level.
# c89   - "ANSI" C
# gnu89 - c89 plus GCC extensions
# c99   - ISO C99 standard (not yet fully implemented)
# gnu99 - c99 plus GCC extensions
CSTANDARD = -std=gnu99

#-----

# Compiler flags.

#  -g*:          generate debugging information
#  -O*:          optimization level
#  -f...:        tuning, see GCC manual and avr-libc documentation
#  -Wall...:     warning level
#  -Wa,...:      tell GCC to pass this to the assembler.
#    -adhlns...: create assembler listing
#
# Flags for C and C++ (arm-elf-gcc/arm-elf-g++)

CFLAGS += -g$(DEBUGF)

ifeq ($(DEBUG),YES)
CFLAGS += -DDEBUG
endif

ifeq ($(DIAGNOSTICS),YES)
CFLAGS += -DDIAGNOSTICS
endif

CFLAGS += -ffast-math

CFLAGS += -mcpu=$(MCU)
CFLAGS += $(CDEFS)
CFLAGS += $(patsubst %,-I%,$(EXTRAINCDIRS)) -I.

CFLAGS += -mapcs-frame
CFLAGS += -fomit-frame-pointer
ifeq ($(CODE_SOURCERY), YES)
CFLAGS += -fpromote-loop-indices
endif

CFLAGS += -Wall
#CFLAGS += -Werror
CFLAGS += -Wa,-adhlns=$(addprefix $(OUTDIR)/, $(notdir $(addsuffix .lst, $(basename $<))))
# Compiler flags to generate dependency files:
CFLAGS += -MD -MP -MF $(OUTDIR)/dep/$(@F).d

# flags only for C
#CONLYFLAGS += -Wnested-externs
CONLYFLAGS += $(CSTANDARD)

# Assembler flags.
#  -Wa,...:    tell GCC to pass this to the assembler.
#  -ahlns:     create listing
ASFLAGS  = $(ARCHFLAGS) -mthumb -I. -x assembler-with-cpp
ASFLAGS += $(ADEFS)
ASFLAGS += -Wa,-adhlns=$(addprefix $(OUTDIR)/, $(notdir $(addsuffix .lst, $(basename $<))))
ASFLAGS += $(patsubst %,-I%,$(EXTRAINCDIRS))

MATH_LIB = -lm

# Linker flags.
#  -Wl,...:     tell GCC to pass this to linker.
#    -Map:      create map file
#    --cref:    add cross reference to  map file
LDFLAGS = -nostartfiles -Wl,-Map=$(OUTDIR)/$(TARGET).map,--cref,--gc-sections
LDFLAGS += $(patsubst %,-L%,$(EXTRA_LIBDIRS))
LDFLAGS += -lc
LDFLAGS += $(patsubst %,-l%,$(EXTRA_LIBS))
LDFLAGS += $(MATH_LIB)
LDFLAGS += -lc -lgcc

#Linker scripts                                                                                                                                                                                                              
LDFLAGS += $(addprefix -T,$(LINKER_SCRIPTS_APP))


# Define programs and commands.
REMOVE  = $(REMOVE_CMD) -f
PYHON   = python

# List of all source files.
ALLSRC     = $(ASRCARM) $(ASRC) $(SRCARM) $(SRC) $(CPPSRCARM) $(CPPSRC)
# List of all source files without directory and file-extension.
ALLSRCBASE = $(notdir $(basename $(ALLSRC)))

# Define all object files.
ALLOBJ     = $(addprefix $(OUTDIR)/, $(addsuffix .o, $(ALLSRCBASE)))

# Define all listing files (used for make clean).
LSTFILES   = $(addprefix $(OUTDIR)/, $(addsuffix .lst, $(ALLSRCBASE)))
# Define all depedency-files (used for make clean).
DEPFILES   = $(addprefix $(OUTDIR)/dep/, $(addsuffix .o.d, $(ALLSRCBASE)))

# Default target.
all: gccversion build

ifeq ($(LOADFORMAT),ihex)
build: elf hex lss sym
else
ifeq ($(LOADFORMAT),binary)
build: elf bin lss sym
else
ifeq ($(LOADFORMAT),both)
build: elf hex bin lss sym
else
$(error "$(MSG_FORMATERROR) $(FORMAT)")
endif
endif
endif


# Link: create ELF output file from object files.
$(eval $(call LINK_TEMPLATE, $(OUTDIR)/$(TARGET).elf, $(ALLOBJ)))

# Assemble: create object files from assembler source files.
$(foreach src, $(ASRC), $(eval $(call ASSEMBLE_TEMPLATE, $(src))))

# Assemble: create object files from assembler source files. ARM-only
$(foreach src, $(ASRCARM), $(eval $(call ASSEMBLE_ARM_TEMPLATE, $(src))))

# Compile: create object files from C source files.
$(foreach src, $(SRC), $(eval $(call COMPILE_C_TEMPLATE, $(src))))

# Compile: create object files from C source files. ARM-only
$(foreach src, $(SRCARM), $(eval $(call COMPILE_C_ARM_TEMPLATE, $(src))))

# Compile: create object files from C++ source files.
$(foreach src, $(CPPSRC), $(eval $(call COMPILE_CPP_TEMPLATE, $(src))))

# Compile: create object files from C++ source files. ARM-only
$(foreach src, $(CPPSRCARM), $(eval $(call COMPILE_CPP_ARM_TEMPLATE, $(src))))

# Compile: create assembler files from C source files. ARM/Thumb
$(eval $(call PARTIAL_COMPILE_TEMPLATE, SRC))

# Compile: create assembler files from C source files. ARM only
$(eval $(call PARTIAL_COMPILE_ARM_TEMPLATE, SRCARM))

$(OUTDIR)/$(TARGET).bin.o: $(OUTDIR)/$(TARGET).bin

$(eval $(call OPFW_TEMPLATE,$(OUTDIR)/$(TARGET).bin,$(BOARD_TYPE),$(BOARD_REVISION)))

# Add jtag targets (program and wipe)
$(eval $(call JTAG_TEMPLATE,$(OUTDIR)/$(TARGET).bin,$(FW_BANK_BASE),$(FW_BANK_SIZE),$(OPENOCD_JTAG_CONFIG),$(OPENOCD_CONFIG)))

.PHONY: elf lss sym hex bin bino opfw
elf: $(OUTDIR)/$(TARGET).elf
lss: $(OUTDIR)/$(TARGET).lss
sym: $(OUTDIR)/$(TARGET).sym
hex: $(OUTDIR)/$(TARGET).hex
bin: $(OUTDIR)/$(TARGET).bin
bino: $(OUTDIR)/$(TARGET).bin.o
opfw: $(OUTDIR)/$(TARGET).opfw

# Display sizes of sections.
$(eval $(call SIZE_TEMPLATE, $(OUTDIR)/$(TARGET).elf))

# Generate Doxygen documents
docs:
	doxygen  $(DOXYGENDIR)/doxygen.cfg

# Install: install binary file with prefix/suffix into install directory
install: $(OUTDIR)/$(TARGET).opfw
ifneq ($(INSTALL_DIR),)
	@echo $(MSG_INSTALLING) $(call toprel, $<)
	$(V1) mkdir -p $(INSTALL_DIR)
	$(V1) $(INSTALL) $< $(INSTALL_DIR)/$(INSTALL_PFX)$(TARGET)$(INSTALL_SFX).opfw
else
	$(error INSTALL_DIR must be specified for $@)
endif

# Target: clean project.
clean: clean_list

clean_list :
	@echo $(MSG_CLEANING)
	$(V1) $(REMOVE) $(OUTDIR)/$(TARGET).map
	$(V1) $(REMOVE) $(OUTDIR)/$(TARGET).elf
	$(V1) $(REMOVE) $(OUTDIR)/$(TARGET).hex
	$(V1) $(REMOVE) $(OUTDIR)/$(TARGET).bin
	$(V1) $(REMOVE) $(OUTDIR)/$(TARGET).sym
	$(V1) $(REMOVE) $(OUTDIR)/$(TARGET).lss
	$(V1) $(REMOVE) $(OUTDIR)/$(TARGET).bin.o
	$(V1) $(REMOVE) $(ALLOBJ)
	$(V1) $(REMOVE) $(LSTFILES)
	$(V1) $(REMOVE) $(DEPFILES)
	$(V1) $(REMOVE) $(SRC:.c=.s)
	$(V1) $(REMOVE) $(SRCARM:.c=.s)
	$(V1) $(REMOVE) $(CPPSRC:.cpp=.s)
	$(V1) $(REMOVE) $(CPPSRCARM:.cpp=.s)

# Create output files directory
# all known MS Windows OS define the ComSpec environment variable
ifdef ComSpec
$(shell md $(subst /,\\,$(OUTDIR)) 2>NUL)
else
$(shell mkdir -p $(OUTDIR) 2>/dev/null)
endif

# Include the dependency files.
ifdef ComSpec
-include $(shell md $(subst /,\\,$(OUTDIR))\dep 2>NUL) $(wildcard $(OUTDIR)/dep/*)
else
-include $(shell mkdir $(OUTDIR) 2>/dev/null) $(shell mkdir $(OUTDIR)/dep 2>/dev/null) $(wildcard $(OUTDIR)/dep/*)
endif

# Listing of phony targets.
.PHONY : all build clean clean_list install<|MERGE_RESOLUTION|>--- conflicted
+++ resolved
@@ -49,18 +49,11 @@
 FLASH_TOOL = OPENOCD
 
 # List of modules to include
-<<<<<<< HEAD
-MODULES = Sensors Attitude/revolution ManualControl Stabilization Altitude/revolution Actuator GPS FirmwareIAP
-#MODULES += AltitudeHold 
+MODULES = Sensors Attitude/revolution ManualControl Stabilization Altitude/revolution Actuator GPS FirmwareIAP 
+#MODULES += AltitudeHold
 MODULES += Guidance PathPlanner
+MODULES += Airspeed/revolution
 #MODULES += CameraStab
-MODULES += OveroSync
-=======
-MODULES = Sensors Attitude/revolution ManualControl Stabilization Altitude/revolution Actuator GPS FirmwareIAP 
-MODULES += AltitudeHold
-MODULES += Airspeed/revolution
-MODULES += CameraStab
->>>>>>> d125abf3
 MODULES += Telemetry
 PYMODULES = 
 #FlightPlan
