--- conflicted
+++ resolved
@@ -1,82 +1,78 @@
-/* -*- Mode: c; c-basic-offset: 2; tab-width: 2; indent-tabs-mode: t -*- */
-/**
- ******************************************************************************
- * @addtogroup OpenPilotSystem OpenPilot System
- * @{
- * @addtogroup OpenPilotLibraries OpenPilot System Libraries
- * @{
- * @file       uavtalk.h
- * @author     The OpenPilot Team, http://www.openpilot.org Copyright (C) 2010.
- * @brief      Include file of the UAVTalk library
- * @see        The GNU Public License (GPL) Version 3
- *
- *****************************************************************************/
-/*
- * This program is free software; you can redistribute it and/or modify
- * it under the terms of the GNU General Public License as published by
- * the Free Software Foundation; either version 3 of the License, or
- * (at your option) any later version.
- *
- * This program is distributed in the hope that it will be useful, but
- * WITHOUT ANY WARRANTY; without even the implied warranty of MERCHANTABILITY
- * or FITNESS FOR A PARTICULAR PURPOSE. See the GNU General Public License
- * for more details.
- *
- * You should have received a copy of the GNU General Public License along
- * with this program; if not, write to the Free Software Foundation, Inc.,
- * 59 Temple Place, Suite 330, Boston, MA 02111-1307 USA
- */
-
-#ifndef UAVTALK_H
-#define UAVTALK_H
-
-// Public types
-typedef int32_t (*UAVTalkOutputStream)(uint8_t* data, int32_t length);
-
-typedef struct {
-    uint32_t txBytes;
-    uint32_t rxBytes;
-    uint32_t txObjectBytes;
-    uint32_t rxObjectBytes;
-    uint32_t rxObjects;
-    uint32_t txObjects;
-    uint32_t txErrors;
-    uint32_t rxErrors;
-} UAVTalkStats;
-
-typedef void* UAVTalkConnection;
-
-typedef enum {UAVTALK_STATE_SYNC, UAVTALK_STATE_TYPE, UAVTALK_STATE_SIZE, UAVTALK_STATE_OBJID, UAVTALK_STATE_INSTID, UAVTALK_STATE_DATA, UAVTALK_STATE_CS, UAVTALK_STATE_COMPLETE, UAVTALK_STATE_ERROR} UAVTalkRxState;
-
-#define UAVTALK_TYPE_MASK      0xF8
-#define UAVTALK_TYPE_VER       0x20
-#define UAVTALK_TYPE_OBJ       (UAVTALK_TYPE_VER | 0x00)
-#define UAVTALK_TYPE_OBJ_REQ   (UAVTALK_TYPE_VER | 0x01)
-#define UAVTALK_TYPE_OBJ_ACK   (UAVTALK_TYPE_VER | 0x02)
-#define UAVTALK_TYPE_ACK       (UAVTALK_TYPE_VER | 0x03)
-#define UAVTALK_TYPE_NACK      (UAVTALK_TYPE_VER | 0x04)
-
-// Public functions
-<<<<<<< HEAD
-UAVTalkConnection UAVTalkInitialize(UAVTalkOutputStream outputStream, uint32_t maxPacketSize);
-UAVTalkConnection UAVTalkInitializeMultiBuffer(UAVTalkOutputStream outputStream, uint32_t maxPacketSize, uint8_t numRxBuffers);
-=======
-UAVTalkConnection UAVTalkInitialize(UAVTalkOutputStream outputStream);
->>>>>>> 12e879ce
-int32_t UAVTalkSetOutputStream(UAVTalkConnection connection, UAVTalkOutputStream outputStream);
-UAVTalkOutputStream UAVTalkGetOutputStream(UAVTalkConnection connection);
-int32_t UAVTalkSendObject(UAVTalkConnection connection, UAVObjHandle obj, uint16_t instId, uint8_t acked, int32_t timeoutMs);
-int32_t UAVTalkSendObjectRequest(UAVTalkConnection connection, UAVObjHandle obj, uint16_t instId, int32_t timeoutMs);
-int32_t UAVTalkSendPacket(UAVTalkConnection connection, uint8_t *packet);
-UAVTalkRxState UAVTalkProcessInputStream(UAVTalkConnection connection, uint8_t rxbyte);
-void UAVTalkGetStats(UAVTalkConnection connection, UAVTalkStats *stats);
-void UAVTalkResetStats(UAVTalkConnection connection);
-uint32_t UAVTalkGetPacketType(UAVTalkConnection connection);
-uint32_t UAVTalkGetObjectID(UAVTalkConnection connection);
-uint8_t *UAVTalkGetPacket(UAVTalkConnection connection);
-
-#endif // UAVTALK_H
-/**
- * @}
- * @}
- */
+/* -*- Mode: c; c-basic-offset: 2; tab-width: 2; indent-tabs-mode: t -*- */
+/**
+ ******************************************************************************
+ * @addtogroup OpenPilotSystem OpenPilot System
+ * @{
+ * @addtogroup OpenPilotLibraries OpenPilot System Libraries
+ * @{
+ * @file       uavtalk.h
+ * @author     The OpenPilot Team, http://www.openpilot.org Copyright (C) 2010.
+ * @brief      Include file of the UAVTalk library
+ * @see        The GNU Public License (GPL) Version 3
+ *
+ *****************************************************************************/
+/*
+ * This program is free software; you can redistribute it and/or modify
+ * it under the terms of the GNU General Public License as published by
+ * the Free Software Foundation; either version 3 of the License, or
+ * (at your option) any later version.
+ *
+ * This program is distributed in the hope that it will be useful, but
+ * WITHOUT ANY WARRANTY; without even the implied warranty of MERCHANTABILITY
+ * or FITNESS FOR A PARTICULAR PURPOSE. See the GNU General Public License
+ * for more details.
+ *
+ * You should have received a copy of the GNU General Public License along
+ * with this program; if not, write to the Free Software Foundation, Inc.,
+ * 59 Temple Place, Suite 330, Boston, MA 02111-1307 USA
+ */
+
+#ifndef UAVTALK_H
+#define UAVTALK_H
+
+// Public types
+typedef int32_t (*UAVTalkOutputStream)(uint8_t* data, int32_t length);
+
+typedef struct {
+    uint32_t txBytes;
+    uint32_t rxBytes;
+    uint32_t txObjectBytes;
+    uint32_t rxObjectBytes;
+    uint32_t rxObjects;
+    uint32_t txObjects;
+    uint32_t txErrors;
+    uint32_t rxErrors;
+} UAVTalkStats;
+
+typedef void* UAVTalkConnection;
+
+typedef enum {UAVTALK_STATE_SYNC, UAVTALK_STATE_TYPE, UAVTALK_STATE_SIZE, UAVTALK_STATE_OBJID, UAVTALK_STATE_INSTID, UAVTALK_STATE_DATA, UAVTALK_STATE_CS, UAVTALK_STATE_COMPLETE, UAVTALK_STATE_ERROR} UAVTalkRxState;
+
+#define UAVTALK_TYPE_MASK      0xF8
+#define UAVTALK_TYPE_VER       0x20
+#define UAVTALK_TYPE_OBJ       (UAVTALK_TYPE_VER | 0x00)
+#define UAVTALK_TYPE_OBJ_REQ   (UAVTALK_TYPE_VER | 0x01)
+#define UAVTALK_TYPE_OBJ_ACK   (UAVTALK_TYPE_VER | 0x02)
+#define UAVTALK_TYPE_ACK       (UAVTALK_TYPE_VER | 0x03)
+#define UAVTALK_TYPE_NACK      (UAVTALK_TYPE_VER | 0x04)
+
+// Public functions
+UAVTalkConnection UAVTalkInitialize(UAVTalkOutputStream outputStream);
+UAVTalkConnection UAVTalkInitializeMultiBuffer(UAVTalkOutputStream outputStream, uint8_t numRxBuffers);
+int32_t UAVTalkSetOutputStream(UAVTalkConnection connection, UAVTalkOutputStream outputStream);
+UAVTalkOutputStream UAVTalkGetOutputStream(UAVTalkConnection connection);
+int32_t UAVTalkSendObject(UAVTalkConnection connection, UAVObjHandle obj, uint16_t instId, uint8_t acked, int32_t timeoutMs);
+int32_t UAVTalkSendObjectRequest(UAVTalkConnection connection, UAVObjHandle obj, uint16_t instId, int32_t timeoutMs);
+int32_t UAVTalkSendPacket(UAVTalkConnection connection, uint8_t *packet);
+UAVTalkRxState UAVTalkProcessInputStream(UAVTalkConnection connection, uint8_t rxbyte);
+void UAVTalkGetStats(UAVTalkConnection connection, UAVTalkStats *stats);
+void UAVTalkResetStats(UAVTalkConnection connection);
+uint32_t UAVTalkGetPacketType(UAVTalkConnection connection);
+uint32_t UAVTalkGetObjectID(UAVTalkConnection connection);
+uint8_t *UAVTalkGetPacket(UAVTalkConnection connection);
+
+#endif // UAVTALK_H
+/**
+ * @}
+ * @}
+ */