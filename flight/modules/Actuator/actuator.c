/**
 ******************************************************************************
 * @addtogroup OpenPilotModules OpenPilot Modules
 * @{
 * @addtogroup ActuatorModule Actuator Module
 * @brief Compute servo/motor settings based on @ref ActuatorDesired "desired actuator positions" and aircraft type.
 * This is where all the mixing of channels is computed.
 * @{
 *
 * @file       actuator.c
 * @author     The OpenPilot Team, http://www.openpilot.org Copyright (C) 2010.
 * @brief      Actuator module. Drives the actuators (servos, motors etc).
 *
 * @see        The GNU Public License (GPL) Version 3
 *
 *****************************************************************************/
/*
 * This program is free software; you can redistribute it and/or modify
 * it under the terms of the GNU General Public License as published by
 * the Free Software Foundation; either version 3 of the License, or
 * (at your option) any later version.
 *
 * This program is distributed in the hope that it will be useful, but
 * WITHOUT ANY WARRANTY; without even the implied warranty of MERCHANTABILITY
 * or FITNESS FOR A PARTICULAR PURPOSE. See the GNU General Public License
 * for more details.
 *
 * You should have received a copy of the GNU General Public License along
 * with this program; if not, write to the Free Software Foundation, Inc.,
 * 59 Temple Place, Suite 330, Boston, MA 02111-1307 USA
 */


#include <openpilot.h>

#include "accessorydesired.h"
#include "actuator.h"
#include "actuatorsettings.h"
#include "systemsettings.h"
#include "actuatordesired.h"
#include "actuatorcommand.h"
#include "flightstatus.h"
#include "mixersettings.h"
#include "mixerstatus.h"
#include "cameradesired.h"
#include "manualcontrolcommand.h"
#include "taskinfo.h"

// Private constants
#define MAX_QUEUE_SIZE       2

#if defined(PIOS_ACTUATOR_STACK_SIZE)
#define STACK_SIZE_BYTES     PIOS_ACTUATOR_STACK_SIZE
#else
#define STACK_SIZE_BYTES     1312
#endif

#define TASK_PRIORITY        (tskIDLE_PRIORITY + 4)
#define FAILSAFE_TIMEOUT_MS  100
#define MAX_MIX_ACTUATORS    ACTUATORCOMMAND_CHANNEL_NUMELEM

#define CAMERA_BOOT_DELAY_MS 7000

// Private types


// Private variables
static xQueueHandle queue;
static xTaskHandle taskHandle;

static float lastResult[MAX_MIX_ACTUATORS] = { 0, 0, 0, 0, 0, 0, 0, 0 };
static float filterAccumulator[MAX_MIX_ACTUATORS] = { 0, 0, 0, 0, 0, 0, 0, 0 };
// used to inform the actuator thread that actuator update rate is changed
static volatile bool actuator_settings_updated;
// used to inform the actuator thread that mixer settings are changed
static volatile bool mixer_settings_updated;

// Private functions
static void actuatorTask(void *parameters);
static int16_t scaleChannel(float value, int16_t max, int16_t min, int16_t neutral);
static void setFailsafe(const ActuatorSettingsData *actuatorSettings, const MixerSettingsData *mixerSettings);
static float MixerCurve(const float throttle, const float *curve, uint8_t elements);
static bool set_channel(uint8_t mixer_channel, uint16_t value, const ActuatorSettingsData *actuatorSettings);
static void actuator_update_rate_if_changed(const ActuatorSettingsData *actuatorSettings, bool force_update);
static void MixerSettingsUpdatedCb(UAVObjEvent *ev);
static void ActuatorSettingsUpdatedCb(UAVObjEvent *ev);
float ProcessMixer(const int index, const float curve1, const float curve2,
                   const MixerSettingsData *mixerSettings, ActuatorDesiredData *desired,
                   const float period);

// this structure is equivalent to the UAVObjects for one mixer.
typedef struct {
    uint8_t type;
    int8_t  matrix[5];
} __attribute__((packed)) Mixer_t;

/**
 * @brief Module initialization
 * @return 0
 */
int32_t ActuatorStart()
{
    // Start main task
    xTaskCreate(actuatorTask, (signed char *)"Actuator", STACK_SIZE_BYTES / 4, NULL, TASK_PRIORITY, &taskHandle);
    PIOS_TASK_MONITOR_RegisterTask(TASKINFO_RUNNING_ACTUATOR, taskHandle);
<<<<<<< HEAD
    PIOS_WDG_RegisterFlag(PIOS_WDG_ACTUATOR);
=======
#ifdef PIOS_INCLUDE_WDG
    PIOS_WDG_RegisterFlag(PIOS_WDG_ACTUATOR);
#endif
>>>>>>> 3d04238a

    return 0;
}

/**
 * @brief Module initialization
 * @return 0
 */
int32_t ActuatorInitialize()
{
    // Register for notification of changes to ActuatorSettings
    ActuatorSettingsInitialize();
    ActuatorSettingsConnectCallback(ActuatorSettingsUpdatedCb);

    // Register for notification of changes to MixerSettings
    MixerSettingsInitialize();
    MixerSettingsConnectCallback(MixerSettingsUpdatedCb);

    // Listen for ActuatorDesired updates (Primary input to this module)
    ActuatorDesiredInitialize();
    queue = xQueueCreate(MAX_QUEUE_SIZE, sizeof(UAVObjEvent));
    ActuatorDesiredConnectQueue(queue);

    // Primary output of this module
    ActuatorCommandInitialize();

#ifdef DIAG_MIXERSTATUS
    // UAVO only used for inspecting the internal status of the mixer during debug
    MixerStatusInitialize();
#endif

    return 0;
}
MODULE_INITCALL(ActuatorInitialize, ActuatorStart)

/**
 * @brief Main Actuator module task
 *
 * Universal matrix based mixer for VTOL, helis and fixed wing.
 * Converts desired roll,pitch,yaw and throttle to servo/ESC outputs.
 *
 * Because of how the Throttle ranges from 0 to 1, the motors should too!
 *
 * Note this code depends on the UAVObjects for the mixers being all being the same
 * and in sequence. If you change the object definition, make sure you check the code!
 *
 * @return -1 if error, 0 if success
 */
static void actuatorTask(__attribute__((unused)) void *parameters)
{
    UAVObjEvent ev;
    portTickType lastSysTime;
    portTickType thisSysTime;
    float dTSeconds;
    uint32_t dTMilliseconds;

    ActuatorCommandData command;
    ActuatorDesiredData desired;
    MixerStatusData mixerStatus;
    FlightStatusData flightStatus;

    /* Read initial values of ActuatorSettings */
    ActuatorSettingsData actuatorSettings;

    actuator_settings_updated = false;
    ActuatorSettingsGet(&actuatorSettings);

    /* Read initial values of MixerSettings */
    MixerSettingsData mixerSettings;
    mixer_settings_updated = false;
    MixerSettingsGet(&mixerSettings);

    /* Force an initial configuration of the actuator update rates */
    actuator_update_rate_if_changed(&actuatorSettings, true);

    // Go to the neutral (failsafe) values until an ActuatorDesired update is received
    setFailsafe(&actuatorSettings, &mixerSettings);

    // Main task loop
    lastSysTime = xTaskGetTickCount();
    while (1) {
<<<<<<< HEAD
        PIOS_WDG_UpdateFlag(PIOS_WDG_ACTUATOR);
=======
#ifdef PIOS_INCLUDE_WDG
        PIOS_WDG_UpdateFlag(PIOS_WDG_ACTUATOR);
#endif
>>>>>>> 3d04238a

        // Wait until the ActuatorDesired object is updated
        uint8_t rc = xQueueReceive(queue, &ev, FAILSAFE_TIMEOUT_MS / portTICK_RATE_MS);

        /* Process settings updated events even in timeout case so we always act on the latest settings */
        if (actuator_settings_updated) {
            actuator_settings_updated = false;
            ActuatorSettingsGet(&actuatorSettings);
            actuator_update_rate_if_changed(&actuatorSettings, false);
        }
        if (mixer_settings_updated) {
            mixer_settings_updated = false;
            MixerSettingsGet(&mixerSettings);
        }

        if (rc != pdTRUE) {
            /* Update of ActuatorDesired timed out.  Go to failsafe */
            setFailsafe(&actuatorSettings, &mixerSettings);
            continue;
        }

        // Check how long since last update
        thisSysTime    = xTaskGetTickCount();
        dTMilliseconds = (thisSysTime == lastSysTime) ? 1 : (thisSysTime - lastSysTime) * portTICK_RATE_MS;
        lastSysTime    = thisSysTime;
        dTSeconds = dTMilliseconds * 0.001f;

        FlightStatusGet(&flightStatus);
        ActuatorDesiredGet(&desired);
        ActuatorCommandGet(&command);

#ifdef DIAG_MIXERSTATUS
        MixerStatusGet(&mixerStatus);
#endif
        int nMixers     = 0;
        Mixer_t *mixers = (Mixer_t *)&mixerSettings.Mixer1Type;
        for (int ct = 0; ct < MAX_MIX_ACTUATORS; ct++) {
            if (mixers[ct].type != MIXERSETTINGS_MIXER1TYPE_DISABLED) {
                nMixers++;
            }
        }
        if ((nMixers < 2) && !ActuatorCommandReadOnly()) { // Nothing can fly with less than two mixers.
            setFailsafe(&actuatorSettings, &mixerSettings); // So that channels like PWM buzzer keep working
            continue;
        }

        AlarmsClear(SYSTEMALARMS_ALARM_ACTUATOR);

        bool armed = flightStatus.Armed == FLIGHTSTATUS_ARMED_ARMED;
        bool positiveThrottle = desired.Throttle >= 0.00f;
        bool spinWhileArmed   = actuatorSettings.MotorsSpinWhileArmed == ACTUATORSETTINGS_MOTORSSPINWHILEARMED_TRUE;

        float curve1 = MixerCurve(desired.Throttle, mixerSettings.ThrottleCurve1, MIXERSETTINGS_THROTTLECURVE1_NUMELEM);

        // The source for the secondary curve is selectable
        float curve2 = 0;
        AccessoryDesiredData accessory;
        switch (mixerSettings.Curve2Source) {
        case MIXERSETTINGS_CURVE2SOURCE_THROTTLE:
            curve2 = MixerCurve(desired.Throttle, mixerSettings.ThrottleCurve2, MIXERSETTINGS_THROTTLECURVE2_NUMELEM);
            break;
        case MIXERSETTINGS_CURVE2SOURCE_ROLL:
            curve2 = MixerCurve(desired.Roll, mixerSettings.ThrottleCurve2, MIXERSETTINGS_THROTTLECURVE2_NUMELEM);
            break;
        case MIXERSETTINGS_CURVE2SOURCE_PITCH:
            curve2 = MixerCurve(desired.Pitch, mixerSettings.ThrottleCurve2,
                                MIXERSETTINGS_THROTTLECURVE2_NUMELEM);
            break;
        case MIXERSETTINGS_CURVE2SOURCE_YAW:
            curve2 = MixerCurve(desired.Yaw, mixerSettings.ThrottleCurve2, MIXERSETTINGS_THROTTLECURVE2_NUMELEM);
            break;
        case MIXERSETTINGS_CURVE2SOURCE_COLLECTIVE:
            ManualControlCommandCollectiveGet(&curve2);
            curve2 = MixerCurve(curve2, mixerSettings.ThrottleCurve2,
                                MIXERSETTINGS_THROTTLECURVE2_NUMELEM);
            break;
        case MIXERSETTINGS_CURVE2SOURCE_ACCESSORY0:
        case MIXERSETTINGS_CURVE2SOURCE_ACCESSORY1:
        case MIXERSETTINGS_CURVE2SOURCE_ACCESSORY2:
        case MIXERSETTINGS_CURVE2SOURCE_ACCESSORY3:
        case MIXERSETTINGS_CURVE2SOURCE_ACCESSORY4:
        case MIXERSETTINGS_CURVE2SOURCE_ACCESSORY5:
            if (AccessoryDesiredInstGet(mixerSettings.Curve2Source - MIXERSETTINGS_CURVE2SOURCE_ACCESSORY0, &accessory) == 0) {
                curve2 = MixerCurve(accessory.AccessoryVal, mixerSettings.ThrottleCurve2, MIXERSETTINGS_THROTTLECURVE2_NUMELEM);
            } else {
                curve2 = 0;
            }
            break;
        }

        float *status = (float *)&mixerStatus; // access status objects as an array of floats

        for (int ct = 0; ct < MAX_MIX_ACTUATORS; ct++) {
            // During boot all camera actuators should be completely disabled (PWM pulse = 0).
            // command.Channel[i] is reused below as a channel PWM activity flag:
            // 0 - PWM disabled, >0 - PWM set to real mixer value using scaleChannel() later.
            // Setting it to 1 by default means "Rescale this channel and enable PWM on its output".
            command.Channel[ct] = 1;

            if (mixers[ct].type == MIXERSETTINGS_MIXER1TYPE_DISABLED) {
                // Set to minimum if disabled.  This is not the same as saying PWM pulse = 0 us
                status[ct] = -1;
                continue;
            }

            if ((mixers[ct].type == MIXERSETTINGS_MIXER1TYPE_MOTOR) || (mixers[ct].type == MIXERSETTINGS_MIXER1TYPE_SERVO)) {
                status[ct] = ProcessMixer(ct, curve1, curve2, &mixerSettings, &desired, dTSeconds);
            } else {
                status[ct] = -1;
            }

            // Motors have additional protection for when to be on
            if (mixers[ct].type == MIXERSETTINGS_MIXER1TYPE_MOTOR) {
                // If not armed or motors aren't meant to spin all the time
                if (!armed ||
                    (!spinWhileArmed && !positiveThrottle)) {
                    filterAccumulator[ct] = 0;
                    lastResult[ct] = 0;
                    status[ct] = -1; // force min throttle
                }
                // If armed meant to keep spinning,
                else if ((spinWhileArmed && !positiveThrottle) ||
                         (status[ct] < 0)) {
                    status[ct] = 0;
                }
            }

            // If an accessory channel is selected for direct bypass mode
            // In this configuration the accessory channel is scaled and mapped
            // directly to output.  Note: THERE IS NO SAFETY CHECK HERE FOR ARMING
            // these also will not be updated in failsafe mode.  I'm not sure what
            // the correct behavior is since it seems domain specific.  I don't love
            // this code
            if ((mixers[ct].type >= MIXERSETTINGS_MIXER1TYPE_ACCESSORY0) &&
                (mixers[ct].type <= MIXERSETTINGS_MIXER1TYPE_ACCESSORY5)) {
                if (AccessoryDesiredInstGet(mixers[ct].type - MIXERSETTINGS_MIXER1TYPE_ACCESSORY0, &accessory) == 0) {
                    status[ct] = accessory.AccessoryVal;
                } else {
                    status[ct] = -1;
                }
            }

            if ((mixers[ct].type >= MIXERSETTINGS_MIXER1TYPE_CAMERAROLLORSERVO1) &&
                (mixers[ct].type <= MIXERSETTINGS_MIXER1TYPE_CAMERAYAW)) {
                CameraDesiredData cameraDesired;
                if (CameraDesiredGet(&cameraDesired) == 0) {
                    switch (mixers[ct].type) {
                    case MIXERSETTINGS_MIXER1TYPE_CAMERAROLLORSERVO1:
                        status[ct] = cameraDesired.RollOrServo1;
                        break;
                    case MIXERSETTINGS_MIXER1TYPE_CAMERAPITCHORSERVO2:
                        status[ct] = cameraDesired.PitchOrServo2;
                        break;
                    case MIXERSETTINGS_MIXER1TYPE_CAMERAYAW:
                        status[ct] = cameraDesired.Yaw;
                        break;
                    default:
                        break;
                    }
                } else {
                    status[ct] = -1;
                }

                // Disable camera actuators for CAMERA_BOOT_DELAY_MS after boot
                if (thisSysTime < (CAMERA_BOOT_DELAY_MS / portTICK_RATE_MS)) {
                    command.Channel[ct] = 0;
                }
            }
        }

        // Set real actuator output values scaling them from mixers. All channels
        // will be set except explicitly disabled (which will have PWM pulse = 0).
        for (int i = 0; i < MAX_MIX_ACTUATORS; i++) {
            if (command.Channel[i]) {
                command.Channel[i] = scaleChannel(status[i],
                                                  actuatorSettings.ChannelMax[i],
                                                  actuatorSettings.ChannelMin[i],
                                                  actuatorSettings.ChannelNeutral[i]);
            }
        }

        // Store update time
        command.UpdateTime = dTMilliseconds;
        if (command.UpdateTime > command.MaxUpdateTime) {
            command.MaxUpdateTime = command.UpdateTime;
        }

        // Update output object
        ActuatorCommandSet(&command);
        // Update in case read only (eg. during servo configuration)
        ActuatorCommandGet(&command);

#ifdef DIAG_MIXERSTATUS
        MixerStatusSet(&mixerStatus);
#endif


        // Update servo outputs
        bool success = true;

        for (int n = 0; n < ACTUATORCOMMAND_CHANNEL_NUMELEM; ++n) {
            success &= set_channel(n, command.Channel[n], &actuatorSettings);
        }

        if (!success) {
            command.NumFailedUpdates++;
            ActuatorCommandSet(&command);
            AlarmsSet(SYSTEMALARMS_ALARM_ACTUATOR, SYSTEMALARMS_ALARM_CRITICAL);
        }
    }
}


/**
 * Process mixing for one actuator
 */
float ProcessMixer(const int index, const float curve1, const float curve2,
                   const MixerSettingsData *mixerSettings, ActuatorDesiredData *desired, const float period)
{
    static float lastFilteredResult[MAX_MIX_ACTUATORS];
    const Mixer_t *mixers = (Mixer_t *)&mixerSettings->Mixer1Type; // pointer to array of mixers in UAVObjects
    const Mixer_t *mixer  = &mixers[index];

    float result = (((float)mixer->matrix[MIXERSETTINGS_MIXER1VECTOR_THROTTLECURVE1] / 128.0f) * curve1) +
                   (((float)mixer->matrix[MIXERSETTINGS_MIXER1VECTOR_THROTTLECURVE2] / 128.0f) * curve2) +
                   (((float)mixer->matrix[MIXERSETTINGS_MIXER1VECTOR_ROLL] / 128.0f) * desired->Roll) +
                   (((float)mixer->matrix[MIXERSETTINGS_MIXER1VECTOR_PITCH] / 128.0f) * desired->Pitch) +
                   (((float)mixer->matrix[MIXERSETTINGS_MIXER1VECTOR_YAW] / 128.0f) * desired->Yaw);

    if (mixer->type == MIXERSETTINGS_MIXER1TYPE_MOTOR) {
        if (result < 0.0f) { // idle throttle
            result = 0.0f;
        }

        // feed forward
        float accumulator = filterAccumulator[index];
        accumulator += (result - lastResult[index]) * mixerSettings->FeedForward;
        lastResult[index] = result;
        result += accumulator;
        if (period > 0.0f) {
            if (accumulator > 0.0f) {
                float filter = mixerSettings->AccelTime / period;
                if (filter < 1) {
                    filter = 1;
                }
                accumulator -= accumulator / filter;
            } else {
                float filter = mixerSettings->DecelTime / period;
                if (filter < 1) {
                    filter = 1;
                }
                accumulator -= accumulator / filter;
            }
        }
        filterAccumulator[index] = accumulator;
        result += accumulator;

        // acceleration limit
        float dt    = result - lastFilteredResult[index];
        float maxDt = mixerSettings->MaxAccel * period;
        if (dt > maxDt) { // we are accelerating too hard
            result = lastFilteredResult[index] + maxDt;
        }
        lastFilteredResult[index] = result;
    }

    return result;
}


/**
 * Interpolate a throttle curve. Throttle input should be in the range 0 to 1.
 * Output is in the range 0 to 1.
 */
static float MixerCurve(const float throttle, const float *curve, uint8_t elements)
{
    float scale = throttle * (float)(elements - 1);
    int idx1    = scale;

    scale -= (float)idx1; // remainder
    if (curve[0] < -1) {
        return throttle;
    }
    if (idx1 < 0) {
        idx1  = 0; // clamp to lowest entry in table
        scale = 0;
    }
    int idx2 = idx1 + 1;
    if (idx2 >= elements) {
        idx2 = elements - 1; // clamp to highest entry in table
        if (idx1 >= elements) {
            idx1 = elements - 1;
        }
    }
    return curve[idx1] * (1.0f - scale) + curve[idx2] * scale;
}


/**
 * Convert channel from -1/+1 to servo pulse duration in microseconds
 */
static int16_t scaleChannel(float value, int16_t max, int16_t min, int16_t neutral)
{
    int16_t valueScaled;

    // Scale
    if (value >= 0.0f) {
        valueScaled = (int16_t)(value * ((float)(max - neutral))) + neutral;
    } else {
        valueScaled = (int16_t)(value * ((float)(neutral - min))) + neutral;
    }

    if (max > min) {
        if (valueScaled > max) {
            valueScaled = max;
        }
        if (valueScaled < min) {
            valueScaled = min;
        }
    } else {
        if (valueScaled < max) {
            valueScaled = max;
        }
        if (valueScaled > min) {
            valueScaled = min;
        }
    }

    return valueScaled;
}

/**
 * Set actuator output to the neutral values (failsafe)
 */
static void setFailsafe(const ActuatorSettingsData *actuatorSettings, const MixerSettingsData *mixerSettings)
{
    /* grab only the parts that we are going to use */
    int16_t Channel[ACTUATORCOMMAND_CHANNEL_NUMELEM];

    ActuatorCommandChannelGet(Channel);

    const Mixer_t *mixers = (Mixer_t *)&mixerSettings->Mixer1Type; // pointer to array of mixers in UAVObjects

    // Reset ActuatorCommand to safe values
    for (int n = 0; n < ACTUATORCOMMAND_CHANNEL_NUMELEM; ++n) {
        if (mixers[n].type == MIXERSETTINGS_MIXER1TYPE_MOTOR) {
            Channel[n] = actuatorSettings->ChannelMin[n];
        } else if (mixers[n].type == MIXERSETTINGS_MIXER1TYPE_SERVO) {
            Channel[n] = actuatorSettings->ChannelNeutral[n];
        } else {
            Channel[n] = 0;
        }
    }

    // Set alarm
    AlarmsSet(SYSTEMALARMS_ALARM_ACTUATOR, SYSTEMALARMS_ALARM_CRITICAL);

    // Update servo outputs
    for (int n = 0; n < ACTUATORCOMMAND_CHANNEL_NUMELEM; ++n) {
        set_channel(n, Channel[n], actuatorSettings);
    }

    // Update output object's parts that we changed
    ActuatorCommandChannelSet(Channel);
}

/**
 * determine buzzer or blink sequence
 **/

typedef enum { BUZZ_BUZZER = 0, BUZZ_ARMING = 1, BUZZ_INFO = 2, BUZZ_MAX = 3 } buzzertype;

static inline bool buzzerState(buzzertype type)
{
    // This is for buzzers that take a PWM input

    static uint32_t tune[BUZZ_MAX] = { 0 };
    static uint32_t tunestate[BUZZ_MAX] = { 0 };


    uint32_t newTune = 0;

    if (type == BUZZ_BUZZER) {
        // Decide what tune to play
        if (AlarmsGet(SYSTEMALARMS_ALARM_BATTERY) > SYSTEMALARMS_ALARM_WARNING) {
            newTune = 0b11110110110000; // pause, short, short, short, long
        } else if (AlarmsGet(SYSTEMALARMS_ALARM_GPS) >= SYSTEMALARMS_ALARM_WARNING) {
            newTune = 0x80000000; // pause, short
        } else {
            newTune = 0;
        }
    } else { // BUZZ_ARMING || BUZZ_INFO
        uint8_t arming;
        FlightStatusArmedGet(&arming);
        // base idle tune
        newTune = 0x80000000; // 0b1000...

        // Merge the error pattern for InfoLed
        if (type == BUZZ_INFO) {
            if (AlarmsGet(SYSTEMALARMS_ALARM_BATTERY) > SYSTEMALARMS_ALARM_WARNING) {
                newTune |= 0b00000000001111111011111110000000;
            } else if (AlarmsGet(SYSTEMALARMS_ALARM_GPS) >= SYSTEMALARMS_ALARM_WARNING) {
                newTune |= 0b00000000000000110110110000000000;
            }
        }
        // fast double blink pattern if armed
        if (arming == FLIGHTSTATUS_ARMED_ARMED) {
            newTune |= 0xA0000000; // 0b101000...
        }
    }

    // Do we need to change tune?
    if (newTune != tune[type]) {
        tune[type] = newTune;
        // resynchronize all tunes on change, so they stay in sync
        for (int i = 0; i < BUZZ_MAX; i++) {
            tunestate[i] = tune[i];
        }
    }

    // Play tune
    bool buzzOn     = false;
    static portTickType lastSysTime = 0;
    portTickType thisSysTime = xTaskGetTickCount();
    portTickType dT = 0;

    // For now, only look at the battery alarm, because functions like AlarmsHasCritical() can block for some time; to be discussed
    if (tune[type]) {
        if (thisSysTime > lastSysTime) {
            dT = thisSysTime - lastSysTime;
        } else {
            lastSysTime = 0; // avoid the case where SysTimeMax-lastSysTime <80
        }

        buzzOn = (tunestate[type] & 1);

        if (dT > 80) {
            // Go to next bit in alarm_seq_state
            for (int i = 0; i < BUZZ_MAX; i++) {
                tunestate[i] >>= 1;
                if (tunestate[i] == 0) { // All done, re-start the tune
                    tunestate[i] = tune[i];
                }
            }
            lastSysTime = thisSysTime;
        }
    }
    return buzzOn;
}


#if defined(ARCH_POSIX) || defined(ARCH_WIN32)
static bool set_channel(uint8_t mixer_channel, uint16_t value, const ActuatorSettingsData *actuatorSettings)
{
    return true;
}
#else
static bool set_channel(uint8_t mixer_channel, uint16_t value, const ActuatorSettingsData *actuatorSettings)
{
    switch (actuatorSettings->ChannelType[mixer_channel]) {
    case ACTUATORSETTINGS_CHANNELTYPE_PWMALARMBUZZER:
        PIOS_Servo_Set(actuatorSettings->ChannelAddr[mixer_channel],
                       buzzerState(BUZZ_BUZZER) ? actuatorSettings->ChannelMax[mixer_channel] : actuatorSettings->ChannelMin[mixer_channel]);
        return true;

    case ACTUATORSETTINGS_CHANNELTYPE_ARMINGLED:
        PIOS_Servo_Set(actuatorSettings->ChannelAddr[mixer_channel],
                       buzzerState(BUZZ_ARMING) ? actuatorSettings->ChannelMax[mixer_channel] : actuatorSettings->ChannelMin[mixer_channel]);
        return true;

    case ACTUATORSETTINGS_CHANNELTYPE_INFOLED:
        PIOS_Servo_Set(actuatorSettings->ChannelAddr[mixer_channel],
                       buzzerState(BUZZ_INFO) ? actuatorSettings->ChannelMax[mixer_channel] : actuatorSettings->ChannelMin[mixer_channel]);
        return true;

    case ACTUATORSETTINGS_CHANNELTYPE_PWM:
        PIOS_Servo_Set(actuatorSettings->ChannelAddr[mixer_channel], value);
        return true;

#if defined(PIOS_INCLUDE_I2C_ESC)
    case ACTUATORSETTINGS_CHANNELTYPE_MK:
        return PIOS_SetMKSpeed(actuatorSettings->ChannelAddr[mixer_channel], value);

    case ACTUATORSETTINGS_CHANNELTYPE_ASTEC4:
        return PIOS_SetAstec4Speed(actuatorSettings->ChannelAddr[mixer_channel], value);

#endif
    default:
        return false;
    }

    return false;
}
#endif /* if defined(ARCH_POSIX) || defined(ARCH_WIN32) */

/**
 * @brief Update the servo update rate
 */
static void actuator_update_rate_if_changed(const ActuatorSettingsData *actuatorSettings, bool force_update)
{
    static uint16_t prevChannelUpdateFreq[ACTUATORSETTINGS_CHANNELUPDATEFREQ_NUMELEM];

    // check if the any rate setting is changed
    if (force_update ||
        memcmp(prevChannelUpdateFreq,
               actuatorSettings->ChannelUpdateFreq,
               sizeof(prevChannelUpdateFreq)) != 0) {
        /* Something has changed, apply the settings to HW */
        memcpy(prevChannelUpdateFreq,
               actuatorSettings->ChannelUpdateFreq,
               sizeof(prevChannelUpdateFreq));
        PIOS_Servo_SetHz(actuatorSettings->ChannelUpdateFreq, ACTUATORSETTINGS_CHANNELUPDATEFREQ_NUMELEM);
    }
}

static void ActuatorSettingsUpdatedCb(__attribute__((unused)) UAVObjEvent *ev)
{
    actuator_settings_updated = true;
}

static void MixerSettingsUpdatedCb(__attribute__((unused)) UAVObjEvent *ev)
{
    mixer_settings_updated = true;
}

/**
 * @}
 * @}
 */<|MERGE_RESOLUTION|>--- conflicted
+++ resolved
@@ -103,13 +103,9 @@
     // Start main task
     xTaskCreate(actuatorTask, (signed char *)"Actuator", STACK_SIZE_BYTES / 4, NULL, TASK_PRIORITY, &taskHandle);
     PIOS_TASK_MONITOR_RegisterTask(TASKINFO_RUNNING_ACTUATOR, taskHandle);
-<<<<<<< HEAD
-    PIOS_WDG_RegisterFlag(PIOS_WDG_ACTUATOR);
-=======
 #ifdef PIOS_INCLUDE_WDG
     PIOS_WDG_RegisterFlag(PIOS_WDG_ACTUATOR);
 #endif
->>>>>>> 3d04238a
 
     return 0;
 }
@@ -191,13 +187,9 @@
     // Main task loop
     lastSysTime = xTaskGetTickCount();
     while (1) {
-<<<<<<< HEAD
-        PIOS_WDG_UpdateFlag(PIOS_WDG_ACTUATOR);
-=======
 #ifdef PIOS_INCLUDE_WDG
         PIOS_WDG_UpdateFlag(PIOS_WDG_ACTUATOR);
 #endif
->>>>>>> 3d04238a
 
         // Wait until the ActuatorDesired object is updated
         uint8_t rc = xQueueReceive(queue, &ev, FAILSAFE_TIMEOUT_MS / portTICK_RATE_MS);
