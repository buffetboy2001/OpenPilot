/**
 ******************************************************************************
 * @addtogroup PIOS PIOS Core hardware abstraction layer
 * @{
 * @addtogroup PIOS_USB_DESC USB Descriptor definitions
 * @brief USB Descriptor definitions for HID and CDC
 * @{
 *
 * @file       pios_usb_desc_hid_cdc.c
 * @author     The OpenPilot Team, http://www.openpilot.org Copyright (C) 2010.
 * @brief      USB Descriptor definitions for HID and CDC
 * @see        The GNU Public License (GPL) Version 3
 *
 *****************************************************************************/
/*
 * This program is free software; you can redistribute it and/or modify
 * it under the terms of the GNU General Public License as published by
 * the Free Software Foundation; either version 3 of the License, or
 * (at your option) any later version.
 *
 * This program is distributed in the hope that it will be useful, but
 * WITHOUT ANY WARRANTY; without even the implied warranty of MERCHANTABILITY
 * or FITNESS FOR A PARTICULAR PURPOSE. See the GNU General Public License
 * for more details.
 *
 * You should have received a copy of the GNU General Public License along
 * with this program; if not, write to the Free Software Foundation, Inc.,
 * 59 Temple Place, Suite 330, Boston, MA 02111-1307 USA
 */

#include "pios.h"

#ifdef PIOS_INCLUDE_USB

#include "pios_usb_desc_hid_cdc_priv.h" /* exported API */
#include "pios_usb_defs.h" /* struct usb_*, USB_* */
#include "pios_usb_board_data.h" /* PIOS_USB_BOARD_* */
#include "pios_usbhook.h" /* PIOS_USBHOOK_Register* */
#include "pios_usb_hid.h" /* PIOS_USB_HID_Register* */

static const struct usb_device_desc device_desc = {
    .bLength = sizeof(struct usb_device_desc),
    .bDescriptorType    = USB_DESC_TYPE_DEVICE,
    .bcdUSB  = htousbs(0x0200),
    .bDeviceClass    = 0xef,
    .bDeviceSubClass = 0x02,
    .bDeviceProtocol = 0x01,
    .bMaxPacketSize0 = 64, /* Must be 64 for high-speed devices */
    .idVendor      = htousbs(USB_VENDOR_ID_OPENPILOT),
    .idProduct     = htousbs(PIOS_USB_BOARD_PRODUCT_ID),
    .bcdDevice     = htousbs(PIOS_USB_BOARD_DEVICE_VER),
    .iManufacturer = USB_STRING_DESC_VENDOR,
    .iProduct      = USB_STRING_DESC_PRODUCT,
    .iSerialNumber = USB_STRING_DESC_SERIAL,
    .bNumConfigurations = 1,
};

static const uint8_t hid_report_desc[89] = {
    HID_GLOBAL_ITEM_2(HID_TAG_GLOBAL_USAGE_PAGE),
    0x9C,                                         0xFF, /* Usage Page 0xFF9C (Vendor Defined) */
    HID_LOCAL_ITEM_1(HID_TAG_LOCAL_USAGE),
    0x01,                                         /* Usage ID 0x0001 (0x01-0x1F uaually for top-level collections) */

    HID_MAIN_ITEM_1(HID_TAG_MAIN_COLLECTION),
    0x01,                                         /* Application */

    /* Device -> Host emulated serial channel */
    HID_GLOBAL_ITEM_1(HID_TAG_GLOBAL_REPORT_ID),
    0x01,                                         /* OpenPilot emulated serial channel (Device -> Host) */
    HID_LOCAL_ITEM_1(HID_TAG_LOCAL_USAGE),
    0x02,
    HID_GLOBAL_ITEM_1(HID_TAG_GLOBAL_LOGICAL_MIN),
    0x00,                                         /* Values range from min = 0x00 */
    HID_GLOBAL_ITEM_1(HID_TAG_GLOBAL_LOGICAL_MAX),
    0xFF,                                         /* Values range to max = 0xFF */
    HID_GLOBAL_ITEM_1(HID_TAG_GLOBAL_REPORT_SIZE),
    0x08,                                         /* 8 bits wide */
    HID_GLOBAL_ITEM_1(HID_TAG_GLOBAL_REPORT_CNT),
    PIOS_USB_BOARD_HID_DATA_LENGTH - 1,           /* Need to leave room for a report ID */
    HID_MAIN_ITEM_1(HID_TAG_MAIN_INPUT),
    0x03,                                         /* Variable, Constant (read-only) */

    /* Host -> Host emulated serial channel */
    HID_GLOBAL_ITEM_1(HID_TAG_GLOBAL_REPORT_ID),
    0x02,                                         /* OpenPilot emulated Serial Channel (Host -> Device) */
    HID_LOCAL_ITEM_1(HID_TAG_LOCAL_USAGE),
    0x02,
    HID_GLOBAL_ITEM_1(HID_TAG_GLOBAL_LOGICAL_MIN),
    0x00,                                         /* Values range from min = 0x00 */
    HID_GLOBAL_ITEM_1(HID_TAG_GLOBAL_LOGICAL_MAX),
    0xFF,                                         /* Values range to max = 0xFF */
    HID_GLOBAL_ITEM_1(HID_TAG_GLOBAL_REPORT_SIZE),
    0x08,                                         /* 8 bits wide */
    HID_GLOBAL_ITEM_1(HID_TAG_GLOBAL_REPORT_CNT),
    PIOS_USB_BOARD_HID_DATA_LENGTH - 1,           /* Need to leave room for a report ID */
    HID_MAIN_ITEM_1(HID_TAG_MAIN_OUTPUT),
    0x82,                                         /* Volatile, Variable */

    HID_MAIN_ITEM_0(HID_TAG_MAIN_ENDCOLLECTION),

/* 36 bytes to here */

    /* Emulate a Joystick */
    HID_GLOBAL_ITEM_1(HID_TAG_GLOBAL_USAGE_PAGE),
    0x01,                                         /* Usage Page 0x01 (Generic Desktop Controls) */
    HID_LOCAL_ITEM_1(HID_TAG_LOCAL_USAGE),
    0x04,                                         /* Usage ID 0x0004 (Joystick) */

    HID_GLOBAL_ITEM_1(HID_TAG_GLOBAL_LOGICAL_MIN),
    0x00,                                         /* Values range from min = 0x00 */
    HID_GLOBAL_ITEM_4(HID_TAG_GLOBAL_LOGICAL_MAX),
    0xFF,                                         0xFF,0x00, 0x00, /* Values range to max = 0x0000FFFF */

    HID_MAIN_ITEM_1(HID_TAG_MAIN_COLLECTION),
    0x01,                                         /* Application */
    HID_MAIN_ITEM_1(HID_TAG_MAIN_COLLECTION),
    0x00,                                         /* Physical */
    HID_GLOBAL_ITEM_1(HID_TAG_GLOBAL_REPORT_ID),
    0x03,                                         /* OpenPilot Emulated joystick */

    /* X + Y controls */

    HID_LOCAL_ITEM_1(HID_TAG_LOCAL_USAGE),
    0x30,                                         /* Usage ID 0x00010030 (Generic Desktop: X) */
    HID_LOCAL_ITEM_1(HID_TAG_LOCAL_USAGE),
    0x31,                                         /* Usage ID 0x00010031 (Generic Desktop: Y) */
    HID_GLOBAL_ITEM_1(HID_TAG_GLOBAL_REPORT_SIZE),
    0x10,                                         /* 16 bits wide */
    HID_GLOBAL_ITEM_1(HID_TAG_GLOBAL_REPORT_CNT),
    2,
    HID_MAIN_ITEM_1(HID_TAG_MAIN_INPUT),
    0x82,                                         /* Data, Var, Abs, Vol */

    /* Y + Rx controls */

    HID_LOCAL_ITEM_1(HID_TAG_LOCAL_USAGE),
    0x32,                                         /* Usage ID 0x00010032 (Generic Desktop: Z) */
    HID_LOCAL_ITEM_1(HID_TAG_LOCAL_USAGE),
    0x33,                                         /* Usage ID 0x00010031 (Generic Desktop: Rx) */
    HID_GLOBAL_ITEM_1(HID_TAG_GLOBAL_REPORT_SIZE),
    0x10,                                         /* 16 bits wide */
    HID_GLOBAL_ITEM_1(HID_TAG_GLOBAL_REPORT_CNT),
    2,
    HID_MAIN_ITEM_1(HID_TAG_MAIN_INPUT),
    0x82,                                         /* Data, Var, Abs, Vol */

    /* Ry, Rz, Slider + Dial controls */

    HID_LOCAL_ITEM_1(HID_TAG_LOCAL_USAGE),
    0x34,                                         /* Usage ID 0x00010034 (Generic Desktop: Ry) */
    HID_LOCAL_ITEM_1(HID_TAG_LOCAL_USAGE),
    0x35,                                         /* Usage ID 0x00010035 (Generic Desktop: Rz) */
    HID_LOCAL_ITEM_1(HID_TAG_LOCAL_USAGE),
    0x36,                                         /* Usage ID 0x00010036 (Generic Desktop: Slider) */
    HID_LOCAL_ITEM_1(HID_TAG_LOCAL_USAGE),
    0x37,                                         /* Usage ID 0x00010037 (Generic Desktop: Dial) */
    HID_GLOBAL_ITEM_1(HID_TAG_GLOBAL_REPORT_SIZE),
    0x10,                                         /* 16 bits wide */
    HID_GLOBAL_ITEM_1(HID_TAG_GLOBAL_REPORT_CNT),
    4,
    HID_MAIN_ITEM_1(HID_TAG_MAIN_INPUT),
    0x82,                                         /* Data, Var, Abs, Vol */

    HID_MAIN_ITEM_0(HID_TAG_MAIN_ENDCOLLECTION),

    HID_MAIN_ITEM_0(HID_TAG_MAIN_ENDCOLLECTION),

/* 89 bytes to here */
};

struct usb_config_hid_cdc {
    struct usb_configuration_desc         config;
    struct usb_interface_association_desc iad;
    struct usb_interface_desc             cdc_control_if;
    struct usb_cdc_header_func_desc       cdc_header;
    struct usb_cdc_callmgmt_func_desc     cdc_callmgmt;
    struct usb_cdc_acm_func_desc          cdc_acm;
    struct usb_cdc_union_func_desc        cdc_union;
    struct usb_endpoint_desc cdc_mgmt_in;
    struct usb_interface_desc             cdc_data_if;
    struct usb_endpoint_desc cdc_in;
    struct usb_endpoint_desc cdc_out;
    struct usb_interface_desc             hid_if;
    struct usb_hid_desc hid;
    struct usb_endpoint_desc hid_in;
    struct usb_endpoint_desc hid_out;
} __attribute__((packed));

static const struct usb_config_hid_cdc config_hid_cdc = {
    .config                   = {
        .bLength              = sizeof(struct usb_configuration_desc),
        .bDescriptorType     = USB_DESC_TYPE_CONFIGURATION,
        .wTotalLength        = htousbs(sizeof(struct usb_config_hid_cdc)),
        .bNumInterfaces      = 3,
        .bConfigurationValue = 1,
        .iConfiguration      = 0,
        .bmAttributes        = 0xC0,
        .bMaxPower            = 250 / 2,                                   /* in units of 2ma */
    },
    .iad                      = {
        .bLength              = sizeof(struct usb_interface_association_desc),
        .bDescriptorType   = USB_DESC_TYPE_IAD,
        .bFirstInterface   = 0,
        .bInterfaceCount   = 2,
        .bFunctionClass    = USB_INTERFACE_CLASS_CDC, /* Communication */
        .bFunctionSubClass = USB_CDC_DESC_SUBTYPE_ABSTRACT_CTRL, /* Abstract Control Model */
        .bFunctionProtocol = 1, /* V.25ter, Common AT commands */
        .iInterface           = 0,
    },
    .cdc_control_if           = {
        .bLength              = sizeof(struct usb_interface_desc),
        .bDescriptorType    = USB_DESC_TYPE_INTERFACE,
        .bInterfaceNumber   = 0,
        .bAlternateSetting  = 0,
        .bNumEndpoints      = 1,
        .bInterfaceClass    = USB_INTERFACE_CLASS_CDC,
        .bInterfaceSubClass = USB_CDC_DESC_SUBTYPE_ABSTRACT_CTRL, /* Abstract Control Model */
        .nInterfaceProtocol = 1,       /* V.25ter, Common AT commands */
        .iInterface           = 0,
    },
    .cdc_header               = {
        .bLength = sizeof(struct usb_cdc_header_func_desc),
        .bDescriptorType      = USB_DESC_TYPE_CLASS_SPECIFIC,
        .bDescriptorSubType   = USB_CDC_DESC_SUBTYPE_HEADER,
        .bcdCDC  = htousbs(0x0110),
    },
    .cdc_callmgmt             = {
        .bLength              = sizeof(struct usb_cdc_callmgmt_func_desc),
        .bDescriptorType    = USB_DESC_TYPE_CLASS_SPECIFIC,
        .bDescriptorSubType = USB_CDC_DESC_SUBTYPE_CALLMGMT,
        .bmCapabilities     = 0x00, /* No call handling */
        .bDataInterface     = 1,
    },
    .cdc_acm                  = {
        .bLength              = sizeof(struct usb_cdc_acm_func_desc),
        .bDescriptorType    = USB_DESC_TYPE_CLASS_SPECIFIC,
        .bDescriptorSubType = USB_CDC_DESC_SUBTYPE_ABSTRACT_CTRL,
<<<<<<< HEAD
        .bmCapabilities     = 0x00,
=======
        .bmCapabilities     = 0x02, /* line coding and serial state */
>>>>>>> 900f643b
    },
    .cdc_union                = {
        .bLength              = sizeof(struct usb_cdc_union_func_desc),
        .bDescriptorType    = USB_DESC_TYPE_CLASS_SPECIFIC,
        .bDescriptorSubType = USB_CDC_DESC_SUBTYPE_UNION,
        .bMasterInterface   = 0,
        .bSlaveInterface    = 1,
    },
    .cdc_mgmt_in              = {
        .bLength              = sizeof(struct usb_endpoint_desc),
        .bDescriptorType  = USB_DESC_TYPE_ENDPOINT,
        .bEndpointAddress = USB_EP_IN(2),
        .bmAttributes     = USB_EP_ATTR_TT_INTERRUPT,
        .wMaxPacketSize   = htousbs(PIOS_USB_BOARD_CDC_MGMT_LENGTH),
        .bInterval            = 4,                                      /* ms */
    },
    .cdc_data_if              = {
        .bLength              = sizeof(struct usb_interface_desc),
        .bDescriptorType    = USB_DESC_TYPE_INTERFACE,
        .bInterfaceNumber   = 1,
        .bAlternateSetting  = 0,
        .bNumEndpoints      = 2,
        .bInterfaceClass    = USB_INTERFACE_CLASS_DATA,
        .bInterfaceSubClass = 0,
        .nInterfaceProtocol = 0, /* No class specific protocol */
        .iInterface           = 0,
    },
    .cdc_in                   = {
        .bLength              = sizeof(struct usb_endpoint_desc),
        .bDescriptorType  = USB_DESC_TYPE_ENDPOINT,
        .bEndpointAddress = USB_EP_IN(3),
        .bmAttributes     = USB_EP_ATTR_TT_BULK,
        .wMaxPacketSize   = htousbs(PIOS_USB_BOARD_CDC_DATA_LENGTH),
        .bInterval            = 0,                                      /* ms */
    },
    .cdc_out                  = {
        .bLength              = sizeof(struct usb_endpoint_desc),
        .bDescriptorType  = USB_DESC_TYPE_ENDPOINT,
        .bEndpointAddress = USB_EP_OUT(3),
        .bmAttributes     = USB_EP_ATTR_TT_BULK,      /* Bulk */
        .wMaxPacketSize   = htousbs(PIOS_USB_BOARD_CDC_DATA_LENGTH),
        .bInterval            = 0,                                      /* ms */
    },
    .hid_if                   = {
        .bLength              = sizeof(struct usb_interface_desc),
        .bDescriptorType    = USB_DESC_TYPE_INTERFACE,
        .bInterfaceNumber   = 2,
        .bAlternateSetting  = 0,
        .bNumEndpoints      = 2,
        .bInterfaceClass    = USB_INTERFACE_CLASS_HID,
        .bInterfaceSubClass = 0, /* no boot */
        .nInterfaceProtocol = 0, /* none */
        .iInterface           = 0,
    },
    .hid                      = {
        .bLength = sizeof(struct usb_hid_desc),
        .bDescriptorType      = USB_DESC_TYPE_HID,
        .bcdHID  = htousbs(0x0110),
        .bCountryCode    = 0,
        .bNumDescriptors = 1,
        .bClassDescriptorType = USB_DESC_TYPE_REPORT,
        .wItemLength     = htousbs(sizeof(hid_report_desc)),
    },
    .hid_in                   = {
        .bLength              = sizeof(struct usb_endpoint_desc),
        .bDescriptorType  = USB_DESC_TYPE_ENDPOINT,
        .bEndpointAddress = USB_EP_IN(1),
        .bmAttributes     = USB_EP_ATTR_TT_INTERRUPT,
        .wMaxPacketSize   = htousbs(PIOS_USB_BOARD_HID_DATA_LENGTH),
        .bInterval            = 4,                                      /* ms */
    },
    .hid_out                  = {
        .bLength              = sizeof(struct usb_endpoint_desc),
        .bDescriptorType  = USB_DESC_TYPE_ENDPOINT,
        .bEndpointAddress = USB_EP_OUT(1),
        .bmAttributes     = USB_EP_ATTR_TT_INTERRUPT,
        .wMaxPacketSize   = htousbs(PIOS_USB_BOARD_HID_DATA_LENGTH),
        .bInterval            = 4,                                      /* ms */
    },
};

int32_t PIOS_USB_DESC_HID_CDC_Init(void)
{
    PIOS_USBHOOK_RegisterConfig(1, (uint8_t *)&config_hid_cdc, sizeof(config_hid_cdc));

    PIOS_USBHOOK_RegisterDevice((uint8_t *)&device_desc, sizeof(device_desc));

    PIOS_USB_HID_RegisterHidDescriptor((uint8_t *)&(config_hid_cdc.hid), sizeof(config_hid_cdc.hid));
    PIOS_USB_HID_RegisterHidReport((uint8_t *)hid_report_desc, sizeof(hid_report_desc));

    return 0;
}

#endif /* PIOS_INCLUDE_USB */<|MERGE_RESOLUTION|>--- conflicted
+++ resolved
@@ -235,11 +235,7 @@
         .bLength              = sizeof(struct usb_cdc_acm_func_desc),
         .bDescriptorType    = USB_DESC_TYPE_CLASS_SPECIFIC,
         .bDescriptorSubType = USB_CDC_DESC_SUBTYPE_ABSTRACT_CTRL,
-<<<<<<< HEAD
-        .bmCapabilities     = 0x00,
-=======
         .bmCapabilities     = 0x02, /* line coding and serial state */
->>>>>>> 900f643b
     },
     .cdc_union                = {
         .bLength              = sizeof(struct usb_cdc_union_func_desc),
