--- conflicted
+++ resolved
@@ -68,10 +68,6 @@
     #endif
 
     ## Misc library functions
-<<<<<<< HEAD
-    #SRC += $(FLIGHTLIB)/printf2.c
-=======
->>>>>>> 25fd3d57
     SRC += $(FLIGHTLIB)/WorldMagModel.c
 
     ## UAVObjects
