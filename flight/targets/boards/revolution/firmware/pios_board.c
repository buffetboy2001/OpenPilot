--- conflicted
+++ resolved
@@ -230,12 +230,9 @@
 uint32_t pios_com_bridge_id    = 0;
 uint32_t pios_com_overo_id     = 0;
 uint32_t pios_com_hkosd_id     = 0;
-<<<<<<< HEAD
-=======
 
 uint32_t pios_com_vcp_id       = 0;
 
->>>>>>> 900f643b
 #if defined(PIOS_INCLUDE_RFM22B)
 uint32_t pios_rfm22b_id = 0;
 #endif
@@ -359,7 +356,6 @@
 #if defined(PIOS_INCLUDE_FLASH)
     /* Connect flash to the appropriate interface and configure it */
     uintptr_t flash_id;
-<<<<<<< HEAD
 
     // initialize the internal settings storage flash
     if (PIOS_Flash_Internal_Init(&flash_id, &flash_internal_cfg)) {
@@ -379,27 +375,6 @@
         PIOS_DEBUG_Assert(0);
     }
 
-=======
-
-    // initialize the internal settings storage flash
-    if (PIOS_Flash_Internal_Init(&flash_id, &flash_internal_cfg)) {
-        PIOS_DEBUG_Assert(0);
-    }
-
-    if (PIOS_FLASHFS_Logfs_Init(&pios_uavo_settings_fs_id, &flashfs_internal_cfg, &pios_internal_flash_driver, flash_id)) {
-        PIOS_DEBUG_Assert(0);
-    }
-
-    // Initialize the external USER flash
-    if (PIOS_Flash_Jedec_Init(&flash_id, pios_spi_telem_flash_id, 1)) {
-        PIOS_DEBUG_Assert(0);
-    }
-
-    if (PIOS_FLASHFS_Logfs_Init(&pios_user_fs_id, &flashfs_external_cfg, &pios_jedec_flash_driver, flash_id)) {
-        PIOS_DEBUG_Assert(0);
-    }
-
->>>>>>> 900f643b
 #endif /* if defined(PIOS_INCLUDE_FLASH) */
 
 #if defined(PIOS_INCLUDE_RTC)
@@ -491,9 +466,6 @@
         /* Force VCP port function to disabled if we haven't advertised VCP in our USB descriptor */
         hwsettings_usb_vcpport = HWSETTINGS_USB_VCPPORT_DISABLED;
     }
-<<<<<<< HEAD
-
-=======
     uint32_t pios_usb_cdc_id;
     if (PIOS_USB_CDC_Init(&pios_usb_cdc_id, &pios_usb_cdc_cfg, pios_usb_id)) {
         PIOS_Assert(0);
@@ -504,21 +476,11 @@
         PIOS_Assert(0);
     }
 
->>>>>>> 900f643b
     switch (hwsettings_usb_vcpport) {
     case HWSETTINGS_USB_VCPPORT_DISABLED:
         break;
     case HWSETTINGS_USB_VCPPORT_USBTELEMETRY:
 #if defined(PIOS_INCLUDE_COM)
-<<<<<<< HEAD
-        PIOS_Board_configure_com(&pios_usb_cdc_cfg, PIOS_COM_TELEM_USB_RX_BUF_LEN, PIOS_COM_TELEM_USB_TX_BUF_LEN, &pios_usb_cdc_com_driver, &pios_com_telem_usb_id);
-#endif /* PIOS_INCLUDE_COM */
-        break;
-    case HWSETTINGS_USB_VCPPORT_COMBRIDGE:
-#if defined(PIOS_INCLUDE_COM)
-        PIOS_Board_configure_com(&pios_usb_cdc_cfg, PIOS_COM_BRIDGE_RX_BUF_LEN, PIOS_COM_BRIDGE_TX_BUF_LEN, &pios_usb_cdc_com_driver, &pios_com_vcp_id);
-#endif /* PIOS_INCLUDE_COM */
-=======
         {
             uint8_t *rx_buffer = (uint8_t *)pvPortMalloc(PIOS_COM_TELEM_USB_RX_BUF_LEN);
             uint8_t *tx_buffer = (uint8_t *)pvPortMalloc(PIOS_COM_TELEM_USB_TX_BUF_LEN);
@@ -562,7 +524,6 @@
 #endif /* PIOS_INCLUDE_DEBUG_CONSOLE */
 #endif /* PIOS_INCLUDE_COM */
 
->>>>>>> 900f643b
         break;
     }
 #endif /* PIOS_INCLUDE_USB_CDC */
@@ -583,13 +544,6 @@
     case HWSETTINGS_USB_HIDPORT_USBTELEMETRY:
 #if defined(PIOS_INCLUDE_COM)
         {
-<<<<<<< HEAD
-            uint32_t pios_usb_hid_id;
-            if (PIOS_USB_HID_Init(&pios_usb_hid_id, &pios_usb_hid_cfg, pios_usb_id)) {
-                PIOS_Assert(0);
-            }
-=======
->>>>>>> 900f643b
             uint8_t *rx_buffer = (uint8_t *)pvPortMalloc(PIOS_COM_TELEM_USB_RX_BUF_LEN);
             uint8_t *tx_buffer = (uint8_t *)pvPortMalloc(PIOS_COM_TELEM_USB_TX_BUF_LEN);
             PIOS_Assert(rx_buffer);
