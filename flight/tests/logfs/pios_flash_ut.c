--- conflicted
+++ resolved
@@ -2,11 +2,7 @@
 #include <stdio.h> /* fopen/fread/fwrite/fseek */
 #include <assert.h> /* assert */
 #include <string.h> /* memset */
-<<<<<<< HEAD
-
-=======
 #include <unistd.h>
->>>>>>> 3d04238a
 #include <stdbool.h>
 #include "pios_flash_ut_priv.h"
 
