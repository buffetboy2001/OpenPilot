/**
 ******************************************************************************
 *
 * @file       gcssplashscreen.cpp
 * @author     The OpenPilot Team, http://www.openpilot.org Copyright (C) 2012.
 * @addtogroup [Group]
 * @{
 * @addtogroup GCSSplashScreen
 * @{
 * @brief [Brief]
 *****************************************************************************/
/*
 * This program is free software; you can redistribute it and/or modify
 * it under the terms of the GNU General Public License as published by
 * the Free Software Foundation; either version 3 of the License, or
 * (at your option) any later version.
 *
 * This program is distributed in the hope that it will be useful, but
 * WITHOUT ANY WARRANTY; without even the implied warranty of MERCHANTABILITY
 * or FITNESS FOR A PARTICULAR PURPOSE. See the GNU General Public License
 * for more details.
 *
 * You should have received a copy of the GNU General Public License along
 * with this program; if not, write to the Free Software Foundation, Inc.,
 * 59 Temple Place, Suite 330, Boston, MA 02111-1307 USA
 */

#include "gcssplashscreen.h"
#include "version_info/version_info.h"
#include <QDebug>

const QChar CopyrightSymbol(0x00a9);

GCSSplashScreen::GCSSplashScreen() :
    QSplashScreen(), m_pixmap(0), m_painter(0)
{
<<<<<<< HEAD
    QString revision;
    QString year;

#ifdef GCS_REVISION
    revision = GCS_REVISION;
#else
    revision = tr("N/A");
#endif

#ifdef GCS_YEAR
    year = GCS_YEAR;
#else
    year = "2013";
#endif

=======
>>>>>>> 900f643b
    setWindowFlags(windowFlags());
    m_pixmap  = new QPixmap(":/app/splash.png");

    m_painter = new QPainter(m_pixmap);
    m_painter->setPen(Qt::lightGray);
    QFont font("Tahoma", 8);
    m_painter->setFont(font);
    m_painter->drawText(405, 170, QString(CopyrightSymbol) +
                        QString(" 2010-") + VersionInfo::year() +
                        QString(tr(" The OpenPilot Project - All Rights Reserved")));

    m_painter->drawText(406, 173, 310, 100, Qt::TextWordWrap | Qt::AlignTop | Qt::AlignLeft,
<<<<<<< HEAD
                        QString(tr("GCS Revision - ")) + revision);
=======
                        QString(tr("GCS Revision - ")) + VersionInfo::revision());
>>>>>>> 900f643b
    setPixmap(*m_pixmap);
}

GCSSplashScreen::~GCSSplashScreen()
{}

void GCSSplashScreen::drawMessageText(const QString &message)
{
    QPixmap pix(*m_pixmap);
    QPainter progressPainter(&pix);

    progressPainter.setPen(Qt::lightGray);
    QFont font("Tahoma", 13);
    progressPainter.setFont(font);
    progressPainter.drawText(170, 385, message);
    setPixmap(pix);
}

void GCSSplashScreen::showPluginLoadingProgress(ExtensionSystem::PluginSpec *pluginSpec)
{
    QString message(tr("Loading ") + pluginSpec->name() + " plugin...");

    drawMessageText(message);
}<|MERGE_RESOLUTION|>--- conflicted
+++ resolved
@@ -34,24 +34,6 @@
 GCSSplashScreen::GCSSplashScreen() :
     QSplashScreen(), m_pixmap(0), m_painter(0)
 {
-<<<<<<< HEAD
-    QString revision;
-    QString year;
-
-#ifdef GCS_REVISION
-    revision = GCS_REVISION;
-#else
-    revision = tr("N/A");
-#endif
-
-#ifdef GCS_YEAR
-    year = GCS_YEAR;
-#else
-    year = "2013";
-#endif
-
-=======
->>>>>>> 900f643b
     setWindowFlags(windowFlags());
     m_pixmap  = new QPixmap(":/app/splash.png");
 
@@ -64,11 +46,7 @@
                         QString(tr(" The OpenPilot Project - All Rights Reserved")));
 
     m_painter->drawText(406, 173, 310, 100, Qt::TextWordWrap | Qt::AlignTop | Qt::AlignLeft,
-<<<<<<< HEAD
-                        QString(tr("GCS Revision - ")) + revision);
-=======
                         QString(tr("GCS Revision - ")) + VersionInfo::revision());
->>>>>>> 900f643b
     setPixmap(*m_pixmap);
 }
 
