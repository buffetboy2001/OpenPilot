--- conflicted
+++ resolved
@@ -1,4 +1,3 @@
-<<<<<<< HEAD
 /****************************************************************************
  **
  ** Copyright (C) Qxt Foundation. Some rights reserved.
@@ -148,156 +147,4 @@
     QxtFlowViewPrivate* d;
 };
 
-#endif // PICTUREFLOW_H
-=======
-/****************************************************************************
- **
- ** Copyright (C) Qxt Foundation. Some rights reserved.
- **
- ** This file is part of the QxtGui module of the Qxt library.
- **
- ** This library is free software; you can redistribute it and/or modify it
- ** under the terms of the Common Public License, version 1.0, as published
- ** by IBM, and/or under the terms of the GNU Lesser General Public License,
- ** version 2.1, as published by the Free Software Foundation.
- **
- ** This file is provided "AS IS", without WARRANTIES OR CONDITIONS OF ANY
- ** KIND, EITHER EXPRESS OR IMPLIED INCLUDING, WITHOUT LIMITATION, ANY
- ** WARRANTIES OR CONDITIONS OF TITLE, NON-INFRINGEMENT, MERCHANTABILITY OR
- ** FITNESS FOR A PARTICULAR PURPOSE.
- **
- ** You should have received a copy of the CPL and the LGPL along with this
- ** file. See the LICENSE file and the cpl1.0.txt/lgpl-2.1.txt files
- ** included with the source distribution for more information.
- ** If you did not receive a copy of the licenses, contact the Qxt Foundation.
- **
- ** <http://libqxt.org>  <foundation@libqxt.org>
- **
- **
- ** This is a derived work of PictureFlow (http://pictureflow.googlecode.com)
- ** The original code was distributed under the following terms:
- **
- ** Copyright (C) 2008 Ariya Hidayat (ariya@kde.org)
- ** Copyright (C) 2007 Ariya Hidayat (ariya@kde.org)
- **
- ** Permission is hereby granted, free of charge, to any person obtaining a copy
- ** of this software and associated documentation files (the "Software"), to deal
- ** in the Software without restriction, including without limitation the rights
- ** to use, copy, modify, merge, publish, distribute, sublicense, and/or sell
- ** copies of the Software, and to permit persons to whom the Software is
- ** furnished to do so, subject to the following conditions:
- **
- ** The above copyright notice and this permission notice shall be included in
- ** all copies or substantial portions of the Software.
- **
- ** THE SOFTWARE IS PROVIDED "AS IS", WITHOUT WARRANTY OF ANY KIND, EXPRESS OR
- ** IMPLIED, INCLUDING BUT NOT LIMITED TO THE WARRANTIES OF MERCHANTABILITY,
- ** FITNESS FOR A PARTICULAR PURPOSE AND NONINFRINGEMENT. IN NO EVENT SHALL THE
- ** AUTHORS OR COPYRIGHT HOLDERS BE LIABLE FOR ANY CLAIM, DAMAGES OR OTHER
- ** LIABILITY, WHETHER IN AN ACTION OF CONTRACT, TORT OR OTHERWISE, ARISING FROM,
- ** OUT OF OR IN CONNECTION WITH THE SOFTWARE OR THE USE OR OTHER DEALINGS IN
- ** THE SOFTWARE.
- ****************************************************************************/
-
-#ifndef QXT_FLOWVIEW_H
-#define QXT_FLOWVIEW_H
-
-#include <QWidget>
-#include <QAbstractItemModel>
-#include "qxtglobal.h"
-
-
-class QxtFlowViewPrivate;
-class QXT_GUI_EXPORT QxtFlowView : public QWidget
-{
-    Q_OBJECT
-
-    Q_PROPERTY(QColor backgroundColor READ backgroundColor WRITE setBackgroundColor)
-    Q_PROPERTY(QSize slideSize READ slideSize WRITE setSlideSize)
-    Q_PROPERTY(QModelIndex currentIndex READ currentIndex WRITE setCurrentIndex)
-    Q_PROPERTY(int pictureRole READ pictureRole WRITE setPictureRole)
-    Q_PROPERTY(int pictureColumn READ pictureColumn WRITE setPictureColumn)
-    Q_PROPERTY(QModelIndex rootIndex READ rootIndex WRITE setRootIndex)
-    Q_PROPERTY(ReflectionEffect reflectionEffect READ reflectionEffect WRITE setReflectionEffect)
-    Q_ENUMS(ReflectionEffect)
-
-#if 0
-    Q_PROPERTY(int textRole READ textRole WRITE setTextRole)
-    Q_PROPERTY(int textColumn READ textColumn WRITE setTextColumn)
-#endif
-
-
-public:
-
-    enum ReflectionEffect
-    {
-        NoReflection,
-        PlainReflection,
-        BlurredReflection
-    };
-
-    QxtFlowView(QWidget* parent = 0);
-    ~QxtFlowView();
-
-    void setModel(QAbstractItemModel * model);
-    QAbstractItemModel * model();
-
-    QColor backgroundColor() const;
-    void setBackgroundColor(const QColor& c);
-
-    QSize slideSize() const;
-    void setSlideSize(QSize size);
-
-    QModelIndex currentIndex() const;
-
-    QModelIndex rootIndex() const;
-    void setRootIndex(QModelIndex index);
-
-    ReflectionEffect reflectionEffect() const;
-    void setReflectionEffect(ReflectionEffect effect);
-
-    int pictureRole();
-    void setPictureRole(int);
-
-    int pictureColumn();
-    void setPictureColumn(int);
-
-#if 0
-    int textRole();
-    void setTextRole(int);
-    int textColumn();
-    void setTextColumn(int);
-#endif
-
-public Q_SLOTS:
-    void setCurrentIndex(QModelIndex index);
-
-    void showPrevious();
-    void showNext();
-
-    void showSlide(QModelIndex index);
-
-    void render();
-    void triggerRender();
-
-Q_SIGNALS:
-    void currentIndexChanged(QModelIndex index);
-
-protected:
-    virtual void paintEvent(QPaintEvent *event);
-    virtual void keyPressEvent(QKeyEvent* event);
-    virtual void mousePressEvent(QMouseEvent* event);
-    virtual void mouseMoveEvent(QMouseEvent * event);
-    virtual void mouseReleaseEvent(QMouseEvent* event);
-    virtual void resizeEvent(QResizeEvent* event);
-    virtual void wheelEvent(QWheelEvent * event);
-
-private Q_SLOTS:
-    void updateAnimation();
-
-private:
-    QxtFlowViewPrivate* d;
-};
-
-#endif // PICTUREFLOW_H
->>>>>>> ff16dd03
+#endif // PICTUREFLOW_H