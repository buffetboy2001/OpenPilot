--- conflicted
+++ resolved
@@ -1,4 +1,3 @@
-<<<<<<< HEAD
 TEMPLATE  = subdirs
 CONFIG   += ordered
 
@@ -14,23 +13,4 @@
     sdlgamepad \
     libqxt
 
-SUBDIRS +=
-=======
-TEMPLATE  = subdirs
-CONFIG   += ordered
-
-SUBDIRS   = \
-    qscispinbox\
-    qtconcurrent \
-    aggregation \
-    extensionsystem \
-    utils \
-    opmapcontrol \
-    qwt \
-    qextserialport \
-    glc_lib\
-    sdlgamepad \
-    libqxt
-
-SUBDIRS +=
->>>>>>> ff16dd03
+SUBDIRS +=