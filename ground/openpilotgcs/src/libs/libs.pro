--- conflicted
+++ resolved
@@ -1,24 +1,15 @@
-TEMPLATE  = subdirs
-CONFIG   += ordered
+TEMPLATE = subdirs
+CONFIG += ordered
 
-SUBDIRS   = \
+SUBDIRS = \
     version_info \
     qscispinbox\
     qtconcurrent \
     aggregation \
     extensionsystem \
     glc_lib \
+    gst_lib \
     utils \
     opmapcontrol \
     qwt \
-<<<<<<< HEAD
-    qextserialport \
-    glc_lib\
-    gst_lib \
-    sdlgamepad \
-    libqxt
-=======
-    sdlgamepad
-
-SUBDIRS +=
->>>>>>> 7bdc1e2c
+    sdlgamepad