--- conflicted
+++ resolved
@@ -1,4 +1,3 @@
-<<<<<<< HEAD
 /**
 ******************************************************************************
 *
@@ -51,59 +50,4 @@
     Ui::MapRipForm *ui;
 };
 
-#endif // MAPRIPFORM_H
-=======
-/**
-******************************************************************************
-*
-* @file       mapripform.h
-* @author     The OpenPilot Team, http://www.openpilot.org Copyright (C) 2012.
-* @brief      Form to be used with the MapRipper class
-* @see        The GNU Public License (GPL) Version 3
-* @defgroup   OPMapWidget
-* @{
-*
-*****************************************************************************/
-/*
-* This program is free software; you can redistribute it and/or modify
-* it under the terms of the GNU General Public License as published by
-* the Free Software Foundation; either version 3 of the License, or
-* (at your option) any later version.
-*
-* This program is distributed in the hope that it will be useful, but
-* WITHOUT ANY WARRANTY; without even the implied warranty of MERCHANTABILITY
-* or FITNESS FOR A PARTICULAR PURPOSE. See the GNU General Public License
-* for more details.
-*
-* You should have received a copy of the GNU General Public License along
-* with this program; if not, write to the Free Software Foundation, Inc.,
-* 59 Temple Place, Suite 330, Boston, MA 02111-1307 USA
-*/
-#ifndef MAPRIPFORM_H
-#define MAPRIPFORM_H
-
-#include <QWidget>
-
-namespace Ui {
-    class MapRipForm;
-}
-
-class MapRipForm : public QWidget
-{
-    Q_OBJECT
-
-public:
-    explicit MapRipForm(QWidget *parent = 0);
-    ~MapRipForm();
-public slots:
-    void SetPercentage(int const& perc);
-    void SetProvider(QString const& prov,int const& zoom);
-    void SetNumberOfTiles(int const& total,int const& actual);
-signals:
-    void cancelRequest();
-private:
-    Ui::MapRipForm *ui;
-};
-
-#endif // MAPRIPFORM_H
->>>>>>> ff16dd03
+#endif // MAPRIPFORM_H