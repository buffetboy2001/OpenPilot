--- conflicted
+++ resolved
@@ -31,11 +31,7 @@
 #include "../internals/core.h"
 #include "mapripform.h"
 #include <QObject>
-<<<<<<< HEAD
-#include <QtWidgets/QMessageBox>
-=======
 #include <QMessageBox>
->>>>>>> 3d04238a
 namespace mapcontrol {
 class MapRipper : public QThread {
     Q_OBJECT
