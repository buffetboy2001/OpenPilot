<<<<<<< HEAD
/**
******************************************************************************
*
* @file       mapripper.h
* @author     The OpenPilot Team, http://www.openpilot.org Copyright (C) 2012.
* @brief      A class that allows ripping of a selection of the map
* @see        The GNU Public License (GPL) Version 3
* @defgroup   OPMapWidget
* @{
*
*****************************************************************************/
/*
* This program is free software; you can redistribute it and/or modify
* it under the terms of the GNU General Public License as published by
* the Free Software Foundation; either version 3 of the License, or
* (at your option) any later version.
*
* This program is distributed in the hope that it will be useful, but
* WITHOUT ANY WARRANTY; without even the implied warranty of MERCHANTABILITY
* or FITNESS FOR A PARTICULAR PURPOSE. See the GNU General Public License
* for more details.
*
* You should have received a copy of the GNU General Public License along
* with this program; if not, write to the Free Software Foundation, Inc.,
* 59 Temple Place, Suite 330, Boston, MA 02111-1307 USA
*/
#ifndef MAPRIPPER_H
#define MAPRIPPER_H

#include <QThread>
#include "../internals/core.h"
#include "mapripform.h"
#include <QObject>
#include <QtWidgets/QMessageBox>
namespace mapcontrol
{
    class MapRipper:public QThread
    {
        Q_OBJECT
    public:
        MapRipper(internals::Core *,internals::RectLatLng const&);
        void run();
    private:
        QList<core::Point> points;
        int zoom;
        core::MapType::Types type;
        int sleep;
        internals::RectLatLng area;
        bool cancel;
        MapRipForm * progressForm;
        int maxzoom;
        internals::Core * core;
        bool yesToAll;
        QMutex mutex;

    signals:
        void percentageChanged(int const& perc);
        void numberOfTilesChanged(int const& total,int const& actual);
        void providerChanged(QString const& prov,int const& zoom);


    public slots:
        void stopFetching();
        void finish();
    };
}
#endif // MAPRIPPER_H
=======
/**
******************************************************************************
*
* @file       mapripper.h
* @author     The OpenPilot Team, http://www.openpilot.org Copyright (C) 2012.
* @brief      A class that allows ripping of a selection of the map
* @see        The GNU Public License (GPL) Version 3
* @defgroup   OPMapWidget
* @{
*
*****************************************************************************/
/*
* This program is free software; you can redistribute it and/or modify
* it under the terms of the GNU General Public License as published by
* the Free Software Foundation; either version 3 of the License, or
* (at your option) any later version.
*
* This program is distributed in the hope that it will be useful, but
* WITHOUT ANY WARRANTY; without even the implied warranty of MERCHANTABILITY
* or FITNESS FOR A PARTICULAR PURPOSE. See the GNU General Public License
* for more details.
*
* You should have received a copy of the GNU General Public License along
* with this program; if not, write to the Free Software Foundation, Inc.,
* 59 Temple Place, Suite 330, Boston, MA 02111-1307 USA
*/
#ifndef MAPRIPPER_H
#define MAPRIPPER_H

#include <QThread>
#include "../internals/core.h"
#include "mapripform.h"
#include <QObject>
#include <QMessageBox>
namespace mapcontrol
{
    class MapRipper:public QThread
    {
        Q_OBJECT
    public:
        MapRipper(internals::Core *,internals::RectLatLng const&);
        void run();
    private:
        QList<core::Point> points;
        int zoom;
        core::MapType::Types type;
        int sleep;
        internals::RectLatLng area;
        bool cancel;
        MapRipForm * progressForm;
        int maxzoom;
        internals::Core * core;
        bool yesToAll;
        QMutex mutex;

    signals:
        void percentageChanged(int const& perc);
        void numberOfTilesChanged(int const& total,int const& actual);
        void providerChanged(QString const& prov,int const& zoom);


    public slots:
        void stopFetching();
        void finish();
    };
}
#endif // MAPRIPPER_H
>>>>>>> ff16dd03
<|MERGE_RESOLUTION|>--- conflicted
+++ resolved
@@ -1,4 +1,3 @@
-<<<<<<< HEAD
 /**
 ******************************************************************************
 *
@@ -65,73 +64,4 @@
         void finish();
     };
 }
-#endif // MAPRIPPER_H
-=======
-/**
-******************************************************************************
-*
-* @file       mapripper.h
-* @author     The OpenPilot Team, http://www.openpilot.org Copyright (C) 2012.
-* @brief      A class that allows ripping of a selection of the map
-* @see        The GNU Public License (GPL) Version 3
-* @defgroup   OPMapWidget
-* @{
-*
-*****************************************************************************/
-/*
-* This program is free software; you can redistribute it and/or modify
-* it under the terms of the GNU General Public License as published by
-* the Free Software Foundation; either version 3 of the License, or
-* (at your option) any later version.
-*
-* This program is distributed in the hope that it will be useful, but
-* WITHOUT ANY WARRANTY; without even the implied warranty of MERCHANTABILITY
-* or FITNESS FOR A PARTICULAR PURPOSE. See the GNU General Public License
-* for more details.
-*
-* You should have received a copy of the GNU General Public License along
-* with this program; if not, write to the Free Software Foundation, Inc.,
-* 59 Temple Place, Suite 330, Boston, MA 02111-1307 USA
-*/
-#ifndef MAPRIPPER_H
-#define MAPRIPPER_H
-
-#include <QThread>
-#include "../internals/core.h"
-#include "mapripform.h"
-#include <QObject>
-#include <QMessageBox>
-namespace mapcontrol
-{
-    class MapRipper:public QThread
-    {
-        Q_OBJECT
-    public:
-        MapRipper(internals::Core *,internals::RectLatLng const&);
-        void run();
-    private:
-        QList<core::Point> points;
-        int zoom;
-        core::MapType::Types type;
-        int sleep;
-        internals::RectLatLng area;
-        bool cancel;
-        MapRipForm * progressForm;
-        int maxzoom;
-        internals::Core * core;
-        bool yesToAll;
-        QMutex mutex;
-
-    signals:
-        void percentageChanged(int const& perc);
-        void numberOfTilesChanged(int const& total,int const& actual);
-        void providerChanged(QString const& prov,int const& zoom);
-
-
-    public slots:
-        void stopFetching();
-        void finish();
-    };
-}
-#endif // MAPRIPPER_H
->>>>>>> ff16dd03
+#endif // MAPRIPPER_H