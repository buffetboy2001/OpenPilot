<<<<<<< HEAD
/**
******************************************************************************
*
* @file       waypointitem.cpp
* @author     The OpenPilot Team, http://www.openpilot.org Copyright (C) 2012.
* @brief      A graphicsItem representing a WayPoint
* @see        The GNU Public License (GPL) Version 3
* @defgroup   OPMapWidget
* @{
*
*****************************************************************************/
/*
* This program is free software; you can redistribute it and/or modify
* it under the terms of the GNU General Public License as published by
* the Free Software Foundation; either version 3 of the License, or
* (at your option) any later version.
*
* This program is distributed in the hope that it will be useful, but
* WITHOUT ANY WARRANTY; without even the implied warranty of MERCHANTABILITY
* or FITNESS FOR A PARTICULAR PURPOSE. See the GNU General Public License
* for more details.
*
* You should have received a copy of the GNU General Public License along
* with this program; if not, write to the Free Software Foundation, Inc.,
* 59 Temple Place, Suite 330, Boston, MA 02111-1307 USA
*/
#include "waypointitem.h"
#include "homeitem.h"
#include <QGraphicsSceneMouseEvent>

namespace mapcontrol
{
WayPointItem::WayPointItem(const internals::PointLatLng &coord,int const& altitude, MapGraphicItem *map,wptype type):coord(coord),reached(false),description(""),shownumber(true),isDragging(false),altitude(altitude),map(map),myType(type)
    {
        text=0;
        numberI=0;
        isMagic=false;
        picture.load(QString::fromUtf8(":/markers/images/marker.png"));
        number=WayPointItem::snumber;
        ++WayPointItem::snumber;
        this->setFlag(QGraphicsItem::ItemIsMovable,true);
        this->setFlag(QGraphicsItem::ItemIgnoresTransformations,true);
        this->setFlag(QGraphicsItem::ItemIsSelectable,true);
        SetShowNumber(shownumber);
        RefreshToolTip();
        RefreshPos();
        myHome=NULL;
        QList<QGraphicsItem *> list=map->childItems();
        foreach(QGraphicsItem * obj,list)
        {
            HomeItem* h=qgraphicsitem_cast <HomeItem*>(obj);
            if(h)
                myHome=h;
        }

        if(myHome)
        {
            map->Projection()->offSetFromLatLngs(myHome->Coord(),coord,relativeCoord.distance,relativeCoord.bearing);
            relativeCoord.altitudeRelative=Altitude()-myHome->Altitude();
            connect(myHome,SIGNAL(homePositionChanged(internals::PointLatLng,float)),this,SLOT(onHomePositionChanged(internals::PointLatLng,float)));
        }
        connect(this,SIGNAL(waypointdoubleclick(WayPointItem*)),map,SIGNAL(wpdoubleclicked(WayPointItem*)));
        emit manualCoordChange(this);
        connect(map,SIGNAL(childRefreshPosition()),this,SLOT(RefreshPos()));
        connect(map,SIGNAL(childSetOpacity(qreal)),this,SLOT(setOpacitySlot(qreal)));
}

WayPointItem::WayPointItem(MapGraphicItem *map, bool magicwaypoint):reached(false),description(""),shownumber(true),isDragging(false),altitude(0),map(map)
{
    relativeCoord.bearing=0;
    relativeCoord.distance=0;
    relativeCoord.altitudeRelative=0;
    myType=relative;
    if(magicwaypoint)
    {
        isMagic=true;
        picture.load(QString::fromUtf8(":/opmap/images/waypoint_marker3.png"));
        number=-1;
    }
    else
    {
        isMagic=false;
        number=WayPointItem::snumber;
        ++WayPointItem::snumber;
    }
    text=0;
    numberI=0;
    this->setFlag(QGraphicsItem::ItemIsMovable,true);
    this->setFlag(QGraphicsItem::ItemIgnoresTransformations,true);
    this->setFlag(QGraphicsItem::ItemIsSelectable,true);
    SetShowNumber(shownumber);
    RefreshToolTip();
    RefreshPos();
    myHome=NULL;
    QList<QGraphicsItem *> list=map->childItems();
    foreach(QGraphicsItem * obj,list)
    {
        HomeItem* h=qgraphicsitem_cast <HomeItem*>(obj);
        if(h)
            myHome=h;
    }

    if(myHome)
    {
        coord=map->Projection()->translate(myHome->Coord(),relativeCoord.distance,relativeCoord.bearing);
        SetAltitude(myHome->Altitude()+relativeCoord.altitudeRelative);
        connect(myHome,SIGNAL(homePositionChanged(internals::PointLatLng,float)),this,SLOT(onHomePositionChanged(internals::PointLatLng,float)));
    }
    connect(this,SIGNAL(waypointdoubleclick(WayPointItem*)),map,SIGNAL(wpdoubleclicked(WayPointItem*)));
    emit manualCoordChange(this);
    connect(map,SIGNAL(childRefreshPosition()),this,SLOT(RefreshPos()));
    connect(map,SIGNAL(childSetOpacity(qreal)),this,SLOT(setOpacitySlot(qreal)));
}
    WayPointItem::WayPointItem(const internals::PointLatLng &coord,int const& altitude, const QString &description, MapGraphicItem *map,wptype type):coord(coord),reached(false),description(description),shownumber(true),isDragging(false),altitude(altitude),map(map),myType(type)
    {
        text=0;
        numberI=0;
        isMagic=false;
        picture.load(QString::fromUtf8(":/markers/images/marker.png"));
        number=WayPointItem::snumber;
        ++WayPointItem::snumber;
        this->setFlag(QGraphicsItem::ItemIsMovable,true);
        this->setFlag(QGraphicsItem::ItemIgnoresTransformations,true);
        this->setFlag(QGraphicsItem::ItemIsSelectable,true);
        SetShowNumber(shownumber);
        RefreshToolTip();
        RefreshPos();
        myHome=NULL;
        QList<QGraphicsItem *> list=map->childItems();
        foreach(QGraphicsItem * obj,list)
        {
            HomeItem* h=qgraphicsitem_cast <HomeItem*>(obj);
            if(h)
                myHome=h;
        }
        if(myHome)
        {
            map->Projection()->offSetFromLatLngs(myHome->Coord(),coord,relativeCoord.distance,relativeCoord.bearing);
            relativeCoord.altitudeRelative=Altitude()-myHome->Altitude();
            connect(myHome,SIGNAL(homePositionChanged(internals::PointLatLng,float)),this,SLOT(onHomePositionChanged(internals::PointLatLng,float)));
        }
        connect(this,SIGNAL(waypointdoubleclick(WayPointItem*)),map,SIGNAL(wpdoubleclicked(WayPointItem*)));
        emit manualCoordChange(this);
        connect(map,SIGNAL(childRefreshPosition()),this,SLOT(RefreshPos()));
        connect(map,SIGNAL(childSetOpacity(qreal)),this,SLOT(setOpacitySlot(qreal)));
    }

    WayPointItem::WayPointItem(const distBearingAltitude &relativeCoordenate, const QString &description, MapGraphicItem *map):relativeCoord(relativeCoordenate),reached(false),description(description),shownumber(true),isDragging(false),map(map)
    {
        myHome=NULL;
        QList<QGraphicsItem *> list=map->childItems();
        foreach(QGraphicsItem * obj,list)
        {
            HomeItem* h=qgraphicsitem_cast <HomeItem*>(obj);
            if(h)
               myHome=h;
        }
        if(myHome)
        {
            connect(myHome,SIGNAL(homePositionChanged(internals::PointLatLng,float)),this,SLOT(onHomePositionChanged(internals::PointLatLng,float)));
            coord=map->Projection()->translate(myHome->Coord(),relativeCoord.distance,relativeCoord.bearing);
            SetAltitude(myHome->Altitude()+relativeCoord.altitudeRelative);
        }
        myType=relative;
        text=0;
        numberI=0;
        isMagic=false;
        picture.load(QString::fromUtf8(":/markers/images/marker.png"));
        number=WayPointItem::snumber;
        ++WayPointItem::snumber;
        this->setFlag(QGraphicsItem::ItemIsMovable,true);
        this->setFlag(QGraphicsItem::ItemIgnoresTransformations,true);
        this->setFlag(QGraphicsItem::ItemIsSelectable,true);
        SetShowNumber(shownumber);
        RefreshToolTip();
        RefreshPos();
        connect(this,SIGNAL(waypointdoubleclick(WayPointItem*)),map,SIGNAL(wpdoubleclicked(WayPointItem*)));
        emit manualCoordChange(this);
        connect(map,SIGNAL(childRefreshPosition()),this,SLOT(RefreshPos()));
        connect(map,SIGNAL(childSetOpacity(qreal)),this,SLOT(setOpacitySlot(qreal)));
    }

    void WayPointItem::setWPType(wptype type)
    {
        myType=type;
        emit WPValuesChanged(this);
        RefreshPos();
        RefreshToolTip();
        this->update();
    }

    QRectF WayPointItem::boundingRect() const
    {
        return QRectF(-picture.width()/2,-picture.height(),picture.width(),picture.height());
    }
    void WayPointItem::paint(QPainter *painter, const QStyleOptionGraphicsItem *option, QWidget *widget)
    {
        Q_UNUSED(option);
        Q_UNUSED(widget);
        painter->drawPixmap(-picture.width()/2,-picture.height(),picture);
        painter->setPen(Qt::green);
        if(this->isSelected())
            painter->drawRect(QRectF(-picture.width()/2,-picture.height(),picture.width()-1,picture.height()-1));
    }
    void WayPointItem::mouseDoubleClickEvent(QGraphicsSceneMouseEvent *event)
    {
        if(event->button()==Qt::LeftButton)
        {
            emit waypointdoubleclick(this);
        }
    }

    void WayPointItem::mousePressEvent(QGraphicsSceneMouseEvent *event)
    {
        if(event->button()==Qt::LeftButton)
        {
        text=new QGraphicsSimpleTextItem(this);
            textBG=new QGraphicsRectItem(this);

        textBG->setBrush(Qt::yellow);

        text->setPen(QPen(Qt::red));
        text->setPos(10,-picture.height());
        textBG->setPos(10,-picture.height());
        text->setZValue(3);
        RefreshToolTip();
        isDragging=true;
    }
        QGraphicsItem::mousePressEvent(event);
    }
    void WayPointItem::mouseReleaseEvent(QGraphicsSceneMouseEvent *event)
    {
        if(event->button()==Qt::LeftButton)
        {
            if(text)
            {
                delete text;
                text=NULL;
            }
            if(textBG)
            {
                delete textBG;
                textBG=NULL;
            }

            isDragging=false;
            RefreshToolTip();
            emit manualCoordChange(this);
            emit localPositionChanged(this->pos(),this);
            emit WPValuesChanged(this);
        }
		QGraphicsItem::mouseReleaseEvent(event);
    }
    void WayPointItem::mouseMoveEvent(QGraphicsSceneMouseEvent *event)
    {

        if(isDragging)
        {
            coord=map->FromLocalToLatLng(this->pos().x(),this->pos().y());
            QString coord_str = " " + QString::number(coord.Lat(), 'f', 6) + "   " + QString::number(coord.Lng(), 'f', 6);
            if(myHome)
            {
                map->Projection()->offSetFromLatLngs(myHome->Coord(),coord,relativeCoord.distance,relativeCoord.bearing);
            }
            QString relativeCoord_str = QString::number(relativeCoord.distance) + "m " + QString::number(relativeCoord.bearing*180/M_PI)+"deg";
            text->setText(coord_str+"\n"+relativeCoord_str);
            textBG->setRect(text->boundingRect());
            emit localPositionChanged(this->pos(),this);
            emit WPValuesChanged(this);
        }
            QGraphicsItem::mouseMoveEvent(event);
    }
    void WayPointItem::SetAltitude(const float &value)
    {
        if(altitude==value)
            return;
        altitude=value;
        if(myHome)
        {
            relativeCoord.altitudeRelative=altitude-myHome->Altitude();
        }
        RefreshToolTip();
        emit WPValuesChanged(this);
        this->update();
    }

    void WayPointItem::setRelativeCoord(distBearingAltitude value)
    {
        if(qAbs(value.distance-relativeCoord.distance)<0.1
                && qAbs(value.bearing-relativeCoord.bearing)<0.01 && value.altitudeRelative==relativeCoord.altitudeRelative)
            return;
        relativeCoord=value;
        if(myHome)
        {
            SetCoord(map->Projection()->translate(myHome->Coord(),relativeCoord.distance,relativeCoord.bearing));
            SetAltitude(myHome->Altitude()+relativeCoord.altitudeRelative);
        }
        RefreshPos();
        RefreshToolTip();
        emit WPValuesChanged(this);
        this->update();
    }

    void WayPointItem::SetCoord(const internals::PointLatLng &value)
    {
        qDebug()<<"1 SetCoord("<<value.Lat()<<","<<value.Lng()<<")"<<"OLD:"<<Coord().Lat()<<","<<Coord().Lng();
        if(qAbs(Coord().Lat()-value.Lat())<0.0001 && qAbs(Coord().Lng()-value.Lng())<0.0001)
        {
            qDebug()<<"2 SetCoord nothing changed returning";
            return;
        }
        qDebug()<<"3 setCoord there were changes";
        coord=value;
        distBearingAltitude back=relativeCoord;
        if(myHome)
            map->Projection()->offSetFromLatLngs(myHome->Coord(),Coord(),back.distance,back.bearing);
        if(qAbs(back.bearing-relativeCoord.bearing)>0.01 || qAbs(back.distance-relativeCoord.distance)>0.1)
        {
            qDebug()<<"4 setCoord-relative coordinates where also updated";
            relativeCoord=back;
        }
        emit WPValuesChanged(this);
        RefreshPos();
        RefreshToolTip();
        this->update();
        qDebug()<<"5 setCoord EXIT";
    }
    void WayPointItem::SetDescription(const QString &value)
    {
        if(description==value)
            return;
        description=value;
        RefreshToolTip();
        emit WPValuesChanged(this);
        this->update();
    }
    void WayPointItem::SetNumber(const int &value)
    {
        int oldnumber=number;
        number=value;
        RefreshToolTip();
        numberI->setText(QString::number(numberAdjusted()));
        numberIBG->setRect(numberI->boundingRect().adjusted(-2,0,1,0));
        this->update();
        emit WPNumberChanged(oldnumber,value,this);
    }
    void WayPointItem::SetReached(const bool &value)
    {
        reached=value;
        emit WPValuesChanged(this);
        if(value)
            picture.load(QString::fromUtf8(":/markers/images/bigMarkerGreen.png"));
        else
        {
            if(!isMagic)
            {
                if(this->flags() & QGraphicsItem::ItemIsMovable==QGraphicsItem::ItemIsMovable)
                    picture.load(QString::fromUtf8(":/markers/images/marker.png"));
                else
                    picture.load(QString::fromUtf8(":/markers/images/waypoint_marker2.png"));
            }
            else
            {
                picture.load(QString::fromUtf8(":/opmap/images/waypoint_marker3.png"));
            }
        }
            this->update();

    }
    void WayPointItem::SetShowNumber(const bool &value)
    {
        shownumber=value;
        if((numberI==0) && value)
        {
            numberI=new QGraphicsSimpleTextItem(this);
            numberIBG=new QGraphicsRectItem(this);
            numberIBG->setBrush(Qt::white);
            numberIBG->setOpacity(0.5);
            numberI->setZValue(3);
            numberI->setPen(QPen(Qt::blue));
            numberI->setPos(0,-13-picture.height());
            numberIBG->setPos(0,-13-picture.height());
            numberI->setText(QString::number(numberAdjusted()));
            numberIBG->setRect(numberI->boundingRect().adjusted(-2,0,1,0));
        }
        else if (!value && numberI)
        {
            delete numberI;
            delete numberIBG;
        }
        this->update();
    }
    void WayPointItem::WPDeleted(const int &onumber,WayPointItem *waypoint)
    {
        Q_UNUSED(waypoint);
        int n=number;
        if(number>onumber) SetNumber(--n);
    }
    void WayPointItem::WPInserted(const int &onumber, WayPointItem *waypoint)
    {
        if(Number()==-1)
            return;

        if(waypoint!=this)
        {
            if(onumber<=number) SetNumber(++number);
        }
    }

    void WayPointItem::onHomePositionChanged(internals::PointLatLng homepos, float homeAltitude)
    {
        if(myType==relative)
        {
            coord=map->Projection()->translate(homepos,relativeCoord.distance,relativeCoord.bearing);
            SetAltitude(relativeCoord.altitudeRelative+homeAltitude);
            emit WPValuesChanged(this);
            RefreshPos();
            RefreshToolTip();
            this->update();
        }
        else
        {
            if(myHome)
            {
                map->Projection()->offSetFromLatLngs(myHome->Coord(),coord,relativeCoord.distance,relativeCoord.bearing);
                relativeCoord.altitudeRelative=Altitude()-homeAltitude;
            }
            emit WPValuesChanged(this);
        }
    }

    void WayPointItem::WPRenumbered(const int &oldnumber, const int &newnumber, WayPointItem *waypoint)
    {
        if (waypoint!=this)
        {
            if(((oldnumber>number) && (newnumber<=number)))
            {
                SetNumber(++number);
            }
            else if (((oldnumber<number) && (newnumber>number)))
            {
                SetNumber(--number);
            }
            else if (newnumber==number)
            {
                SetNumber(++number);
            }
        }
    }
    int WayPointItem::type() const
    {
        // Enable the use of qgraphicsitem_cast with this item.
        return Type;
    }

    WayPointItem::~WayPointItem()
    {
        emit aboutToBeDeleted(this);
        --WayPointItem::snumber;
    }
    void WayPointItem::RefreshPos()
    {
        core::Point point=map->FromLatLngToLocal(coord);
        this->setPos(point.X(),point.Y());
        emit localPositionChanged(this->pos(),this);
    }

    void WayPointItem::setOpacitySlot(qreal opacity)
    {
        setOpacity(opacity);
    }
    void WayPointItem::RefreshToolTip()
    {
        QString type_str;
        if(myType==relative)
            type_str="Relative";
        else
            type_str="Absolute";
        QString coord_str = " " + QString::number(coord.Lat(), 'f', 6) + "   " + QString::number(coord.Lng(), 'f', 6);
        QString relativeCoord_str = " Distance:" + QString::number(relativeCoord.distance) + " Bearing:" + QString::number(relativeCoord.bearing*180/M_PI);
        QString relativeAltitude_str=QString::number(relativeCoord.altitudeRelative);
        if(Number()!=-1)
            setToolTip(QString("WayPoint Number:%1\nDescription:%2\nCoordinate:%4\nFrom Home:%5\nRelative altitude:%6\nAltitude:%7\nType:%8\n%9").arg(QString::number(numberAdjusted())).arg(description).arg(coord_str).arg(relativeCoord_str).arg(relativeAltitude_str).arg(QString::number(altitude)).arg(type_str).arg(myCustomString));
        else
            setToolTip(QString("Magic WayPoint\nCoordinate:%1\nFrom Home:%2\nAltitude:%3\nType:%4\n%5").arg(coord_str).arg(relativeCoord_str).arg(QString::number(altitude)).arg(type_str).arg(myCustomString));
    }

    void WayPointItem::setFlag(QGraphicsItem::GraphicsItemFlag flag, bool enabled)
    {
        if(isMagic)
        {
            QGraphicsItem::setFlag(flag,enabled);
            return;
        }
        else if(flag==QGraphicsItem::ItemIsMovable)
        {
            if(enabled)
                picture.load(QString::fromUtf8(":/markers/images/marker.png"));
            else
                picture.load(QString::fromUtf8(":/markers/images/waypoint_marker2.png"));
        }
        QGraphicsItem::setFlag(flag,enabled);
    }

    int WayPointItem::snumber=0;
}
=======
/**
******************************************************************************
*
* @file       waypointitem.cpp
* @author     The OpenPilot Team, http://www.openpilot.org Copyright (C) 2012.
* @brief      A graphicsItem representing a WayPoint
* @see        The GNU Public License (GPL) Version 3
* @defgroup   OPMapWidget
* @{
*
*****************************************************************************/
/*
* This program is free software; you can redistribute it and/or modify
* it under the terms of the GNU General Public License as published by
* the Free Software Foundation; either version 3 of the License, or
* (at your option) any later version.
*
* This program is distributed in the hope that it will be useful, but
* WITHOUT ANY WARRANTY; without even the implied warranty of MERCHANTABILITY
* or FITNESS FOR A PARTICULAR PURPOSE. See the GNU General Public License
* for more details.
*
* You should have received a copy of the GNU General Public License along
* with this program; if not, write to the Free Software Foundation, Inc.,
* 59 Temple Place, Suite 330, Boston, MA 02111-1307 USA
*/
#include "waypointitem.h"
#include "homeitem.h"

namespace mapcontrol
{
WayPointItem::WayPointItem(const internals::PointLatLng &coord,int const& altitude, MapGraphicItem *map,wptype type):coord(coord),reached(false),description(""),shownumber(true),isDragging(false),altitude(altitude),map(map),myType(type)
    {
        text=0;
        numberI=0;
        isMagic=false;
        picture.load(QString::fromUtf8(":/markers/images/marker.png"));
        number=WayPointItem::snumber;
        ++WayPointItem::snumber;
        this->setFlag(QGraphicsItem::ItemIsMovable,true);
        this->setFlag(QGraphicsItem::ItemIgnoresTransformations,true);
        this->setFlag(QGraphicsItem::ItemIsSelectable,true);
        SetShowNumber(shownumber);
        RefreshToolTip();
        RefreshPos();
        myHome=NULL;
        QList<QGraphicsItem *> list=map->childItems();
        foreach(QGraphicsItem * obj,list)
        {
            HomeItem* h=qgraphicsitem_cast <HomeItem*>(obj);
            if(h)
                myHome=h;
        }

        if(myHome)
        {
            map->Projection()->offSetFromLatLngs(myHome->Coord(),coord,relativeCoord.distance,relativeCoord.bearing);
            relativeCoord.altitudeRelative=Altitude()-myHome->Altitude();
            connect(myHome,SIGNAL(homePositionChanged(internals::PointLatLng,float)),this,SLOT(onHomePositionChanged(internals::PointLatLng,float)));
        }
        connect(this,SIGNAL(waypointdoubleclick(WayPointItem*)),map,SIGNAL(wpdoubleclicked(WayPointItem*)));
        emit manualCoordChange(this);
        connect(map,SIGNAL(childRefreshPosition()),this,SLOT(RefreshPos()));
        connect(map,SIGNAL(childSetOpacity(qreal)),this,SLOT(setOpacitySlot(qreal)));
}

WayPointItem::WayPointItem(MapGraphicItem *map, bool magicwaypoint):reached(false),description(""),shownumber(true),isDragging(false),altitude(0),map(map)
{
    relativeCoord.bearing=0;
    relativeCoord.distance=0;
    relativeCoord.altitudeRelative=0;
    myType=relative;
    if(magicwaypoint)
    {
        isMagic=true;
        picture.load(QString::fromUtf8(":/opmap/images/waypoint_marker3.png"));
        number=-1;
    }
    else
    {
        isMagic=false;
        number=WayPointItem::snumber;
        ++WayPointItem::snumber;
    }
    text=0;
    numberI=0;
    this->setFlag(QGraphicsItem::ItemIsMovable,true);
    this->setFlag(QGraphicsItem::ItemIgnoresTransformations,true);
    this->setFlag(QGraphicsItem::ItemIsSelectable,true);
    SetShowNumber(shownumber);
    RefreshToolTip();
    RefreshPos();
    myHome=NULL;
    QList<QGraphicsItem *> list=map->childItems();
    foreach(QGraphicsItem * obj,list)
    {
        HomeItem* h=qgraphicsitem_cast <HomeItem*>(obj);
        if(h)
            myHome=h;
    }

    if(myHome)
    {
        coord=map->Projection()->translate(myHome->Coord(),relativeCoord.distance,relativeCoord.bearing);
        SetAltitude(myHome->Altitude()+relativeCoord.altitudeRelative);
        connect(myHome,SIGNAL(homePositionChanged(internals::PointLatLng,float)),this,SLOT(onHomePositionChanged(internals::PointLatLng,float)));
    }
    connect(this,SIGNAL(waypointdoubleclick(WayPointItem*)),map,SIGNAL(wpdoubleclicked(WayPointItem*)));
    emit manualCoordChange(this);
    connect(map,SIGNAL(childRefreshPosition()),this,SLOT(RefreshPos()));
    connect(map,SIGNAL(childSetOpacity(qreal)),this,SLOT(setOpacitySlot(qreal)));
}
    WayPointItem::WayPointItem(const internals::PointLatLng &coord,int const& altitude, const QString &description, MapGraphicItem *map,wptype type):coord(coord),reached(false),description(description),shownumber(true),isDragging(false),altitude(altitude),map(map),myType(type)
    {
        text=0;
        numberI=0;
        isMagic=false;
        picture.load(QString::fromUtf8(":/markers/images/marker.png"));
        number=WayPointItem::snumber;
        ++WayPointItem::snumber;
        this->setFlag(QGraphicsItem::ItemIsMovable,true);
        this->setFlag(QGraphicsItem::ItemIgnoresTransformations,true);
        this->setFlag(QGraphicsItem::ItemIsSelectable,true);
        SetShowNumber(shownumber);
        RefreshToolTip();
        RefreshPos();
        myHome=NULL;
        QList<QGraphicsItem *> list=map->childItems();
        foreach(QGraphicsItem * obj,list)
        {
            HomeItem* h=qgraphicsitem_cast <HomeItem*>(obj);
            if(h)
                myHome=h;
        }
        if(myHome)
        {
            map->Projection()->offSetFromLatLngs(myHome->Coord(),coord,relativeCoord.distance,relativeCoord.bearing);
            relativeCoord.altitudeRelative=Altitude()-myHome->Altitude();
            connect(myHome,SIGNAL(homePositionChanged(internals::PointLatLng,float)),this,SLOT(onHomePositionChanged(internals::PointLatLng,float)));
        }
        connect(this,SIGNAL(waypointdoubleclick(WayPointItem*)),map,SIGNAL(wpdoubleclicked(WayPointItem*)));
        emit manualCoordChange(this);
        connect(map,SIGNAL(childRefreshPosition()),this,SLOT(RefreshPos()));
        connect(map,SIGNAL(childSetOpacity(qreal)),this,SLOT(setOpacitySlot(qreal)));
    }

    WayPointItem::WayPointItem(const distBearingAltitude &relativeCoordenate, const QString &description, MapGraphicItem *map):relativeCoord(relativeCoordenate),reached(false),description(description),shownumber(true),isDragging(false),map(map)
    {
        myHome=NULL;
        QList<QGraphicsItem *> list=map->childItems();
        foreach(QGraphicsItem * obj,list)
        {
            HomeItem* h=qgraphicsitem_cast <HomeItem*>(obj);
            if(h)
               myHome=h;
        }
        if(myHome)
        {
            connect(myHome,SIGNAL(homePositionChanged(internals::PointLatLng,float)),this,SLOT(onHomePositionChanged(internals::PointLatLng,float)));
            coord=map->Projection()->translate(myHome->Coord(),relativeCoord.distance,relativeCoord.bearing);
            SetAltitude(myHome->Altitude()+relativeCoord.altitudeRelative);
        }
        myType=relative;
        text=0;
        numberI=0;
        isMagic=false;
        picture.load(QString::fromUtf8(":/markers/images/marker.png"));
        number=WayPointItem::snumber;
        ++WayPointItem::snumber;
        this->setFlag(QGraphicsItem::ItemIsMovable,true);
        this->setFlag(QGraphicsItem::ItemIgnoresTransformations,true);
        this->setFlag(QGraphicsItem::ItemIsSelectable,true);
        SetShowNumber(shownumber);
        RefreshToolTip();
        RefreshPos();
        connect(this,SIGNAL(waypointdoubleclick(WayPointItem*)),map,SIGNAL(wpdoubleclicked(WayPointItem*)));
        emit manualCoordChange(this);
        connect(map,SIGNAL(childRefreshPosition()),this,SLOT(RefreshPos()));
        connect(map,SIGNAL(childSetOpacity(qreal)),this,SLOT(setOpacitySlot(qreal)));
    }

    void WayPointItem::setWPType(wptype type)
    {
        myType=type;
        emit WPValuesChanged(this);
        RefreshPos();
        RefreshToolTip();
        this->update();
    }

    QRectF WayPointItem::boundingRect() const
    {
        return QRectF(-picture.width()/2,-picture.height(),picture.width(),picture.height());
    }
    void WayPointItem::paint(QPainter *painter, const QStyleOptionGraphicsItem *option, QWidget *widget)
    {
        Q_UNUSED(option);
        Q_UNUSED(widget);
        painter->drawPixmap(-picture.width()/2,-picture.height(),picture);
        painter->setPen(Qt::green);
        if(this->isSelected())
            painter->drawRect(QRectF(-picture.width()/2,-picture.height(),picture.width()-1,picture.height()-1));
    }
    void WayPointItem::mouseDoubleClickEvent(QGraphicsSceneMouseEvent *event)
    {
        if(event->button()==Qt::LeftButton)
        {
            emit waypointdoubleclick(this);
        }
    }

    void WayPointItem::mousePressEvent(QGraphicsSceneMouseEvent *event)
    {
        if(event->button()==Qt::LeftButton)
        {
        text=new QGraphicsSimpleTextItem(this);
            textBG=new QGraphicsRectItem(this);

        textBG->setBrush(Qt::yellow);

        text->setPen(QPen(Qt::red));
        text->setPos(10,-picture.height());
        textBG->setPos(10,-picture.height());
        text->setZValue(3);
        RefreshToolTip();
        isDragging=true;
    }
        QGraphicsItem::mousePressEvent(event);
    }
    void WayPointItem::mouseReleaseEvent(QGraphicsSceneMouseEvent *event)
    {
        if(event->button()==Qt::LeftButton)
        {
            if(text)
            {
                delete text;
                text=NULL;
            }
            if(textBG)
            {
                delete textBG;
                textBG=NULL;
            }

            isDragging=false;
            RefreshToolTip();
            emit manualCoordChange(this);
            emit localPositionChanged(this->pos(),this);
            emit WPValuesChanged(this);
        }
		QGraphicsItem::mouseReleaseEvent(event);
    }
    void WayPointItem::mouseMoveEvent(QGraphicsSceneMouseEvent *event)
    {

        if(isDragging)
        {
            coord=map->FromLocalToLatLng(this->pos().x(),this->pos().y());
            QString coord_str = " " + QString::number(coord.Lat(), 'f', 6) + "   " + QString::number(coord.Lng(), 'f', 6);
            if(myHome)
            {
                map->Projection()->offSetFromLatLngs(myHome->Coord(),coord,relativeCoord.distance,relativeCoord.bearing);
            }
            QString relativeCoord_str = QString::number(relativeCoord.distance) + "m " + QString::number(relativeCoord.bearing*180/M_PI)+"deg";
            text->setText(coord_str+"\n"+relativeCoord_str);
            textBG->setRect(text->boundingRect());
            emit localPositionChanged(this->pos(),this);
            emit WPValuesChanged(this);
        }
            QGraphicsItem::mouseMoveEvent(event);
    }
    void WayPointItem::SetAltitude(const float &value)
    {
        if(altitude==value)
            return;
        altitude=value;
        if(myHome)
        {
            relativeCoord.altitudeRelative=altitude-myHome->Altitude();
        }
        RefreshToolTip();
        emit WPValuesChanged(this);
        this->update();
    }

    void WayPointItem::setRelativeCoord(distBearingAltitude value)
    {
        if(qAbs(value.distance-relativeCoord.distance)<0.1
                && qAbs(value.bearing-relativeCoord.bearing)<0.01 && value.altitudeRelative==relativeCoord.altitudeRelative)
            return;
        relativeCoord=value;
        if(myHome)
        {
            SetCoord(map->Projection()->translate(myHome->Coord(),relativeCoord.distance,relativeCoord.bearing));
            SetAltitude(myHome->Altitude()+relativeCoord.altitudeRelative);
        }
        RefreshPos();
        RefreshToolTip();
        emit WPValuesChanged(this);
        this->update();
    }

    void WayPointItem::SetCoord(const internals::PointLatLng &value)
    {
        qDebug()<<"1 SetCoord("<<value.Lat()<<","<<value.Lng()<<")"<<"OLD:"<<Coord().Lat()<<","<<Coord().Lng();
        if(qAbs(Coord().Lat()-value.Lat())<0.0001 && qAbs(Coord().Lng()-value.Lng())<0.0001)
        {
            qDebug()<<"2 SetCoord nothing changed returning";
            return;
        }
        qDebug()<<"3 setCoord there were changes";
        coord=value;
        distBearingAltitude back=relativeCoord;
        if(myHome)
            map->Projection()->offSetFromLatLngs(myHome->Coord(),Coord(),back.distance,back.bearing);
        if(qAbs(back.bearing-relativeCoord.bearing)>0.01 || qAbs(back.distance-relativeCoord.distance)>0.1)
        {
            qDebug()<<"4 setCoord-relative coordinates where also updated";
            relativeCoord=back;
        }
        emit WPValuesChanged(this);
        RefreshPos();
        RefreshToolTip();
        this->update();
        qDebug()<<"5 setCoord EXIT";
    }
    void WayPointItem::SetDescription(const QString &value)
    {
        if(description==value)
            return;
        description=value;
        RefreshToolTip();
        emit WPValuesChanged(this);
        this->update();
    }
    void WayPointItem::SetNumber(const int &value)
    {
        int oldnumber=number;
        number=value;
        RefreshToolTip();
        numberI->setText(QString::number(numberAdjusted()));
        numberIBG->setRect(numberI->boundingRect().adjusted(-2,0,1,0));
        this->update();
        emit WPNumberChanged(oldnumber,value,this);
    }
    void WayPointItem::SetReached(const bool &value)
    {
        reached=value;
        emit WPValuesChanged(this);
        if(value)
            picture.load(QString::fromUtf8(":/markers/images/bigMarkerGreen.png"));
        else
        {
            if(!isMagic)
            {
                if(this->flags() & QGraphicsItem::ItemIsMovable==QGraphicsItem::ItemIsMovable)
                    picture.load(QString::fromUtf8(":/markers/images/marker.png"));
                else
                    picture.load(QString::fromUtf8(":/markers/images/waypoint_marker2.png"));
            }
            else
            {
                picture.load(QString::fromUtf8(":/opmap/images/waypoint_marker3.png"));
            }
        }
            this->update();

    }
    void WayPointItem::SetShowNumber(const bool &value)
    {
        shownumber=value;
        if((numberI==0) && value)
        {
            numberI=new QGraphicsSimpleTextItem(this);
            numberIBG=new QGraphicsRectItem(this);
            numberIBG->setBrush(Qt::white);
            numberIBG->setOpacity(0.5);
            numberI->setZValue(3);
            numberI->setPen(QPen(Qt::blue));
            numberI->setPos(0,-13-picture.height());
            numberIBG->setPos(0,-13-picture.height());
            numberI->setText(QString::number(numberAdjusted()));
            numberIBG->setRect(numberI->boundingRect().adjusted(-2,0,1,0));
        }
        else if (!value && numberI)
        {
            delete numberI;
            delete numberIBG;
        }
        this->update();
    }
    void WayPointItem::WPDeleted(const int &onumber,WayPointItem *waypoint)
    {
        Q_UNUSED(waypoint);
        int n=number;
        if(number>onumber) SetNumber(--n);
    }
    void WayPointItem::WPInserted(const int &onumber, WayPointItem *waypoint)
    {
        if(Number()==-1)
            return;

        if(waypoint!=this)
        {
            if(onumber<=number) SetNumber(++number);
        }
    }

    void WayPointItem::onHomePositionChanged(internals::PointLatLng homepos, float homeAltitude)
    {
        if(myType==relative)
        {
            coord=map->Projection()->translate(homepos,relativeCoord.distance,relativeCoord.bearing);
            SetAltitude(relativeCoord.altitudeRelative+homeAltitude);
            emit WPValuesChanged(this);
            RefreshPos();
            RefreshToolTip();
            this->update();
        }
        else
        {
            if(myHome)
            {
                map->Projection()->offSetFromLatLngs(myHome->Coord(),coord,relativeCoord.distance,relativeCoord.bearing);
                relativeCoord.altitudeRelative=Altitude()-homeAltitude;
            }
            emit WPValuesChanged(this);
        }
    }

    void WayPointItem::WPRenumbered(const int &oldnumber, const int &newnumber, WayPointItem *waypoint)
    {
        if (waypoint!=this)
        {
            if(((oldnumber>number) && (newnumber<=number)))
            {
                SetNumber(++number);
            }
            else if (((oldnumber<number) && (newnumber>number)))
            {
                SetNumber(--number);
            }
            else if (newnumber==number)
            {
                SetNumber(++number);
            }
        }
    }
    int WayPointItem::type() const
    {
        // Enable the use of qgraphicsitem_cast with this item.
        return Type;
    }

    WayPointItem::~WayPointItem()
    {
        emit aboutToBeDeleted(this);
        --WayPointItem::snumber;
    }
    void WayPointItem::RefreshPos()
    {
        core::Point point=map->FromLatLngToLocal(coord);
        this->setPos(point.X(),point.Y());
        emit localPositionChanged(this->pos(),this);
    }

    void WayPointItem::setOpacitySlot(qreal opacity)
    {
        setOpacity(opacity);
    }
    void WayPointItem::RefreshToolTip()
    {
        QString type_str;
        if(myType==relative)
            type_str="Relative";
        else
            type_str="Absolute";
        QString coord_str = " " + QString::number(coord.Lat(), 'f', 6) + "   " + QString::number(coord.Lng(), 'f', 6);
        QString relativeCoord_str = " Distance:" + QString::number(relativeCoord.distance) + " Bearing:" + QString::number(relativeCoord.bearing*180/M_PI);
        QString relativeAltitude_str=QString::number(relativeCoord.altitudeRelative);
        if(Number()!=-1)
            setToolTip(QString("WayPoint Number:%1\nDescription:%2\nCoordinate:%4\nFrom Home:%5\nRelative altitude:%6\nAltitude:%7\nType:%8\n%9").arg(QString::number(numberAdjusted())).arg(description).arg(coord_str).arg(relativeCoord_str).arg(relativeAltitude_str).arg(QString::number(altitude)).arg(type_str).arg(myCustomString));
        else
            setToolTip(QString("Magic WayPoint\nCoordinate:%1\nFrom Home:%2\nAltitude:%3\nType:%4\n%5").arg(coord_str).arg(relativeCoord_str).arg(QString::number(altitude)).arg(type_str).arg(myCustomString));
    }

    void WayPointItem::setFlag(QGraphicsItem::GraphicsItemFlag flag, bool enabled)
    {
        if(isMagic)
        {
            QGraphicsItem::setFlag(flag,enabled);
            return;
        }
        else if(flag==QGraphicsItem::ItemIsMovable)
        {
            if(enabled)
                picture.load(QString::fromUtf8(":/markers/images/marker.png"));
            else
                picture.load(QString::fromUtf8(":/markers/images/waypoint_marker2.png"));
        }
        QGraphicsItem::setFlag(flag,enabled);
    }

    int WayPointItem::snumber=0;
}
>>>>>>> ff16dd03
<|MERGE_RESOLUTION|>--- conflicted
+++ resolved
@@ -1,4 +1,3 @@
-<<<<<<< HEAD
 /**
 ******************************************************************************
 *
@@ -504,511 +503,4 @@
     }
 
     int WayPointItem::snumber=0;
-}
-=======
-/**
-******************************************************************************
-*
-* @file       waypointitem.cpp
-* @author     The OpenPilot Team, http://www.openpilot.org Copyright (C) 2012.
-* @brief      A graphicsItem representing a WayPoint
-* @see        The GNU Public License (GPL) Version 3
-* @defgroup   OPMapWidget
-* @{
-*
-*****************************************************************************/
-/*
-* This program is free software; you can redistribute it and/or modify
-* it under the terms of the GNU General Public License as published by
-* the Free Software Foundation; either version 3 of the License, or
-* (at your option) any later version.
-*
-* This program is distributed in the hope that it will be useful, but
-* WITHOUT ANY WARRANTY; without even the implied warranty of MERCHANTABILITY
-* or FITNESS FOR A PARTICULAR PURPOSE. See the GNU General Public License
-* for more details.
-*
-* You should have received a copy of the GNU General Public License along
-* with this program; if not, write to the Free Software Foundation, Inc.,
-* 59 Temple Place, Suite 330, Boston, MA 02111-1307 USA
-*/
-#include "waypointitem.h"
-#include "homeitem.h"
-
-namespace mapcontrol
-{
-WayPointItem::WayPointItem(const internals::PointLatLng &coord,int const& altitude, MapGraphicItem *map,wptype type):coord(coord),reached(false),description(""),shownumber(true),isDragging(false),altitude(altitude),map(map),myType(type)
-    {
-        text=0;
-        numberI=0;
-        isMagic=false;
-        picture.load(QString::fromUtf8(":/markers/images/marker.png"));
-        number=WayPointItem::snumber;
-        ++WayPointItem::snumber;
-        this->setFlag(QGraphicsItem::ItemIsMovable,true);
-        this->setFlag(QGraphicsItem::ItemIgnoresTransformations,true);
-        this->setFlag(QGraphicsItem::ItemIsSelectable,true);
-        SetShowNumber(shownumber);
-        RefreshToolTip();
-        RefreshPos();
-        myHome=NULL;
-        QList<QGraphicsItem *> list=map->childItems();
-        foreach(QGraphicsItem * obj,list)
-        {
-            HomeItem* h=qgraphicsitem_cast <HomeItem*>(obj);
-            if(h)
-                myHome=h;
-        }
-
-        if(myHome)
-        {
-            map->Projection()->offSetFromLatLngs(myHome->Coord(),coord,relativeCoord.distance,relativeCoord.bearing);
-            relativeCoord.altitudeRelative=Altitude()-myHome->Altitude();
-            connect(myHome,SIGNAL(homePositionChanged(internals::PointLatLng,float)),this,SLOT(onHomePositionChanged(internals::PointLatLng,float)));
-        }
-        connect(this,SIGNAL(waypointdoubleclick(WayPointItem*)),map,SIGNAL(wpdoubleclicked(WayPointItem*)));
-        emit manualCoordChange(this);
-        connect(map,SIGNAL(childRefreshPosition()),this,SLOT(RefreshPos()));
-        connect(map,SIGNAL(childSetOpacity(qreal)),this,SLOT(setOpacitySlot(qreal)));
-}
-
-WayPointItem::WayPointItem(MapGraphicItem *map, bool magicwaypoint):reached(false),description(""),shownumber(true),isDragging(false),altitude(0),map(map)
-{
-    relativeCoord.bearing=0;
-    relativeCoord.distance=0;
-    relativeCoord.altitudeRelative=0;
-    myType=relative;
-    if(magicwaypoint)
-    {
-        isMagic=true;
-        picture.load(QString::fromUtf8(":/opmap/images/waypoint_marker3.png"));
-        number=-1;
-    }
-    else
-    {
-        isMagic=false;
-        number=WayPointItem::snumber;
-        ++WayPointItem::snumber;
-    }
-    text=0;
-    numberI=0;
-    this->setFlag(QGraphicsItem::ItemIsMovable,true);
-    this->setFlag(QGraphicsItem::ItemIgnoresTransformations,true);
-    this->setFlag(QGraphicsItem::ItemIsSelectable,true);
-    SetShowNumber(shownumber);
-    RefreshToolTip();
-    RefreshPos();
-    myHome=NULL;
-    QList<QGraphicsItem *> list=map->childItems();
-    foreach(QGraphicsItem * obj,list)
-    {
-        HomeItem* h=qgraphicsitem_cast <HomeItem*>(obj);
-        if(h)
-            myHome=h;
-    }
-
-    if(myHome)
-    {
-        coord=map->Projection()->translate(myHome->Coord(),relativeCoord.distance,relativeCoord.bearing);
-        SetAltitude(myHome->Altitude()+relativeCoord.altitudeRelative);
-        connect(myHome,SIGNAL(homePositionChanged(internals::PointLatLng,float)),this,SLOT(onHomePositionChanged(internals::PointLatLng,float)));
-    }
-    connect(this,SIGNAL(waypointdoubleclick(WayPointItem*)),map,SIGNAL(wpdoubleclicked(WayPointItem*)));
-    emit manualCoordChange(this);
-    connect(map,SIGNAL(childRefreshPosition()),this,SLOT(RefreshPos()));
-    connect(map,SIGNAL(childSetOpacity(qreal)),this,SLOT(setOpacitySlot(qreal)));
-}
-    WayPointItem::WayPointItem(const internals::PointLatLng &coord,int const& altitude, const QString &description, MapGraphicItem *map,wptype type):coord(coord),reached(false),description(description),shownumber(true),isDragging(false),altitude(altitude),map(map),myType(type)
-    {
-        text=0;
-        numberI=0;
-        isMagic=false;
-        picture.load(QString::fromUtf8(":/markers/images/marker.png"));
-        number=WayPointItem::snumber;
-        ++WayPointItem::snumber;
-        this->setFlag(QGraphicsItem::ItemIsMovable,true);
-        this->setFlag(QGraphicsItem::ItemIgnoresTransformations,true);
-        this->setFlag(QGraphicsItem::ItemIsSelectable,true);
-        SetShowNumber(shownumber);
-        RefreshToolTip();
-        RefreshPos();
-        myHome=NULL;
-        QList<QGraphicsItem *> list=map->childItems();
-        foreach(QGraphicsItem * obj,list)
-        {
-            HomeItem* h=qgraphicsitem_cast <HomeItem*>(obj);
-            if(h)
-                myHome=h;
-        }
-        if(myHome)
-        {
-            map->Projection()->offSetFromLatLngs(myHome->Coord(),coord,relativeCoord.distance,relativeCoord.bearing);
-            relativeCoord.altitudeRelative=Altitude()-myHome->Altitude();
-            connect(myHome,SIGNAL(homePositionChanged(internals::PointLatLng,float)),this,SLOT(onHomePositionChanged(internals::PointLatLng,float)));
-        }
-        connect(this,SIGNAL(waypointdoubleclick(WayPointItem*)),map,SIGNAL(wpdoubleclicked(WayPointItem*)));
-        emit manualCoordChange(this);
-        connect(map,SIGNAL(childRefreshPosition()),this,SLOT(RefreshPos()));
-        connect(map,SIGNAL(childSetOpacity(qreal)),this,SLOT(setOpacitySlot(qreal)));
-    }
-
-    WayPointItem::WayPointItem(const distBearingAltitude &relativeCoordenate, const QString &description, MapGraphicItem *map):relativeCoord(relativeCoordenate),reached(false),description(description),shownumber(true),isDragging(false),map(map)
-    {
-        myHome=NULL;
-        QList<QGraphicsItem *> list=map->childItems();
-        foreach(QGraphicsItem * obj,list)
-        {
-            HomeItem* h=qgraphicsitem_cast <HomeItem*>(obj);
-            if(h)
-               myHome=h;
-        }
-        if(myHome)
-        {
-            connect(myHome,SIGNAL(homePositionChanged(internals::PointLatLng,float)),this,SLOT(onHomePositionChanged(internals::PointLatLng,float)));
-            coord=map->Projection()->translate(myHome->Coord(),relativeCoord.distance,relativeCoord.bearing);
-            SetAltitude(myHome->Altitude()+relativeCoord.altitudeRelative);
-        }
-        myType=relative;
-        text=0;
-        numberI=0;
-        isMagic=false;
-        picture.load(QString::fromUtf8(":/markers/images/marker.png"));
-        number=WayPointItem::snumber;
-        ++WayPointItem::snumber;
-        this->setFlag(QGraphicsItem::ItemIsMovable,true);
-        this->setFlag(QGraphicsItem::ItemIgnoresTransformations,true);
-        this->setFlag(QGraphicsItem::ItemIsSelectable,true);
-        SetShowNumber(shownumber);
-        RefreshToolTip();
-        RefreshPos();
-        connect(this,SIGNAL(waypointdoubleclick(WayPointItem*)),map,SIGNAL(wpdoubleclicked(WayPointItem*)));
-        emit manualCoordChange(this);
-        connect(map,SIGNAL(childRefreshPosition()),this,SLOT(RefreshPos()));
-        connect(map,SIGNAL(childSetOpacity(qreal)),this,SLOT(setOpacitySlot(qreal)));
-    }
-
-    void WayPointItem::setWPType(wptype type)
-    {
-        myType=type;
-        emit WPValuesChanged(this);
-        RefreshPos();
-        RefreshToolTip();
-        this->update();
-    }
-
-    QRectF WayPointItem::boundingRect() const
-    {
-        return QRectF(-picture.width()/2,-picture.height(),picture.width(),picture.height());
-    }
-    void WayPointItem::paint(QPainter *painter, const QStyleOptionGraphicsItem *option, QWidget *widget)
-    {
-        Q_UNUSED(option);
-        Q_UNUSED(widget);
-        painter->drawPixmap(-picture.width()/2,-picture.height(),picture);
-        painter->setPen(Qt::green);
-        if(this->isSelected())
-            painter->drawRect(QRectF(-picture.width()/2,-picture.height(),picture.width()-1,picture.height()-1));
-    }
-    void WayPointItem::mouseDoubleClickEvent(QGraphicsSceneMouseEvent *event)
-    {
-        if(event->button()==Qt::LeftButton)
-        {
-            emit waypointdoubleclick(this);
-        }
-    }
-
-    void WayPointItem::mousePressEvent(QGraphicsSceneMouseEvent *event)
-    {
-        if(event->button()==Qt::LeftButton)
-        {
-        text=new QGraphicsSimpleTextItem(this);
-            textBG=new QGraphicsRectItem(this);
-
-        textBG->setBrush(Qt::yellow);
-
-        text->setPen(QPen(Qt::red));
-        text->setPos(10,-picture.height());
-        textBG->setPos(10,-picture.height());
-        text->setZValue(3);
-        RefreshToolTip();
-        isDragging=true;
-    }
-        QGraphicsItem::mousePressEvent(event);
-    }
-    void WayPointItem::mouseReleaseEvent(QGraphicsSceneMouseEvent *event)
-    {
-        if(event->button()==Qt::LeftButton)
-        {
-            if(text)
-            {
-                delete text;
-                text=NULL;
-            }
-            if(textBG)
-            {
-                delete textBG;
-                textBG=NULL;
-            }
-
-            isDragging=false;
-            RefreshToolTip();
-            emit manualCoordChange(this);
-            emit localPositionChanged(this->pos(),this);
-            emit WPValuesChanged(this);
-        }
-		QGraphicsItem::mouseReleaseEvent(event);
-    }
-    void WayPointItem::mouseMoveEvent(QGraphicsSceneMouseEvent *event)
-    {
-
-        if(isDragging)
-        {
-            coord=map->FromLocalToLatLng(this->pos().x(),this->pos().y());
-            QString coord_str = " " + QString::number(coord.Lat(), 'f', 6) + "   " + QString::number(coord.Lng(), 'f', 6);
-            if(myHome)
-            {
-                map->Projection()->offSetFromLatLngs(myHome->Coord(),coord,relativeCoord.distance,relativeCoord.bearing);
-            }
-            QString relativeCoord_str = QString::number(relativeCoord.distance) + "m " + QString::number(relativeCoord.bearing*180/M_PI)+"deg";
-            text->setText(coord_str+"\n"+relativeCoord_str);
-            textBG->setRect(text->boundingRect());
-            emit localPositionChanged(this->pos(),this);
-            emit WPValuesChanged(this);
-        }
-            QGraphicsItem::mouseMoveEvent(event);
-    }
-    void WayPointItem::SetAltitude(const float &value)
-    {
-        if(altitude==value)
-            return;
-        altitude=value;
-        if(myHome)
-        {
-            relativeCoord.altitudeRelative=altitude-myHome->Altitude();
-        }
-        RefreshToolTip();
-        emit WPValuesChanged(this);
-        this->update();
-    }
-
-    void WayPointItem::setRelativeCoord(distBearingAltitude value)
-    {
-        if(qAbs(value.distance-relativeCoord.distance)<0.1
-                && qAbs(value.bearing-relativeCoord.bearing)<0.01 && value.altitudeRelative==relativeCoord.altitudeRelative)
-            return;
-        relativeCoord=value;
-        if(myHome)
-        {
-            SetCoord(map->Projection()->translate(myHome->Coord(),relativeCoord.distance,relativeCoord.bearing));
-            SetAltitude(myHome->Altitude()+relativeCoord.altitudeRelative);
-        }
-        RefreshPos();
-        RefreshToolTip();
-        emit WPValuesChanged(this);
-        this->update();
-    }
-
-    void WayPointItem::SetCoord(const internals::PointLatLng &value)
-    {
-        qDebug()<<"1 SetCoord("<<value.Lat()<<","<<value.Lng()<<")"<<"OLD:"<<Coord().Lat()<<","<<Coord().Lng();
-        if(qAbs(Coord().Lat()-value.Lat())<0.0001 && qAbs(Coord().Lng()-value.Lng())<0.0001)
-        {
-            qDebug()<<"2 SetCoord nothing changed returning";
-            return;
-        }
-        qDebug()<<"3 setCoord there were changes";
-        coord=value;
-        distBearingAltitude back=relativeCoord;
-        if(myHome)
-            map->Projection()->offSetFromLatLngs(myHome->Coord(),Coord(),back.distance,back.bearing);
-        if(qAbs(back.bearing-relativeCoord.bearing)>0.01 || qAbs(back.distance-relativeCoord.distance)>0.1)
-        {
-            qDebug()<<"4 setCoord-relative coordinates where also updated";
-            relativeCoord=back;
-        }
-        emit WPValuesChanged(this);
-        RefreshPos();
-        RefreshToolTip();
-        this->update();
-        qDebug()<<"5 setCoord EXIT";
-    }
-    void WayPointItem::SetDescription(const QString &value)
-    {
-        if(description==value)
-            return;
-        description=value;
-        RefreshToolTip();
-        emit WPValuesChanged(this);
-        this->update();
-    }
-    void WayPointItem::SetNumber(const int &value)
-    {
-        int oldnumber=number;
-        number=value;
-        RefreshToolTip();
-        numberI->setText(QString::number(numberAdjusted()));
-        numberIBG->setRect(numberI->boundingRect().adjusted(-2,0,1,0));
-        this->update();
-        emit WPNumberChanged(oldnumber,value,this);
-    }
-    void WayPointItem::SetReached(const bool &value)
-    {
-        reached=value;
-        emit WPValuesChanged(this);
-        if(value)
-            picture.load(QString::fromUtf8(":/markers/images/bigMarkerGreen.png"));
-        else
-        {
-            if(!isMagic)
-            {
-                if(this->flags() & QGraphicsItem::ItemIsMovable==QGraphicsItem::ItemIsMovable)
-                    picture.load(QString::fromUtf8(":/markers/images/marker.png"));
-                else
-                    picture.load(QString::fromUtf8(":/markers/images/waypoint_marker2.png"));
-            }
-            else
-            {
-                picture.load(QString::fromUtf8(":/opmap/images/waypoint_marker3.png"));
-            }
-        }
-            this->update();
-
-    }
-    void WayPointItem::SetShowNumber(const bool &value)
-    {
-        shownumber=value;
-        if((numberI==0) && value)
-        {
-            numberI=new QGraphicsSimpleTextItem(this);
-            numberIBG=new QGraphicsRectItem(this);
-            numberIBG->setBrush(Qt::white);
-            numberIBG->setOpacity(0.5);
-            numberI->setZValue(3);
-            numberI->setPen(QPen(Qt::blue));
-            numberI->setPos(0,-13-picture.height());
-            numberIBG->setPos(0,-13-picture.height());
-            numberI->setText(QString::number(numberAdjusted()));
-            numberIBG->setRect(numberI->boundingRect().adjusted(-2,0,1,0));
-        }
-        else if (!value && numberI)
-        {
-            delete numberI;
-            delete numberIBG;
-        }
-        this->update();
-    }
-    void WayPointItem::WPDeleted(const int &onumber,WayPointItem *waypoint)
-    {
-        Q_UNUSED(waypoint);
-        int n=number;
-        if(number>onumber) SetNumber(--n);
-    }
-    void WayPointItem::WPInserted(const int &onumber, WayPointItem *waypoint)
-    {
-        if(Number()==-1)
-            return;
-
-        if(waypoint!=this)
-        {
-            if(onumber<=number) SetNumber(++number);
-        }
-    }
-
-    void WayPointItem::onHomePositionChanged(internals::PointLatLng homepos, float homeAltitude)
-    {
-        if(myType==relative)
-        {
-            coord=map->Projection()->translate(homepos,relativeCoord.distance,relativeCoord.bearing);
-            SetAltitude(relativeCoord.altitudeRelative+homeAltitude);
-            emit WPValuesChanged(this);
-            RefreshPos();
-            RefreshToolTip();
-            this->update();
-        }
-        else
-        {
-            if(myHome)
-            {
-                map->Projection()->offSetFromLatLngs(myHome->Coord(),coord,relativeCoord.distance,relativeCoord.bearing);
-                relativeCoord.altitudeRelative=Altitude()-homeAltitude;
-            }
-            emit WPValuesChanged(this);
-        }
-    }
-
-    void WayPointItem::WPRenumbered(const int &oldnumber, const int &newnumber, WayPointItem *waypoint)
-    {
-        if (waypoint!=this)
-        {
-            if(((oldnumber>number) && (newnumber<=number)))
-            {
-                SetNumber(++number);
-            }
-            else if (((oldnumber<number) && (newnumber>number)))
-            {
-                SetNumber(--number);
-            }
-            else if (newnumber==number)
-            {
-                SetNumber(++number);
-            }
-        }
-    }
-    int WayPointItem::type() const
-    {
-        // Enable the use of qgraphicsitem_cast with this item.
-        return Type;
-    }
-
-    WayPointItem::~WayPointItem()
-    {
-        emit aboutToBeDeleted(this);
-        --WayPointItem::snumber;
-    }
-    void WayPointItem::RefreshPos()
-    {
-        core::Point point=map->FromLatLngToLocal(coord);
-        this->setPos(point.X(),point.Y());
-        emit localPositionChanged(this->pos(),this);
-    }
-
-    void WayPointItem::setOpacitySlot(qreal opacity)
-    {
-        setOpacity(opacity);
-    }
-    void WayPointItem::RefreshToolTip()
-    {
-        QString type_str;
-        if(myType==relative)
-            type_str="Relative";
-        else
-            type_str="Absolute";
-        QString coord_str = " " + QString::number(coord.Lat(), 'f', 6) + "   " + QString::number(coord.Lng(), 'f', 6);
-        QString relativeCoord_str = " Distance:" + QString::number(relativeCoord.distance) + " Bearing:" + QString::number(relativeCoord.bearing*180/M_PI);
-        QString relativeAltitude_str=QString::number(relativeCoord.altitudeRelative);
-        if(Number()!=-1)
-            setToolTip(QString("WayPoint Number:%1\nDescription:%2\nCoordinate:%4\nFrom Home:%5\nRelative altitude:%6\nAltitude:%7\nType:%8\n%9").arg(QString::number(numberAdjusted())).arg(description).arg(coord_str).arg(relativeCoord_str).arg(relativeAltitude_str).arg(QString::number(altitude)).arg(type_str).arg(myCustomString));
-        else
-            setToolTip(QString("Magic WayPoint\nCoordinate:%1\nFrom Home:%2\nAltitude:%3\nType:%4\n%5").arg(coord_str).arg(relativeCoord_str).arg(QString::number(altitude)).arg(type_str).arg(myCustomString));
-    }
-
-    void WayPointItem::setFlag(QGraphicsItem::GraphicsItemFlag flag, bool enabled)
-    {
-        if(isMagic)
-        {
-            QGraphicsItem::setFlag(flag,enabled);
-            return;
-        }
-        else if(flag==QGraphicsItem::ItemIsMovable)
-        {
-            if(enabled)
-                picture.load(QString::fromUtf8(":/markers/images/marker.png"));
-            else
-                picture.load(QString::fromUtf8(":/markers/images/waypoint_marker2.png"));
-        }
-        QGraphicsItem::setFlag(flag,enabled);
-    }
-
-    int WayPointItem::snumber=0;
-}
->>>>>>> ff16dd03
+}