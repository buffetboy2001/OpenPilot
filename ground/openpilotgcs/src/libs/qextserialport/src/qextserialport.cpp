<<<<<<< HEAD
/****************************************************************************
** Copyright (c) 2000-2003 Wayne Roth
** Copyright (c) 2004-2007 Stefan Sander
** Copyright (c) 2007 Michal Policht
** Copyright (c) 2008 Brandon Fosdick
** Copyright (c) 2009-2010 Liam Staskawicz
** Copyright (c) 2011 Debao Zhang
** All right reserved.
** Web: http://code.google.com/p/qextserialport/
**
** Permission is hereby granted, free of charge, to any person obtaining
** a copy of this software and associated documentation files (the
** "Software"), to deal in the Software without restriction, including
** without limitation the rights to use, copy, modify, merge, publish,
** distribute, sublicense, and/or sell copies of the Software, and to
** permit persons to whom the Software is furnished to do so, subject to
** the following conditions:
**
** The above copyright notice and this permission notice shall be
** included in all copies or substantial portions of the Software.
**
** THE SOFTWARE IS PROVIDED "AS IS", WITHOUT WARRANTY OF ANY KIND,
** EXPRESS OR IMPLIED, INCLUDING BUT NOT LIMITED TO THE WARRANTIES OF
** MERCHANTABILITY, FITNESS FOR A PARTICULAR PURPOSE AND
** NONINFRINGEMENT. IN NO EVENT SHALL THE AUTHORS OR COPYRIGHT HOLDERS BE
** LIABLE FOR ANY CLAIM, DAMAGES OR OTHER LIABILITY, WHETHER IN AN ACTION
** OF CONTRACT, TORT OR OTHERWISE, ARISING FROM, OUT OF OR IN CONNECTION
** WITH THE SOFTWARE OR THE USE OR OTHER DEALINGS IN THE SOFTWARE.
**
****************************************************************************/

=======
#include <stdio.h>
>>>>>>> 3d04238a
#include "qextserialport.h"
#include "qextserialport_p.h"
#include <stdio.h>
#include <QtCore/QDebug>
#include <QtCore/QReadLocker>
#include <QtCore/QWriteLocker>

/*!
<<<<<<< HEAD
    \class PortSettings

    \brief The PortSettings class contain port settings

    Structure to contain port settings.

    \code
    BaudRateType BaudRate;
    DataBitsType DataBits;
    ParityType Parity;
    StopBitsType StopBits;
    FlowType FlowControl;
    long Timeout_Millisec;
    \endcode
 */

QextSerialPortPrivate::QextSerialPortPrivate(QextSerialPort *q)
    : lock(QReadWriteLock::Recursive), q_ptr(q)
{
    lastErr = E_NO_ERROR;
    settings.BaudRate    = BAUD9600;
    settings.Parity      = PAR_NONE;
    settings.FlowControl = FLOW_OFF;
    settings.DataBits    = DATA_8;
    settings.StopBits    = STOP_1;
    settings.Timeout_Millisec = 10;
    settingsDirtyFlags   = DFE_ALL;

    platformSpecificInit();
}

QextSerialPortPrivate::~QextSerialPortPrivate()
{
    platformSpecificDestruct();
}

void QextSerialPortPrivate::setBaudRate(BaudRateType baudRate, bool update)
{
    switch (baudRate) {
=======
   Default constructor.  Note that the name of the device used by a QextSerialPort constructed with
   this constructor will be determined by #defined constants, or lack thereof - the default behavior
   is the same as _TTY_LINUX_.  Possible naming conventions and their associated constants are:

   \verbatim

   Constant         Used By         Naming Convention
   ----------       -------------   ------------------------
   Q_OS_WIN        Windows         COM1, COM2
   _TTY_IRIX_       SGI/IRIX        /dev/ttyf1, /dev/ttyf2
   _TTY_HPUX_       HP-UX           /dev/tty1p0, /dev/tty2p0
   _TTY_SUN_        SunOS/Solaris   /dev/ttya, /dev/ttyb
   _TTY_DIGITAL_    Digital UNIX    /dev/tty01, /dev/tty02
   _TTY_FREEBSD_    FreeBSD         /dev/ttyd0, /dev/ttyd1
   _TTY_OPENBSD_    OpenBSD         /dev/tty00, /dev/tty01
   _TTY_LINUX_      Linux           /dev/ttyS0, /dev/ttyS1
   <none>           Linux           /dev/ttyS0, /dev/ttyS1
   \endverbatim

   This constructor assigns the device name to the name of the first port on the specified system.
   See the other constructors if you need to open a different port.
 */
QextSerialPort::QextSerialPort(QextSerialPort::QueryMode mode)
    : QIODevice()
{
>>>>>>> 3d04238a
#ifdef Q_OS_WIN
    // Windows Special
    case BAUD14400:
    case BAUD56000:
    case BAUD128000:
    case BAUD256000:
        QESP_PORTABILITY_WARNING() << "QextSerialPort Portability Warning: POSIX does not support baudRate:" << baudRate;
#elif defined(Q_OS_UNIX)
    // Unix Special
    case BAUD50:
    case BAUD75:
    case BAUD134:
    case BAUD150:
    case BAUD200:
    case BAUD1800:
#  ifdef B76800
    case BAUD76800:
#  endif
#  if defined(B230400) && defined(B4000000)
    case BAUD230400:
    case BAUD460800:
    case BAUD500000:
    case BAUD576000:
    case BAUD921600:
    case BAUD1000000:
    case BAUD1152000:
    case BAUD1500000:
    case BAUD2000000:
    case BAUD2500000:
    case BAUD3000000:
    case BAUD3500000:
    case BAUD4000000:
#  endif
        QESP_PORTABILITY_WARNING() << "QextSerialPort Portability Warning: Windows does not support baudRate:" << baudRate;
#endif // ifdef Q_OS_WIN
    case BAUD110:
    case BAUD300:
    case BAUD600:
    case BAUD1200:
    case BAUD2400:
    case BAUD4800:
    case BAUD9600:
    case BAUD19200:
    case BAUD38400:
    case BAUD57600:
    case BAUD115200:
#if defined(Q_OS_WIN) || defined(Q_OS_MAC)
    default:
#endif
        settings.BaudRate   = baudRate;
        settingsDirtyFlags |= DFE_BaudRate;
        if (update && q_func()->isOpen()) {
            updatePortSettings();
        }
        break;
#if !(defined(Q_OS_WIN) || defined(Q_OS_MAC))
    default:
        QESP_WARNING() << "QextSerialPort does not support baudRate:" << baudRate;
#endif
    }
}

void QextSerialPortPrivate::setParity(ParityType parity, bool update)
{
    switch (parity) {
    case PAR_SPACE:
        if (settings.DataBits == DATA_8) {
#ifdef Q_OS_WIN
            QESP_PORTABILITY_WARNING("QextSerialPort Portability Warning: Space parity with 8 data bits is not supported by POSIX systems.");
#else
            QESP_WARNING("Space parity with 8 data bits is not supported by POSIX systems.");
#endif
        }
        break;

#ifdef Q_OS_WIN
    /*mark parity - WINDOWS ONLY*/
    case PAR_MARK:
        QESP_PORTABILITY_WARNING("QextSerialPort Portability Warning:  Mark parity is not supported by POSIX systems");
        break;
#endif

    case PAR_NONE:
    case PAR_EVEN:
    case PAR_ODD:
        break;
    default:
        QESP_WARNING() << "QextSerialPort does not support Parity:" << parity;
    }

    settings.Parity     = parity;
    settingsDirtyFlags |= DFE_Parity;
    if (update && q_func()->isOpen()) {
        updatePortSettings();
    }
}

void QextSerialPortPrivate::setDataBits(DataBitsType dataBits, bool update)
{
    switch (dataBits) {
    case DATA_5:
        if (settings.StopBits == STOP_2) {
            QESP_WARNING("QextSerialPort: 5 Data bits cannot be used with 2 stop bits.");
        } else {
            settings.DataBits   = dataBits;
            settingsDirtyFlags |= DFE_DataBits;
        }
        break;

    case DATA_6:
#ifdef Q_OS_WIN
        if (settings.StopBits == STOP_1_5) {
            QESP_WARNING("QextSerialPort: 6 Data bits cannot be used with 1.5 stop bits.");
        } else
#endif
        {
            settings.DataBits   = dataBits;
            settingsDirtyFlags |= DFE_DataBits;
        }
        break;

<<<<<<< HEAD
    case DATA_7:
#ifdef Q_OS_WIN
        if (settings.StopBits == STOP_1_5) {
            QESP_WARNING("QextSerialPort: 7 Data bits cannot be used with 1.5 stop bits.");
        } else
#endif
        {
            settings.DataBits   = dataBits;
            settingsDirtyFlags |= DFE_DataBits;
        }
        break;
=======
#else // ifdef Q_OS_WIN
    setPortName("/dev/ttyS0");
#endif // ifdef Q_OS_WIN
>>>>>>> 3d04238a

    case DATA_8:
#ifdef Q_OS_WIN
        if (settings.StopBits == STOP_1_5) {
            QESP_WARNING("QextSerialPort: 8 Data bits cannot be used with 1.5 stop bits.");
        } else
#endif
        {
            settings.DataBits   = dataBits;
            settingsDirtyFlags |= DFE_DataBits;
        }
        break;
    default:
        QESP_WARNING() << "QextSerialPort does not support Data bits:" << dataBits;
    }
    if (update && q_func()->isOpen()) {
        updatePortSettings();
    }
}

void QextSerialPortPrivate::setStopBits(StopBitsType stopBits, bool update)
{
    switch (stopBits) {
    /*one stop bit*/
    case STOP_1:
        settings.StopBits   = stopBits;
        settingsDirtyFlags |= DFE_StopBits;
        break;

#ifdef Q_OS_WIN
    /*1.5 stop bits*/
    case STOP_1_5:
        QESP_PORTABILITY_WARNING("QextSerialPort Portability Warning: 1.5 stop bit operation is not supported by POSIX.");
        if (settings.DataBits != DATA_5) {
            QESP_WARNING("QextSerialPort: 1.5 stop bits can only be used with 5 data bits");
        } else {
            settings.StopBits   = stopBits;
            settingsDirtyFlags |= DFE_StopBits;
        }
        break;
#endif

    /*two stop bits*/
    case STOP_2:
        if (settings.DataBits == DATA_5) {
            QESP_WARNING("QextSerialPort: 2 stop bits cannot be used with 5 data bits");
        } else {
            settings.StopBits   = stopBits;
            settingsDirtyFlags |= DFE_StopBits;
        }
        break;
    default:
        QESP_WARNING() << "QextSerialPort does not support stop bits: " << stopBits;
    }
    if (update && q_func()->isOpen()) {
        updatePortSettings();
    }
}

void QextSerialPortPrivate::setFlowControl(FlowType flow, bool update)
{
    settings.FlowControl = flow;
    settingsDirtyFlags  |= DFE_Flow;
    if (update && q_func()->isOpen()) {
        updatePortSettings();
    }
}

void QextSerialPortPrivate::setTimeout(long millisec, bool update)
{
    settings.Timeout_Millisec = millisec;
    settingsDirtyFlags |= DFE_TimeOut;
    if (update && q_func()->isOpen()) {
        updatePortSettings();
    }
}

void QextSerialPortPrivate::setPortSettings(const PortSettings &settings, bool update)
{
    setBaudRate(settings.BaudRate, false);
    setDataBits(settings.DataBits, false);
    setStopBits(settings.StopBits, false);
    setParity(settings.Parity, false);
    setFlowControl(settings.FlowControl, false);
    setTimeout(settings.Timeout_Millisec, false);
    settingsDirtyFlags = DFE_ALL;
    if (update && q_func()->isOpen()) {
        updatePortSettings();
    }
}


void QextSerialPortPrivate::_q_canRead()
{
    qint64 maxSize = bytesAvailable_sys();

    if (maxSize > 0) {
        char *writePtr   = readBuffer.reserve(size_t(maxSize));
        qint64 bytesRead = readData_sys(writePtr, maxSize);
        if (bytesRead < maxSize) {
            readBuffer.chop(maxSize - bytesRead);
        }
        Q_Q(QextSerialPort);
        Q_EMIT q->readyRead();
    }
}

/*! \class QextSerialPort

    \brief The QextSerialPort class encapsulates a serial port on both POSIX and Windows systems.

    \section1 Usage
    QextSerialPort offers both a polling and event driven API.  Event driven
    is typically easier to use, since you never have to worry about checking
    for new data.

    \bold Example
    \code
    QextSerialPort *port = new QextSerialPort("COM1");
    connect(port, SIGNAL(readyRead()), myClass, SLOT(onDataAvailable()));
    port->open();

    void MyClass::onDataAvailable()
    {
        QByteArray data = port->readAll();
        processNewData(usbdata);
    }
    \endcode

    \section1 Compatibility
    The user will be notified of errors and possible portability conflicts at run-time
    by default.

    For example, if a application has used BAUD1800, when it is runing under unix, you
    will get following message.

    \code
    QextSerialPort Portability Warning: Windows does not support baudRate:1800
    \endcode

    This behavior can be turned off by defining macro QESP_NO_WARN (to turn off all warnings)
    or QESP_NO_PORTABILITY_WARN (to turn off portability warnings) in the project.


    \bold Author: Stefan Sander, Michal Policht, Brandon Fosdick, Liam Staskawicz, Debao Zhang
 */

/*!
   \enum QextSerialPort::QueryMode

   This enum type specifies query mode used in a serial port:

   \value Polling
     asynchronously read and write
   \value EventDriven
     synchronously read and write
 */

/*!
    \fn void QextSerialPort::dsrChanged(bool status)
    This signal is emitted whenever dsr line has changed its state. You may
    use this signal to check if device is connected.

    \a status true when DSR signal is on, false otherwise.
 */


/*!
    \fn QueryMode QextSerialPort::queryMode() const
    Get query mode.
 */

/*!
    Default constructor.  Note that the name of the device used by a QextSerialPort is dependent on
    your OS. Possible naming conventions and their associated OS are:

    \code

    OS Constant       Used By         Naming Convention
    -------------     -------------   ------------------------
    Q_OS_WIN          Windows         COM1, COM2
    Q_OS_IRIX         SGI/IRIX        /dev/ttyf1, /dev/ttyf2
    Q_OS_HPUX         HP-UX           /dev/tty1p0, /dev/tty2p0
    Q_OS_SOLARIS      SunOS/Slaris    /dev/ttya, /dev/ttyb
    Q_OS_OSF          Digital UNIX    /dev/tty01, /dev/tty02
    Q_OS_FREEBSD      FreeBSD         /dev/ttyd0, /dev/ttyd1
    Q_OS_OPENBSD      OpenBSD         /dev/tty00, /dev/tty01
    Q_OS_LINUX        Linux           /dev/ttyS0, /dev/ttyS1
    <none>                            /dev/ttyS0, /dev/ttyS1
    \endcode

    This constructor assigns the device name to the name of the first port on the specified system.
    See the other constructors if you need to open a different port. Default \a mode is EventDriven.
    As a subclass of QObject, \a parent can be specified.
 */

QextSerialPort::QextSerialPort(QextSerialPort::QueryMode mode, QObject *parent)
    : QIODevice(parent), d_ptr(new QextSerialPortPrivate(this))
{
#ifdef Q_OS_WIN
    setPortName(QLatin1String("COM1"));

#elif defined(Q_OS_IRIX)
    setPortName(QLatin1String("/dev/ttyf1"));

#elif defined(Q_OS_HPUX)
    setPortName(QLatin1String("/dev/tty1p0"));

#elif defined(Q_OS_SOLARIS)
    setPortName(QLatin1String("/dev/ttya"));

#elif defined(Q_OS_OSF) // formally DIGITAL UNIX
    setPortName(QLatin1String("/dev/tty01"));

#elif defined(Q_OS_FREEBSD)
    setPortName(QLatin1String("/dev/ttyd1"));

#elif defined(Q_OS_OPENBSD)
    setPortName(QLatin1String("/dev/tty00"));

#else // ifdef Q_OS_WIN
    setPortName(QLatin1String("/dev/ttyS0"));
#endif // ifdef Q_OS_WIN
    setQueryMode(mode);
}

/*!
<<<<<<< HEAD
    Constructs a serial port attached to the port specified by name.
    \a name is the name of the device, which is windowsystem-specific,
    e.g."COM1" or "/dev/ttyS0". \a mode
 */
QextSerialPort::QextSerialPort(const QString &name, QextSerialPort::QueryMode mode, QObject *parent)
    : QIODevice(parent), d_ptr(new QextSerialPortPrivate(this))
=======
   Constructs a serial port attached to the port specified by name.
   name is the name of the device, which is windowsystem-specific,
   e.g."COM1" or "/dev/ttyS0".
 */
QextSerialPort::QextSerialPort(const QString & name, QextSerialPort::QueryMode mode)
    : QIODevice()
>>>>>>> 3d04238a
{
    setQueryMode(mode);
    setPortName(name);
}

/*!
<<<<<<< HEAD
    Constructs a port with default name and specified \a settings.
 */
QextSerialPort::QextSerialPort(const PortSettings &settings, QextSerialPort::QueryMode mode, QObject *parent)
    : QIODevice(parent), d_ptr(new QextSerialPortPrivate(this))
=======
   Constructs a port with default name and specified settings.
 */
QextSerialPort::QextSerialPort(const PortSettings & settings, QextSerialPort::QueryMode mode)
    : QIODevice()
>>>>>>> 3d04238a
{
    Q_D(QextSerialPort);
    setQueryMode(mode);
    d->setPortSettings(settings);
}

/*!
<<<<<<< HEAD
    Constructs a port with specified \a name , \a mode and \a settings.
 */
QextSerialPort::QextSerialPort(const QString &name, const PortSettings &settings, QextSerialPort::QueryMode mode, QObject *parent)
    : QIODevice(parent), d_ptr(new QextSerialPortPrivate(this))
=======
   Constructs a port with specified name and settings.
 */
QextSerialPort::QextSerialPort(const QString & name, const PortSettings & settings, QextSerialPort::QueryMode mode)
    : QIODevice()
>>>>>>> 3d04238a
{
    Q_D(QextSerialPort);
    setPortName(name);
    setQueryMode(mode);
    d->setPortSettings(settings);
}

/*!
<<<<<<< HEAD
    Opens a serial port and sets its OpenMode to \a mode.
    Note that this function does not specify which device to open.
    Returns true if successful; otherwise returns false.This function has no effect
    if the port associated with the class is already open.  The port is also
    configured to the current settings, as stored in the settings structure.
 */
bool QextSerialPort::open(OpenMode mode)
{
    Q_D(QextSerialPort);
    QWriteLocker locker(&d->lock);
    if (mode != QIODevice::NotOpen && !isOpen()) {
        d->open_sys(mode);
    }

    return isOpen();
}


/*! \reimp
    Closes a serial port.  This function has no effect if the serial port associated with the class
    is not currently open.
 */
void QextSerialPort::close()
{
    Q_D(QextSerialPort);
    QWriteLocker locker(&d->lock);
    if (isOpen()) {
        // Be a good QIODevice and call QIODevice::close() before really close()
        // so the aboutToClose() signal is emitted at the proper time
        QIODevice::close(); // mark ourselves as closed
        d->close_sys();
        d->readBuffer.clear();
    }
}

/*!
    Flushes all pending I/O to the serial port.  This function has no effect if the serial port
    associated with the class is not currently open.
 */
void QextSerialPort::flush()
{
    Q_D(QextSerialPort);
    QWriteLocker locker(&d->lock);
    if (isOpen()) {
        d->flush_sys();
    }
}

/*! \reimp
    Returns the number of bytes waiting in the port's receive queue.  This function will return 0 if
    the port is not currently open, or -1 on error.
 */
qint64 QextSerialPort::bytesAvailable() const
{
    QWriteLocker locker(&d_func()->lock);

    if (isOpen()) {
        qint64 bytes = d_func()->bytesAvailable_sys();
        if (bytes != -1) {
            return bytes + d_func()->readBuffer.size()
                   + QIODevice::bytesAvailable();
        }
        return -1;
    }
    return 0;
}

/*! \reimp

 */
bool QextSerialPort::canReadLine() const
{
    QReadLocker locker(&d_func()->lock);

    return QIODevice::canReadLine() || d_func()->readBuffer.canReadLine();
=======
   Common constructor function for setting up default port settings.
   (115200 Baud, 8N1, Hardware flow control where supported, otherwise no flow control, and 0 ms timeout).
 */
void QextSerialPort::construct()
{
    lastErr = E_NO_ERROR;
    Settings.BaudRate    = BAUD115200;
    Settings.DataBits    = DATA_8;
    Settings.Parity      = PAR_NONE;
    Settings.StopBits    = STOP_1;
    Settings.FlowControl = FLOW_HARDWARE;
    Settings.Timeout_Millisec = 500;
    mutex = new QMutex(QMutex::Recursive);
    setOpenMode(QIODevice::NotOpen);
>>>>>>> 3d04238a
}

/*!
 * Set desired serial communication handling style. You may choose from polling
 * or event driven approach. This function does nothing when port is open; to
 * apply changes port must be reopened.
 *
 * In event driven approach read() and write() functions are acting
 * asynchronously. They return immediately and the operation is performed in
 * the background, so they doesn't freeze the calling thread.
 * To determine when operation is finished, QextSerialPort runs separate thread
 * and monitors serial port events. Whenever the event occurs, adequate signal
 * is emitted.
 *
 * When polling is set, read() and write() are acting synchronously. Signals are
 * not working in this mode and some functions may not be available. The advantage
 * of polling is that it generates less overhead due to lack of signals emissions
 * and it doesn't start separate thread to monitor events.
 *
 * Generally event driven approach is more capable and friendly, although some
 * applications may need as low overhead as possible and then polling comes.
 *
 * \a mode query mode.
 */
void QextSerialPort::setQueryMode(QueryMode mode)
{
    Q_D(QextSerialPort);
    QWriteLocker locker(&d->lock);
    if (mode != d->queryMode) {
        d->queryMode = mode;
    }
}

/*!
<<<<<<< HEAD
    Sets the \a name of the device associated with the object, e.g. "COM1", or "/dev/ttyS0".
 */
void QextSerialPort::setPortName(const QString &name)
{
    Q_D(QextSerialPort);
    QWriteLocker locker(&d->lock);
    d->port = name;
}

/*!
    Returns the name set by setPortName().
=======
   Sets the name of the device associated with the object, e.g. "COM1", or "/dev/ttyS0".
 */
void QextSerialPort::setPortName(const QString & name)
{
    #ifdef Q_OS_WIN
    port = fullPortNameWin(name);
    #else
    port = name;
    #endif
}

/*!
   Returns the name set by setPortName().
>>>>>>> 3d04238a
 */
QString QextSerialPort::portName() const
{
    QReadLocker locker(&d_func()->lock);

    return d_func()->port;
}

QextSerialPort::QueryMode QextSerialPort::queryMode() const
{
    QReadLocker locker(&d_func()->lock);

    return d_func()->queryMode;
}

/*!
<<<<<<< HEAD
    Reads all available data from the device, and returns it as a QByteArray.
    This function has no way of reporting errors; returning an empty QByteArray()
    can mean either that no data was currently available for reading, or that an error occurred.
=======
   Reads all available data from the device, and returns it as a QByteArray.
   This function has no way of reporting errors; returning an empty QByteArray()
   can mean either that no data was currently available for reading, or that an error occurred.
>>>>>>> 3d04238a
 */
QByteArray QextSerialPort::readAll()
{
    int avail = this->bytesAvailable();

    return (avail > 0) ? this->read(avail) : QByteArray();
}

/*!
<<<<<<< HEAD
    Returns the baud rate of the serial port.  For a list of possible return values see
    the definition of the enum BaudRateType.
 */
BaudRateType QextSerialPort::baudRate() const
=======
   Returns the baud rate of the serial port.  For a list of possible return values see
   the definition of the enum BaudRateType.
 */
BaudRateType QextSerialPort::baudRate(void) const
>>>>>>> 3d04238a
{
    QReadLocker locker(&d_func()->lock);

    return d_func()->settings.BaudRate;
}

/*!
<<<<<<< HEAD
    Returns the number of data bits used by the port.  For a list of possible values returned by
    this function, see the definition of the enum DataBitsType.
=======
   Returns the number of data bits used by the port.  For a list of possible values returned by
   this function, see the definition of the enum DataBitsType.
>>>>>>> 3d04238a
 */
DataBitsType QextSerialPort::dataBits() const
{
    QReadLocker locker(&d_func()->lock);

    return d_func()->settings.DataBits;
}

/*!
<<<<<<< HEAD
    Returns the type of parity used by the port.  For a list of possible values returned by
    this function, see the definition of the enum ParityType.
=======
   Returns the type of parity used by the port.  For a list of possible values returned by
   this function, see the definition of the enum ParityType.
>>>>>>> 3d04238a
 */
ParityType QextSerialPort::parity() const
{
    QReadLocker locker(&d_func()->lock);

    return d_func()->settings.Parity;
}

/*!
<<<<<<< HEAD
    Returns the number of stop bits used by the port.  For a list of possible return values, see
    the definition of the enum StopBitsType.
=======
   Returns the number of stop bits used by the port.  For a list of possible return values, see
   the definition of the enum StopBitsType.
>>>>>>> 3d04238a
 */
StopBitsType QextSerialPort::stopBits() const
{
    QReadLocker locker(&d_func()->lock);

    return d_func()->settings.StopBits;
}

/*!
<<<<<<< HEAD
    Returns the type of flow control used by the port.  For a list of possible values returned
    by this function, see the definition of the enum FlowType.
=======
   Returns the type of flow control used by the port.  For a list of possible values returned
   by this function, see the definition of the enum FlowType.
>>>>>>> 3d04238a
 */
FlowType QextSerialPort::flowControl() const
{
    QReadLocker locker(&d_func()->lock);

    return d_func()->settings.FlowControl;
}

/*!
<<<<<<< HEAD
    \reimp
    Returns true if device is sequential, otherwise returns false. Serial port is sequential device
    so this function always returns true. Check QIODevice::isSequential() documentation for more
    information.
=======
   Returns true if device is sequential, otherwise returns false. Serial port is sequential device
   so this function always returns true. Check QIODevice::isSequential() documentation for more
   information.
>>>>>>> 3d04238a
 */
bool QextSerialPort::isSequential() const
{
    return true;
}

/*!
    Return the error number, or 0 if no error occurred.
 */
ulong QextSerialPort::lastError() const
{
    QReadLocker locker(&d_func()->lock);

    return d_func()->lastErr;
}

/*!
    Returns the line status as stored by the port function.  This function will retrieve the states
    of the following lines: DCD, CTS, DSR, and RI.  On POSIX systems, the following additional lines
    can be monitored: DTR, RTS, Secondary TXD, and Secondary RXD.  The value returned is an unsigned
    long with specific bits indicating which lines are high.  The following constants should be used
    to examine the states of individual lines:

    \code
    Mask        Line
    ------      ----
    LS_CTS      CTS
    LS_DSR      DSR
    LS_DCD      DCD
    LS_RI       RI
    LS_RTS      RTS (POSIX only)
    LS_DTR      DTR (POSIX only)
    LS_ST       Secondary TXD (POSIX only)
    LS_SR       Secondary RXD (POSIX only)
    \endcode

    This function will return 0 if the port associated with the class is not currently open.
 */
unsigned long QextSerialPort::lineStatus()
{
    Q_D(QextSerialPort);
    QWriteLocker locker(&d->lock);
    if (isOpen()) {
        return d->lineStatus_sys();
    }
    return 0;
}

/*!
   Returns a human-readable description of the last device error that occurred.
 */
QString QextSerialPort::errorString()
{
<<<<<<< HEAD
    Q_D(QextSerialPort);
    QReadLocker locker(&d->lock);
    switch (d->lastErr) {
    case E_NO_ERROR:
        return tr("No Error has occurred");

    case E_INVALID_FD:
        return tr("Invalid file descriptor (port was not opened correctly)");

    case E_NO_MEMORY:
        return tr("Unable to allocate memory tables (POSIX)");

    case E_CAUGHT_NON_BLOCKED_SIGNAL:
        return tr("Caught a non-blocked signal (POSIX)");

    case E_PORT_TIMEOUT:
        return tr("Operation timed out (POSIX)");

    case E_INVALID_DEVICE:
        return tr("The file opened by the port is not a valid device");

    case E_BREAK_CONDITION:
        return tr("The port detected a break condition");

    case E_FRAMING_ERROR:
        return tr("The port detected a framing error (usually caused by incorrect baud rate settings)");

    case E_IO_ERROR:
        return tr("There was an I/O error while communicating with the port");

    case E_BUFFER_OVERRUN:
        return tr("Character buffer overrun");

    case E_RECEIVE_OVERFLOW:
        return tr("Receive buffer overflow");

    case E_RECEIVE_PARITY_ERROR:
        return tr("The port detected a parity error in the received data");

    case E_TRANSMIT_OVERFLOW:
        return tr("Transmit buffer overflow");

    case E_READ_FAILED:
        return tr("General read operation failure");

    case E_WRITE_FAILED:
        return tr("General write operation failure");

    case E_FILE_NOT_FOUND:
        return tr("The %1 file doesn't exists").arg(this->portName());

    case E_PERMISSION_DENIED:
        return tr("Permission denied");

    case E_AGAIN:
        return tr("Device is already locked");

    default:
        return tr("Unknown error: %1").arg(d->lastErr);
    }
}

/*!
   Destructs the QextSerialPort object.
=======
    switch (lastErr) {
    case E_NO_ERROR: return "No Error has occurred";

    case E_INVALID_FD: return "Invalid file descriptor (port was not opened correctly)";

    case E_NO_MEMORY: return "Unable to allocate memory tables (POSIX)";

    case E_CAUGHT_NON_BLOCKED_SIGNAL: return "Caught a non-blocked signal (POSIX)";

    case E_PORT_TIMEOUT: return "Operation timed out (POSIX)";

    case E_INVALID_DEVICE: return "The file opened by the port is not a valid device";

    case E_BREAK_CONDITION: return "The port detected a break condition";

    case E_FRAMING_ERROR: return "The port detected a framing error (usually caused by incorrect baud rate settings)";

    case E_IO_ERROR: return "There was an I/O error while communicating with the port";

    case E_BUFFER_OVERRUN: return "Character buffer overrun";

    case E_RECEIVE_OVERFLOW: return "Receive buffer overflow";

    case E_RECEIVE_PARITY_ERROR: return "The port detected a parity error in the received data";

    case E_TRANSMIT_OVERFLOW: return "Transmit buffer overflow";

    case E_READ_FAILED: return "General read operation failure";

    case E_WRITE_FAILED: return "General write operation failure";

    case E_FILE_NOT_FOUND: return "The " + this->portName() + " file doesn't exists";

    default: return QString("Unknown error: %1").arg(lastErr);
    }
}

/*!
   Standard destructor.
>>>>>>> 3d04238a
 */
QextSerialPort::~QextSerialPort()
{
    if (isOpen()) {
        close();
    }

    delete d_ptr;
}

/*!
    Sets the flow control used by the port to \a flow.  Possible values of flow are:
    \code
        FLOW_OFF            No flow control
        FLOW_HARDWARE       Hardware (RTS/CTS) flow control
        FLOW_XONXOFF        Software (XON/XOFF) flow control
    \endcode
 */
void QextSerialPort::setFlowControl(FlowType flow)
{
    Q_D(QextSerialPort);
    QWriteLocker locker(&d->lock);
    if (d->settings.FlowControl != flow) {
        d->setFlowControl(flow, true);
    }
}

/*!
    Sets the parity associated with the serial port to \a parity.  The possible values of parity are:
    \code
        PAR_SPACE       Space Parity
        PAR_MARK        Mark Parity
        PAR_NONE        No Parity
        PAR_EVEN        Even Parity
        PAR_ODD         Odd Parity
    \endcode
 */
void QextSerialPort::setParity(ParityType parity)
{
    Q_D(QextSerialPort);
    QWriteLocker locker(&d->lock);
    if (d->settings.Parity != parity) {
        d->setParity(parity, true);
    }
}

/*!
    Sets the number of data bits used by the serial port to \a dataBits.  Possible values of dataBits are:
    \code
        DATA_5      5 data bits
        DATA_6      6 data bits
        DATA_7      7 data bits
        DATA_8      8 data bits
    \endcode

    \bold note:
    This function is subject to the following restrictions:
    \list
    \o 5 data bits cannot be used with 2 stop bits.
    \o 1.5 stop bits can only be used with 5 data bits.
    \o 8 data bits cannot be used with space parity on POSIX systems.
    \endlist
 */
void QextSerialPort::setDataBits(DataBitsType dataBits)
{
    Q_D(QextSerialPort);
    QWriteLocker locker(&d->lock);
    if (d->settings.DataBits != dataBits) {
        d->setDataBits(dataBits, true);
    }
}

/*!
    Sets the number of stop bits used by the serial port to \a stopBits.  Possible values of stopBits are:
    \code
        STOP_1      1 stop bit
        STOP_1_5    1.5 stop bits
        STOP_2      2 stop bits
    \endcode

    \bold note:
    This function is subject to the following restrictions:
    \list
    \o 2 stop bits cannot be used with 5 data bits.
    \o 1.5 stop bits cannot be used with 6 or more data bits.
    \o POSIX does not support 1.5 stop bits.
    \endlist
 */
void QextSerialPort::setStopBits(StopBitsType stopBits)
{
    Q_D(QextSerialPort);
    QWriteLocker locker(&d->lock);
    if (d->settings.StopBits != stopBits) {
        d->setStopBits(stopBits, true);
    }
}

/*!
    Sets the baud rate of the serial port to \a baudRate.  Note that not all rates are applicable on
    all platforms.  The following table shows translations of the various baud rate
    constants on Windows(including NT/2000) and POSIX platforms.  Speeds marked with an *
    are speeds that are usable on both Windows and POSIX.
    \code

      RATE          Windows Speed   POSIX Speed
      -----------   -------------   -----------
       BAUD50                   X          50
       BAUD75                   X          75
 * BAUD110                110         110
       BAUD134                  X         134.5
       BAUD150                  X         150
       BAUD200                  X         200
 * BAUD300                300         300
 * BAUD600                600         600
 * BAUD1200              1200        1200
       BAUD1800                 X        1800
 * BAUD2400              2400        2400
 * BAUD4800              4800        4800
 * BAUD9600              9600        9600
       BAUD14400            14400           X
 * BAUD19200            19200       19200
 * BAUD38400            38400       38400
       BAUD56000            56000           X
 * BAUD57600            57600       57600
       BAUD76800                X       76800
 * BAUD115200          115200      115200
       BAUD128000          128000           X
       BAUD230400               X      230400
       BAUD256000          256000           X
       BAUD460800               X      460800
       BAUD500000               X      500000
       BAUD576000               X      576000
       BAUD921600               X      921600
       BAUD1000000              X     1000000
       BAUD1152000              X     1152000
       BAUD1500000              X     1500000
       BAUD2000000              X     2000000
       BAUD2500000              X     2500000
       BAUD3000000              X     3000000
       BAUD3500000              X     3500000
       BAUD4000000              X     4000000
    \endcode
 */

void QextSerialPort::setBaudRate(BaudRateType baudRate)
{
    Q_D(QextSerialPort);
    QWriteLocker locker(&d->lock);
    if (d->settings.BaudRate != baudRate) {
        d->setBaudRate(baudRate, true);
    }
}

/*!
    For Unix:

    Sets the read and write timeouts for the port to \a millisec milliseconds.
    Note that this is a per-character timeout, i.e. the port will wait this long for each
    individual character, not for the whole read operation.  This timeout also applies to the
    bytesWaiting() function.

    \bold note:
    POSIX does not support millisecond-level control for I/O timeout values.  Any
    timeout set using this function will be set to the next lowest tenth of a second for
    the purposes of detecting read or write timeouts.  For example a timeout of 550 milliseconds
    will be seen by the class as a timeout of 500 milliseconds for the purposes of reading and
    writing the port.  However millisecond-level control is allowed by the select() system call,
    so for example a 550-millisecond timeout will be seen as 550 milliseconds on POSIX systems for
    the purpose of detecting available bytes in the read buffer.

    For Windows:

    Sets the read and write timeouts for the port to \a millisec milliseconds.
    Setting 0 indicates that timeouts are not used for read nor write operations;
    however read() and write() functions will still block. Set -1 to provide
    non-blocking behaviour (read() and write() will return immediately).

    \bold note: this function does nothing in event driven mode.
 */
void QextSerialPort::setTimeout(long millisec)
{
    Q_D(QextSerialPort);
    QWriteLocker locker(&d->lock);
    if (d->settings.Timeout_Millisec != millisec) {
        d->setTimeout(millisec, true);
    }
}

/*!
    Sets DTR line to the requested state (\a set default to high).  This function will have no effect if
    the port associated with the class is not currently open.
 */
void QextSerialPort::setDtr(bool set)
{
    Q_D(QextSerialPort);
    QWriteLocker locker(&d->lock);
    if (isOpen()) {
        d->setDtr_sys(set);
    }
}

/*!
    Sets RTS line to the requested state \a set (high by default).
    This function will have no effect if
    the port associated with the class is not currently open.
 */
void QextSerialPort::setRts(bool set)
{
    Q_D(QextSerialPort);
    QWriteLocker locker(&d->lock);
    if (isOpen()) {
        d->setRts_sys(set);
    }
}

/*! \reimp
    Reads a block of data from the serial port.  This function will read at most maxlen bytes from
    the serial port and place them in the buffer pointed to by data.  Return value is the number of
    bytes actually read, or -1 on error.

    \warning before calling this function ensure that serial port associated with this class
    is currently open (use isOpen() function to check if port is open).
 */
qint64 QextSerialPort::readData(char *data, qint64 maxSize)
{
    Q_D(QextSerialPort);
    QWriteLocker locker(&d->lock);
    qint64 bytesFromBuffer = 0;
    if (!d->readBuffer.isEmpty()) {
        bytesFromBuffer = d->readBuffer.read(data, maxSize);
        if (bytesFromBuffer == maxSize) {
            return bytesFromBuffer;
        }
    }
    qint64 bytesFromDevice = d->readData_sys(data + bytesFromBuffer, maxSize - bytesFromBuffer);
    if (bytesFromDevice < 0) {
        return -1;
    }
    return bytesFromBuffer + bytesFromDevice;
}

/*! \reimp
    Writes a block of data to the serial port.  This function will write len bytes
    from the buffer pointed to by data to the serial port.  Return value is the number
    of bytes actually written, or -1 on error.

    \warning before calling this function ensure that serial port associated with this class
    is currently open (use isOpen() function to check if port is open).
 */
qint64 QextSerialPort::writeData(const char *data, qint64 maxSize)
{
    Q_D(QextSerialPort);
    QWriteLocker locker(&d->lock);
    return d->writeData_sys(data, maxSize);
}

#include "moc_qextserialport.cpp"<|MERGE_RESOLUTION|>--- conflicted
+++ resolved
@@ -1,4 +1,3 @@
-<<<<<<< HEAD
 /****************************************************************************
 ** Copyright (c) 2000-2003 Wayne Roth
 ** Copyright (c) 2004-2007 Stefan Sander
@@ -30,9 +29,6 @@
 **
 ****************************************************************************/
 
-=======
-#include <stdio.h>
->>>>>>> 3d04238a
 #include "qextserialport.h"
 #include "qextserialport_p.h"
 #include <stdio.h>
@@ -41,7 +37,6 @@
 #include <QtCore/QWriteLocker>
 
 /*!
-<<<<<<< HEAD
     \class PortSettings
 
     \brief The PortSettings class contain port settings
@@ -81,33 +76,6 @@
 void QextSerialPortPrivate::setBaudRate(BaudRateType baudRate, bool update)
 {
     switch (baudRate) {
-=======
-   Default constructor.  Note that the name of the device used by a QextSerialPort constructed with
-   this constructor will be determined by #defined constants, or lack thereof - the default behavior
-   is the same as _TTY_LINUX_.  Possible naming conventions and their associated constants are:
-
-   \verbatim
-
-   Constant         Used By         Naming Convention
-   ----------       -------------   ------------------------
-   Q_OS_WIN        Windows         COM1, COM2
-   _TTY_IRIX_       SGI/IRIX        /dev/ttyf1, /dev/ttyf2
-   _TTY_HPUX_       HP-UX           /dev/tty1p0, /dev/tty2p0
-   _TTY_SUN_        SunOS/Solaris   /dev/ttya, /dev/ttyb
-   _TTY_DIGITAL_    Digital UNIX    /dev/tty01, /dev/tty02
-   _TTY_FREEBSD_    FreeBSD         /dev/ttyd0, /dev/ttyd1
-   _TTY_OPENBSD_    OpenBSD         /dev/tty00, /dev/tty01
-   _TTY_LINUX_      Linux           /dev/ttyS0, /dev/ttyS1
-   <none>           Linux           /dev/ttyS0, /dev/ttyS1
-   \endverbatim
-
-   This constructor assigns the device name to the name of the first port on the specified system.
-   See the other constructors if you need to open a different port.
- */
-QextSerialPort::QextSerialPort(QextSerialPort::QueryMode mode)
-    : QIODevice()
-{
->>>>>>> 3d04238a
 #ifdef Q_OS_WIN
     // Windows Special
     case BAUD14400:
@@ -229,23 +197,17 @@
         }
         break;
 
-<<<<<<< HEAD
     case DATA_7:
 #ifdef Q_OS_WIN
         if (settings.StopBits == STOP_1_5) {
             QESP_WARNING("QextSerialPort: 7 Data bits cannot be used with 1.5 stop bits.");
         } else
-#endif
+#endif // ifdef Q_OS_WIN
         {
             settings.DataBits   = dataBits;
             settingsDirtyFlags |= DFE_DataBits;
         }
         break;
-=======
-#else // ifdef Q_OS_WIN
-    setPortName("/dev/ttyS0");
-#endif // ifdef Q_OS_WIN
->>>>>>> 3d04238a
 
     case DATA_8:
 #ifdef Q_OS_WIN
@@ -473,38 +435,22 @@
 }
 
 /*!
-<<<<<<< HEAD
     Constructs a serial port attached to the port specified by name.
     \a name is the name of the device, which is windowsystem-specific,
     e.g."COM1" or "/dev/ttyS0". \a mode
  */
 QextSerialPort::QextSerialPort(const QString &name, QextSerialPort::QueryMode mode, QObject *parent)
     : QIODevice(parent), d_ptr(new QextSerialPortPrivate(this))
-=======
-   Constructs a serial port attached to the port specified by name.
-   name is the name of the device, which is windowsystem-specific,
-   e.g."COM1" or "/dev/ttyS0".
- */
-QextSerialPort::QextSerialPort(const QString & name, QextSerialPort::QueryMode mode)
-    : QIODevice()
->>>>>>> 3d04238a
 {
     setQueryMode(mode);
     setPortName(name);
 }
 
 /*!
-<<<<<<< HEAD
     Constructs a port with default name and specified \a settings.
  */
 QextSerialPort::QextSerialPort(const PortSettings &settings, QextSerialPort::QueryMode mode, QObject *parent)
     : QIODevice(parent), d_ptr(new QextSerialPortPrivate(this))
-=======
-   Constructs a port with default name and specified settings.
- */
-QextSerialPort::QextSerialPort(const PortSettings & settings, QextSerialPort::QueryMode mode)
-    : QIODevice()
->>>>>>> 3d04238a
 {
     Q_D(QextSerialPort);
     setQueryMode(mode);
@@ -512,17 +458,10 @@
 }
 
 /*!
-<<<<<<< HEAD
     Constructs a port with specified \a name , \a mode and \a settings.
  */
 QextSerialPort::QextSerialPort(const QString &name, const PortSettings &settings, QextSerialPort::QueryMode mode, QObject *parent)
     : QIODevice(parent), d_ptr(new QextSerialPortPrivate(this))
-=======
-   Constructs a port with specified name and settings.
- */
-QextSerialPort::QextSerialPort(const QString & name, const PortSettings & settings, QextSerialPort::QueryMode mode)
-    : QIODevice()
->>>>>>> 3d04238a
 {
     Q_D(QextSerialPort);
     setPortName(name);
@@ -531,7 +470,6 @@
 }
 
 /*!
-<<<<<<< HEAD
     Opens a serial port and sets its OpenMode to \a mode.
     Note that this function does not specify which device to open.
     Returns true if successful; otherwise returns false.This function has no effect
@@ -607,22 +545,6 @@
     QReadLocker locker(&d_func()->lock);
 
     return QIODevice::canReadLine() || d_func()->readBuffer.canReadLine();
-=======
-   Common constructor function for setting up default port settings.
-   (115200 Baud, 8N1, Hardware flow control where supported, otherwise no flow control, and 0 ms timeout).
- */
-void QextSerialPort::construct()
-{
-    lastErr = E_NO_ERROR;
-    Settings.BaudRate    = BAUD115200;
-    Settings.DataBits    = DATA_8;
-    Settings.Parity      = PAR_NONE;
-    Settings.StopBits    = STOP_1;
-    Settings.FlowControl = FLOW_HARDWARE;
-    Settings.Timeout_Millisec = 500;
-    mutex = new QMutex(QMutex::Recursive);
-    setOpenMode(QIODevice::NotOpen);
->>>>>>> 3d04238a
 }
 
 /*!
@@ -657,7 +579,6 @@
 }
 
 /*!
-<<<<<<< HEAD
     Sets the \a name of the device associated with the object, e.g. "COM1", or "/dev/ttyS0".
  */
 void QextSerialPort::setPortName(const QString &name)
@@ -669,21 +590,6 @@
 
 /*!
     Returns the name set by setPortName().
-=======
-   Sets the name of the device associated with the object, e.g. "COM1", or "/dev/ttyS0".
- */
-void QextSerialPort::setPortName(const QString & name)
-{
-    #ifdef Q_OS_WIN
-    port = fullPortNameWin(name);
-    #else
-    port = name;
-    #endif
-}
-
-/*!
-   Returns the name set by setPortName().
->>>>>>> 3d04238a
  */
 QString QextSerialPort::portName() const
 {
@@ -700,15 +606,9 @@
 }
 
 /*!
-<<<<<<< HEAD
     Reads all available data from the device, and returns it as a QByteArray.
     This function has no way of reporting errors; returning an empty QByteArray()
     can mean either that no data was currently available for reading, or that an error occurred.
-=======
-   Reads all available data from the device, and returns it as a QByteArray.
-   This function has no way of reporting errors; returning an empty QByteArray()
-   can mean either that no data was currently available for reading, or that an error occurred.
->>>>>>> 3d04238a
  */
 QByteArray QextSerialPort::readAll()
 {
@@ -718,17 +618,10 @@
 }
 
 /*!
-<<<<<<< HEAD
     Returns the baud rate of the serial port.  For a list of possible return values see
     the definition of the enum BaudRateType.
  */
 BaudRateType QextSerialPort::baudRate() const
-=======
-   Returns the baud rate of the serial port.  For a list of possible return values see
-   the definition of the enum BaudRateType.
- */
-BaudRateType QextSerialPort::baudRate(void) const
->>>>>>> 3d04238a
 {
     QReadLocker locker(&d_func()->lock);
 
@@ -736,13 +629,8 @@
 }
 
 /*!
-<<<<<<< HEAD
     Returns the number of data bits used by the port.  For a list of possible values returned by
     this function, see the definition of the enum DataBitsType.
-=======
-   Returns the number of data bits used by the port.  For a list of possible values returned by
-   this function, see the definition of the enum DataBitsType.
->>>>>>> 3d04238a
  */
 DataBitsType QextSerialPort::dataBits() const
 {
@@ -752,13 +640,8 @@
 }
 
 /*!
-<<<<<<< HEAD
     Returns the type of parity used by the port.  For a list of possible values returned by
     this function, see the definition of the enum ParityType.
-=======
-   Returns the type of parity used by the port.  For a list of possible values returned by
-   this function, see the definition of the enum ParityType.
->>>>>>> 3d04238a
  */
 ParityType QextSerialPort::parity() const
 {
@@ -768,13 +651,8 @@
 }
 
 /*!
-<<<<<<< HEAD
     Returns the number of stop bits used by the port.  For a list of possible return values, see
     the definition of the enum StopBitsType.
-=======
-   Returns the number of stop bits used by the port.  For a list of possible return values, see
-   the definition of the enum StopBitsType.
->>>>>>> 3d04238a
  */
 StopBitsType QextSerialPort::stopBits() const
 {
@@ -784,13 +662,8 @@
 }
 
 /*!
-<<<<<<< HEAD
     Returns the type of flow control used by the port.  For a list of possible values returned
     by this function, see the definition of the enum FlowType.
-=======
-   Returns the type of flow control used by the port.  For a list of possible values returned
-   by this function, see the definition of the enum FlowType.
->>>>>>> 3d04238a
  */
 FlowType QextSerialPort::flowControl() const
 {
@@ -800,16 +673,10 @@
 }
 
 /*!
-<<<<<<< HEAD
     \reimp
     Returns true if device is sequential, otherwise returns false. Serial port is sequential device
     so this function always returns true. Check QIODevice::isSequential() documentation for more
     information.
-=======
-   Returns true if device is sequential, otherwise returns false. Serial port is sequential device
-   so this function always returns true. Check QIODevice::isSequential() documentation for more
-   information.
->>>>>>> 3d04238a
  */
 bool QextSerialPort::isSequential() const
 {
@@ -863,7 +730,6 @@
  */
 QString QextSerialPort::errorString()
 {
-<<<<<<< HEAD
     Q_D(QextSerialPort);
     QReadLocker locker(&d->lock);
     switch (d->lastErr) {
@@ -928,47 +794,6 @@
 
 /*!
    Destructs the QextSerialPort object.
-=======
-    switch (lastErr) {
-    case E_NO_ERROR: return "No Error has occurred";
-
-    case E_INVALID_FD: return "Invalid file descriptor (port was not opened correctly)";
-
-    case E_NO_MEMORY: return "Unable to allocate memory tables (POSIX)";
-
-    case E_CAUGHT_NON_BLOCKED_SIGNAL: return "Caught a non-blocked signal (POSIX)";
-
-    case E_PORT_TIMEOUT: return "Operation timed out (POSIX)";
-
-    case E_INVALID_DEVICE: return "The file opened by the port is not a valid device";
-
-    case E_BREAK_CONDITION: return "The port detected a break condition";
-
-    case E_FRAMING_ERROR: return "The port detected a framing error (usually caused by incorrect baud rate settings)";
-
-    case E_IO_ERROR: return "There was an I/O error while communicating with the port";
-
-    case E_BUFFER_OVERRUN: return "Character buffer overrun";
-
-    case E_RECEIVE_OVERFLOW: return "Receive buffer overflow";
-
-    case E_RECEIVE_PARITY_ERROR: return "The port detected a parity error in the received data";
-
-    case E_TRANSMIT_OVERFLOW: return "Transmit buffer overflow";
-
-    case E_READ_FAILED: return "General read operation failure";
-
-    case E_WRITE_FAILED: return "General write operation failure";
-
-    case E_FILE_NOT_FOUND: return "The " + this->portName() + " file doesn't exists";
-
-    default: return QString("Unknown error: %1").arg(lastErr);
-    }
-}
-
-/*!
-   Standard destructor.
->>>>>>> 3d04238a
  */
 QextSerialPort::~QextSerialPort()
 {
