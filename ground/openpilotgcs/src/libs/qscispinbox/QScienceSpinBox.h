--- conflicted
+++ resolved
@@ -1,4 +1,3 @@
-<<<<<<< HEAD
 /**
  * Code copied from http://www.matthiaspospiech.de/blog/2009/01/03/qt-spinbox-widget-with-scientific-notation/
  */
@@ -48,56 +47,4 @@
 
 };
 
-#endif
-=======
-/**
- * Code copied from http://www.matthiaspospiech.de/blog/2009/01/03/qt-spinbox-widget-with-scientific-notation/
- */
-#ifndef __QScienceSpinBox_H__
-#define __QScienceSpinBox_H__
-
-#include <QtGui/QDoubleSpinBox>
-#include <QtGui/QDoubleValidator>
-#include <QtGui/QLineEdit>
-#include <QtCore/QVariant>
-#include <QtCore/QDebug>
-#include <QtCore/QString>
-
-
-class QScienceSpinBox : public QDoubleSpinBox
-{
-Q_OBJECT
-public:
-    QScienceSpinBox(QWidget * parent = 0);
-
-	int decimals() const;
-	void setDecimals(int value);
-
-    QString textFromValue ( double value ) const;
-    double valueFromText ( const QString & text ) const;
-    static bool isIntermediateValueHelper(qint64 num, qint64 minimum, qint64 maximum, qint64 *match = 0);
-
-private:
-	int dispDecimals;
-    QChar delimiter, thousand;
-	QDoubleValidator * v;
-
-
-private:
-	void initLocalValues(QWidget *parent);
-    bool isIntermediateValue(const QString &str) const;
-    QVariant validateAndInterpret(QString &input, int &pos, QValidator::State &state) const;
-	QValidator::State validate(QString &text, int &pos) const;
-	void fixup(QString &input) const;
-	QString stripped(const QString &t, int *pos) const;
-	double round(double value) const;
-	void stepBy(int steps);
-
-public slots:
-	void stepDown();
-	void stepUp();
-
-};
-
-#endif
->>>>>>> ff16dd03
+#endif