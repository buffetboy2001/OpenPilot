--- conflicted
+++ resolved
@@ -1,4 +1,3 @@
-<<<<<<< HEAD
 /* -*- mode: C++ ; c-file-style: "stroustrup" -*- *****************************
  * Qwt Widget Library
  * Copyright (C) 1997   Josef Wilgen
@@ -410,418 +409,4 @@
 void QwtAbstractScaleDraw::invalidateCache()
 {
     d_data->labelCache.clear();
-}
-=======
-/* -*- mode: C++ ; c-file-style: "stroustrup" -*- *****************************
- * Qwt Widget Library
- * Copyright (C) 1997   Josef Wilgen
- * Copyright (C) 2002   Uwe Rathmann
- *
- * This library is free software; you can redistribute it and/or
- * modify it under the terms of the Qwt License, Version 1.0
- *****************************************************************************/
-
-#include "qwt_abstract_scale_draw.h"
-#include "qwt_math.h"
-#include "qwt_text.h"
-#include "qwt_painter.h"
-#include "qwt_scale_map.h"
-#include <qpainter.h>
-#include <qpalette.h>
-#include <qmap.h>
-#include <qlocale.h>
-
-class QwtAbstractScaleDraw::PrivateData
-{
-public:
-    PrivateData():
-        spacing( 4.0 ),
-        penWidth( 0 ),
-        minExtent( 0.0 )
-    {
-        components = QwtAbstractScaleDraw::Backbone 
-            | QwtAbstractScaleDraw::Ticks 
-            | QwtAbstractScaleDraw::Labels;
-
-        tickLength[QwtScaleDiv::MinorTick] = 4.0;
-        tickLength[QwtScaleDiv::MediumTick] = 6.0;
-        tickLength[QwtScaleDiv::MajorTick] = 8.0;
-    }
-
-    ScaleComponents components;
-
-    QwtScaleMap map;
-    QwtScaleDiv scldiv;
-
-    double spacing;
-    double tickLength[QwtScaleDiv::NTickTypes];
-    int penWidth;
-
-    double minExtent;
-
-    QMap<double, QwtText> labelCache;
-};
-
-/*!
-  \brief Constructor
-
-  The range of the scale is initialized to [0, 100],
-  The spacing (distance between ticks and labels) is
-  set to 4, the tick lengths are set to 4,6 and 8 pixels
-*/
-QwtAbstractScaleDraw::QwtAbstractScaleDraw()
-{
-    d_data = new QwtAbstractScaleDraw::PrivateData;
-}
-
-//! Destructor
-QwtAbstractScaleDraw::~QwtAbstractScaleDraw()
-{
-    delete d_data;
-}
-
-/*!
-  En/Disable a component of the scale
-
-  \param component Scale component
-  \param enable On/Off
-
-  \sa hasComponent()
-*/
-void QwtAbstractScaleDraw::enableComponent(
-    ScaleComponent component, bool enable )
-{
-    if ( enable )
-        d_data->components |= component;
-    else
-        d_data->components &= ~component;
-}
-
-/*!
-  Check if a component is enabled
-  \sa enableComponent()
-*/
-bool QwtAbstractScaleDraw::hasComponent( ScaleComponent component ) const
-{
-    return ( d_data->components & component );
-}
-
-/*!
-  Change the scale division
-  \param sd New scale division
-*/
-void QwtAbstractScaleDraw::setScaleDiv( const QwtScaleDiv &sd )
-{
-    d_data->scldiv = sd;
-    d_data->map.setScaleInterval( sd.lowerBound(), sd.upperBound() );
-    d_data->labelCache.clear();
-}
-
-/*!
-  Change the transformation of the scale
-  \param transformation New scale transformation
-*/
-void QwtAbstractScaleDraw::setTransformation(
-    QwtScaleTransformation *transformation )
-{
-    d_data->map.setTransformation( transformation );
-}
-
-//! \return Map how to translate between scale and pixel values
-const QwtScaleMap &QwtAbstractScaleDraw::scaleMap() const
-{
-    return d_data->map;
-}
-
-//! \return Map how to translate between scale and pixel values
-QwtScaleMap &QwtAbstractScaleDraw::scaleMap()
-{
-    return d_data->map;
-}
-
-//! \return scale division
-const QwtScaleDiv& QwtAbstractScaleDraw::scaleDiv() const
-{
-    return d_data->scldiv;
-}
-
-/*!
-  \brief Specify the width of the scale pen
-  \param width Pen width
-  \sa penWidth()
-*/
-void QwtAbstractScaleDraw::setPenWidth( int width )
-{
-    if ( width < 0 )
-        width = 0;
-
-    if ( width != d_data->penWidth )
-        d_data->penWidth = width;
-}
-
-/*!
-    \return Scale pen width
-    \sa setPenWidth()
-*/
-int QwtAbstractScaleDraw::penWidth() const
-{
-    return d_data->penWidth;
-}
-
-/*!
-  \brief Draw the scale
-
-  \param painter    The painter
-
-  \param palette    Palette, text color is used for the labels,
-                    foreground color for ticks and backbone
-*/
-void QwtAbstractScaleDraw::draw( QPainter *painter,
-    const QPalette& palette ) const
-{
-    painter->save();
-
-    QPen pen = painter->pen();
-    pen.setWidth( d_data->penWidth );
-    pen.setCosmetic( false );
-    painter->setPen( pen );
-
-    if ( hasComponent( QwtAbstractScaleDraw::Labels ) )
-    {
-        painter->save();
-        painter->setPen( palette.color( QPalette::Text ) ); // ignore pen style
-
-        const QList<double> &majorTicks =
-            d_data->scldiv.ticks( QwtScaleDiv::MajorTick );
-
-        for ( int i = 0; i < majorTicks.count(); i++ )
-        {
-            const double v = majorTicks[i];
-            if ( d_data->scldiv.contains( v ) )
-                drawLabel( painter, majorTicks[i] );
-        }
-
-        painter->restore();
-    }
-
-    if ( hasComponent( QwtAbstractScaleDraw::Ticks ) )
-    {
-        painter->save();
-
-        QPen pen = painter->pen();
-        pen.setColor( palette.color( QPalette::WindowText ) );
-        pen.setCapStyle( Qt::FlatCap );
-
-        painter->setPen( pen );
-
-        for ( int tickType = QwtScaleDiv::MinorTick;
-            tickType < QwtScaleDiv::NTickTypes; tickType++ )
-        {
-            const QList<double> &ticks = d_data->scldiv.ticks( tickType );
-            for ( int i = 0; i < ticks.count(); i++ )
-            {
-                const double v = ticks[i];
-                if ( d_data->scldiv.contains( v ) )
-                    drawTick( painter, v, d_data->tickLength[tickType] );
-            }
-        }
-
-        painter->restore();
-    }
-
-    if ( hasComponent( QwtAbstractScaleDraw::Backbone ) )
-    {
-        painter->save();
-
-        QPen pen = painter->pen();
-        pen.setColor( palette.color( QPalette::WindowText ) );
-        pen.setCapStyle( Qt::FlatCap );
-
-        painter->setPen( pen );
-
-        drawBackbone( painter );
-
-        painter->restore();
-    }
-
-    painter->restore();
-}
-
-/*!
-  \brief Set the spacing between tick and labels
-
-  The spacing is the distance between ticks and labels.
-  The default spacing is 4 pixels.
-
-  \param spacing Spacing
-
-  \sa spacing()
-*/
-void QwtAbstractScaleDraw::setSpacing( double spacing )
-{
-    if ( spacing < 0 )
-        spacing = 0;
-
-    d_data->spacing = spacing;
-}
-
-/*!
-  \brief Get the spacing
-
-  The spacing is the distance between ticks and labels.
-  The default spacing is 4 pixels.
-
-  \sa setSpacing()
-*/
-double QwtAbstractScaleDraw::spacing() const
-{
-    return d_data->spacing;
-}
-
-/*!
-  \brief Set a minimum for the extent
-
-  The extent is calculated from the coomponents of the
-  scale draw. In situations, where the labels are
-  changing and the layout depends on the extent (f.e scrolling
-  a scale), setting an upper limit as minimum extent will
-  avoid jumps of the layout.
-
-  \param minExtent Minimum extent
-
-  \sa extent(), minimumExtent()
-*/
-void QwtAbstractScaleDraw::setMinimumExtent( double minExtent )
-{
-    if ( minExtent < 0.0 )
-        minExtent = 0.0;
-
-    d_data->minExtent = minExtent;
-}
-
-/*!
-  Get the minimum extent
-  \sa extent(), setMinimumExtent()
-*/
-double QwtAbstractScaleDraw::minimumExtent() const
-{
-    return d_data->minExtent;
-}
-
-/*!
-  Set the length of the ticks
-
-  \param tickType Tick type
-  \param length New length
-
-  \warning the length is limited to [0..1000]
-*/
-void QwtAbstractScaleDraw::setTickLength(
-    QwtScaleDiv::TickType tickType, double length )
-{
-    if ( tickType < QwtScaleDiv::MinorTick ||
-        tickType > QwtScaleDiv::MajorTick )
-    {
-        return;
-    }
-
-    if ( length < 0.0 )
-        length = 0.0;
-
-    const double maxTickLen = 1000.0;
-    if ( length > maxTickLen )
-        length = maxTickLen;
-
-    d_data->tickLength[tickType] = length;
-}
-
-/*!
-    Return the length of the ticks
-
-    \sa setTickLength(), maxTickLength()
-*/
-double QwtAbstractScaleDraw::tickLength( QwtScaleDiv::TickType tickType ) const
-{
-    if ( tickType < QwtScaleDiv::MinorTick ||
-        tickType > QwtScaleDiv::MajorTick )
-    {
-        return 0;
-    }
-
-    return d_data->tickLength[tickType];
-}
-
-/*!
-   \return Length of the longest tick
-
-   Useful for layout calculations
-   \sa tickLength(), setTickLength()
-*/
-double QwtAbstractScaleDraw::maxTickLength() const
-{
-    double length = 0.0;
-    for ( int i = 0; i < QwtScaleDiv::NTickTypes; i++ )
-        length = qMax( length, d_data->tickLength[i] );
-
-    return length;
-}
-
-/*!
-  \brief Convert a value into its representing label
-
-  The value is converted to a plain text using
-  QLocale::system().toString(value).
-  This method is often overloaded by applications to have individual
-  labels.
-
-  \param value Value
-  \return Label string.
-*/
-QwtText QwtAbstractScaleDraw::label( double value ) const
-{
-    return QLocale().toString( value );
-}
-
-/*!
-   \brief Convert a value into its representing label and cache it.
-
-   The conversion between value and label is called very often
-   in the layout and painting code. Unfortunately the
-   calculation of the label sizes might be slow (really slow
-   for rich text in Qt4), so it's necessary to cache the labels.
-
-   \param font Font
-   \param value Value
-
-   \return Tick label
-*/
-const QwtText &QwtAbstractScaleDraw::tickLabel(
-    const QFont &font, double value ) const
-{
-    QMap<double, QwtText>::const_iterator it = d_data->labelCache.find( value );
-    if ( it == d_data->labelCache.end() )
-    {
-        QwtText lbl = label( value );
-        lbl.setRenderFlags( 0 );
-        lbl.setLayoutAttribute( QwtText::MinimumLayout );
-
-        ( void )lbl.textSize( font ); // initialize the internal cache
-
-        it = d_data->labelCache.insert( value, lbl );
-    }
-
-    return ( *it );
-}
-
-/*!
-   Invalidate the cache used by QwtAbstractScaleDraw::tickLabel
-
-   The cache is invalidated, when a new QwtScaleDiv is set. If
-   the labels need to be changed. while the same QwtScaleDiv is set,
-   invalidateCache() needs to be called manually.
-*/
-void QwtAbstractScaleDraw::invalidateCache()
-{
-    d_data->labelCache.clear();
-}
->>>>>>> ff16dd03
+}