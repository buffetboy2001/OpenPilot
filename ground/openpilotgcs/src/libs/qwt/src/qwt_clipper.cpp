--- conflicted
+++ resolved
@@ -1,4 +1,3 @@
-<<<<<<< HEAD
 /* -*- mode: C++ ; c-file-style: "stroustrup" -*- *****************************
  * Qwt Widget Library
  * Copyright (C) 1997   Josef Wilgen
@@ -484,492 +483,4 @@
 {
     QwtCircleClipper clipper( clipRect );
     return clipper.clipCircle( center, radius );
-}
-=======
-/* -*- mode: C++ ; c-file-style: "stroustrup" -*- *****************************
- * Qwt Widget Library
- * Copyright (C) 1997   Josef Wilgen
- * Copyright (C) 2002   Uwe Rathmann
- *
- * This library is free software; you can redistribute it and/or
- * modify it under the terms of the Qwt License, Version 1.0
- *****************************************************************************/
-
-#include "qwt_clipper.h"
-#include "qwt_point_polar.h"
-#include <qrect.h>
-
-#if QT_VERSION < 0x040601
-#define qAtan(x) ::atan(x)
-#endif
-
-namespace QwtClip
-{
-    // some templates used for inlining
-    template <class Point, typename T> class LeftEdge;
-    template <class Point, typename T> class RightEdge;
-    template <class Point, typename T> class TopEdge;
-    template <class Point, typename T> class BottomEdge;
-
-    template <class Point> class PointBuffer;
-}
-
-template <class Point, typename Value>
-class QwtClip::LeftEdge
-{
-public:
-    inline LeftEdge( Value x1, Value, Value, Value ):
-        d_x1( x1 )
-    {
-    }
-
-    inline bool isInside( const Point &p  ) const
-    {
-        return p.x() >= d_x1;
-    }
-
-    inline Point intersection( const Point &p1, const Point &p2 ) const
-    {
-        double dy = ( p1.y() - p2.y() ) / double( p1.x() - p2.x() );
-        return Point( d_x1, ( Value ) ( p2.y() + ( d_x1 - p2.x() ) * dy ) );
-    }
-private:
-    const Value d_x1;
-};
-
-template <class Point, typename Value>
-class QwtClip::RightEdge
-{
-public:
-    inline RightEdge( Value, Value x2, Value, Value ):
-        d_x2( x2 )
-    {
-    }
-
-    inline bool isInside( const Point &p  ) const
-    {
-        return p.x() <= d_x2;
-    }
-
-    inline Point intersection( const Point &p1, const Point &p2 ) const
-    {
-        double dy = ( p1.y() - p2.y() ) / double( p1.x() - p2.x() );
-        return Point( d_x2, ( Value ) ( p2.y() + ( d_x2 - p2.x() ) * dy ) );
-    }
-
-private:
-    const Value d_x2;
-};
-
-template <class Point, typename Value>
-class QwtClip::TopEdge
-{
-public:
-    inline TopEdge( Value, Value, Value y1, Value ):
-        d_y1( y1 )
-    {
-    }
-
-    inline bool isInside( const Point &p  ) const
-    {
-        return p.y() >= d_y1;
-    }
-
-    inline Point intersection( const Point &p1, const Point &p2 ) const
-    {
-        double dx = ( p1.x() - p2.x() ) / double( p1.y() - p2.y() );
-        return Point( ( Value )( p2.x() + ( d_y1 - p2.y() ) * dx ), d_y1 );
-    }
-
-private:
-    const Value d_y1;
-};
-
-template <class Point, typename Value>
-class QwtClip::BottomEdge
-{
-public:
-    inline BottomEdge( Value, Value, Value, Value y2 ):
-        d_y2( y2 )
-    {
-    }
-
-    inline bool isInside( const Point &p ) const
-    {
-        return p.y() <= d_y2;
-    }
-
-    inline Point intersection( const Point &p1, const Point &p2 ) const
-    {
-        double dx = ( p1.x() - p2.x() ) / double( p1.y() - p2.y() );
-        return Point( ( Value )( p2.x() + ( d_y2 - p2.y() ) * dx ), d_y2 );
-    }
-
-private:
-    const Value d_y2;
-};
-
-template<class Point>
-class QwtClip::PointBuffer
-{
-public:
-    PointBuffer( int capacity = 0 ):
-        m_capacity( 0 ),
-        m_size( 0 ),
-        m_buffer( NULL )
-    {
-        if ( capacity > 0 )
-            reserve( capacity );
-    }
-
-    ~PointBuffer()
-    {
-        if ( m_buffer )
-            qFree( m_buffer );
-    }
-
-    inline void setPoints( int numPoints, const Point *points )
-    {
-        reserve( numPoints );
-
-        m_size = numPoints;
-        qMemCopy( m_buffer, points, m_size * sizeof( Point ) );
-    }
-
-    inline void reset() 
-    { 
-        m_size = 0; 
-    }
-
-    inline int size() const 
-    { 
-        return m_size; 
-    }
-
-    inline Point *data() const 
-    { 
-        return m_buffer; 
-    }
-
-    inline Point &operator[]( int i ) 
-    { 
-        return m_buffer[i]; 
-    }
-
-    inline const Point &operator[]( int i ) const 
-    { 
-        return m_buffer[i]; 
-    }
-
-    inline void add( const Point &point )
-    {
-        if ( m_capacity <= m_size )
-            reserve( m_size + 1 );
-
-        m_buffer[m_size++] = point;
-    }
-
-private:
-    inline void reserve( int size )
-    {
-        if ( m_capacity == 0 )
-            m_capacity = 1;
-
-        while ( m_capacity < size )
-            m_capacity *= 2;
-
-        m_buffer = ( Point * ) qRealloc( 
-            m_buffer, m_capacity * sizeof( Point ) );
-    }
-
-    int m_capacity;
-    int m_size;
-    Point *m_buffer;
-};
-
-using namespace QwtClip;
-
-template <class Polygon, class Rect, class Point, typename T>
-class QwtPolygonClipper
-{
-public:
-    QwtPolygonClipper( const Rect &clipRect ):
-        d_clipRect( clipRect )
-    {
-    }
-
-    Polygon clipPolygon( const Polygon &polygon, bool closePolygon ) const
-    {
-#if 0
-        if ( d_clipRect.contains( polygon.boundingRect() ) )
-            return polygon;
-#endif
-
-        PointBuffer<Point> points1;
-        PointBuffer<Point> points2( qMin( 256, polygon.size() ) );
-
-        points1.setPoints( polygon.size(), polygon.data() );
-
-        clipEdge< LeftEdge<Point, T> >( closePolygon, points1, points2 );
-        clipEdge< RightEdge<Point, T> >( closePolygon, points2, points1 );
-        clipEdge< TopEdge<Point, T> >( closePolygon, points1, points2 );
-        clipEdge< BottomEdge<Point, T> >( closePolygon, points2, points1 );
-
-        Polygon p;
-        p.resize( points1.size() );
-        qMemCopy( p.data(), points1.data(), points1.size() * sizeof( Point ) );
-
-        return p;
-    }
-
-private:
-    template <class Edge>
-    inline void clipEdge( bool closePolygon,
-        PointBuffer<Point> &points, PointBuffer<Point> &clippedPoints ) const
-    {
-        clippedPoints.reset();
-
-        if ( points.size() < 2 )
-        {
-            if ( points.size() == 1 )
-                clippedPoints.add( points[0] );
-            return;
-        }
-
-        const Edge edge( d_clipRect.x(), d_clipRect.x() + d_clipRect.width(),
-            d_clipRect.y(), d_clipRect.y() + d_clipRect.height() );
-
-        int lastPos, start;
-        if ( closePolygon )
-        {
-            start = 0;
-            lastPos = points.size() - 1;
-        }
-        else
-        {
-            start = 1;
-            lastPos = 0;
-
-            if ( edge.isInside( points[0] ) )
-                clippedPoints.add( points[0] );
-        }
-
-        const uint nPoints = points.size();
-        for ( uint i = start; i < nPoints; i++ )
-        {
-            const Point &p1 = points[i];
-            const Point &p2 = points[lastPos];
-
-            if ( edge.isInside( p1 ) )
-            {
-                if ( edge.isInside( p2 ) )
-                {
-                    clippedPoints.add( p1 );
-                }
-                else
-                {
-                    clippedPoints.add( edge.intersection( p1, p2 ) );
-                    clippedPoints.add( p1 );
-                }
-            }
-            else
-            {
-                if ( edge.isInside( p2 ) )
-                {
-                    clippedPoints.add( edge.intersection( p1, p2 ) );
-                }
-            }
-            lastPos = i;
-        }
-    }
-
-    const Rect d_clipRect;
-};
-
-class QwtCircleClipper
-{
-public:
-    QwtCircleClipper( const QRectF &r );
-    QVector<QwtInterval> clipCircle( const QPointF &, double radius ) const;
-
-private:
-    enum Edge
-    {
-        Left,
-        Top,
-        Right,
-        Bottom,
-
-        NEdges
-    };
-
-    QList<QPointF> cuttingPoints(
-        Edge, const QPointF &pos, double radius ) const;
-
-    double toAngle( const QPointF &, const QPointF & ) const;
-
-    const QRectF d_rect;
-};
-
-
-QwtCircleClipper::QwtCircleClipper( const QRectF &r ):
-    d_rect( r )
-{
-}
-
-QVector<QwtInterval> QwtCircleClipper::clipCircle(
-    const QPointF &pos, double radius ) const
-{
-    QList<QPointF> points;
-    for ( int edge = 0; edge < NEdges; edge++ )
-        points += cuttingPoints( ( Edge )edge, pos, radius );
-
-    QVector<QwtInterval> intv;
-    if ( points.size() <= 0 )
-    {
-        QRectF cRect( 0, 0, 2 * radius, 2 * radius );
-        cRect.moveCenter( pos );
-        if ( d_rect.contains( cRect ) )
-            intv += QwtInterval( 0.0, 2 * M_PI );
-    }
-    else
-    {
-        QList<double> angles;
-        for ( int i = 0; i < points.size(); i++ )
-            angles += toAngle( pos, points[i] );
-        qSort( angles );
-
-        const int in = d_rect.contains( qwtPolar2Pos( pos, radius,
-            angles[0] + ( angles[1] - angles[0] ) / 2 ) );
-
-        if ( in )
-        {
-            for ( int i = 0; i < angles.size() - 1; i += 2 )
-                intv += QwtInterval( angles[i], angles[i+1] );
-        }
-        else
-        {
-            for ( int i = 1; i < angles.size() - 1; i += 2 )
-                intv += QwtInterval( angles[i], angles[i+1] );
-            intv += QwtInterval( angles.last(), angles.first() );
-        }
-    }
-
-    return intv;
-}
-
-double QwtCircleClipper::toAngle(
-    const QPointF &from, const QPointF &to ) const
-{
-    if ( from.x() == to.x() )
-        return from.y() <= to.y() ? M_PI / 2.0 : 3 * M_PI / 2.0;
-
-    const double m = qAbs( ( to.y() - from.y() ) / ( to.x() - from.x() ) );
-
-    double angle = qAtan( m );
-    if ( to.x() > from.x() )
-    {
-        if ( to.y() > from.y() )
-            angle = 2 * M_PI - angle;
-    }
-    else
-    {
-        if ( to.y() > from.y() )
-            angle = M_PI + angle;
-        else
-            angle = M_PI - angle;
-    }
-
-    return angle;
-}
-
-QList<QPointF> QwtCircleClipper::cuttingPoints(
-    Edge edge, const QPointF &pos, double radius ) const
-{
-    QList<QPointF> points;
-
-    if ( edge == Left || edge == Right )
-    {
-        const double x = ( edge == Left ) ? d_rect.left() : d_rect.right();
-        if ( qAbs( pos.x() - x ) < radius )
-        {
-            const double off = qSqrt( qwtSqr( radius ) - qwtSqr( pos.x() - x ) );
-            const double m_y1 = pos.y() + off;
-            if ( m_y1 >= d_rect.top() && m_y1 <= d_rect.bottom() )
-                points += QPointF( x, m_y1 );
-
-            const double m_y2 = pos.y() - off;
-            if ( m_y2 >= d_rect.top() && m_y2 <= d_rect.bottom() )
-                points += QPointF( x, m_y2 );
-        }
-    }
-    else
-    {
-        const double y = ( edge == Top ) ? d_rect.top() : d_rect.bottom();
-        if ( qAbs( pos.y() - y ) < radius )
-        {
-            const double off = qSqrt( qwtSqr( radius ) - qwtSqr( pos.y() - y ) );
-            const double x1 = pos.x() + off;
-            if ( x1 >= d_rect.left() && x1 <= d_rect.right() )
-                points += QPointF( x1, y );
-
-            const double m_x2 = pos.x() - off;
-            if ( m_x2 >= d_rect.left() && m_x2 <= d_rect.right() )
-                points += QPointF( m_x2, y );
-        }
-    }
-    return points;
-}
-
-/*!
-   Sutherland-Hodgman polygon clipping
-
-   \param clipRect Clip rectangle
-   \param polygon Polygon
-   \param closePolygon True, when the polygon is closed
-
-   \return Clipped polygon
-*/
-QPolygon QwtClipper::clipPolygon(
-    const QRect &clipRect, const QPolygon &polygon, bool closePolygon )
-{
-    QwtPolygonClipper<QPolygon, QRect, QPoint, int> clipper( clipRect );
-    return clipper.clipPolygon( polygon, closePolygon );
-}
-
-/*!
-   Sutherland-Hodgman polygon clipping
-
-   \param clipRect Clip rectangle
-   \param polygon Polygon
-   \param closePolygon True, when the polygon is closed
-
-   \return Clipped polygon
-*/
-QPolygonF QwtClipper::clipPolygonF(
-    const QRectF &clipRect, const QPolygonF &polygon, bool closePolygon )
-{
-    QwtPolygonClipper<QPolygonF, QRectF, QPointF, double> clipper( clipRect );
-    return clipper.clipPolygon( polygon, closePolygon );
-}
-
-/*!
-   Circle clipping
-
-   clipCircle() devides a circle into intervals of angles representing arcs
-   of the circle. When the circle is completely inside the clip rectangle
-   an interval [0.0, 2 * M_PI] is returned.
-
-   \param clipRect Clip rectangle
-   \param center Center of the circle
-   \param radius Radius of the circle
-
-   \return Arcs of the circle
-*/
-QVector<QwtInterval> QwtClipper::clipCircle( const QRectF &clipRect,
-    const QPointF &center, double radius )
-{
-    QwtCircleClipper clipper( clipRect );
-    return clipper.clipCircle( center, radius );
-}
->>>>>>> ff16dd03
+}