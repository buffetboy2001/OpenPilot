<<<<<<< HEAD
/* -*- mode: C++ ; c-file-style: "stroustrup" -*- *****************************
 * Qwt Widget Library
 * Copyright (C) 1997   Josef Wilgen
 * Copyright (C) 2002   Uwe Rathmann
 *
 * This library is free software; you can redistribute it and/or
 * modify it under the terms of the Qwt License, Version 1.0
 *****************************************************************************/

#include "qwt_column_symbol.h"
#include "qwt_math.h"
#include "qwt_painter.h"
#include <qpainter.h>
#include <qpalette.h>

static void drawBox( QPainter *p, const QRectF &rect,
    const QPalette &pal, double lw )
{
    if ( lw > 0.0 )
    {
        if ( rect.width() == 0.0 )
        {
            p->setPen( pal.dark().color() );
            p->drawLine( rect.topLeft(), rect.bottomLeft() );
            return;
        }

        if ( rect.height() == 0.0 )
        {
            p->setPen( pal.dark().color() );
            p->drawLine( rect.topLeft(), rect.topRight() );
            return;
        }

        lw = qMin( lw, rect.height() / 2.0 - 1.0 );
        lw = qMin( lw, rect.width() / 2.0 - 1.0 );

        const QRectF outerRect = rect.adjusted( 0, 0, 1, 1 );
        QPolygonF polygon( outerRect );

        if ( outerRect.width() > 2 * lw &&
                outerRect.height() > 2 * lw )
        {
            const QRectF innerRect = outerRect.adjusted( lw, lw, -lw, -lw );
            polygon = polygon.subtracted( innerRect );
        }

        p->setPen( Qt::NoPen );

        p->setBrush( pal.dark() );
        p->drawPolygon( polygon );
    }

    const QRectF windowRect = rect.adjusted( lw, lw, -lw + 1, -lw + 1 );
    if ( windowRect.isValid() )
        p->fillRect( windowRect, pal.window() );
}

static void drawPanel( QPainter *painter, const QRectF &rect,
    const QPalette &pal, double lw )
{
    if ( lw > 0.0 )
    {
        if ( rect.width() == 0.0 )
        {
            painter->setPen( pal.window().color() );
            painter->drawLine( rect.topLeft(), rect.bottomLeft() );
            return;
        }

        if ( rect.height() == 0.0 )
        {
            painter->setPen( pal.window().color() );
            painter->drawLine( rect.topLeft(), rect.topRight() );
            return;
        }

        lw = qMin( lw, rect.height() / 2.0 - 1.0 );
        lw = qMin( lw, rect.width() / 2.0 - 1.0 );

        const QRectF outerRect = rect.adjusted( 0, 0, 1, 1 );
        const QRectF innerRect = outerRect.adjusted( lw, lw, -lw, -lw );

        QPolygonF lines[2];

        lines[0] += outerRect.bottomLeft();
        lines[0] += outerRect.topLeft();
        lines[0] += outerRect.topRight();
        lines[0] += innerRect.topRight();
        lines[0] += innerRect.topLeft();
        lines[0] += innerRect.bottomLeft();

        lines[1] += outerRect.topRight();
        lines[1] += outerRect.bottomRight();
        lines[1] += outerRect.bottomLeft();
        lines[1] += innerRect.bottomLeft();
        lines[1] += innerRect.bottomRight();
        lines[1] += innerRect.topRight();

        painter->setPen( Qt::NoPen );

        painter->setBrush( pal.light() );
        painter->drawPolygon( lines[0] );
        painter->setBrush( pal.dark() );
        painter->drawPolygon( lines[1] );
    }

    painter->fillRect( rect.adjusted( lw, lw, -lw + 1, -lw + 1 ), pal.window() );
}

class QwtColumnSymbol::PrivateData
{
public:
    PrivateData():
        style( QwtColumnSymbol::Box ),
        frameStyle( QwtColumnSymbol::Raised ),
        lineWidth( 2 )
    {
        palette = QPalette( Qt::gray );
    }

    QwtColumnSymbol::Style style;
    QwtColumnSymbol::FrameStyle frameStyle;

    QPalette palette;
    int lineWidth;
};

/*!
  Constructor

  \param style Style of the symbol
  \sa setStyle(), style(), Style
*/
QwtColumnSymbol::QwtColumnSymbol( Style style )
{
    d_data = new PrivateData();
    d_data->style = style;
}

//! Destructor
QwtColumnSymbol::~QwtColumnSymbol()
{
    delete d_data;
}

/*!
  Specify the symbol style

  \param style Style
  \sa style(), setPalette()
*/
void QwtColumnSymbol::setStyle( Style style )
{
    d_data->style = style;
}

/*!
  \return Current symbol style
  \sa setStyle()
*/
QwtColumnSymbol::Style QwtColumnSymbol::style() const
{
    return d_data->style;
}

/*!
  Assign a palette for the symbol

  \param palette Palette
  \sa palette(), setStyle()
*/
void QwtColumnSymbol::setPalette( const QPalette &palette )
{
    d_data->palette = palette;
}

/*!
  \return Current palette
  \sa setPalette()
*/
const QPalette& QwtColumnSymbol::palette() const
{
    return d_data->palette;
}

/*!
   Set the frame, that is used for the Box style.

   \param frameStyle Frame style
   \sa frameStyle(), setLineWidth(), setStyle()
*/
void QwtColumnSymbol::setFrameStyle( FrameStyle frameStyle )
{
    d_data->frameStyle = frameStyle;
}

/*!
  \return Current frame style, that is used for the Box style.
  \sa setFrameStyle(), lineWidth(), setStyle()
*/
QwtColumnSymbol::FrameStyle QwtColumnSymbol::frameStyle() const
{
    return d_data->frameStyle;
}

/*!
   Set the line width of the frame, that is used for the Box style.

   \param width Width
   \sa lineWidth(), setFrameStyle()
*/
void QwtColumnSymbol::setLineWidth( int width )
{
    if ( width < 0 )
        width = 0;

    d_data->lineWidth = width;
}

/*!
  \return Line width of the frame, that is used for the Box style.
  \sa setLineWidth(), frameStyle(), setStyle()
*/
int QwtColumnSymbol::lineWidth() const
{
    return d_data->lineWidth;
}

/*!
  Draw the symbol depending on its style.

  \param painter Painter
  \param rect Directed rectangle

  \sa drawBox()
*/
void QwtColumnSymbol::draw( QPainter *painter,
    const QwtColumnRect &rect ) const
{
    painter->save();

    switch ( d_data->style )
    {
        case QwtColumnSymbol::Box:
        {
            drawBox( painter, rect );
            break;
        }
        default:;
    }

    painter->restore();
}

/*!
  Draw the symbol when it is in Box style.

  \param painter Painter
  \param rect Directed rectangle

  \sa draw()
*/
void QwtColumnSymbol::drawBox( QPainter *painter,
    const QwtColumnRect &rect ) const
{
    QRectF r = rect.toRect();
    if ( QwtPainter::roundingAlignment( painter ) )
    {
        r.setLeft( qRound( r.left() ) );
        r.setRight( qRound( r.right() ) );
        r.setTop( qRound( r.top() ) );
        r.setBottom( qRound( r.bottom() ) );
    }

    switch ( d_data->frameStyle )
    {
        case QwtColumnSymbol::Raised:
        {
            ::drawPanel( painter, r, d_data->palette, d_data->lineWidth );
            break;
        }
        case QwtColumnSymbol::Plain:
        {
            ::drawBox( painter, r, d_data->palette, d_data->lineWidth );
            break;
        }
        default:
        {
            painter->fillRect( r, d_data->palette.window() );
        }
    }
}
=======
/* -*- mode: C++ ; c-file-style: "stroustrup" -*- *****************************
 * Qwt Widget Library
 * Copyright (C) 1997   Josef Wilgen
 * Copyright (C) 2002   Uwe Rathmann
 *
 * This library is free software; you can redistribute it and/or
 * modify it under the terms of the Qwt License, Version 1.0
 *****************************************************************************/

#include "qwt_column_symbol.h"
#include "qwt_math.h"
#include "qwt_text.h"
#include "qwt_painter.h"
#include <qpainter.h>
#include <qpalette.h>

static void drawBox( QPainter *p, const QRectF &rect,
    const QPalette &pal, double lw )
{
    if ( lw > 0.0 )
    {
        if ( rect.width() == 0.0 )
        {
            p->setPen( pal.dark().color() );
            p->drawLine( rect.topLeft(), rect.bottomLeft() );
            return;
        }

        if ( rect.height() == 0.0 )
        {
            p->setPen( pal.dark().color() );
            p->drawLine( rect.topLeft(), rect.topRight() );
            return;
        }

        lw = qMin( lw, rect.height() / 2.0 - 1.0 );
        lw = qMin( lw, rect.width() / 2.0 - 1.0 );

        const QRectF outerRect = rect.adjusted( 0, 0, 1, 1 );
        QPolygonF polygon( outerRect );

        if ( outerRect.width() > 2 * lw &&
                outerRect.height() > 2 * lw )
        {
            const QRectF innerRect = outerRect.adjusted( lw, lw, -lw, -lw );
            polygon = polygon.subtracted( innerRect );
        }

        p->setPen( Qt::NoPen );

        p->setBrush( pal.dark() );
        p->drawPolygon( polygon );
    }

    const QRectF windowRect = rect.adjusted( lw, lw, -lw + 1, -lw + 1 );
    if ( windowRect.isValid() )
        p->fillRect( windowRect, pal.window() );
}

static void drawPanel( QPainter *painter, const QRectF &rect,
    const QPalette &pal, double lw )
{
    if ( lw > 0.0 )
    {
        if ( rect.width() == 0.0 )
        {
            painter->setPen( pal.window().color() );
            painter->drawLine( rect.topLeft(), rect.bottomLeft() );
            return;
        }

        if ( rect.height() == 0.0 )
        {
            painter->setPen( pal.window().color() );
            painter->drawLine( rect.topLeft(), rect.topRight() );
            return;
        }

        lw = qMin( lw, rect.height() / 2.0 - 1.0 );
        lw = qMin( lw, rect.width() / 2.0 - 1.0 );

        const QRectF outerRect = rect.adjusted( 0, 0, 1, 1 );
        const QRectF innerRect = outerRect.adjusted( lw, lw, -lw, -lw );

        QPolygonF lines[2];

        lines[0] += outerRect.bottomLeft();
        lines[0] += outerRect.topLeft();
        lines[0] += outerRect.topRight();
        lines[0] += innerRect.topRight();
        lines[0] += innerRect.topLeft();
        lines[0] += innerRect.bottomLeft();

        lines[1] += outerRect.topRight();
        lines[1] += outerRect.bottomRight();
        lines[1] += outerRect.bottomLeft();
        lines[1] += innerRect.bottomLeft();
        lines[1] += innerRect.bottomRight();
        lines[1] += innerRect.topRight();

        painter->setPen( Qt::NoPen );

        painter->setBrush( pal.light() );
        painter->drawPolygon( lines[0] );
        painter->setBrush( pal.dark() );
        painter->drawPolygon( lines[1] );
    }

    painter->fillRect( rect.adjusted( lw, lw, -lw + 1, -lw + 1 ), pal.window() );
}

class QwtColumnSymbol::PrivateData
{
public:
    PrivateData():
        style( QwtColumnSymbol::Box ),
        frameStyle( QwtColumnSymbol::Raised ),
        lineWidth( 2 )
    {
        palette = QPalette( Qt::gray );
    }

    QwtColumnSymbol::Style style;
    QwtColumnSymbol::FrameStyle frameStyle;

    QPalette palette;
    QwtText label;

    int lineWidth;
};

/*!
  Constructor

  \param style Style of the symbol
  \sa setStyle(), style(), Style
*/
QwtColumnSymbol::QwtColumnSymbol( Style style )
{
    d_data = new PrivateData();
    d_data->style = style;
}

//! Destructor
QwtColumnSymbol::~QwtColumnSymbol()
{
    delete d_data;
}

/*!
  Specify the symbol style

  \param style Style
  \sa style(), setPalette()
*/
void QwtColumnSymbol::setStyle( Style style )
{
    d_data->style = style;
}

/*!
  \return Current symbol style
  \sa setStyle()
*/
QwtColumnSymbol::Style QwtColumnSymbol::style() const
{
    return d_data->style;
}

/*!
  Assign a palette for the symbol

  \param palette Palette
  \sa palette(), setStyle()
*/
void QwtColumnSymbol::setPalette( const QPalette &palette )
{
    d_data->palette = palette;
}

/*!
  \return Current palette
  \sa setPalette()
*/
const QPalette& QwtColumnSymbol::palette() const
{
    return d_data->palette;
}

/*!
   Set the frame, that is used for the Box style.

   \param frameStyle Frame style
   \sa frameStyle(), setLineWidth(), setStyle()
*/
void QwtColumnSymbol::setFrameStyle( FrameStyle frameStyle )
{
    d_data->frameStyle = frameStyle;
}

/*!
  \return Current frame style, that is used for the Box style.
  \sa setFrameStyle(), lineWidth(), setStyle()
*/
QwtColumnSymbol::FrameStyle QwtColumnSymbol::frameStyle() const
{
    return d_data->frameStyle;
}

/*!
   Set the line width of the frame, that is used for the Box style.

   \param width Width
   \sa lineWidth(), setFrameStyle()
*/
void QwtColumnSymbol::setLineWidth( int width )
{
    if ( width < 0 )
        width = 0;

    d_data->lineWidth = width;
}

/*!
  \return Line width of the frame, that is used for the Box style.
  \sa setLineWidth(), frameStyle(), setStyle()
*/
int QwtColumnSymbol::lineWidth() const
{
    return d_data->lineWidth;
}

/*!
  Draw the symbol depending on its style.

  \param painter Painter
  \param rect Directed rectangle

  \sa drawBox()
*/
void QwtColumnSymbol::draw( QPainter *painter,
    const QwtColumnRect &rect ) const
{
    painter->save();

    switch ( d_data->style )
    {
        case QwtColumnSymbol::Box:
        {
            drawBox( painter, rect );
            break;
        }
        default:;
    }

    painter->restore();
}

/*!
  Draw the symbol when it is in Box style.

  \param painter Painter
  \param rect Directed rectangle

  \sa draw()
*/
void QwtColumnSymbol::drawBox( QPainter *painter,
    const QwtColumnRect &rect ) const
{
    QRectF r = rect.toRect();
    if ( QwtPainter::roundingAlignment( painter ) )
    {
        r.setLeft( qRound( r.left() ) );
        r.setRight( qRound( r.right() ) );
        r.setTop( qRound( r.top() ) );
        r.setBottom( qRound( r.bottom() ) );
    }

    switch ( d_data->frameStyle )
    {
        case QwtColumnSymbol::Raised:
        {
            ::drawPanel( painter, r, d_data->palette, d_data->lineWidth );
            break;
        }
        case QwtColumnSymbol::Plain:
        {
            ::drawBox( painter, r, d_data->palette, d_data->lineWidth );
            break;
        }
        default:
        {
            painter->fillRect( r, d_data->palette.window() );
        }
    }
}
>>>>>>> ff16dd03
<|MERGE_RESOLUTION|>--- conflicted
+++ resolved
@@ -1,4 +1,3 @@
-<<<<<<< HEAD
 /* -*- mode: C++ ; c-file-style: "stroustrup" -*- *****************************
  * Qwt Widget Library
  * Copyright (C) 1997   Josef Wilgen
@@ -291,302 +290,4 @@
             painter->fillRect( r, d_data->palette.window() );
         }
     }
-}
-=======
-/* -*- mode: C++ ; c-file-style: "stroustrup" -*- *****************************
- * Qwt Widget Library
- * Copyright (C) 1997   Josef Wilgen
- * Copyright (C) 2002   Uwe Rathmann
- *
- * This library is free software; you can redistribute it and/or
- * modify it under the terms of the Qwt License, Version 1.0
- *****************************************************************************/
-
-#include "qwt_column_symbol.h"
-#include "qwt_math.h"
-#include "qwt_text.h"
-#include "qwt_painter.h"
-#include <qpainter.h>
-#include <qpalette.h>
-
-static void drawBox( QPainter *p, const QRectF &rect,
-    const QPalette &pal, double lw )
-{
-    if ( lw > 0.0 )
-    {
-        if ( rect.width() == 0.0 )
-        {
-            p->setPen( pal.dark().color() );
-            p->drawLine( rect.topLeft(), rect.bottomLeft() );
-            return;
-        }
-
-        if ( rect.height() == 0.0 )
-        {
-            p->setPen( pal.dark().color() );
-            p->drawLine( rect.topLeft(), rect.topRight() );
-            return;
-        }
-
-        lw = qMin( lw, rect.height() / 2.0 - 1.0 );
-        lw = qMin( lw, rect.width() / 2.0 - 1.0 );
-
-        const QRectF outerRect = rect.adjusted( 0, 0, 1, 1 );
-        QPolygonF polygon( outerRect );
-
-        if ( outerRect.width() > 2 * lw &&
-                outerRect.height() > 2 * lw )
-        {
-            const QRectF innerRect = outerRect.adjusted( lw, lw, -lw, -lw );
-            polygon = polygon.subtracted( innerRect );
-        }
-
-        p->setPen( Qt::NoPen );
-
-        p->setBrush( pal.dark() );
-        p->drawPolygon( polygon );
-    }
-
-    const QRectF windowRect = rect.adjusted( lw, lw, -lw + 1, -lw + 1 );
-    if ( windowRect.isValid() )
-        p->fillRect( windowRect, pal.window() );
-}
-
-static void drawPanel( QPainter *painter, const QRectF &rect,
-    const QPalette &pal, double lw )
-{
-    if ( lw > 0.0 )
-    {
-        if ( rect.width() == 0.0 )
-        {
-            painter->setPen( pal.window().color() );
-            painter->drawLine( rect.topLeft(), rect.bottomLeft() );
-            return;
-        }
-
-        if ( rect.height() == 0.0 )
-        {
-            painter->setPen( pal.window().color() );
-            painter->drawLine( rect.topLeft(), rect.topRight() );
-            return;
-        }
-
-        lw = qMin( lw, rect.height() / 2.0 - 1.0 );
-        lw = qMin( lw, rect.width() / 2.0 - 1.0 );
-
-        const QRectF outerRect = rect.adjusted( 0, 0, 1, 1 );
-        const QRectF innerRect = outerRect.adjusted( lw, lw, -lw, -lw );
-
-        QPolygonF lines[2];
-
-        lines[0] += outerRect.bottomLeft();
-        lines[0] += outerRect.topLeft();
-        lines[0] += outerRect.topRight();
-        lines[0] += innerRect.topRight();
-        lines[0] += innerRect.topLeft();
-        lines[0] += innerRect.bottomLeft();
-
-        lines[1] += outerRect.topRight();
-        lines[1] += outerRect.bottomRight();
-        lines[1] += outerRect.bottomLeft();
-        lines[1] += innerRect.bottomLeft();
-        lines[1] += innerRect.bottomRight();
-        lines[1] += innerRect.topRight();
-
-        painter->setPen( Qt::NoPen );
-
-        painter->setBrush( pal.light() );
-        painter->drawPolygon( lines[0] );
-        painter->setBrush( pal.dark() );
-        painter->drawPolygon( lines[1] );
-    }
-
-    painter->fillRect( rect.adjusted( lw, lw, -lw + 1, -lw + 1 ), pal.window() );
-}
-
-class QwtColumnSymbol::PrivateData
-{
-public:
-    PrivateData():
-        style( QwtColumnSymbol::Box ),
-        frameStyle( QwtColumnSymbol::Raised ),
-        lineWidth( 2 )
-    {
-        palette = QPalette( Qt::gray );
-    }
-
-    QwtColumnSymbol::Style style;
-    QwtColumnSymbol::FrameStyle frameStyle;
-
-    QPalette palette;
-    QwtText label;
-
-    int lineWidth;
-};
-
-/*!
-  Constructor
-
-  \param style Style of the symbol
-  \sa setStyle(), style(), Style
-*/
-QwtColumnSymbol::QwtColumnSymbol( Style style )
-{
-    d_data = new PrivateData();
-    d_data->style = style;
-}
-
-//! Destructor
-QwtColumnSymbol::~QwtColumnSymbol()
-{
-    delete d_data;
-}
-
-/*!
-  Specify the symbol style
-
-  \param style Style
-  \sa style(), setPalette()
-*/
-void QwtColumnSymbol::setStyle( Style style )
-{
-    d_data->style = style;
-}
-
-/*!
-  \return Current symbol style
-  \sa setStyle()
-*/
-QwtColumnSymbol::Style QwtColumnSymbol::style() const
-{
-    return d_data->style;
-}
-
-/*!
-  Assign a palette for the symbol
-
-  \param palette Palette
-  \sa palette(), setStyle()
-*/
-void QwtColumnSymbol::setPalette( const QPalette &palette )
-{
-    d_data->palette = palette;
-}
-
-/*!
-  \return Current palette
-  \sa setPalette()
-*/
-const QPalette& QwtColumnSymbol::palette() const
-{
-    return d_data->palette;
-}
-
-/*!
-   Set the frame, that is used for the Box style.
-
-   \param frameStyle Frame style
-   \sa frameStyle(), setLineWidth(), setStyle()
-*/
-void QwtColumnSymbol::setFrameStyle( FrameStyle frameStyle )
-{
-    d_data->frameStyle = frameStyle;
-}
-
-/*!
-  \return Current frame style, that is used for the Box style.
-  \sa setFrameStyle(), lineWidth(), setStyle()
-*/
-QwtColumnSymbol::FrameStyle QwtColumnSymbol::frameStyle() const
-{
-    return d_data->frameStyle;
-}
-
-/*!
-   Set the line width of the frame, that is used for the Box style.
-
-   \param width Width
-   \sa lineWidth(), setFrameStyle()
-*/
-void QwtColumnSymbol::setLineWidth( int width )
-{
-    if ( width < 0 )
-        width = 0;
-
-    d_data->lineWidth = width;
-}
-
-/*!
-  \return Line width of the frame, that is used for the Box style.
-  \sa setLineWidth(), frameStyle(), setStyle()
-*/
-int QwtColumnSymbol::lineWidth() const
-{
-    return d_data->lineWidth;
-}
-
-/*!
-  Draw the symbol depending on its style.
-
-  \param painter Painter
-  \param rect Directed rectangle
-
-  \sa drawBox()
-*/
-void QwtColumnSymbol::draw( QPainter *painter,
-    const QwtColumnRect &rect ) const
-{
-    painter->save();
-
-    switch ( d_data->style )
-    {
-        case QwtColumnSymbol::Box:
-        {
-            drawBox( painter, rect );
-            break;
-        }
-        default:;
-    }
-
-    painter->restore();
-}
-
-/*!
-  Draw the symbol when it is in Box style.
-
-  \param painter Painter
-  \param rect Directed rectangle
-
-  \sa draw()
-*/
-void QwtColumnSymbol::drawBox( QPainter *painter,
-    const QwtColumnRect &rect ) const
-{
-    QRectF r = rect.toRect();
-    if ( QwtPainter::roundingAlignment( painter ) )
-    {
-        r.setLeft( qRound( r.left() ) );
-        r.setRight( qRound( r.right() ) );
-        r.setTop( qRound( r.top() ) );
-        r.setBottom( qRound( r.bottom() ) );
-    }
-
-    switch ( d_data->frameStyle )
-    {
-        case QwtColumnSymbol::Raised:
-        {
-            ::drawPanel( painter, r, d_data->palette, d_data->lineWidth );
-            break;
-        }
-        case QwtColumnSymbol::Plain:
-        {
-            ::drawBox( painter, r, d_data->palette, d_data->lineWidth );
-            break;
-        }
-        default:
-        {
-            painter->fillRect( r, d_data->palette.window() );
-        }
-    }
-}
->>>>>>> ff16dd03
+}