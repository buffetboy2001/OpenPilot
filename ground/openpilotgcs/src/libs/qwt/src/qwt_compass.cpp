--- conflicted
+++ resolved
@@ -1,4 +1,3 @@
-<<<<<<< HEAD
 /* -*- mode: C++ ; c-file-style: "stroustrup" -*- *****************************
  * Qwt Widget Library
  * Copyright (C) 1997   Josef Wilgen
@@ -290,298 +289,4 @@
         return d_data->labelMap[value];
 
     return QwtText();
-}
-=======
-/* -*- mode: C++ ; c-file-style: "stroustrup" -*- *****************************
- * Qwt Widget Library
- * Copyright (C) 1997   Josef Wilgen
- * Copyright (C) 2002   Uwe Rathmann
- *
- * This library is free software; you can redistribute it and/or
- * modify it under the terms of the Qwt License, Version 1.0
- *****************************************************************************/
-
-#include "qwt_compass.h"
-#include "qwt_compass_rose.h"
-#include "qwt_math.h"
-#include "qwt_scale_draw.h"
-#include "qwt_painter.h"
-#include "qwt_dial_needle.h"
-#include <qpainter.h>
-#include <qpixmap.h>
-#include <qevent.h>
-
-class QwtCompass::PrivateData
-{
-public:
-    PrivateData():
-        rose( NULL )
-    {
-    }
-
-    ~PrivateData()
-    {
-        delete rose;
-    }
-
-    QwtCompassRose *rose;
-    QMap<double, QString> labelMap;
-};
-
-/*!
-  \brief Constructor
-  \param parent Parent widget
-
-  Create a compass widget with a scale, no needle and no rose.
-  The default origin is 270.0 with no valid value. It accepts
-  mouse and keyboard inputs and has no step size. The default mode
-  is QwtDial::RotateNeedle.
-*/
-QwtCompass::QwtCompass( QWidget* parent ):
-    QwtDial( parent )
-{
-    initCompass();
-}
-
-//!  Destructor
-QwtCompass::~QwtCompass()
-{
-    delete d_data;
-}
-
-void QwtCompass::initCompass()
-{
-    d_data = new PrivateData;
-
-    // Only labels, no backbone, no ticks
-    setScaleComponents( QwtAbstractScaleDraw::Labels ); 
-
-    setOrigin( 270.0 );
-    setWrapping( true );
-
-
-    d_data->labelMap.insert( 0.0, QString::fromLatin1( "N" ) );
-    d_data->labelMap.insert( 45.0, QString::fromLatin1( "NE" ) );
-    d_data->labelMap.insert( 90.0, QString::fromLatin1( "E" ) );
-    d_data->labelMap.insert( 135.0, QString::fromLatin1( "SE" ) );
-    d_data->labelMap.insert( 180.0, QString::fromLatin1( "S" ) );
-    d_data->labelMap.insert( 225.0, QString::fromLatin1( "SW" ) );
-    d_data->labelMap.insert( 270.0, QString::fromLatin1( "W" ) );
-    d_data->labelMap.insert( 315.0, QString::fromLatin1( "NW" ) );
-
-#if 0
-    d_data->labelMap.insert( 22.5, QString::fromLatin1( "NNE" ) );
-    d_data->labelMap.insert( 67.5, QString::fromLatin1( "NEE" ) );
-    d_data->labelMap.insert( 112.5, QString::fromLatin1( "SEE" ) );
-    d_data->labelMap.insert( 157.5, QString::fromLatin1( "SSE" ) );
-    d_data->labelMap.insert( 202.5, QString::fromLatin1( "SSW" ) );
-    d_data->labelMap.insert( 247.5, QString::fromLatin1( "SWW" ) );
-    d_data->labelMap.insert( 292.5, QString::fromLatin1( "NWW" ) );
-    d_data->labelMap.insert( 337.5, QString::fromLatin1( "NNW" ) );
-#endif
-}
-
-/*!
-   Draw the contents of the scale
-
-   \param painter Painter
-   \param center Center of the content circle
-   \param radius Radius of the content circle
-*/
-void QwtCompass::drawScaleContents( QPainter *painter,
-    const QPointF &center, double radius ) const
-{
-    QPalette::ColorGroup cg;
-    if ( isEnabled() )
-        cg = hasFocus() ? QPalette::Active : QPalette::Inactive;
-    else
-        cg = QPalette::Disabled;
-
-    double north = origin();
-    if ( isValid() )
-    {
-        if ( mode() == RotateScale )
-            north -= value();
-    }
-
-    const int margin = 4;
-    drawRose( painter, center, radius - margin, 360.0 - north,  cg );
-}
-
-/*!
-  Draw the compass rose
-
-  \param painter Painter
-  \param center Center of the compass
-  \param radius of the circle, where to paint the rose
-  \param north Direction pointing north, in degrees counter clockwise
-  \param cg Color group
-*/
-void QwtCompass::drawRose( QPainter *painter, const QPointF &center,
-    double radius, double north, QPalette::ColorGroup cg ) const
-{
-    if ( d_data->rose )
-        d_data->rose->draw( painter, center, radius, north,  cg );
-}
-
-/*!
-  Set a rose for the compass
-  \param rose Compass rose
-  \warning The rose will be deleted, when a different rose is
-    set or in ~QwtCompass
-  \sa rose()
-*/
-void QwtCompass::setRose( QwtCompassRose *rose )
-{
-    if ( rose != d_data->rose )
-    {
-        if ( d_data->rose )
-            delete d_data->rose;
-
-        d_data->rose = rose;
-        update();
-    }
-}
-
-/*!
-  \return rose
-  \sa setRose()
-*/
-const QwtCompassRose *QwtCompass::rose() const
-{
-    return d_data->rose;
-}
-
-/*!
-  \return rose
-  \sa setRose()
-*/
-QwtCompassRose *QwtCompass::rose()
-{
-    return d_data->rose;
-}
-
-/*!
-  Handles key events
-
-  Beside the keys described in QwtDial::keyPressEvent numbers
-  from 1-9 (without 5) set the direction according to their
-  position on the num pad.
-
-  \sa isReadOnly()
-*/
-void QwtCompass::keyPressEvent( QKeyEvent *kev )
-{
-    if ( isReadOnly() )
-        return;
-
-#if 0
-    if ( kev->key() == Key_5 )
-    {
-        invalidate(); // signal ???
-        return;
-    }
-#endif
-
-    double newValue = value();
-
-    if ( kev->key() >= Qt::Key_1 && kev->key() <= Qt::Key_9 )
-    {
-        if ( mode() != RotateNeedle || kev->key() == Qt::Key_5 )
-            return;
-
-        switch ( kev->key() )
-        {
-            case Qt::Key_6:
-                newValue = 180.0 * 0.0;
-                break;
-            case Qt::Key_3:
-                newValue = 180.0 * 0.25;
-                break;
-            case Qt::Key_2:
-                newValue = 180.0 * 0.5;
-                break;
-            case Qt::Key_1:
-                newValue = 180.0 * 0.75;
-                break;
-            case Qt::Key_4:
-                newValue = 180.0 * 1.0;
-                break;
-            case Qt::Key_7:
-                newValue = 180.0 * 1.25;
-                break;
-            case Qt::Key_8:
-                newValue = 180.0 * 1.5;
-                break;
-            case Qt::Key_9:
-                newValue = 180.0 * 1.75;
-                break;
-        }
-        newValue -= origin();
-        setValue( newValue );
-    }
-    else
-    {
-        QwtDial::keyPressEvent( kev );
-    }
-}
-
-/*!
-  \return map, mapping values to labels
-  \sa setLabelMap()
-*/
-const QMap<double, QString> &QwtCompass::labelMap() const
-{
-    return d_data->labelMap;
-}
-
-/*!
-  \return map, mapping values to labels
-  \sa setLabelMap()
-*/
-QMap<double, QString> &QwtCompass::labelMap()
-{
-    return d_data->labelMap;
-}
-
-/*!
-  \brief Set a map, mapping values to labels
-  \param map value to label map
-
-  The values of the major ticks are found by looking into this
-  map. The default map consists of the labels N, NE, E, SE, S, SW, W, NW.
-
-  \warning The map will have no effect for values that are no major
-           tick values. Major ticks can be changed by QwtScaleDraw::setScale
-
-  \sa labelMap(), scaleDraw(), setScale()
-*/
-void QwtCompass::setLabelMap( const QMap<double, QString> &map )
-{
-    d_data->labelMap = map;
-}
-
-/*!
-  Map a value to a corresponding label
-  \param value Value that will be mapped
-  \return Label, or QString::null
-
-  label() looks in a map for a corresponding label for value
-  or return an null text.
-  \sa labelMap(), setLabelMap()
-*/
-
-QwtText QwtCompass::scaleLabel( double value ) const
-{
-    if ( qFuzzyCompare( value, 0.0 ) )
-        value = 0.0;
-
-    if ( value < 0.0 )
-        value += 360.0;
-
-    if ( d_data->labelMap.contains( value ) )
-        return d_data->labelMap[value];
-
-    return QwtText();
-}
->>>>>>> ff16dd03
+}