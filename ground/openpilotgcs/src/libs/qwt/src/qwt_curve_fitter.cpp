<<<<<<< HEAD
/* -*- mode: C++ ; c-file-style: "stroustrup" -*- *****************************
 * Qwt Widget Library
 * Copyright (C) 1997   Josef Wilgen
 * Copyright (C) 2002   Uwe Rathmann
 *
 * This library is free software; you can redistribute it and/or
 * modify it under the terms of the Qwt License, Version 1.0
 *****************************************************************************/

#include "qwt_curve_fitter.h"
#include "qwt_math.h"
#include "qwt_spline.h"
#include <qstack.h>
#include <qvector.h>

#if QT_VERSION < 0x040601
#define qFabs(x) ::fabs(x)
#endif

//! Constructor
QwtCurveFitter::QwtCurveFitter()
{
}

//! Destructor
QwtCurveFitter::~QwtCurveFitter()
{
}

class QwtSplineCurveFitter::PrivateData
{
public:
    PrivateData():
        fitMode( QwtSplineCurveFitter::Auto ),
        splineSize( 250 )
    {
    }

    QwtSpline spline;
    QwtSplineCurveFitter::FitMode fitMode;
    int splineSize;
};

//! Constructor
QwtSplineCurveFitter::QwtSplineCurveFitter()
{
    d_data = new PrivateData;
}

//! Destructor
QwtSplineCurveFitter::~QwtSplineCurveFitter()
{
    delete d_data;
}

/*!
  Select the algorithm used for building the spline

  \param mode Mode representing a spline algorithm
  \sa fitMode()
*/
void QwtSplineCurveFitter::setFitMode( FitMode mode )
{
    d_data->fitMode = mode;
}

/*!
  \return Mode representing a spline algorithm
  \sa setFitMode()
*/
QwtSplineCurveFitter::FitMode QwtSplineCurveFitter::fitMode() const
{
    return d_data->fitMode;
}

/*!
  Assign a spline

  \param spline Spline
  \sa spline()
*/
void QwtSplineCurveFitter::setSpline( const QwtSpline &spline )
{
    d_data->spline = spline;
    d_data->spline.reset();
}

/*!
  \return Spline
  \sa setSpline()
*/
const QwtSpline &QwtSplineCurveFitter::spline() const
{
    return d_data->spline;
}

/*!
  \return Spline
  \sa setSpline()
*/
QwtSpline &QwtSplineCurveFitter::spline()
{
    return d_data->spline;
}

/*!
   Assign a spline size ( has to be at least 10 points )

   \param splineSize Spline size
   \sa splineSize()
*/
void QwtSplineCurveFitter::setSplineSize( int splineSize )
{
    d_data->splineSize = qMax( splineSize, 10 );
}

/*!
  \return Spline size
  \sa setSplineSize()
*/
int QwtSplineCurveFitter::splineSize() const
{
    return d_data->splineSize;
}

/*!
  Find a curve which has the best fit to a series of data points

  \param points Series of data points
  \return Curve points
*/
QPolygonF QwtSplineCurveFitter::fitCurve( const QPolygonF &points ) const
{
    const int size = points.size();
    if ( size <= 2 )
        return points;

    FitMode fitMode = d_data->fitMode;
    if ( fitMode == Auto )
    {
        fitMode = Spline;

        const QPointF *p = points.data();
        for ( int i = 1; i < size; i++ )
        {
            if ( p[i].x() <= p[i-1].x() )
            {
                fitMode = ParametricSpline;
                break;
            }
        };
    }

    if ( fitMode == ParametricSpline )
        return fitParametric( points );
    else
        return fitSpline( points );
}

QPolygonF QwtSplineCurveFitter::fitSpline( const QPolygonF &points ) const
{
    d_data->spline.setPoints( points );
    if ( !d_data->spline.isValid() )
        return points;

    QPolygonF fittedPoints( d_data->splineSize );

    const double x1 = points[0].x();
    const double x2 = points[int( points.size() - 1 )].x();
    const double dx = x2 - x1;
    const double delta = dx / ( d_data->splineSize - 1 );

    for ( int i = 0; i < d_data->splineSize; i++ )
    {
        QPointF &p = fittedPoints[i];

        const double v = x1 + i * delta;
        const double sv = d_data->spline.value( v );

        p.setX( v );
        p.setY( sv );
    }
    d_data->spline.reset();

    return fittedPoints;
}

QPolygonF QwtSplineCurveFitter::fitParametric( const QPolygonF &points ) const
{
    int i;
    const int size = points.size();

    QPolygonF fittedPoints( d_data->splineSize );
    QPolygonF splinePointsX( size );
    QPolygonF splinePointsY( size );

    const QPointF *p = points.data();
    QPointF *spX = splinePointsX.data();
    QPointF *spY = splinePointsY.data();

    double param = 0.0;
    for ( i = 0; i < size; i++ )
    {
        const double x = p[i].x();
        const double y = p[i].y();
        if ( i > 0 )
        {
            const double delta = qSqrt( qwtSqr( x - spX[i-1].y() )
                      + qwtSqr( y - spY[i-1].y() ) );
            param += qMax( delta, 1.0 );
        }
        spX[i].setX( param );
        spX[i].setY( x );
        spY[i].setX( param );
        spY[i].setY( y );
    }

    d_data->spline.setPoints( splinePointsX );
    if ( !d_data->spline.isValid() )
        return points;

    const double deltaX =
        splinePointsX[size - 1].x() / ( d_data->splineSize - 1 );
    for ( i = 0; i < d_data->splineSize; i++ )
    {
        const double dtmp = i * deltaX;
        fittedPoints[i].setX( d_data->spline.value( dtmp ) );
    }

    d_data->spline.setPoints( splinePointsY );
    if ( !d_data->spline.isValid() )
        return points;

    const double deltaY =
        splinePointsY[size - 1].x() / ( d_data->splineSize - 1 );
    for ( i = 0; i < d_data->splineSize; i++ )
    {
        const double dtmp = i * deltaY;
        fittedPoints[i].setY( d_data->spline.value( dtmp ) );
    }

    return fittedPoints;
}

class QwtWeedingCurveFitter::PrivateData
{
public:
    PrivateData():
        tolerance( 1.0 )
    {
    }

    double tolerance;
};

class QwtWeedingCurveFitter::Line
{
public:
    Line( int i1 = 0, int i2 = 0 ):
        from( i1 ),
        to( i2 )
    {
    }

    int from;
    int to;
};

/*!
   Constructor

   \param tolerance Tolerance
   \sa setTolerance(), tolerance()
*/
QwtWeedingCurveFitter::QwtWeedingCurveFitter( double tolerance )
{
    d_data = new PrivateData;
    setTolerance( tolerance );
}

//! Destructor
QwtWeedingCurveFitter::~QwtWeedingCurveFitter()
{
    delete d_data;
}

/*!
 Assign the tolerance

 The tolerance is the maximum distance, that is accaptable
 between the original curve and the smoothed curve.

 Increasing the tolerance will reduce the number of the
 resulting points.

 \param tolerance Tolerance

 \sa tolerance()
*/
void QwtWeedingCurveFitter::setTolerance( double tolerance )
{
    d_data->tolerance = qMax( tolerance, 0.0 );
}

/*!
  \return Tolerance
  \sa setTolerance()
*/
double QwtWeedingCurveFitter::tolerance() const
{
    return d_data->tolerance;
}

/*!
  \param points Series of data points
  \return Curve points
*/
QPolygonF QwtWeedingCurveFitter::fitCurve( const QPolygonF &points ) const
{
    const double toleranceSqr = d_data->tolerance * d_data->tolerance;

    QStack<Line> stack;
    stack.reserve( 500 );

    const QPointF *p = points.data();
    const int nPoints = points.size();

    QVector<bool> usePoint( nPoints, false );

    stack.push( Line( 0, nPoints - 1 ) );

    while ( !stack.isEmpty() )
    {
        const Line r = stack.pop();

        // initialize line segment
        const double vecX = p[r.to].x() - p[r.from].x();
        const double vecY = p[r.to].y() - p[r.from].y();

        const double vecLength = qSqrt( vecX * vecX + vecY * vecY );

        const double unitVecX = ( vecLength != 0.0 ) ? vecX / vecLength : 0.0;
        const double unitVecY = ( vecLength != 0.0 ) ? vecY / vecLength : 0.0;

        double maxDistSqr = 0.0;
        int nVertexIndexMaxDistance = r.from + 1;
        for ( int i = r.from + 1; i < r.to; i++ )
        {
            //compare to anchor
            const double fromVecX = p[i].x() - p[r.from].x();
            const double fromVecY = p[i].y() - p[r.from].y();

            double distToSegmentSqr;
            if ( fromVecX * unitVecX + fromVecY * unitVecY < 0.0 )
            {
                distToSegmentSqr = fromVecX * fromVecX + fromVecY * fromVecY;
            }
            else
            {
                const double toVecX = p[i].x() - p[r.to].x();
                const double toVecY = p[i].y() - p[r.to].y();
                const double toVecLength = toVecX * toVecX + toVecY * toVecY;

                const double s = toVecX * ( -unitVecX ) + toVecY * ( -unitVecY );
                if ( s < 0.0 )
                {
                    distToSegmentSqr = toVecLength;
                }
                else
                {
                    distToSegmentSqr = qFabs( toVecLength - s * s );
                }
            }

            if ( maxDistSqr < distToSegmentSqr )
            {
                maxDistSqr = distToSegmentSqr;
                nVertexIndexMaxDistance = i;
            }
        }
        if ( maxDistSqr <= toleranceSqr )
        {
            usePoint[r.from] = true;
            usePoint[r.to] = true;
        }
        else
        {
            stack.push( Line( r.from, nVertexIndexMaxDistance ) );
            stack.push( Line( nVertexIndexMaxDistance, r.to ) );
        }
    }

    QPolygonF stripped;
    for ( int i = 0; i < nPoints; i++ )
    {
        if ( usePoint[i] )
            stripped += p[i];
    }

    return stripped;
}
=======
/* -*- mode: C++ ; c-file-style: "stroustrup" -*- *****************************
 * Qwt Widget Library
 * Copyright (C) 1997   Josef Wilgen
 * Copyright (C) 2002   Uwe Rathmann
 *
 * This library is free software; you can redistribute it and/or
 * modify it under the terms of the Qwt License, Version 1.0
 *****************************************************************************/

#include "qwt_curve_fitter.h"
#include "qwt_math.h"
#include "qwt_spline.h"
#include <qstack.h>
#include <qvector.h>

#if QT_VERSION < 0x040601
#define qFabs(x) ::fabs(x)
#endif

//! Constructor
QwtCurveFitter::QwtCurveFitter()
{
}

//! Destructor
QwtCurveFitter::~QwtCurveFitter()
{
}

class QwtSplineCurveFitter::PrivateData
{
public:
    PrivateData():
        fitMode( QwtSplineCurveFitter::Auto ),
        splineSize( 250 )
    {
    }

    QwtSpline spline;
    QwtSplineCurveFitter::FitMode fitMode;
    int splineSize;
};

//! Constructor
QwtSplineCurveFitter::QwtSplineCurveFitter()
{
    d_data = new PrivateData;
}

//! Destructor
QwtSplineCurveFitter::~QwtSplineCurveFitter()
{
    delete d_data;
}

/*!
  Select the algorithm used for building the spline

  \param mode Mode representing a spline algorithm
  \sa fitMode()
*/
void QwtSplineCurveFitter::setFitMode( FitMode mode )
{
    d_data->fitMode = mode;
}

/*!
  \return Mode representing a spline algorithm
  \sa setFitMode()
*/
QwtSplineCurveFitter::FitMode QwtSplineCurveFitter::fitMode() const
{
    return d_data->fitMode;
}

/*!
  Assign a spline

  \param spline Spline
  \sa spline()
*/
void QwtSplineCurveFitter::setSpline( const QwtSpline &spline )
{
    d_data->spline = spline;
    d_data->spline.reset();
}

/*!
  \return Spline
  \sa setSpline()
*/
const QwtSpline &QwtSplineCurveFitter::spline() const
{
    return d_data->spline;
}

/*!
  \return Spline
  \sa setSpline()
*/
QwtSpline &QwtSplineCurveFitter::spline()
{
    return d_data->spline;
}

/*!
   Assign a spline size ( has to be at least 10 points )

   \param splineSize Spline size
   \sa splineSize()
*/
void QwtSplineCurveFitter::setSplineSize( int splineSize )
{
    d_data->splineSize = qMax( splineSize, 10 );
}

/*!
  \return Spline size
  \sa setSplineSize()
*/
int QwtSplineCurveFitter::splineSize() const
{
    return d_data->splineSize;
}

/*!
  Find a curve which has the best fit to a series of data points

  \param points Series of data points
  \return Curve points
*/
QPolygonF QwtSplineCurveFitter::fitCurve( const QPolygonF &points ) const
{
    const int size = points.size();
    if ( size <= 2 )
        return points;

    FitMode fitMode = d_data->fitMode;
    if ( fitMode == Auto )
    {
        fitMode = Spline;

        const QPointF *p = points.data();
        for ( int i = 1; i < size; i++ )
        {
            if ( p[i].x() <= p[i-1].x() )
            {
                fitMode = ParametricSpline;
                break;
            }
        };
    }

    if ( fitMode == ParametricSpline )
        return fitParametric( points );
    else
        return fitSpline( points );
}

QPolygonF QwtSplineCurveFitter::fitSpline( const QPolygonF &points ) const
{
    d_data->spline.setPoints( points );
    if ( !d_data->spline.isValid() )
        return points;

    QPolygonF fittedPoints( d_data->splineSize );

    const double x1 = points[0].x();
    const double x2 = points[int( points.size() - 1 )].x();
    const double dx = x2 - x1;
    const double delta = dx / ( d_data->splineSize - 1 );

    for ( int i = 0; i < d_data->splineSize; i++ )
    {
        QPointF &p = fittedPoints[i];

        const double v = x1 + i * delta;
        const double sv = d_data->spline.value( v );

        p.setX( v );
        p.setY( sv );
    }
    d_data->spline.reset();

    return fittedPoints;
}

QPolygonF QwtSplineCurveFitter::fitParametric( const QPolygonF &points ) const
{
    int i;
    const int size = points.size();

    QPolygonF fittedPoints( d_data->splineSize );
    QPolygonF splinePointsX( size );
    QPolygonF splinePointsY( size );

    const QPointF *p = points.data();
    QPointF *spX = splinePointsX.data();
    QPointF *spY = splinePointsY.data();

    double param = 0.0;
    for ( i = 0; i < size; i++ )
    {
        const double x = p[i].x();
        const double y = p[i].y();
        if ( i > 0 )
        {
            const double delta = qSqrt( qwtSqr( x - spX[i-1].y() )
                      + qwtSqr( y - spY[i-1].y() ) );
            param += qMax( delta, 1.0 );
        }
        spX[i].setX( param );
        spX[i].setY( x );
        spY[i].setX( param );
        spY[i].setY( y );
    }

    d_data->spline.setPoints( splinePointsX );
    if ( !d_data->spline.isValid() )
        return points;

    const double deltaX =
        splinePointsX[size - 1].x() / ( d_data->splineSize - 1 );
    for ( i = 0; i < d_data->splineSize; i++ )
    {
        const double dtmp = i * deltaX;
        fittedPoints[i].setX( d_data->spline.value( dtmp ) );
    }

    d_data->spline.setPoints( splinePointsY );
    if ( !d_data->spline.isValid() )
        return points;

    const double deltaY =
        splinePointsY[size - 1].x() / ( d_data->splineSize - 1 );
    for ( i = 0; i < d_data->splineSize; i++ )
    {
        const double dtmp = i * deltaY;
        fittedPoints[i].setY( d_data->spline.value( dtmp ) );
    }

    return fittedPoints;
}

class QwtWeedingCurveFitter::PrivateData
{
public:
    PrivateData():
        tolerance( 1.0 )
    {
    }

    double tolerance;
};

class QwtWeedingCurveFitter::Line
{
public:
    Line( int i1 = 0, int i2 = 0 ):
        from( i1 ),
        to( i2 )
    {
    }

    int from;
    int to;
};

/*!
   Constructor

   \param tolerance Tolerance
   \sa setTolerance(), tolerance()
*/
QwtWeedingCurveFitter::QwtWeedingCurveFitter( double tolerance )
{
    d_data = new PrivateData;
    setTolerance( tolerance );
}

//! Destructor
QwtWeedingCurveFitter::~QwtWeedingCurveFitter()
{
    delete d_data;
}

/*!
 Assign the tolerance

 The tolerance is the maximum distance, that is accaptable
 between the original curve and the smoothed curve.

 Increasing the tolerance will reduce the number of the
 resulting points.

 \param tolerance Tolerance

 \sa tolerance()
*/
void QwtWeedingCurveFitter::setTolerance( double tolerance )
{
    d_data->tolerance = qMax( tolerance, 0.0 );
}

/*!
  \return Tolerance
  \sa setTolerance()
*/
double QwtWeedingCurveFitter::tolerance() const
{
    return d_data->tolerance;
}

/*!
  \param points Series of data points
  \return Curve points
*/
QPolygonF QwtWeedingCurveFitter::fitCurve( const QPolygonF &points ) const
{
    QStack<Line> stack;
    stack.reserve( 500 );

    const QPointF *p = points.data();
    const int nPoints = points.size();

    QVector<bool> usePoint( nPoints, false );

    double distToSegment;

    stack.push( Line( 0, nPoints - 1 ) );

    while ( !stack.isEmpty() )
    {
        const Line r = stack.pop();

        // initialize line segment
        const double vecX = p[r.to].x() - p[r.from].x();
        const double vecY = p[r.to].y() - p[r.from].y();

        const double vecLength = qSqrt( vecX * vecX + vecY * vecY );

        const double unitVecX = ( vecLength != 0.0 ) ? vecX / vecLength : 0.0;
        const double unitVecY = ( vecLength != 0.0 ) ? vecY / vecLength : 0.0;

        double maxDist = 0.0;
        int nVertexIndexMaxDistance = r.from + 1;
        for ( int i = r.from + 1; i < r.to; i++ )
        {
            //compare to anchor
            const double fromVecX = p[i].x() - p[r.from].x();
            const double fromVecY = p[i].y() - p[r.from].y();
            const double fromVecLength =
                qSqrt( fromVecX * fromVecX + fromVecY * fromVecY );

            if ( fromVecX * unitVecX + fromVecY * unitVecY < 0.0 )
            {
                distToSegment = fromVecLength;
            }
            if ( fromVecX * unitVecX + fromVecY * unitVecY < 0.0 )
            {
                distToSegment = fromVecLength;
            }
            else
            {
                const double toVecX = p[i].x() - p[r.to].x();
                const double toVecY = p[i].y() - p[r.to].y();
                const double toVecLength = qSqrt( toVecX * toVecX + toVecY * toVecY );
                const double s = toVecX * ( -unitVecX ) + toVecY * ( -unitVecY );
                if ( s < 0.0 )
                    distToSegment = toVecLength;
                else
                {
                    distToSegment = qSqrt( qFabs( toVecLength * toVecLength - s * s ) );
                }
            }

            if ( maxDist < distToSegment )
            {
                maxDist = distToSegment;
                nVertexIndexMaxDistance = i;
            }
        }
        if ( maxDist <= d_data->tolerance )
        {
            usePoint[r.from] = true;
            usePoint[r.to] = true;
        }
        else
        {
            stack.push( Line( r.from, nVertexIndexMaxDistance ) );
            stack.push( Line( nVertexIndexMaxDistance, r.to ) );
        }
    }

    int cnt = 0;

    QPolygonF stripped( nPoints );
    for ( int i = 0; i < nPoints; i++ )
    {
        if ( usePoint[i] )
            stripped[cnt++] = p[i];
    }
    stripped.resize( cnt );
    return stripped;
}
>>>>>>> ff16dd03
<|MERGE_RESOLUTION|>--- conflicted
+++ resolved
@@ -1,4 +1,3 @@
-<<<<<<< HEAD
 /* -*- mode: C++ ; c-file-style: "stroustrup" -*- *****************************
  * Qwt Widget Library
  * Copyright (C) 1997   Josef Wilgen
@@ -399,411 +398,4 @@
     }
 
     return stripped;
-}
-=======
-/* -*- mode: C++ ; c-file-style: "stroustrup" -*- *****************************
- * Qwt Widget Library
- * Copyright (C) 1997   Josef Wilgen
- * Copyright (C) 2002   Uwe Rathmann
- *
- * This library is free software; you can redistribute it and/or
- * modify it under the terms of the Qwt License, Version 1.0
- *****************************************************************************/
-
-#include "qwt_curve_fitter.h"
-#include "qwt_math.h"
-#include "qwt_spline.h"
-#include <qstack.h>
-#include <qvector.h>
-
-#if QT_VERSION < 0x040601
-#define qFabs(x) ::fabs(x)
-#endif
-
-//! Constructor
-QwtCurveFitter::QwtCurveFitter()
-{
-}
-
-//! Destructor
-QwtCurveFitter::~QwtCurveFitter()
-{
-}
-
-class QwtSplineCurveFitter::PrivateData
-{
-public:
-    PrivateData():
-        fitMode( QwtSplineCurveFitter::Auto ),
-        splineSize( 250 )
-    {
-    }
-
-    QwtSpline spline;
-    QwtSplineCurveFitter::FitMode fitMode;
-    int splineSize;
-};
-
-//! Constructor
-QwtSplineCurveFitter::QwtSplineCurveFitter()
-{
-    d_data = new PrivateData;
-}
-
-//! Destructor
-QwtSplineCurveFitter::~QwtSplineCurveFitter()
-{
-    delete d_data;
-}
-
-/*!
-  Select the algorithm used for building the spline
-
-  \param mode Mode representing a spline algorithm
-  \sa fitMode()
-*/
-void QwtSplineCurveFitter::setFitMode( FitMode mode )
-{
-    d_data->fitMode = mode;
-}
-
-/*!
-  \return Mode representing a spline algorithm
-  \sa setFitMode()
-*/
-QwtSplineCurveFitter::FitMode QwtSplineCurveFitter::fitMode() const
-{
-    return d_data->fitMode;
-}
-
-/*!
-  Assign a spline
-
-  \param spline Spline
-  \sa spline()
-*/
-void QwtSplineCurveFitter::setSpline( const QwtSpline &spline )
-{
-    d_data->spline = spline;
-    d_data->spline.reset();
-}
-
-/*!
-  \return Spline
-  \sa setSpline()
-*/
-const QwtSpline &QwtSplineCurveFitter::spline() const
-{
-    return d_data->spline;
-}
-
-/*!
-  \return Spline
-  \sa setSpline()
-*/
-QwtSpline &QwtSplineCurveFitter::spline()
-{
-    return d_data->spline;
-}
-
-/*!
-   Assign a spline size ( has to be at least 10 points )
-
-   \param splineSize Spline size
-   \sa splineSize()
-*/
-void QwtSplineCurveFitter::setSplineSize( int splineSize )
-{
-    d_data->splineSize = qMax( splineSize, 10 );
-}
-
-/*!
-  \return Spline size
-  \sa setSplineSize()
-*/
-int QwtSplineCurveFitter::splineSize() const
-{
-    return d_data->splineSize;
-}
-
-/*!
-  Find a curve which has the best fit to a series of data points
-
-  \param points Series of data points
-  \return Curve points
-*/
-QPolygonF QwtSplineCurveFitter::fitCurve( const QPolygonF &points ) const
-{
-    const int size = points.size();
-    if ( size <= 2 )
-        return points;
-
-    FitMode fitMode = d_data->fitMode;
-    if ( fitMode == Auto )
-    {
-        fitMode = Spline;
-
-        const QPointF *p = points.data();
-        for ( int i = 1; i < size; i++ )
-        {
-            if ( p[i].x() <= p[i-1].x() )
-            {
-                fitMode = ParametricSpline;
-                break;
-            }
-        };
-    }
-
-    if ( fitMode == ParametricSpline )
-        return fitParametric( points );
-    else
-        return fitSpline( points );
-}
-
-QPolygonF QwtSplineCurveFitter::fitSpline( const QPolygonF &points ) const
-{
-    d_data->spline.setPoints( points );
-    if ( !d_data->spline.isValid() )
-        return points;
-
-    QPolygonF fittedPoints( d_data->splineSize );
-
-    const double x1 = points[0].x();
-    const double x2 = points[int( points.size() - 1 )].x();
-    const double dx = x2 - x1;
-    const double delta = dx / ( d_data->splineSize - 1 );
-
-    for ( int i = 0; i < d_data->splineSize; i++ )
-    {
-        QPointF &p = fittedPoints[i];
-
-        const double v = x1 + i * delta;
-        const double sv = d_data->spline.value( v );
-
-        p.setX( v );
-        p.setY( sv );
-    }
-    d_data->spline.reset();
-
-    return fittedPoints;
-}
-
-QPolygonF QwtSplineCurveFitter::fitParametric( const QPolygonF &points ) const
-{
-    int i;
-    const int size = points.size();
-
-    QPolygonF fittedPoints( d_data->splineSize );
-    QPolygonF splinePointsX( size );
-    QPolygonF splinePointsY( size );
-
-    const QPointF *p = points.data();
-    QPointF *spX = splinePointsX.data();
-    QPointF *spY = splinePointsY.data();
-
-    double param = 0.0;
-    for ( i = 0; i < size; i++ )
-    {
-        const double x = p[i].x();
-        const double y = p[i].y();
-        if ( i > 0 )
-        {
-            const double delta = qSqrt( qwtSqr( x - spX[i-1].y() )
-                      + qwtSqr( y - spY[i-1].y() ) );
-            param += qMax( delta, 1.0 );
-        }
-        spX[i].setX( param );
-        spX[i].setY( x );
-        spY[i].setX( param );
-        spY[i].setY( y );
-    }
-
-    d_data->spline.setPoints( splinePointsX );
-    if ( !d_data->spline.isValid() )
-        return points;
-
-    const double deltaX =
-        splinePointsX[size - 1].x() / ( d_data->splineSize - 1 );
-    for ( i = 0; i < d_data->splineSize; i++ )
-    {
-        const double dtmp = i * deltaX;
-        fittedPoints[i].setX( d_data->spline.value( dtmp ) );
-    }
-
-    d_data->spline.setPoints( splinePointsY );
-    if ( !d_data->spline.isValid() )
-        return points;
-
-    const double deltaY =
-        splinePointsY[size - 1].x() / ( d_data->splineSize - 1 );
-    for ( i = 0; i < d_data->splineSize; i++ )
-    {
-        const double dtmp = i * deltaY;
-        fittedPoints[i].setY( d_data->spline.value( dtmp ) );
-    }
-
-    return fittedPoints;
-}
-
-class QwtWeedingCurveFitter::PrivateData
-{
-public:
-    PrivateData():
-        tolerance( 1.0 )
-    {
-    }
-
-    double tolerance;
-};
-
-class QwtWeedingCurveFitter::Line
-{
-public:
-    Line( int i1 = 0, int i2 = 0 ):
-        from( i1 ),
-        to( i2 )
-    {
-    }
-
-    int from;
-    int to;
-};
-
-/*!
-   Constructor
-
-   \param tolerance Tolerance
-   \sa setTolerance(), tolerance()
-*/
-QwtWeedingCurveFitter::QwtWeedingCurveFitter( double tolerance )
-{
-    d_data = new PrivateData;
-    setTolerance( tolerance );
-}
-
-//! Destructor
-QwtWeedingCurveFitter::~QwtWeedingCurveFitter()
-{
-    delete d_data;
-}
-
-/*!
- Assign the tolerance
-
- The tolerance is the maximum distance, that is accaptable
- between the original curve and the smoothed curve.
-
- Increasing the tolerance will reduce the number of the
- resulting points.
-
- \param tolerance Tolerance
-
- \sa tolerance()
-*/
-void QwtWeedingCurveFitter::setTolerance( double tolerance )
-{
-    d_data->tolerance = qMax( tolerance, 0.0 );
-}
-
-/*!
-  \return Tolerance
-  \sa setTolerance()
-*/
-double QwtWeedingCurveFitter::tolerance() const
-{
-    return d_data->tolerance;
-}
-
-/*!
-  \param points Series of data points
-  \return Curve points
-*/
-QPolygonF QwtWeedingCurveFitter::fitCurve( const QPolygonF &points ) const
-{
-    QStack<Line> stack;
-    stack.reserve( 500 );
-
-    const QPointF *p = points.data();
-    const int nPoints = points.size();
-
-    QVector<bool> usePoint( nPoints, false );
-
-    double distToSegment;
-
-    stack.push( Line( 0, nPoints - 1 ) );
-
-    while ( !stack.isEmpty() )
-    {
-        const Line r = stack.pop();
-
-        // initialize line segment
-        const double vecX = p[r.to].x() - p[r.from].x();
-        const double vecY = p[r.to].y() - p[r.from].y();
-
-        const double vecLength = qSqrt( vecX * vecX + vecY * vecY );
-
-        const double unitVecX = ( vecLength != 0.0 ) ? vecX / vecLength : 0.0;
-        const double unitVecY = ( vecLength != 0.0 ) ? vecY / vecLength : 0.0;
-
-        double maxDist = 0.0;
-        int nVertexIndexMaxDistance = r.from + 1;
-        for ( int i = r.from + 1; i < r.to; i++ )
-        {
-            //compare to anchor
-            const double fromVecX = p[i].x() - p[r.from].x();
-            const double fromVecY = p[i].y() - p[r.from].y();
-            const double fromVecLength =
-                qSqrt( fromVecX * fromVecX + fromVecY * fromVecY );
-
-            if ( fromVecX * unitVecX + fromVecY * unitVecY < 0.0 )
-            {
-                distToSegment = fromVecLength;
-            }
-            if ( fromVecX * unitVecX + fromVecY * unitVecY < 0.0 )
-            {
-                distToSegment = fromVecLength;
-            }
-            else
-            {
-                const double toVecX = p[i].x() - p[r.to].x();
-                const double toVecY = p[i].y() - p[r.to].y();
-                const double toVecLength = qSqrt( toVecX * toVecX + toVecY * toVecY );
-                const double s = toVecX * ( -unitVecX ) + toVecY * ( -unitVecY );
-                if ( s < 0.0 )
-                    distToSegment = toVecLength;
-                else
-                {
-                    distToSegment = qSqrt( qFabs( toVecLength * toVecLength - s * s ) );
-                }
-            }
-
-            if ( maxDist < distToSegment )
-            {
-                maxDist = distToSegment;
-                nVertexIndexMaxDistance = i;
-            }
-        }
-        if ( maxDist <= d_data->tolerance )
-        {
-            usePoint[r.from] = true;
-            usePoint[r.to] = true;
-        }
-        else
-        {
-            stack.push( Line( r.from, nVertexIndexMaxDistance ) );
-            stack.push( Line( nVertexIndexMaxDistance, r.to ) );
-        }
-    }
-
-    int cnt = 0;
-
-    QPolygonF stripped( nPoints );
-    for ( int i = 0; i < nPoints; i++ )
-    {
-        if ( usePoint[i] )
-            stripped[cnt++] = p[i];
-    }
-    stripped.resize( cnt );
-    return stripped;
-}
->>>>>>> ff16dd03
+}