<<<<<<< HEAD
/* -*- mode: C++ ; c-file-style: "stroustrup" -*- *****************************
 * Qwt Widget Library
 * Copyright (C) 1997   Josef Wilgen
 * Copyright (C) 2002   Uwe Rathmann
 *
 * This library is free software; you can redistribute it and/or
 * modify it under the terms of the Qwt License, Version 1.0
 *****************************************************************************/

#include "qwt_dyngrid_layout.h"
#include "qwt_math.h"
#include <qvector.h>
#include <qlist.h>

class QwtDynGridLayout::PrivateData
{
public:
    PrivateData():
        isDirty( true )
    {
    }

    void updateLayoutCache();

    mutable QList<QLayoutItem*> itemList;

    uint maxCols;
    uint numRows;
    uint numCols;

    Qt::Orientations expanding;

    bool isDirty;
    QVector<QSize> itemSizeHints;
};

void QwtDynGridLayout::PrivateData::updateLayoutCache()
{
    itemSizeHints.resize( itemList.count() );

    int index = 0;

    for ( QList<QLayoutItem*>::iterator it = itemList.begin();
        it != itemList.end(); ++it, index++ )
    {
        itemSizeHints[ index ] = ( *it )->sizeHint();
    }

    isDirty = false;
}

/*!
  \param parent Parent widget
  \param margin Margin
  \param spacing Spacing
*/

QwtDynGridLayout::QwtDynGridLayout( QWidget *parent,
        int margin, int spacing ):
    QLayout( parent )
{
    init();

    setSpacing( spacing );
    setMargin( margin );
}

/*!
  \param spacing Spacing
*/

QwtDynGridLayout::QwtDynGridLayout( int spacing )
{
    init();
    setSpacing( spacing );
}

/*!
  Initialize the layout with default values.
*/
void QwtDynGridLayout::init()
{
    d_data = new QwtDynGridLayout::PrivateData;
    d_data->maxCols = d_data->numRows = d_data->numCols = 0;
    d_data->expanding = 0;
}

//! Destructor

QwtDynGridLayout::~QwtDynGridLayout()
{
    for ( int i = 0; i < d_data->itemList.size(); i++ )
        delete d_data->itemList[i];

    delete d_data;
}

//! Invalidate all internal caches
void QwtDynGridLayout::invalidate()
{
    d_data->isDirty = true;
    QLayout::invalidate();
}

/*!
  Limit the number of columns.
  \param maxCols upper limit, 0 means unlimited
  \sa maxCols()
*/
void QwtDynGridLayout::setMaxCols( uint maxCols )
{
    d_data->maxCols = maxCols;
}

/*!
  Return the upper limit for the number of columns.
  0 means unlimited, what is the default.
  \sa setMaxCols()
*/

uint QwtDynGridLayout::maxCols() const
{
    return d_data->maxCols;
}

//! Adds item to the next free position.

void QwtDynGridLayout::addItem( QLayoutItem *item )
{
    d_data->itemList.append( item );
    invalidate();
}

/*!
  \return true if this layout is empty.
*/

bool QwtDynGridLayout::isEmpty() const
{
    return d_data->itemList.isEmpty();
}

/*!
  \return number of layout items
*/

uint QwtDynGridLayout::itemCount() const
{
    return d_data->itemList.count();
}

/*!
  Find the item at a spcific index

  \param index Index
  \sa takeAt()
*/
QLayoutItem *QwtDynGridLayout::itemAt( int index ) const
{
    if ( index < 0 || index >= d_data->itemList.count() )
        return NULL;

    return d_data->itemList.at( index );
}

/*!
  Find the item at a spcific index and remove it from the layout

  \param index Index
  \sa itemAt()
*/
QLayoutItem *QwtDynGridLayout::takeAt( int index )
{
    if ( index < 0 || index >= d_data->itemList.count() )
        return NULL;

    d_data->isDirty = true;
    return d_data->itemList.takeAt( index );
}

//! \return Number of items in the layout
int QwtDynGridLayout::count() const
{
    return d_data->itemList.count();
}

/*!
  Set whether this layout can make use of more space than sizeHint().
  A value of Qt::Vertical or Qt::Horizontal means that it wants to grow in only
  one dimension, while Qt::Vertical | Qt::Horizontal means that it wants
  to grow in both dimensions. The default value is 0.

  \param expanding Or'd orientations
  \sa expandingDirections()
*/
void QwtDynGridLayout::setExpandingDirections( Qt::Orientations expanding )
{
    d_data->expanding = expanding;
}

/*!
  Returns whether this layout can make use of more space than sizeHint().
  A value of Qt::Vertical or Qt::Horizontal means that it wants to grow in only
  one dimension, while Qt::Vertical | Qt::Horizontal means that it wants
  to grow in both dimensions.
  \sa setExpandingDirections()
*/
Qt::Orientations QwtDynGridLayout::expandingDirections() const
{
    return d_data->expanding;
}

/*!
  Reorganizes columns and rows and resizes managed items within
  the rectangle rect.

  \param rect Layout geometry
*/
void QwtDynGridLayout::setGeometry( const QRect &rect )
{
    QLayout::setGeometry( rect );

    if ( isEmpty() )
        return;

    d_data->numCols = columnsForWidth( rect.width() );
    d_data->numRows = itemCount() / d_data->numCols;
    if ( itemCount() % d_data->numCols )
        d_data->numRows++;

    QList<QRect> itemGeometries = layoutItems( rect, d_data->numCols );

    int index = 0;
    for ( QList<QLayoutItem*>::iterator it = d_data->itemList.begin();
        it != d_data->itemList.end(); ++it )
    {
        ( *it )->setGeometry( itemGeometries[index] );
        index++;
    }
}

/*!
  Calculate the number of columns for a given width. It tries to
  use as many columns as possible (limited by maxCols())

  \param width Available width for all columns
  \sa maxCols(), setMaxCols()
*/

uint QwtDynGridLayout::columnsForWidth( int width ) const
{
    if ( isEmpty() )
        return 0;

    uint maxCols = itemCount();
    if ( d_data->maxCols > 0 ) 
        maxCols = qMin( d_data->maxCols, maxCols );

    if ( maxRowWidth( maxCols ) <= width )
        return maxCols;

    for ( uint numCols = 2; numCols <= maxCols; numCols++ )
    {
        const int rowWidth = maxRowWidth( numCols );
        if ( rowWidth > width )
            return numCols - 1;
    }

    return 1; // At least 1 column
}

/*!
  Calculate the width of a layout for a given number of
  columns.

  \param numCols Given number of columns
  \param itemWidth Array of the width hints for all items
*/
int QwtDynGridLayout::maxRowWidth( int numCols ) const
{
    int col;

    QVector<int> colWidth( numCols );
    for ( col = 0; col < numCols; col++ )
        colWidth[col] = 0;

    if ( d_data->isDirty )
        d_data->updateLayoutCache();

    for ( int index = 0;
        index < d_data->itemSizeHints.count(); index++ )
    {
        col = index % numCols;
        colWidth[col] = qMax( colWidth[col],
            d_data->itemSizeHints[int( index )].width() );
    }

    int rowWidth = 2 * margin() + ( numCols - 1 ) * spacing();
    for ( col = 0; col < numCols; col++ )
        rowWidth += colWidth[col];

    return rowWidth;
}

/*!
  \return the maximum width of all layout items
*/
int QwtDynGridLayout::maxItemWidth() const
{
    if ( isEmpty() )
        return 0;

    if ( d_data->isDirty )
        d_data->updateLayoutCache();

    int w = 0;
    for ( int i = 0; i < d_data->itemSizeHints.count(); i++ )
    {
        const int itemW = d_data->itemSizeHints[i].width();
        if ( itemW > w )
            w = itemW;
    }

    return w;
}

/*!
  Calculate the geometries of the layout items for a layout
  with numCols columns and a given rect.

  \param rect Rect where to place the items
  \param numCols Number of columns
  \return item geometries
*/

QList<QRect> QwtDynGridLayout::layoutItems( const QRect &rect,
    uint numCols ) const
{
    QList<QRect> itemGeometries;
    if ( numCols == 0 || isEmpty() )
        return itemGeometries;

    uint numRows = itemCount() / numCols;
    if ( numCols % itemCount() )
        numRows++;

    if ( numRows == 0 )
        return itemGeometries;

    QVector<int> rowHeight( numRows );
    QVector<int> colWidth( numCols );

    layoutGrid( numCols, rowHeight, colWidth );

    bool expandH, expandV;
    expandH = expandingDirections() & Qt::Horizontal;
    expandV = expandingDirections() & Qt::Vertical;

    if ( expandH || expandV )
        stretchGrid( rect, numCols, rowHeight, colWidth );

    const int maxCols = d_data->maxCols;
    d_data->maxCols = numCols;
    const QRect alignedRect = alignmentRect( rect );
    d_data->maxCols = maxCols;

    const int xOffset = expandH ? 0 : alignedRect.x();
    const int yOffset = expandV ? 0 : alignedRect.y();

    QVector<int> colX( numCols );
    QVector<int> rowY( numRows );

    const int xySpace = spacing();

    rowY[0] = yOffset + margin();
    for ( uint r = 1; r < numRows; r++ )
        rowY[r] = rowY[r-1] + rowHeight[r-1] + xySpace;

    colX[0] = xOffset + margin();
    for ( uint c = 1; c < numCols; c++ )
        colX[c] = colX[c-1] + colWidth[c-1] + xySpace;

    const int itemCount = d_data->itemList.size();
    for ( int i = 0; i < itemCount; i++ )
    {
        const int row = i / numCols;
        const int col = i % numCols;

        QRect itemGeometry( colX[col], rowY[row],
            colWidth[col], rowHeight[row] );
        itemGeometries.append( itemGeometry );
    }

    return itemGeometries;
}


/*!
  Calculate the dimensions for the columns and rows for a grid
  of numCols columns.

  \param numCols Number of columns.
  \param rowHeight Array where to fill in the calculated row heights.
  \param colWidth Array where to fill in the calculated column widths.
*/

void QwtDynGridLayout::layoutGrid( uint numCols,
    QVector<int>& rowHeight, QVector<int>& colWidth ) const
{
    if ( numCols <= 0 )
        return;

    if ( d_data->isDirty )
        d_data->updateLayoutCache();

    for ( int index = 0; index < d_data->itemSizeHints.count(); index++ )
    {
        const int row = index / numCols;
        const int col = index % numCols;

        const QSize &size = d_data->itemSizeHints[int( index )];

        rowHeight[row] = ( col == 0 )
            ? size.height() : qMax( rowHeight[row], size.height() );
        colWidth[col] = ( row == 0 )
            ? size.width() : qMax( colWidth[col], size.width() );
    }
}

/*!
  \return true: QwtDynGridLayout implements heightForWidth.
  \sa heightForWidth()
*/
bool QwtDynGridLayout::hasHeightForWidth() const
{
    return true;
}

/*!
  \return The preferred height for this layout, given the width w.
  \sa hasHeightForWidth()
*/
int QwtDynGridLayout::heightForWidth( int width ) const
{
    if ( isEmpty() )
        return 0;

    const uint numCols = columnsForWidth( width );
    uint numRows = itemCount() / numCols;
    if ( itemCount() % numCols )
        numRows++;

    QVector<int> rowHeight( numRows );
    QVector<int> colWidth( numCols );

    layoutGrid( numCols, rowHeight, colWidth );

    int h = 2 * margin() + ( numRows - 1 ) * spacing();
    for ( uint row = 0; row < numRows; row++ )
        h += rowHeight[row];

    return h;
}

/*!
  Stretch columns in case of expanding() & QSizePolicy::Horizontal and
  rows in case of expanding() & QSizePolicy::Vertical to fill the entire
  rect. Rows and columns are stretched with the same factor.

  \sa setExpanding(), expanding()
*/
void QwtDynGridLayout::stretchGrid( const QRect &rect,
    uint numCols, QVector<int>& rowHeight, QVector<int>& colWidth ) const
{
    if ( numCols == 0 || isEmpty() )
        return;

    bool expandH, expandV;
    expandH = expandingDirections() & Qt::Horizontal;
    expandV = expandingDirections() & Qt::Vertical;

    if ( expandH )
    {
        int xDelta = rect.width() - 2 * margin() - ( numCols - 1 ) * spacing();
        for ( uint col = 0; col < numCols; col++ )
            xDelta -= colWidth[col];

        if ( xDelta > 0 )
        {
            for ( uint col = 0; col < numCols; col++ )
            {
                const int space = xDelta / ( numCols - col );
                colWidth[col] += space;
                xDelta -= space;
            }
        }
    }

    if ( expandV )
    {
        uint numRows = itemCount() / numCols;
        if ( itemCount() % numCols )
            numRows++;

        int yDelta = rect.height() - 2 * margin() - ( numRows - 1 ) * spacing();
        for ( uint row = 0; row < numRows; row++ )
            yDelta -= rowHeight[row];

        if ( yDelta > 0 )
        {
            for ( uint row = 0; row < numRows; row++ )
            {
                const int space = yDelta / ( numRows - row );
                rowHeight[row] += space;
                yDelta -= space;
            }
        }
    }
}

/*!
   Return the size hint. If maxCols() > 0 it is the size for
   a grid with maxCols() columns, otherwise it is the size for
   a grid with only one row.

   \sa maxCols(), setMaxCols()
*/
QSize QwtDynGridLayout::sizeHint() const
{
    if ( isEmpty() )
        return QSize();

    uint numCols = itemCount();
    if ( d_data->maxCols > 0 )
        numCols = qMin( d_data->maxCols, numCols );

    uint numRows = itemCount() / numCols;
    if ( itemCount() % numCols )
        numRows++;

    QVector<int> rowHeight( numRows );
    QVector<int> colWidth( numCols );

    layoutGrid( numCols, rowHeight, colWidth );

    int h = 2 * margin() + ( numRows - 1 ) * spacing();
    for ( uint row = 0; row < numRows; row++ )
        h += rowHeight[row];

    int w = 2 * margin() + ( numCols - 1 ) * spacing();
    for ( uint col = 0; col < numCols; col++ )
        w += colWidth[col];

    return QSize( w, h );
}

/*!
  \return Number of rows of the current layout.
  \sa numCols()
  \warning The number of rows might change whenever the geometry changes
*/
uint QwtDynGridLayout::numRows() const
{
    return d_data->numRows;
}

/*!
  \return Number of columns of the current layout.
  \sa numRows()
  \warning The number of columns might change whenever the geometry changes
*/
uint QwtDynGridLayout::numCols() const
{
    return d_data->numCols;
}
=======
/* -*- mode: C++ ; c-file-style: "stroustrup" -*- *****************************
 * Qwt Widget Library
 * Copyright (C) 1997   Josef Wilgen
 * Copyright (C) 2002   Uwe Rathmann
 *
 * This library is free software; you can redistribute it and/or
 * modify it under the terms of the Qwt License, Version 1.0
 *****************************************************************************/

#include "qwt_dyngrid_layout.h"
#include "qwt_math.h"
#include <qwidget.h>
#include <qlist.h>

class QwtDynGridLayout::PrivateData
{
public:
    PrivateData():
        isDirty( true )
    {
    }

    void updateLayoutCache();

    mutable QList<QLayoutItem*> itemList;

    uint maxCols;
    uint numRows;
    uint numCols;

    Qt::Orientations expanding;

    bool isDirty;
    QVector<QSize> itemSizeHints;
};

void QwtDynGridLayout::PrivateData::updateLayoutCache()
{
    itemSizeHints.resize( itemList.count() );

    int index = 0;

    for ( QList<QLayoutItem*>::iterator it = itemList.begin();
        it != itemList.end(); ++it, index++ )
    {
        itemSizeHints[ index ] = ( *it )->sizeHint();
    }

    isDirty = false;
}

/*!
  \param parent Parent widget
  \param margin Margin
  \param spacing Spacing
*/

QwtDynGridLayout::QwtDynGridLayout( QWidget *parent,
        int margin, int spacing ):
    QLayout( parent )
{
    init();

    setSpacing( spacing );
    setMargin( margin );
}

/*!
  \param spacing Spacing
*/

QwtDynGridLayout::QwtDynGridLayout( int spacing )
{
    init();
    setSpacing( spacing );
}

/*!
  Initialize the layout with default values.
*/
void QwtDynGridLayout::init()
{
    d_data = new QwtDynGridLayout::PrivateData;
    d_data->maxCols = d_data->numRows = d_data->numCols = 0;
    d_data->expanding = 0;
}

//! Destructor

QwtDynGridLayout::~QwtDynGridLayout()
{
    for ( int i = 0; i < d_data->itemList.size(); i++ )
        delete d_data->itemList[i];

    delete d_data;
}

//! Invalidate all internal caches
void QwtDynGridLayout::invalidate()
{
    d_data->isDirty = true;
    QLayout::invalidate();
}

/*!
  Limit the number of columns.
  \param maxCols upper limit, 0 means unlimited
  \sa maxCols()
*/
void QwtDynGridLayout::setMaxCols( uint maxCols )
{
    d_data->maxCols = maxCols;
}

/*!
  Return the upper limit for the number of columns.
  0 means unlimited, what is the default.
  \sa setMaxCols()
*/

uint QwtDynGridLayout::maxCols() const
{
    return d_data->maxCols;
}

//! Adds item to the next free position.

void QwtDynGridLayout::addItem( QLayoutItem *item )
{
    d_data->itemList.append( item );
    invalidate();
}

/*!
  \return true if this layout is empty.
*/

bool QwtDynGridLayout::isEmpty() const
{
    return d_data->itemList.isEmpty();
}

/*!
  \return number of layout items
*/

uint QwtDynGridLayout::itemCount() const
{
    return d_data->itemList.count();
}

/*!
  Find the item at a spcific index

  \param index Index
  \sa takeAt()
*/
QLayoutItem *QwtDynGridLayout::itemAt( int index ) const
{
    if ( index < 0 || index >= d_data->itemList.count() )
        return NULL;

    return d_data->itemList.at( index );
}

/*!
  Find the item at a spcific index and remove it from the layout

  \param index Index
  \sa itemAt()
*/
QLayoutItem *QwtDynGridLayout::takeAt( int index )
{
    if ( index < 0 || index >= d_data->itemList.count() )
        return NULL;

    d_data->isDirty = true;
    return d_data->itemList.takeAt( index );
}

//! \return Number of items in the layout
int QwtDynGridLayout::count() const
{
    return d_data->itemList.count();
}

/*!
  Set whether this layout can make use of more space than sizeHint().
  A value of Qt::Vertical or Qt::Horizontal means that it wants to grow in only
  one dimension, while Qt::Vertical | Qt::Horizontal means that it wants
  to grow in both dimensions. The default value is 0.

  \param expanding Or'd orientations
  \sa expandingDirections()
*/
void QwtDynGridLayout::setExpandingDirections( Qt::Orientations expanding )
{
    d_data->expanding = expanding;
}

/*!
  Returns whether this layout can make use of more space than sizeHint().
  A value of Qt::Vertical or Qt::Horizontal means that it wants to grow in only
  one dimension, while Qt::Vertical | Qt::Horizontal means that it wants
  to grow in both dimensions.
  \sa setExpandingDirections()
*/
Qt::Orientations QwtDynGridLayout::expandingDirections() const
{
    return d_data->expanding;
}

/*!
  Reorganizes columns and rows and resizes managed widgets within
  the rectangle rect.

  \param rect Layout geometry
*/
void QwtDynGridLayout::setGeometry( const QRect &rect )
{
    QLayout::setGeometry( rect );

    if ( isEmpty() )
        return;

    d_data->numCols = columnsForWidth( rect.width() );
    d_data->numRows = itemCount() / d_data->numCols;
    if ( itemCount() % d_data->numCols )
        d_data->numRows++;

    QList<QRect> itemGeometries = layoutItems( rect, d_data->numCols );

    int index = 0;
    for ( QList<QLayoutItem*>::iterator it = d_data->itemList.begin();
        it != d_data->itemList.end(); ++it )
    {
        QWidget *w = ( *it )->widget();
        if ( w )
        {
            w->setGeometry( itemGeometries[index] );
            index++;
        }
    }
}

/*!
  Calculate the number of columns for a given width. It tries to
  use as many columns as possible (limited by maxCols())

  \param width Available width for all columns
  \sa maxCols(), setMaxCols()
*/

uint QwtDynGridLayout::columnsForWidth( int width ) const
{
    if ( isEmpty() )
        return 0;

    const int maxCols = ( d_data->maxCols > 0 ) ? d_data->maxCols : itemCount();
    if ( maxRowWidth( maxCols ) <= width )
        return maxCols;

    for ( int numCols = 2; numCols <= maxCols; numCols++ )
    {
        const int rowWidth = maxRowWidth( numCols );
        if ( rowWidth > width )
            return numCols - 1;
    }

    return 1; // At least 1 column
}

/*!
  Calculate the width of a layout for a given number of
  columns.

  \param numCols Given number of columns
  \param itemWidth Array of the width hints for all items
*/
int QwtDynGridLayout::maxRowWidth( int numCols ) const
{
    int col;

    QVector<int> colWidth( numCols );
    for ( col = 0; col < numCols; col++ )
        colWidth[col] = 0;

    if ( d_data->isDirty )
        d_data->updateLayoutCache();

    for ( int index = 0;
        index < d_data->itemSizeHints.count(); index++ )
    {
        col = index % numCols;
        colWidth[col] = qMax( colWidth[col],
            d_data->itemSizeHints[int( index )].width() );
    }

    int rowWidth = 2 * margin() + ( numCols - 1 ) * spacing();
    for ( col = 0; col < numCols; col++ )
        rowWidth += colWidth[col];

    return rowWidth;
}

/*!
  \return the maximum width of all layout items
*/
int QwtDynGridLayout::maxItemWidth() const
{
    if ( isEmpty() )
        return 0;

    if ( d_data->isDirty )
        d_data->updateLayoutCache();

    int w = 0;
    for ( int i = 0; i < d_data->itemSizeHints.count(); i++ )
    {
        const int itemW = d_data->itemSizeHints[i].width();
        if ( itemW > w )
            w = itemW;
    }

    return w;
}

/*!
  Calculate the geometries of the layout items for a layout
  with numCols columns and a given rect.

  \param rect Rect where to place the items
  \param numCols Number of columns
  \return item geometries
*/

QList<QRect> QwtDynGridLayout::layoutItems( const QRect &rect,
    uint numCols ) const
{
    QList<QRect> itemGeometries;
    if ( numCols == 0 || isEmpty() )
        return itemGeometries;

    uint numRows = itemCount() / numCols;
    if ( numRows % itemCount() )
        numRows++;

    QVector<int> rowHeight( numRows );
    QVector<int> colWidth( numCols );

    layoutGrid( numCols, rowHeight, colWidth );

    bool expandH, expandV;
    expandH = expandingDirections() & Qt::Horizontal;
    expandV = expandingDirections() & Qt::Vertical;

    if ( expandH || expandV )
        stretchGrid( rect, numCols, rowHeight, colWidth );

    const int maxCols = d_data->maxCols;
    d_data->maxCols = numCols;
    const QRect alignedRect = alignmentRect( rect );
    d_data->maxCols = maxCols;

    const int xOffset = expandH ? 0 : alignedRect.x();
    const int yOffset = expandV ? 0 : alignedRect.y();

    QVector<int> colX( numCols );
    QVector<int> rowY( numRows );

    const int xySpace = spacing();

    rowY[0] = yOffset + margin();
    for ( int r = 1; r < ( int )numRows; r++ )
        rowY[r] = rowY[r-1] + rowHeight[r-1] + xySpace;

    colX[0] = xOffset + margin();
    for ( int c = 1; c < ( int )numCols; c++ )
        colX[c] = colX[c-1] + colWidth[c-1] + xySpace;

    const int itemCount = d_data->itemList.size();
    for ( int i = 0; i < itemCount; i++ )
    {
        const int row = i / numCols;
        const int col = i % numCols;

        QRect itemGeometry( colX[col], rowY[row],
            colWidth[col], rowHeight[row] );
        itemGeometries.append( itemGeometry );
    }

    return itemGeometries;
}


/*!
  Calculate the dimensions for the columns and rows for a grid
  of numCols columns.

  \param numCols Number of columns.
  \param rowHeight Array where to fill in the calculated row heights.
  \param colWidth Array where to fill in the calculated column widths.
*/

void QwtDynGridLayout::layoutGrid( uint numCols,
    QVector<int>& rowHeight, QVector<int>& colWidth ) const
{
    if ( numCols <= 0 )
        return;

    if ( d_data->isDirty )
        d_data->updateLayoutCache();

    for ( uint index = 0;
        index < ( uint )d_data->itemSizeHints.count(); index++ )
    {
        const int row = index / numCols;
        const int col = index % numCols;

        const QSize &size = d_data->itemSizeHints[int( index )];

        rowHeight[row] = ( col == 0 )
            ? size.height() : qMax( rowHeight[row], size.height() );
        colWidth[col] = ( row == 0 )
            ? size.width() : qMax( colWidth[col], size.width() );
    }
}

/*!
  \return true: QwtDynGridLayout implements heightForWidth.
  \sa heightForWidth()
*/
bool QwtDynGridLayout::hasHeightForWidth() const
{
    return true;
}

/*!
  \return The preferred height for this layout, given the width w.
  \sa hasHeightForWidth()
*/
int QwtDynGridLayout::heightForWidth( int width ) const
{
    if ( isEmpty() )
        return 0;

    const uint numCols = columnsForWidth( width );
    uint numRows = itemCount() / numCols;
    if ( itemCount() % numCols )
        numRows++;

    QVector<int> rowHeight( numRows );
    QVector<int> colWidth( numCols );

    layoutGrid( numCols, rowHeight, colWidth );

    int h = 2 * margin() + ( numRows - 1 ) * spacing();
    for ( int row = 0; row < ( int )numRows; row++ )
        h += rowHeight[row];

    return h;
}

/*!
  Stretch columns in case of expanding() & QSizePolicy::Horizontal and
  rows in case of expanding() & QSizePolicy::Vertical to fill the entire
  rect. Rows and columns are stretched with the same factor.

  \sa setExpanding(), expanding()
*/
void QwtDynGridLayout::stretchGrid( const QRect &rect,
    uint numCols, QVector<int>& rowHeight, QVector<int>& colWidth ) const
{
    if ( numCols == 0 || isEmpty() )
        return;

    bool expandH, expandV;
    expandH = expandingDirections() & Qt::Horizontal;
    expandV = expandingDirections() & Qt::Vertical;

    if ( expandH )
    {
        int xDelta = rect.width() - 2 * margin() - ( numCols - 1 ) * spacing();
        for ( int col = 0; col < ( int )numCols; col++ )
            xDelta -= colWidth[col];

        if ( xDelta > 0 )
        {
            for ( int col = 0; col < ( int )numCols; col++ )
            {
                const int space = xDelta / ( numCols - col );
                colWidth[col] += space;
                xDelta -= space;
            }
        }
    }

    if ( expandV )
    {
        uint numRows = itemCount() / numCols;
        if ( itemCount() % numCols )
            numRows++;

        int yDelta = rect.height() - 2 * margin() - ( numRows - 1 ) * spacing();
        for ( int row = 0; row < ( int )numRows; row++ )
            yDelta -= rowHeight[row];

        if ( yDelta > 0 )
        {
            for ( int row = 0; row < ( int )numRows; row++ )
            {
                const int space = yDelta / ( numRows - row );
                rowHeight[row] += space;
                yDelta -= space;
            }
        }
    }
}

/*!
   Return the size hint. If maxCols() > 0 it is the size for
   a grid with maxCols() columns, otherwise it is the size for
   a grid with only one row.

   \sa maxCols(), setMaxCols()
*/
QSize QwtDynGridLayout::sizeHint() const
{
    if ( isEmpty() )
        return QSize();

    const uint numCols = ( d_data->maxCols > 0 ) ? d_data->maxCols : itemCount();
    uint numRows = itemCount() / numCols;
    if ( itemCount() % numCols )
        numRows++;

    QVector<int> rowHeight( numRows );
    QVector<int> colWidth( numCols );

    layoutGrid( numCols, rowHeight, colWidth );

    int h = 2 * margin() + ( numRows - 1 ) * spacing();
    for ( int row = 0; row < ( int )numRows; row++ )
        h += rowHeight[row];

    int w = 2 * margin() + ( numCols - 1 ) * spacing();
    for ( int col = 0; col < ( int )numCols; col++ )
        w += colWidth[col];

    return QSize( w, h );
}

/*!
  \return Number of rows of the current layout.
  \sa numCols()
  \warning The number of rows might change whenever the geometry changes
*/
uint QwtDynGridLayout::numRows() const
{
    return d_data->numRows;
}

/*!
  \return Number of columns of the current layout.
  \sa numRows()
  \warning The number of columns might change whenever the geometry changes
*/
uint QwtDynGridLayout::numCols() const
{
    return d_data->numCols;
}
>>>>>>> ff16dd03
<|MERGE_RESOLUTION|>--- conflicted
+++ resolved
@@ -1,4 +1,3 @@
-<<<<<<< HEAD
 /* -*- mode: C++ ; c-file-style: "stroustrup" -*- *****************************
  * Qwt Widget Library
  * Copyright (C) 1997   Josef Wilgen
@@ -573,577 +572,4 @@
 uint QwtDynGridLayout::numCols() const
 {
     return d_data->numCols;
-}
-=======
-/* -*- mode: C++ ; c-file-style: "stroustrup" -*- *****************************
- * Qwt Widget Library
- * Copyright (C) 1997   Josef Wilgen
- * Copyright (C) 2002   Uwe Rathmann
- *
- * This library is free software; you can redistribute it and/or
- * modify it under the terms of the Qwt License, Version 1.0
- *****************************************************************************/
-
-#include "qwt_dyngrid_layout.h"
-#include "qwt_math.h"
-#include <qwidget.h>
-#include <qlist.h>
-
-class QwtDynGridLayout::PrivateData
-{
-public:
-    PrivateData():
-        isDirty( true )
-    {
-    }
-
-    void updateLayoutCache();
-
-    mutable QList<QLayoutItem*> itemList;
-
-    uint maxCols;
-    uint numRows;
-    uint numCols;
-
-    Qt::Orientations expanding;
-
-    bool isDirty;
-    QVector<QSize> itemSizeHints;
-};
-
-void QwtDynGridLayout::PrivateData::updateLayoutCache()
-{
-    itemSizeHints.resize( itemList.count() );
-
-    int index = 0;
-
-    for ( QList<QLayoutItem*>::iterator it = itemList.begin();
-        it != itemList.end(); ++it, index++ )
-    {
-        itemSizeHints[ index ] = ( *it )->sizeHint();
-    }
-
-    isDirty = false;
-}
-
-/*!
-  \param parent Parent widget
-  \param margin Margin
-  \param spacing Spacing
-*/
-
-QwtDynGridLayout::QwtDynGridLayout( QWidget *parent,
-        int margin, int spacing ):
-    QLayout( parent )
-{
-    init();
-
-    setSpacing( spacing );
-    setMargin( margin );
-}
-
-/*!
-  \param spacing Spacing
-*/
-
-QwtDynGridLayout::QwtDynGridLayout( int spacing )
-{
-    init();
-    setSpacing( spacing );
-}
-
-/*!
-  Initialize the layout with default values.
-*/
-void QwtDynGridLayout::init()
-{
-    d_data = new QwtDynGridLayout::PrivateData;
-    d_data->maxCols = d_data->numRows = d_data->numCols = 0;
-    d_data->expanding = 0;
-}
-
-//! Destructor
-
-QwtDynGridLayout::~QwtDynGridLayout()
-{
-    for ( int i = 0; i < d_data->itemList.size(); i++ )
-        delete d_data->itemList[i];
-
-    delete d_data;
-}
-
-//! Invalidate all internal caches
-void QwtDynGridLayout::invalidate()
-{
-    d_data->isDirty = true;
-    QLayout::invalidate();
-}
-
-/*!
-  Limit the number of columns.
-  \param maxCols upper limit, 0 means unlimited
-  \sa maxCols()
-*/
-void QwtDynGridLayout::setMaxCols( uint maxCols )
-{
-    d_data->maxCols = maxCols;
-}
-
-/*!
-  Return the upper limit for the number of columns.
-  0 means unlimited, what is the default.
-  \sa setMaxCols()
-*/
-
-uint QwtDynGridLayout::maxCols() const
-{
-    return d_data->maxCols;
-}
-
-//! Adds item to the next free position.
-
-void QwtDynGridLayout::addItem( QLayoutItem *item )
-{
-    d_data->itemList.append( item );
-    invalidate();
-}
-
-/*!
-  \return true if this layout is empty.
-*/
-
-bool QwtDynGridLayout::isEmpty() const
-{
-    return d_data->itemList.isEmpty();
-}
-
-/*!
-  \return number of layout items
-*/
-
-uint QwtDynGridLayout::itemCount() const
-{
-    return d_data->itemList.count();
-}
-
-/*!
-  Find the item at a spcific index
-
-  \param index Index
-  \sa takeAt()
-*/
-QLayoutItem *QwtDynGridLayout::itemAt( int index ) const
-{
-    if ( index < 0 || index >= d_data->itemList.count() )
-        return NULL;
-
-    return d_data->itemList.at( index );
-}
-
-/*!
-  Find the item at a spcific index and remove it from the layout
-
-  \param index Index
-  \sa itemAt()
-*/
-QLayoutItem *QwtDynGridLayout::takeAt( int index )
-{
-    if ( index < 0 || index >= d_data->itemList.count() )
-        return NULL;
-
-    d_data->isDirty = true;
-    return d_data->itemList.takeAt( index );
-}
-
-//! \return Number of items in the layout
-int QwtDynGridLayout::count() const
-{
-    return d_data->itemList.count();
-}
-
-/*!
-  Set whether this layout can make use of more space than sizeHint().
-  A value of Qt::Vertical or Qt::Horizontal means that it wants to grow in only
-  one dimension, while Qt::Vertical | Qt::Horizontal means that it wants
-  to grow in both dimensions. The default value is 0.
-
-  \param expanding Or'd orientations
-  \sa expandingDirections()
-*/
-void QwtDynGridLayout::setExpandingDirections( Qt::Orientations expanding )
-{
-    d_data->expanding = expanding;
-}
-
-/*!
-  Returns whether this layout can make use of more space than sizeHint().
-  A value of Qt::Vertical or Qt::Horizontal means that it wants to grow in only
-  one dimension, while Qt::Vertical | Qt::Horizontal means that it wants
-  to grow in both dimensions.
-  \sa setExpandingDirections()
-*/
-Qt::Orientations QwtDynGridLayout::expandingDirections() const
-{
-    return d_data->expanding;
-}
-
-/*!
-  Reorganizes columns and rows and resizes managed widgets within
-  the rectangle rect.
-
-  \param rect Layout geometry
-*/
-void QwtDynGridLayout::setGeometry( const QRect &rect )
-{
-    QLayout::setGeometry( rect );
-
-    if ( isEmpty() )
-        return;
-
-    d_data->numCols = columnsForWidth( rect.width() );
-    d_data->numRows = itemCount() / d_data->numCols;
-    if ( itemCount() % d_data->numCols )
-        d_data->numRows++;
-
-    QList<QRect> itemGeometries = layoutItems( rect, d_data->numCols );
-
-    int index = 0;
-    for ( QList<QLayoutItem*>::iterator it = d_data->itemList.begin();
-        it != d_data->itemList.end(); ++it )
-    {
-        QWidget *w = ( *it )->widget();
-        if ( w )
-        {
-            w->setGeometry( itemGeometries[index] );
-            index++;
-        }
-    }
-}
-
-/*!
-  Calculate the number of columns for a given width. It tries to
-  use as many columns as possible (limited by maxCols())
-
-  \param width Available width for all columns
-  \sa maxCols(), setMaxCols()
-*/
-
-uint QwtDynGridLayout::columnsForWidth( int width ) const
-{
-    if ( isEmpty() )
-        return 0;
-
-    const int maxCols = ( d_data->maxCols > 0 ) ? d_data->maxCols : itemCount();
-    if ( maxRowWidth( maxCols ) <= width )
-        return maxCols;
-
-    for ( int numCols = 2; numCols <= maxCols; numCols++ )
-    {
-        const int rowWidth = maxRowWidth( numCols );
-        if ( rowWidth > width )
-            return numCols - 1;
-    }
-
-    return 1; // At least 1 column
-}
-
-/*!
-  Calculate the width of a layout for a given number of
-  columns.
-
-  \param numCols Given number of columns
-  \param itemWidth Array of the width hints for all items
-*/
-int QwtDynGridLayout::maxRowWidth( int numCols ) const
-{
-    int col;
-
-    QVector<int> colWidth( numCols );
-    for ( col = 0; col < numCols; col++ )
-        colWidth[col] = 0;
-
-    if ( d_data->isDirty )
-        d_data->updateLayoutCache();
-
-    for ( int index = 0;
-        index < d_data->itemSizeHints.count(); index++ )
-    {
-        col = index % numCols;
-        colWidth[col] = qMax( colWidth[col],
-            d_data->itemSizeHints[int( index )].width() );
-    }
-
-    int rowWidth = 2 * margin() + ( numCols - 1 ) * spacing();
-    for ( col = 0; col < numCols; col++ )
-        rowWidth += colWidth[col];
-
-    return rowWidth;
-}
-
-/*!
-  \return the maximum width of all layout items
-*/
-int QwtDynGridLayout::maxItemWidth() const
-{
-    if ( isEmpty() )
-        return 0;
-
-    if ( d_data->isDirty )
-        d_data->updateLayoutCache();
-
-    int w = 0;
-    for ( int i = 0; i < d_data->itemSizeHints.count(); i++ )
-    {
-        const int itemW = d_data->itemSizeHints[i].width();
-        if ( itemW > w )
-            w = itemW;
-    }
-
-    return w;
-}
-
-/*!
-  Calculate the geometries of the layout items for a layout
-  with numCols columns and a given rect.
-
-  \param rect Rect where to place the items
-  \param numCols Number of columns
-  \return item geometries
-*/
-
-QList<QRect> QwtDynGridLayout::layoutItems( const QRect &rect,
-    uint numCols ) const
-{
-    QList<QRect> itemGeometries;
-    if ( numCols == 0 || isEmpty() )
-        return itemGeometries;
-
-    uint numRows = itemCount() / numCols;
-    if ( numRows % itemCount() )
-        numRows++;
-
-    QVector<int> rowHeight( numRows );
-    QVector<int> colWidth( numCols );
-
-    layoutGrid( numCols, rowHeight, colWidth );
-
-    bool expandH, expandV;
-    expandH = expandingDirections() & Qt::Horizontal;
-    expandV = expandingDirections() & Qt::Vertical;
-
-    if ( expandH || expandV )
-        stretchGrid( rect, numCols, rowHeight, colWidth );
-
-    const int maxCols = d_data->maxCols;
-    d_data->maxCols = numCols;
-    const QRect alignedRect = alignmentRect( rect );
-    d_data->maxCols = maxCols;
-
-    const int xOffset = expandH ? 0 : alignedRect.x();
-    const int yOffset = expandV ? 0 : alignedRect.y();
-
-    QVector<int> colX( numCols );
-    QVector<int> rowY( numRows );
-
-    const int xySpace = spacing();
-
-    rowY[0] = yOffset + margin();
-    for ( int r = 1; r < ( int )numRows; r++ )
-        rowY[r] = rowY[r-1] + rowHeight[r-1] + xySpace;
-
-    colX[0] = xOffset + margin();
-    for ( int c = 1; c < ( int )numCols; c++ )
-        colX[c] = colX[c-1] + colWidth[c-1] + xySpace;
-
-    const int itemCount = d_data->itemList.size();
-    for ( int i = 0; i < itemCount; i++ )
-    {
-        const int row = i / numCols;
-        const int col = i % numCols;
-
-        QRect itemGeometry( colX[col], rowY[row],
-            colWidth[col], rowHeight[row] );
-        itemGeometries.append( itemGeometry );
-    }
-
-    return itemGeometries;
-}
-
-
-/*!
-  Calculate the dimensions for the columns and rows for a grid
-  of numCols columns.
-
-  \param numCols Number of columns.
-  \param rowHeight Array where to fill in the calculated row heights.
-  \param colWidth Array where to fill in the calculated column widths.
-*/
-
-void QwtDynGridLayout::layoutGrid( uint numCols,
-    QVector<int>& rowHeight, QVector<int>& colWidth ) const
-{
-    if ( numCols <= 0 )
-        return;
-
-    if ( d_data->isDirty )
-        d_data->updateLayoutCache();
-
-    for ( uint index = 0;
-        index < ( uint )d_data->itemSizeHints.count(); index++ )
-    {
-        const int row = index / numCols;
-        const int col = index % numCols;
-
-        const QSize &size = d_data->itemSizeHints[int( index )];
-
-        rowHeight[row] = ( col == 0 )
-            ? size.height() : qMax( rowHeight[row], size.height() );
-        colWidth[col] = ( row == 0 )
-            ? size.width() : qMax( colWidth[col], size.width() );
-    }
-}
-
-/*!
-  \return true: QwtDynGridLayout implements heightForWidth.
-  \sa heightForWidth()
-*/
-bool QwtDynGridLayout::hasHeightForWidth() const
-{
-    return true;
-}
-
-/*!
-  \return The preferred height for this layout, given the width w.
-  \sa hasHeightForWidth()
-*/
-int QwtDynGridLayout::heightForWidth( int width ) const
-{
-    if ( isEmpty() )
-        return 0;
-
-    const uint numCols = columnsForWidth( width );
-    uint numRows = itemCount() / numCols;
-    if ( itemCount() % numCols )
-        numRows++;
-
-    QVector<int> rowHeight( numRows );
-    QVector<int> colWidth( numCols );
-
-    layoutGrid( numCols, rowHeight, colWidth );
-
-    int h = 2 * margin() + ( numRows - 1 ) * spacing();
-    for ( int row = 0; row < ( int )numRows; row++ )
-        h += rowHeight[row];
-
-    return h;
-}
-
-/*!
-  Stretch columns in case of expanding() & QSizePolicy::Horizontal and
-  rows in case of expanding() & QSizePolicy::Vertical to fill the entire
-  rect. Rows and columns are stretched with the same factor.
-
-  \sa setExpanding(), expanding()
-*/
-void QwtDynGridLayout::stretchGrid( const QRect &rect,
-    uint numCols, QVector<int>& rowHeight, QVector<int>& colWidth ) const
-{
-    if ( numCols == 0 || isEmpty() )
-        return;
-
-    bool expandH, expandV;
-    expandH = expandingDirections() & Qt::Horizontal;
-    expandV = expandingDirections() & Qt::Vertical;
-
-    if ( expandH )
-    {
-        int xDelta = rect.width() - 2 * margin() - ( numCols - 1 ) * spacing();
-        for ( int col = 0; col < ( int )numCols; col++ )
-            xDelta -= colWidth[col];
-
-        if ( xDelta > 0 )
-        {
-            for ( int col = 0; col < ( int )numCols; col++ )
-            {
-                const int space = xDelta / ( numCols - col );
-                colWidth[col] += space;
-                xDelta -= space;
-            }
-        }
-    }
-
-    if ( expandV )
-    {
-        uint numRows = itemCount() / numCols;
-        if ( itemCount() % numCols )
-            numRows++;
-
-        int yDelta = rect.height() - 2 * margin() - ( numRows - 1 ) * spacing();
-        for ( int row = 0; row < ( int )numRows; row++ )
-            yDelta -= rowHeight[row];
-
-        if ( yDelta > 0 )
-        {
-            for ( int row = 0; row < ( int )numRows; row++ )
-            {
-                const int space = yDelta / ( numRows - row );
-                rowHeight[row] += space;
-                yDelta -= space;
-            }
-        }
-    }
-}
-
-/*!
-   Return the size hint. If maxCols() > 0 it is the size for
-   a grid with maxCols() columns, otherwise it is the size for
-   a grid with only one row.
-
-   \sa maxCols(), setMaxCols()
-*/
-QSize QwtDynGridLayout::sizeHint() const
-{
-    if ( isEmpty() )
-        return QSize();
-
-    const uint numCols = ( d_data->maxCols > 0 ) ? d_data->maxCols : itemCount();
-    uint numRows = itemCount() / numCols;
-    if ( itemCount() % numCols )
-        numRows++;
-
-    QVector<int> rowHeight( numRows );
-    QVector<int> colWidth( numCols );
-
-    layoutGrid( numCols, rowHeight, colWidth );
-
-    int h = 2 * margin() + ( numRows - 1 ) * spacing();
-    for ( int row = 0; row < ( int )numRows; row++ )
-        h += rowHeight[row];
-
-    int w = 2 * margin() + ( numCols - 1 ) * spacing();
-    for ( int col = 0; col < ( int )numCols; col++ )
-        w += colWidth[col];
-
-    return QSize( w, h );
-}
-
-/*!
-  \return Number of rows of the current layout.
-  \sa numCols()
-  \warning The number of rows might change whenever the geometry changes
-*/
-uint QwtDynGridLayout::numRows() const
-{
-    return d_data->numRows;
-}
-
-/*!
-  \return Number of columns of the current layout.
-  \sa numRows()
-  \warning The number of columns might change whenever the geometry changes
-*/
-uint QwtDynGridLayout::numCols() const
-{
-    return d_data->numCols;
-}
->>>>>>> ff16dd03
+}