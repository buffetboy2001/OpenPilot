<<<<<<< HEAD
/* -*- mode: C++ ; c-file-style: "stroustrup" -*- *****************************
 * Qwt Widget Library
 * Copyright (C) 1997   Josef Wilgen
 * Copyright (C) 2002   Uwe Rathmann
 *
 * This library is free software; you can redistribute it and/or
 * modify it under the terms of the Qwt License, Version 1.0
 *****************************************************************************/

#include "qwt_knob.h"
#include "qwt_round_scale_draw.h"
#include "qwt_math.h"
#include "qwt_painter.h"
#include <qpainter.h>
#include <qpalette.h>
#include <qstyle.h>
#include <qstyleoption.h>
#include <qevent.h>
#include <qmath.h>
#include <qapplication.h>

#if QT_VERSION < 0x040601
#define qAtan2(y, x) ::atan2(y, x)
#define qFabs(x) ::fabs(x)
#define qFastCos(x) qCos(x)
#define qFastSin(x) qSin(x)
#endif

class QwtKnob::PrivateData
{
public:
    PrivateData()
    {
        angle = 0.0;
        nTurns = 0.0;
        borderWidth = 2;
        borderDist = 4;
        totalAngle = 270.0;
        scaleDist = 4;
        markerStyle = QwtKnob::Notch;
        maxScaleTicks = 11;
        knobStyle = QwtKnob::Raised;
        knobWidth = 50;
        markerSize = 8;
    }

    QwtKnob::KnobStyle knobStyle;
    QwtKnob::MarkerStyle markerStyle;

    int borderWidth;
    int borderDist;
    int scaleDist;
    int maxScaleTicks;
    int knobWidth;
    int markerSize;

    double angle;
    double totalAngle;
    double nTurns;

    mutable QRectF knobRect; // bounding rect of the knob without scale
};

/*!
  Constructor
  \param parent Parent widget
*/
QwtKnob::QwtKnob( QWidget* parent ):
    QwtAbstractSlider( Qt::Horizontal, parent )
{
    initKnob();
}

void QwtKnob::initKnob()
{
    d_data = new PrivateData;

    setScaleDraw( new QwtRoundScaleDraw() );

    setUpdateTime( 50 );
    setTotalAngle( 270.0 );
    recalcAngle();
    setSizePolicy( QSizePolicy( QSizePolicy::Minimum, QSizePolicy::Minimum ) );

    setRange( 0.0, 10.0, 1.0 );
    setValue( 0.0 );
}

//! Destructor
QwtKnob::~QwtKnob()
{
    delete d_data;
}

/*!
  \brief Set the knob type 

  \param knobStyle Knob type
  \sa knobStyle(), setBorderWidth()
*/
void QwtKnob::setKnobStyle( KnobStyle knobStyle )
{
    if ( d_data->knobStyle != knobStyle )
    {
        d_data->knobStyle = knobStyle;
        update();
    }
}

/*!
    \return Marker type of the knob
    \sa setKnobStyle(), setBorderWidth()
*/
QwtKnob::KnobStyle QwtKnob::knobStyle() const
{
    return d_data->knobStyle;
}

/*!
  \brief Set the marker type of the knob

  \param markerStyle Marker type
  \sa markerStyle(), setMarkerSize()
*/
void QwtKnob::setMarkerStyle( MarkerStyle markerStyle )
{
    if ( d_data->markerStyle != markerStyle )
    {
        d_data->markerStyle = markerStyle;
        update();
    }
}

/*!
    \return Marker type of the knob
    \sa setMarkerStyle(), setMarkerSize()
*/
QwtKnob::MarkerStyle QwtKnob::markerStyle() const
{
    return d_data->markerStyle;
}

/*!
  \brief Set the total angle by which the knob can be turned
  \param angle Angle in degrees.

  The default angle is 270 degrees. It is possible to specify
  an angle of more than 360 degrees so that the knob can be
  turned several times around its axis.
*/
void QwtKnob::setTotalAngle ( double angle )
{
    if ( angle < 10.0 )
        d_data->totalAngle = 10.0;
    else
        d_data->totalAngle = angle;

    scaleDraw()->setAngleRange( -0.5 * d_data->totalAngle,
        0.5 * d_data->totalAngle );
    layoutKnob( true );
}

//! Return the total angle
double QwtKnob::totalAngle() const
{
    return d_data->totalAngle;
}

/*!
   Change the scale draw of the knob

   For changing the labels of the scales, it
   is necessary to derive from QwtRoundScaleDraw and
   overload QwtRoundScaleDraw::label().

   \sa scaleDraw()
*/
void QwtKnob::setScaleDraw( QwtRoundScaleDraw *scaleDraw )
{
    setAbstractScaleDraw( scaleDraw );
    setTotalAngle( d_data->totalAngle );
}

/*!
   \return the scale draw of the knob
   \sa setScaleDraw()
*/
const QwtRoundScaleDraw *QwtKnob::scaleDraw() const
{
    return static_cast<const QwtRoundScaleDraw *>( abstractScaleDraw() );
}

/*!
   \return the scale draw of the knob
   \sa setScaleDraw()
*/
QwtRoundScaleDraw *QwtKnob::scaleDraw()
{
    return static_cast<QwtRoundScaleDraw *>( abstractScaleDraw() );
}

/*!
  \brief Notify change of value

  Sets the knob's value to the nearest multiple
  of the step size.
*/
void QwtKnob::valueChange()
{
    recalcAngle();
    update();
    QwtAbstractSlider::valueChange();
}

/*!
  \brief Determine the value corresponding to a specified position

  Called by QwtAbstractSlider
  \param pos point
*/
double QwtKnob::getValue( const QPoint &pos )
{
    const double dx = rect().center().x() - pos.x();
    const double dy = rect().center().y() - pos.y();

    const double arc = qAtan2( -dx, dy ) * 180.0 / M_PI;

    double newValue =  0.5 * ( minValue() + maxValue() )
        + ( arc + d_data->nTurns * 360.0 ) * ( maxValue() - minValue() )
        / d_data->totalAngle;

    const double oneTurn = qFabs( maxValue() - minValue() ) * 360.0 / d_data->totalAngle;
    const double eqValue = value() + mouseOffset();

    if ( qFabs( newValue - eqValue ) > 0.5 * oneTurn )
    {
        if ( newValue < eqValue )
            newValue += oneTurn;
        else
            newValue -= oneTurn;
    }

    return newValue;
}

/*!
  \brief Set the scrolling mode and direction

  Called by QwtAbstractSlider
  \param pos Point in question
  \param scrollMode Scrolling mode
  \param direction Direction
*/
void QwtKnob::getScrollMode( const QPoint &pos, 
    QwtAbstractSlider::ScrollMode &scrollMode, int &direction ) const
{
    const double r = 0.5 * d_data->knobRect.width();
    const double dx = d_data->knobRect.x() + r - pos.x();
    const double dy = d_data->knobRect.y() + r - pos.y();

    if ( qwtSqr( dx ) + qwtSqr( dy ) <= qwtSqr( r ) ) 
    {
        // point is inside the knob

        scrollMode = QwtAbstractSlider::ScrMouse;
        direction = 0;
    }
    else                                // point lies outside
    {
        scrollMode = QwtAbstractSlider::ScrTimer;

        double arc = qAtan2( double( -dx ), double( dy ) ) * 180.0 / M_PI;
        if ( arc < d_data->angle )
            direction = -1;
        else if ( arc > d_data->angle )
            direction = 1;
        else
            direction = 0;
    }
}

/*!
  \brief Notify a change of the range

  Called by QwtAbstractSlider
*/
void QwtKnob::rangeChange()
{
    if ( autoScale() )
        rescale( minValue(), maxValue() );

    layoutKnob( true );
    recalcAngle();
}

/*!
  Qt Resize Event
  \param event Resize event
*/
void QwtKnob::resizeEvent( QResizeEvent *event )
{
    Q_UNUSED( event );
    layoutKnob( false );
}

/*! 
  Handle QEvent::StyleChange and QEvent::FontChange;
  \param event Change event
*/
void QwtKnob::changeEvent( QEvent *event )
{
    switch( event->type() )
    {
        case QEvent::StyleChange:
        case QEvent::FontChange:
            layoutKnob( true );
            break;
        default:
            break;
    }
}

/*!
   Recalculate the knob's geometry and layout based on
   the current rect and fonts.

   \param update_geometry notify the layout system and call update
                          to redraw the scale
*/
void QwtKnob::layoutKnob( bool update_geometry )
{
    const double d = d_data->knobWidth;

    d_data->knobRect.setWidth( d );
    d_data->knobRect.setHeight( d );
    d_data->knobRect.moveCenter( rect().center() );

    scaleDraw()->setRadius( 0.5 * d + d_data->scaleDist );
    scaleDraw()->moveCenter( rect().center() );

    if ( update_geometry )
    {
        updateGeometry();
        update();
    }
}

/*!
  Repaint the knob
  \param event Paint event
*/
void QwtKnob::paintEvent( QPaintEvent *event )
{
    QPainter painter( this );
    painter.setClipRegion( event->region() );

    QStyleOption opt;
    opt.init(this);
    style()->drawPrimitive(QStyle::PE_Widget, &opt, &painter, this);

    painter.setRenderHint( QPainter::Antialiasing, true );

    if ( !d_data->knobRect.contains( event->region().boundingRect() ) )
        scaleDraw()->draw( &painter, palette() );

    drawKnob( &painter, d_data->knobRect );
    drawMarker( &painter, d_data->knobRect, d_data->angle );

    painter.setRenderHint( QPainter::Antialiasing, false );

    if ( hasFocus() )
        QwtPainter::drawFocusRect( &painter, this );
}

/*!
  \brief Draw the knob
  \param painter painter
  \param knobRect Bounding rectangle of the knob (without scale)
*/
void QwtKnob::drawKnob( QPainter *painter, const QRectF &knobRect ) const
{
    double dim = qMin( knobRect.width(), knobRect.height() );
    dim -= d_data->borderWidth * 0.5;

    QRectF aRect( 0, 0, dim, dim );
    aRect.moveCenter( knobRect.center() );

    QPen pen( Qt::NoPen );
    if ( d_data->borderWidth > 0 )
    {
        QColor c1 = palette().color( QPalette::Light );
        QColor c2 = palette().color( QPalette::Dark );

        QLinearGradient gradient( aRect.topLeft(), aRect.bottomRight() );
        gradient.setColorAt( 0.0, c1 );
        gradient.setColorAt( 0.3, c1 );
        gradient.setColorAt( 0.7, c2 );
        gradient.setColorAt( 1.0, c2 );

        pen = QPen( gradient, d_data->borderWidth ); 
    }

    QBrush brush;
    switch( d_data->knobStyle )
    {
        case QwtKnob::Raised:
        {
            double off = 0.3 * knobRect.width();
            QRadialGradient gradient( knobRect.center(),
                knobRect.width(), knobRect.topLeft() + QPointF( off, off ) );
            
            gradient.setColorAt( 0.0, palette().color( QPalette::Midlight ) );
            gradient.setColorAt( 1.0, palette().color( QPalette::Button ) );

            brush = QBrush( gradient );

            break;
        }
        case QwtKnob::Sunken:
        {
            QLinearGradient gradient( 
                knobRect.topLeft(), knobRect.bottomRight() );
            gradient.setColorAt( 0.0, palette().color( QPalette::Mid ) );
            gradient.setColorAt( 0.5, palette().color( QPalette::Button ) );
            gradient.setColorAt( 1.0, palette().color( QPalette::Midlight ) );
            brush = QBrush( gradient );

            break;
        }
        default:
            brush = palette().brush( QPalette::Button );
    }

    painter->setPen( pen );
    painter->setBrush( brush );
    painter->drawEllipse( aRect );
}


/*!
  \brief Draw the marker at the knob's front
  \param painter Painter
  \param rect Bounding rectangle of the knob without scale
  \param angle Angle of the marker in degrees
*/
void QwtKnob::drawMarker( QPainter *painter, 
    const QRectF &rect, double angle ) const
{
    if ( d_data->markerStyle == NoMarker || !isValid() )
        return;

    const double radians = angle * M_PI / 180.0;
    const double sinA = -qFastSin( radians );
    const double cosA = qFastCos( radians );

    const double xm = rect.center().x();
    const double ym = rect.center().y();
    const double margin = 4.0;

    double radius = 0.5 * ( rect.width() - d_data->borderWidth ) - margin;
    if ( radius < 1.0 )
        radius = 1.0;

    switch ( d_data->markerStyle )
    {
        case Notch:
        case Nub:
        {
            const double dotWidth = 
                qMin( double( d_data->markerSize ), radius);

            const double dotCenterDist = radius - 0.5 * dotWidth;
            if ( dotCenterDist > 0.0 )
            {
                const QPointF center( xm - sinA * dotCenterDist, 
                    ym - cosA * dotCenterDist );

                QRectF ellipse( 0.0, 0.0, dotWidth, dotWidth );
                ellipse.moveCenter( center );

                QColor c1 = palette().color( QPalette::Light );
                QColor c2 = palette().color( QPalette::Mid );

                if ( d_data->markerStyle == Notch )
                    qSwap( c1, c2 );

                QLinearGradient gradient( 
                    ellipse.topLeft(), ellipse.bottomRight() );
                gradient.setColorAt( 0.0, c1 );
                gradient.setColorAt( 1.0, c2 );

                painter->setPen( Qt::NoPen );
                painter->setBrush( gradient );

                painter->drawEllipse( ellipse );
            }
            break;
        }
        case Dot:
        {
            const double dotWidth = 
                qMin( double( d_data->markerSize ), radius);

            const double dotCenterDist = radius - 0.5 * dotWidth;
            if ( dotCenterDist > 0.0 )
            {
                const QPointF center( xm - sinA * dotCenterDist, 
                    ym - cosA * dotCenterDist );

                QRectF ellipse( 0.0, 0.0, dotWidth, dotWidth );
                ellipse.moveCenter( center );

                painter->setPen( Qt::NoPen );
                painter->setBrush( palette().color( QPalette::ButtonText ) );
                painter->drawEllipse( ellipse );
            }

            break;
        }
        case Tick:
        {
            const double rb = qMax( radius - d_data->markerSize, 1.0 );
            const double re = radius;

            const QLineF line( xm - sinA * rb, ym - cosA * rb,
                xm - sinA * re, ym - cosA * re );

            QPen pen( palette().color( QPalette::ButtonText ), 0 );
            pen.setCapStyle( Qt::FlatCap );
            painter->setPen( pen );
            painter->drawLine ( line );

            break;
        }
#if 0
        case Triangle:
        {
            const double rb = qMax( radius - d_data->markerSize, 1.0 );
            const double re = radius;

            painter->translate( rect.center() );
            painter->rotate( angle - 90.0 );
            
            QPolygonF polygon;
            polygon += QPointF( re, 0.0 );
            polygon += QPointF( rb, 0.5 * ( re - rb ) );
            polygon += QPointF( rb, -0.5 * ( re - rb ) );

            painter->setPen( Qt::NoPen );
            painter->setBrush( palette().color( QPalette::Text ) );
            painter->drawPolygon( polygon );
            break;
        }
#endif
        default:
            break;
    }
}

/*!
  \brief Change the knob's width.

  The specified width must be >= 5, or it will be clipped.
  \param width New width
*/
void QwtKnob::setKnobWidth( int width )
{
    d_data->knobWidth = qMax( width, 5 );
    layoutKnob( true );
}

//! Return the width of the knob
int QwtKnob::knobWidth() const
{
    return d_data->knobWidth;
}

/*!
  \brief Set the knob's border width
  \param borderWidth new border width
*/
void QwtKnob::setBorderWidth( int borderWidth )
{
    d_data->borderWidth = qMax( borderWidth, 0 );
    layoutKnob( true );
}

//! Return the border width
int QwtKnob::borderWidth() const
{
    return d_data->borderWidth;
}

/*!
  \brief Set the size of the marker
  \sa markerSize(), markerStyle()
*/
void QwtKnob::setMarkerSize( int size )
{
    if ( d_data->markerSize != size )
    {
        d_data->markerSize = size;
        update();
    }
}

//! Return the marker size
int QwtKnob::markerSize() const
{
    return d_data->markerSize;
}

/*!
  \brief Recalculate the marker angle corresponding to the
    current value
*/
void QwtKnob::recalcAngle()
{
    // calculate the angle corresponding to the value
    if ( maxValue() == minValue() )
    {
        d_data->angle = 0;
        d_data->nTurns = 0;
    }
    else
    {
        d_data->angle = ( value() - 0.5 * ( minValue() + maxValue() ) )
            / ( maxValue() - minValue() ) * d_data->totalAngle;
        d_data->nTurns = qFloor( ( d_data->angle + 180.0 ) / 360.0 );
        d_data->angle = d_data->angle - d_data->nTurns * 360.0;
    }
}


/*!
    Recalculates the layout
    \sa layoutKnob()
*/
void QwtKnob::scaleChange()
{
    layoutKnob( true );
}

/*!
  \return minimumSizeHint()
*/
QSize QwtKnob::sizeHint() const
{
    const QSize hint = minimumSizeHint();
    return hint.expandedTo( QApplication::globalStrut() );
}

/*!
  \brief Return a minimum size hint
  \warning The return value of QwtKnob::minimumSizeHint() depends on the
           font and the scale.
*/
QSize QwtKnob::minimumSizeHint() const
{
    // Add the scale radial thickness to the knobWidth
    const int sh = qCeil( scaleDraw()->extent( font() ) );
    const int d = 2 * sh + 2 * d_data->scaleDist + d_data->knobWidth;

    return QSize( d, d );
}
=======
/* -*- mode: C++ ; c-file-style: "stroustrup" -*- *****************************
 * Qwt Widget Library
 * Copyright (C) 1997   Josef Wilgen
 * Copyright (C) 2002   Uwe Rathmann
 *
 * This library is free software; you can redistribute it and/or
 * modify it under the terms of the Qwt License, Version 1.0
 *****************************************************************************/

#include "qwt_knob.h"
#include "qwt_round_scale_draw.h"
#include "qwt_math.h"
#include "qwt_painter.h"
#include <qpainter.h>
#include <qpalette.h>
#include <qstyle.h>
#include <qstyleoption.h>
#include <qevent.h>
#include <qmath.h>
#include <qapplication.h>

#if QT_VERSION < 0x040601
#define qAtan2(y, x) ::atan2(y, x)
#define qFabs(x) ::fabs(x)
#define qFastCos(x) ::cos(x)
#define qFastSin(x) ::sin(x)
#endif

class QwtKnob::PrivateData
{
public:
    PrivateData()
    {
        angle = 0.0;
        nTurns = 0.0;
        borderWidth = 2;
        borderDist = 4;
        totalAngle = 270.0;
        scaleDist = 4;
        markerStyle = QwtKnob::Notch;
        maxScaleTicks = 11;
        knobStyle = QwtKnob::Raised;
        knobWidth = 50;
        markerSize = 8;
    }

    QwtKnob::KnobStyle knobStyle;
    QwtKnob::MarkerStyle markerStyle;

    int borderWidth;
    int borderDist;
    int scaleDist;
    int maxScaleTicks;
    int knobWidth;
    int markerSize;

    double angle;
    double totalAngle;
    double nTurns;

    mutable QRectF knobRect; // bounding rect of the knob without scale
};

/*!
  Constructor
  \param parent Parent widget
*/
QwtKnob::QwtKnob( QWidget* parent ):
    QwtAbstractSlider( Qt::Horizontal, parent )
{
    initKnob();
}

void QwtKnob::initKnob()
{
    d_data = new PrivateData;

    setScaleDraw( new QwtRoundScaleDraw() );

    setUpdateTime( 50 );
    setTotalAngle( 270.0 );
    recalcAngle();
    setSizePolicy( QSizePolicy( QSizePolicy::Minimum, QSizePolicy::Minimum ) );

    setRange( 0.0, 10.0, 1.0 );
    setValue( 0.0 );
}

//! Destructor
QwtKnob::~QwtKnob()
{
    delete d_data;
}

/*!
  \brief Set the knob type 

  \param knobStyle Knob type
  \sa knobStyle(), setBorderWidth()
*/
void QwtKnob::setKnobStyle( KnobStyle knobStyle )
{
    if ( d_data->knobStyle != knobStyle )
    {
        d_data->knobStyle = knobStyle;
        update();
    }
}

/*!
    \return Marker type of the knob
    \sa setKnobStyle(), setBorderWidth()
*/
QwtKnob::KnobStyle QwtKnob::knobStyle() const
{
    return d_data->knobStyle;
}

/*!
  \brief Set the marker type of the knob

  \param markerStyle Marker type
  \sa markerStyle(), setMarkerSize()
*/
void QwtKnob::setMarkerStyle( MarkerStyle markerStyle )
{
    if ( d_data->markerStyle != markerStyle )
    {
        d_data->markerStyle = markerStyle;
        update();
    }
}

/*!
    \return Marker type of the knob
    \sa setMarkerStyle(), setMarkerSize()
*/
QwtKnob::MarkerStyle QwtKnob::markerStyle() const
{
    return d_data->markerStyle;
}

/*!
  \brief Set the total angle by which the knob can be turned
  \param angle Angle in degrees.

  The default angle is 270 degrees. It is possible to specify
  an angle of more than 360 degrees so that the knob can be
  turned several times around its axis.
*/
void QwtKnob::setTotalAngle ( double angle )
{
    if ( angle < 10.0 )
        d_data->totalAngle = 10.0;
    else
        d_data->totalAngle = angle;

    scaleDraw()->setAngleRange( -0.5 * d_data->totalAngle,
        0.5 * d_data->totalAngle );
    layoutKnob( true );
}

//! Return the total angle
double QwtKnob::totalAngle() const
{
    return d_data->totalAngle;
}

/*!
   Change the scale draw of the knob

   For changing the labels of the scales, it
   is necessary to derive from QwtRoundScaleDraw and
   overload QwtRoundScaleDraw::label().

   \sa scaleDraw()
*/
void QwtKnob::setScaleDraw( QwtRoundScaleDraw *scaleDraw )
{
    setAbstractScaleDraw( scaleDraw );
    setTotalAngle( d_data->totalAngle );
}

/*!
   \return the scale draw of the knob
   \sa setScaleDraw()
*/
const QwtRoundScaleDraw *QwtKnob::scaleDraw() const
{
    return static_cast<const QwtRoundScaleDraw *>( abstractScaleDraw() );
}

/*!
   \return the scale draw of the knob
   \sa setScaleDraw()
*/
QwtRoundScaleDraw *QwtKnob::scaleDraw()
{
    return static_cast<QwtRoundScaleDraw *>( abstractScaleDraw() );
}

/*!
  \brief Notify change of value

  Sets the knob's value to the nearest multiple
  of the step size.
*/
void QwtKnob::valueChange()
{
    recalcAngle();
    update();
    QwtAbstractSlider::valueChange();
}

/*!
  \brief Determine the value corresponding to a specified position

  Called by QwtAbstractSlider
  \param pos point
*/
double QwtKnob::getValue( const QPoint &pos )
{
    const double dx = rect().center().x() - pos.x();
    const double dy = rect().center().y() - pos.y();

    const double arc = qAtan2( -dx, dy ) * 180.0 / M_PI;

    double newValue =  0.5 * ( minValue() + maxValue() )
        + ( arc + d_data->nTurns * 360.0 ) * ( maxValue() - minValue() )
        / d_data->totalAngle;

    const double oneTurn = qFabs( maxValue() - minValue() ) * 360.0 / d_data->totalAngle;
    const double eqValue = value() + mouseOffset();

    if ( qFabs( newValue - eqValue ) > 0.5 * oneTurn )
    {
        if ( newValue < eqValue )
            newValue += oneTurn;
        else
            newValue -= oneTurn;
    }

    return newValue;
}

/*!
  \brief Set the scrolling mode and direction

  Called by QwtAbstractSlider
  \param pos Point in question
  \param scrollMode Scrolling mode
  \param direction Direction
*/
void QwtKnob::getScrollMode( const QPoint &pos, 
    QwtAbstractSlider::ScrollMode &scrollMode, int &direction ) const
{
    const int r = d_data->knobRect.width() / 2;

    const int dx = d_data->knobRect.x() + r - pos.x();
    const int dy = d_data->knobRect.y() + r - pos.y();

    if ( ( dx * dx ) + ( dy * dy ) <= ( r * r ) ) // point is inside the knob
    {
        scrollMode = QwtAbstractSlider::ScrMouse;
        direction = 0;
    }
    else                                // point lies outside
    {
        scrollMode = QwtAbstractSlider::ScrTimer;
        double arc = qAtan2( double( -dx ), double( dy ) ) * 180.0 / M_PI;
        if ( arc < d_data->angle )
            direction = -1;
        else if ( arc > d_data->angle )
            direction = 1;
        else
            direction = 0;
    }
}

/*!
  \brief Notify a change of the range

  Called by QwtAbstractSlider
*/
void QwtKnob::rangeChange()
{
    if ( autoScale() )
        rescale( minValue(), maxValue() );

    layoutKnob( true );
    recalcAngle();
}

/*!
  Qt Resize Event
  \param event Resize event
*/
void QwtKnob::resizeEvent( QResizeEvent *event )
{
    Q_UNUSED( event );
    layoutKnob( false );
}

/*! 
  Handle QEvent::StyleChange and QEvent::FontChange;
  \param event Change event
*/
void QwtKnob::changeEvent( QEvent *event )
{
    switch( event->type() )
    {
        case QEvent::StyleChange:
        case QEvent::FontChange:
            layoutKnob( true );
            break;
        default:
            break;
    }
}

/*!
   Recalculate the knob's geometry and layout based on
   the current rect and fonts.

   \param update_geometry notify the layout system and call update
                          to redraw the scale
*/
void QwtKnob::layoutKnob( bool update_geometry )
{
    const double d = d_data->knobWidth;

    d_data->knobRect.setWidth( d );
    d_data->knobRect.setHeight( d );
    d_data->knobRect.moveCenter( rect().center() );

    scaleDraw()->setRadius( 0.5 * d + d_data->scaleDist );
    scaleDraw()->moveCenter( rect().center() );

    if ( update_geometry )
    {
        updateGeometry();
        update();
    }
}

/*!
  Repaint the knob
  \param event Paint event
*/
void QwtKnob::paintEvent( QPaintEvent *event )
{
    QPainter painter( this );
    painter.setClipRegion( event->region() );

    QStyleOption opt;
    opt.init(this);
    style()->drawPrimitive(QStyle::PE_Widget, &opt, &painter, this);

    painter.setRenderHint( QPainter::Antialiasing, true );

    if ( !d_data->knobRect.contains( event->region().boundingRect() ) )
        scaleDraw()->draw( &painter, palette() );

    drawKnob( &painter, d_data->knobRect );
    drawMarker( &painter, d_data->knobRect, d_data->angle );

    painter.setRenderHint( QPainter::Antialiasing, false );

    if ( hasFocus() )
        QwtPainter::drawFocusRect( &painter, this );
}

/*!
  \brief Draw the knob
  \param painter painter
  \param knobRect Bounding rectangle of the knob (without scale)
*/
void QwtKnob::drawKnob( QPainter *painter, 
    const QRectF &knobRect ) const
{
    double dim = qMin( knobRect.width(), knobRect.height() );
    dim -= d_data->borderWidth * 0.5;

    QRectF aRect( 0, 0, dim, dim );
    aRect.moveCenter( knobRect.center() );

    QPen pen( Qt::NoPen );
    if ( d_data->borderWidth > 0 )
    {
        QColor c1 = palette().color( QPalette::Light );
        QColor c2 = palette().color( QPalette::Dark );

        QLinearGradient gradient( aRect.topLeft(), aRect.bottomRight() );
        gradient.setColorAt( 0.0, c1 );
        gradient.setColorAt( 0.3, c1 );
        gradient.setColorAt( 0.7, c2 );
        gradient.setColorAt( 1.0, c2 );

        pen = QPen( gradient, d_data->borderWidth ); 
    }

    QBrush brush;
    switch( d_data->knobStyle )
    {
        case QwtKnob::Raised:
        {
            double off = 0.3 * knobRect.width();
            QRadialGradient gradient( knobRect.center(),
                knobRect.width(), knobRect.topLeft() + QPoint( off, off ) );
            
            gradient.setColorAt( 0.0, palette().color( QPalette::Midlight ) );
            gradient.setColorAt( 1.0, palette().color( QPalette::Button ) );

            brush = QBrush( gradient );

            break;
        }
        case QwtKnob::Sunken:
        {
            QLinearGradient gradient( 
                knobRect.topLeft(), knobRect.bottomRight() );
            gradient.setColorAt( 0.0, palette().color( QPalette::Mid ) );
            gradient.setColorAt( 0.5, palette().color( QPalette::Button ) );
            gradient.setColorAt( 1.0, palette().color( QPalette::Midlight ) );
            brush = QBrush( gradient );

            break;
        }
        default:
            brush = palette().brush( QPalette::Button );
    }

    painter->setPen( pen );
    painter->setBrush( brush );
    painter->drawEllipse( aRect );
}


/*!
  \brief Draw the marker at the knob's front
  \param painter Painter
  \param rect Bounding rectangle of the knob without scale
  \param angle Angle of the marker in degrees
*/
void QwtKnob::drawMarker( QPainter *painter, 
    const QRectF &rect, double angle ) const
{
    if ( d_data->markerStyle == NoMarker || !isValid() )
        return;

    const double radians = angle * M_PI / 180.0;
    const double sinA = -qFastSin( radians );
    const double cosA = qFastCos( radians );

    const double xm = rect.center().x();
    const double ym = rect.center().y();
    const double margin = 4.0;

    double radius = 0.5 * ( rect.width() - d_data->borderWidth ) - margin;
    if ( radius < 1.0 )
        radius = 1.0;

    switch ( d_data->markerStyle )
    {
        case Notch:
        case Nub:
        {
            const double dotWidth = 
                qMin( double( d_data->markerSize ), radius);

            const double dotCenterDist = radius - 0.5 * dotWidth;
            if ( dotCenterDist > 0.0 )
            {
                const QPointF center( xm - sinA * dotCenterDist, 
                    ym - cosA * dotCenterDist );

                QRectF ellipse( 0.0, 0.0, dotWidth, dotWidth );
                ellipse.moveCenter( center );

                QColor c1 = palette().color( QPalette::Light );
                QColor c2 = palette().color( QPalette::Mid );

                if ( d_data->markerStyle == Notch )
                    qSwap( c1, c2 );

                QLinearGradient gradient( 
                    ellipse.topLeft(), ellipse.bottomRight() );
                gradient.setColorAt( 0.0, c1 );
                gradient.setColorAt( 1.0, c2 );

                painter->setPen( Qt::NoPen );
                painter->setBrush( gradient );

                painter->drawEllipse( ellipse );
            }
            break;
        }
        case Dot:
        {
            const double dotWidth = 
                qMin( double( d_data->markerSize ), radius);

            const double dotCenterDist = radius - 0.5 * dotWidth;
            if ( dotCenterDist > 0.0 )
            {
                const QPointF center( xm - sinA * dotCenterDist, 
                    ym - cosA * dotCenterDist );

                QRectF ellipse( 0.0, 0.0, dotWidth, dotWidth );
                ellipse.moveCenter( center );

                painter->setPen( Qt::NoPen );
                painter->setBrush( palette().color( QPalette::ButtonText ) );
                painter->drawEllipse( ellipse );
            }

            break;
        }
        case Tick:
        {
            const double rb = qMax( radius - d_data->markerSize, 1.0 );
            const double re = radius;

            const QLine line( xm - sinA * rb, ym - cosA * rb,
                xm - sinA * re, ym - cosA * re );

            QPen pen( palette().color( QPalette::ButtonText ), 0 );
            pen.setCapStyle( Qt::FlatCap );
            painter->setPen( pen );
            painter->drawLine ( line );

            break;
        }
#if 0
        case Triangle:
        {
            const double rb = qMax( radius - d_data->markerSize, 1.0 );
            const double re = radius;

            painter->translate( rect.center() );
            painter->rotate( angle - 90.0 );
            
            QPolygonF polygon;
            polygon += QPointF( re, 0.0 );
            polygon += QPointF( rb, 0.5 * ( re - rb ) );
            polygon += QPointF( rb, -0.5 * ( re - rb ) );

            painter->setPen( Qt::NoPen );
            painter->setBrush( palette().color( QPalette::Text ) );
            painter->drawPolygon( polygon );
            break;
        }
#endif
        default:
            break;
    }
}

/*!
  \brief Change the knob's width.

  The specified width must be >= 5, or it will be clipped.
  \param width New width
*/
void QwtKnob::setKnobWidth( int width )
{
    d_data->knobWidth = qMax( width, 5 );
    layoutKnob( true );
}

//! Return the width of the knob
int QwtKnob::knobWidth() const
{
    return d_data->knobWidth;
}

/*!
  \brief Set the knob's border width
  \param borderWidth new border width
*/
void QwtKnob::setBorderWidth( int borderWidth )
{
    d_data->borderWidth = qMax( borderWidth, 0 );
    layoutKnob( true );
}

//! Return the border width
int QwtKnob::borderWidth() const
{
    return d_data->borderWidth;
}

/*!
  \brief Set the size of the marker
  \sa markerSize(), markerStyle()
*/
void QwtKnob::setMarkerSize( int size )
{
    if ( d_data->markerSize != size )
    {
        d_data->markerSize = size;
        update();
    }
}

//! Return the marker size
int QwtKnob::markerSize() const
{
    return d_data->markerSize;
}

/*!
  \brief Recalculate the marker angle corresponding to the
    current value
*/
void QwtKnob::recalcAngle()
{
    //
    // calculate the angle corresponding to the value
    //
    if ( maxValue() == minValue() )
    {
        d_data->angle = 0;
        d_data->nTurns = 0;
    }
    else
    {
        d_data->angle = ( value() - 0.5 * ( minValue() + maxValue() ) )
            / ( maxValue() - minValue() ) * d_data->totalAngle;
        d_data->nTurns = qFloor( ( d_data->angle + 180.0 ) / 360.0 );
        d_data->angle = d_data->angle - d_data->nTurns * 360.0;
    }
}


/*!
    Recalculates the layout
    \sa layoutKnob()
*/
void QwtKnob::scaleChange()
{
    layoutKnob( true );
}

/*!
  \return minimumSizeHint()
*/
QSize QwtKnob::sizeHint() const
{
    const QSize hint = minimumSizeHint();
    return hint.expandedTo( QApplication::globalStrut() );
}

/*!
  \brief Return a minimum size hint
  \warning The return value of QwtKnob::minimumSizeHint() depends on the
           font and the scale.
*/
QSize QwtKnob::minimumSizeHint() const
{
    // Add the scale radial thickness to the knobWidth
    const int sh = qCeil( scaleDraw()->extent( font() ) );
    const int d = 2 * sh + 2 * d_data->scaleDist + d_data->knobWidth;

    return QSize( d, d );
}
>>>>>>> ff16dd03
<|MERGE_RESOLUTION|>--- conflicted
+++ resolved
@@ -1,4 +1,3 @@
-<<<<<<< HEAD
 /* -*- mode: C++ ; c-file-style: "stroustrup" -*- *****************************
  * Qwt Widget Library
  * Copyright (C) 1997   Josef Wilgen
@@ -663,672 +662,4 @@
     const int d = 2 * sh + 2 * d_data->scaleDist + d_data->knobWidth;
 
     return QSize( d, d );
-}
-=======
-/* -*- mode: C++ ; c-file-style: "stroustrup" -*- *****************************
- * Qwt Widget Library
- * Copyright (C) 1997   Josef Wilgen
- * Copyright (C) 2002   Uwe Rathmann
- *
- * This library is free software; you can redistribute it and/or
- * modify it under the terms of the Qwt License, Version 1.0
- *****************************************************************************/
-
-#include "qwt_knob.h"
-#include "qwt_round_scale_draw.h"
-#include "qwt_math.h"
-#include "qwt_painter.h"
-#include <qpainter.h>
-#include <qpalette.h>
-#include <qstyle.h>
-#include <qstyleoption.h>
-#include <qevent.h>
-#include <qmath.h>
-#include <qapplication.h>
-
-#if QT_VERSION < 0x040601
-#define qAtan2(y, x) ::atan2(y, x)
-#define qFabs(x) ::fabs(x)
-#define qFastCos(x) ::cos(x)
-#define qFastSin(x) ::sin(x)
-#endif
-
-class QwtKnob::PrivateData
-{
-public:
-    PrivateData()
-    {
-        angle = 0.0;
-        nTurns = 0.0;
-        borderWidth = 2;
-        borderDist = 4;
-        totalAngle = 270.0;
-        scaleDist = 4;
-        markerStyle = QwtKnob::Notch;
-        maxScaleTicks = 11;
-        knobStyle = QwtKnob::Raised;
-        knobWidth = 50;
-        markerSize = 8;
-    }
-
-    QwtKnob::KnobStyle knobStyle;
-    QwtKnob::MarkerStyle markerStyle;
-
-    int borderWidth;
-    int borderDist;
-    int scaleDist;
-    int maxScaleTicks;
-    int knobWidth;
-    int markerSize;
-
-    double angle;
-    double totalAngle;
-    double nTurns;
-
-    mutable QRectF knobRect; // bounding rect of the knob without scale
-};
-
-/*!
-  Constructor
-  \param parent Parent widget
-*/
-QwtKnob::QwtKnob( QWidget* parent ):
-    QwtAbstractSlider( Qt::Horizontal, parent )
-{
-    initKnob();
-}
-
-void QwtKnob::initKnob()
-{
-    d_data = new PrivateData;
-
-    setScaleDraw( new QwtRoundScaleDraw() );
-
-    setUpdateTime( 50 );
-    setTotalAngle( 270.0 );
-    recalcAngle();
-    setSizePolicy( QSizePolicy( QSizePolicy::Minimum, QSizePolicy::Minimum ) );
-
-    setRange( 0.0, 10.0, 1.0 );
-    setValue( 0.0 );
-}
-
-//! Destructor
-QwtKnob::~QwtKnob()
-{
-    delete d_data;
-}
-
-/*!
-  \brief Set the knob type 
-
-  \param knobStyle Knob type
-  \sa knobStyle(), setBorderWidth()
-*/
-void QwtKnob::setKnobStyle( KnobStyle knobStyle )
-{
-    if ( d_data->knobStyle != knobStyle )
-    {
-        d_data->knobStyle = knobStyle;
-        update();
-    }
-}
-
-/*!
-    \return Marker type of the knob
-    \sa setKnobStyle(), setBorderWidth()
-*/
-QwtKnob::KnobStyle QwtKnob::knobStyle() const
-{
-    return d_data->knobStyle;
-}
-
-/*!
-  \brief Set the marker type of the knob
-
-  \param markerStyle Marker type
-  \sa markerStyle(), setMarkerSize()
-*/
-void QwtKnob::setMarkerStyle( MarkerStyle markerStyle )
-{
-    if ( d_data->markerStyle != markerStyle )
-    {
-        d_data->markerStyle = markerStyle;
-        update();
-    }
-}
-
-/*!
-    \return Marker type of the knob
-    \sa setMarkerStyle(), setMarkerSize()
-*/
-QwtKnob::MarkerStyle QwtKnob::markerStyle() const
-{
-    return d_data->markerStyle;
-}
-
-/*!
-  \brief Set the total angle by which the knob can be turned
-  \param angle Angle in degrees.
-
-  The default angle is 270 degrees. It is possible to specify
-  an angle of more than 360 degrees so that the knob can be
-  turned several times around its axis.
-*/
-void QwtKnob::setTotalAngle ( double angle )
-{
-    if ( angle < 10.0 )
-        d_data->totalAngle = 10.0;
-    else
-        d_data->totalAngle = angle;
-
-    scaleDraw()->setAngleRange( -0.5 * d_data->totalAngle,
-        0.5 * d_data->totalAngle );
-    layoutKnob( true );
-}
-
-//! Return the total angle
-double QwtKnob::totalAngle() const
-{
-    return d_data->totalAngle;
-}
-
-/*!
-   Change the scale draw of the knob
-
-   For changing the labels of the scales, it
-   is necessary to derive from QwtRoundScaleDraw and
-   overload QwtRoundScaleDraw::label().
-
-   \sa scaleDraw()
-*/
-void QwtKnob::setScaleDraw( QwtRoundScaleDraw *scaleDraw )
-{
-    setAbstractScaleDraw( scaleDraw );
-    setTotalAngle( d_data->totalAngle );
-}
-
-/*!
-   \return the scale draw of the knob
-   \sa setScaleDraw()
-*/
-const QwtRoundScaleDraw *QwtKnob::scaleDraw() const
-{
-    return static_cast<const QwtRoundScaleDraw *>( abstractScaleDraw() );
-}
-
-/*!
-   \return the scale draw of the knob
-   \sa setScaleDraw()
-*/
-QwtRoundScaleDraw *QwtKnob::scaleDraw()
-{
-    return static_cast<QwtRoundScaleDraw *>( abstractScaleDraw() );
-}
-
-/*!
-  \brief Notify change of value
-
-  Sets the knob's value to the nearest multiple
-  of the step size.
-*/
-void QwtKnob::valueChange()
-{
-    recalcAngle();
-    update();
-    QwtAbstractSlider::valueChange();
-}
-
-/*!
-  \brief Determine the value corresponding to a specified position
-
-  Called by QwtAbstractSlider
-  \param pos point
-*/
-double QwtKnob::getValue( const QPoint &pos )
-{
-    const double dx = rect().center().x() - pos.x();
-    const double dy = rect().center().y() - pos.y();
-
-    const double arc = qAtan2( -dx, dy ) * 180.0 / M_PI;
-
-    double newValue =  0.5 * ( minValue() + maxValue() )
-        + ( arc + d_data->nTurns * 360.0 ) * ( maxValue() - minValue() )
-        / d_data->totalAngle;
-
-    const double oneTurn = qFabs( maxValue() - minValue() ) * 360.0 / d_data->totalAngle;
-    const double eqValue = value() + mouseOffset();
-
-    if ( qFabs( newValue - eqValue ) > 0.5 * oneTurn )
-    {
-        if ( newValue < eqValue )
-            newValue += oneTurn;
-        else
-            newValue -= oneTurn;
-    }
-
-    return newValue;
-}
-
-/*!
-  \brief Set the scrolling mode and direction
-
-  Called by QwtAbstractSlider
-  \param pos Point in question
-  \param scrollMode Scrolling mode
-  \param direction Direction
-*/
-void QwtKnob::getScrollMode( const QPoint &pos, 
-    QwtAbstractSlider::ScrollMode &scrollMode, int &direction ) const
-{
-    const int r = d_data->knobRect.width() / 2;
-
-    const int dx = d_data->knobRect.x() + r - pos.x();
-    const int dy = d_data->knobRect.y() + r - pos.y();
-
-    if ( ( dx * dx ) + ( dy * dy ) <= ( r * r ) ) // point is inside the knob
-    {
-        scrollMode = QwtAbstractSlider::ScrMouse;
-        direction = 0;
-    }
-    else                                // point lies outside
-    {
-        scrollMode = QwtAbstractSlider::ScrTimer;
-        double arc = qAtan2( double( -dx ), double( dy ) ) * 180.0 / M_PI;
-        if ( arc < d_data->angle )
-            direction = -1;
-        else if ( arc > d_data->angle )
-            direction = 1;
-        else
-            direction = 0;
-    }
-}
-
-/*!
-  \brief Notify a change of the range
-
-  Called by QwtAbstractSlider
-*/
-void QwtKnob::rangeChange()
-{
-    if ( autoScale() )
-        rescale( minValue(), maxValue() );
-
-    layoutKnob( true );
-    recalcAngle();
-}
-
-/*!
-  Qt Resize Event
-  \param event Resize event
-*/
-void QwtKnob::resizeEvent( QResizeEvent *event )
-{
-    Q_UNUSED( event );
-    layoutKnob( false );
-}
-
-/*! 
-  Handle QEvent::StyleChange and QEvent::FontChange;
-  \param event Change event
-*/
-void QwtKnob::changeEvent( QEvent *event )
-{
-    switch( event->type() )
-    {
-        case QEvent::StyleChange:
-        case QEvent::FontChange:
-            layoutKnob( true );
-            break;
-        default:
-            break;
-    }
-}
-
-/*!
-   Recalculate the knob's geometry and layout based on
-   the current rect and fonts.
-
-   \param update_geometry notify the layout system and call update
-                          to redraw the scale
-*/
-void QwtKnob::layoutKnob( bool update_geometry )
-{
-    const double d = d_data->knobWidth;
-
-    d_data->knobRect.setWidth( d );
-    d_data->knobRect.setHeight( d );
-    d_data->knobRect.moveCenter( rect().center() );
-
-    scaleDraw()->setRadius( 0.5 * d + d_data->scaleDist );
-    scaleDraw()->moveCenter( rect().center() );
-
-    if ( update_geometry )
-    {
-        updateGeometry();
-        update();
-    }
-}
-
-/*!
-  Repaint the knob
-  \param event Paint event
-*/
-void QwtKnob::paintEvent( QPaintEvent *event )
-{
-    QPainter painter( this );
-    painter.setClipRegion( event->region() );
-
-    QStyleOption opt;
-    opt.init(this);
-    style()->drawPrimitive(QStyle::PE_Widget, &opt, &painter, this);
-
-    painter.setRenderHint( QPainter::Antialiasing, true );
-
-    if ( !d_data->knobRect.contains( event->region().boundingRect() ) )
-        scaleDraw()->draw( &painter, palette() );
-
-    drawKnob( &painter, d_data->knobRect );
-    drawMarker( &painter, d_data->knobRect, d_data->angle );
-
-    painter.setRenderHint( QPainter::Antialiasing, false );
-
-    if ( hasFocus() )
-        QwtPainter::drawFocusRect( &painter, this );
-}
-
-/*!
-  \brief Draw the knob
-  \param painter painter
-  \param knobRect Bounding rectangle of the knob (without scale)
-*/
-void QwtKnob::drawKnob( QPainter *painter, 
-    const QRectF &knobRect ) const
-{
-    double dim = qMin( knobRect.width(), knobRect.height() );
-    dim -= d_data->borderWidth * 0.5;
-
-    QRectF aRect( 0, 0, dim, dim );
-    aRect.moveCenter( knobRect.center() );
-
-    QPen pen( Qt::NoPen );
-    if ( d_data->borderWidth > 0 )
-    {
-        QColor c1 = palette().color( QPalette::Light );
-        QColor c2 = palette().color( QPalette::Dark );
-
-        QLinearGradient gradient( aRect.topLeft(), aRect.bottomRight() );
-        gradient.setColorAt( 0.0, c1 );
-        gradient.setColorAt( 0.3, c1 );
-        gradient.setColorAt( 0.7, c2 );
-        gradient.setColorAt( 1.0, c2 );
-
-        pen = QPen( gradient, d_data->borderWidth ); 
-    }
-
-    QBrush brush;
-    switch( d_data->knobStyle )
-    {
-        case QwtKnob::Raised:
-        {
-            double off = 0.3 * knobRect.width();
-            QRadialGradient gradient( knobRect.center(),
-                knobRect.width(), knobRect.topLeft() + QPoint( off, off ) );
-            
-            gradient.setColorAt( 0.0, palette().color( QPalette::Midlight ) );
-            gradient.setColorAt( 1.0, palette().color( QPalette::Button ) );
-
-            brush = QBrush( gradient );
-
-            break;
-        }
-        case QwtKnob::Sunken:
-        {
-            QLinearGradient gradient( 
-                knobRect.topLeft(), knobRect.bottomRight() );
-            gradient.setColorAt( 0.0, palette().color( QPalette::Mid ) );
-            gradient.setColorAt( 0.5, palette().color( QPalette::Button ) );
-            gradient.setColorAt( 1.0, palette().color( QPalette::Midlight ) );
-            brush = QBrush( gradient );
-
-            break;
-        }
-        default:
-            brush = palette().brush( QPalette::Button );
-    }
-
-    painter->setPen( pen );
-    painter->setBrush( brush );
-    painter->drawEllipse( aRect );
-}
-
-
-/*!
-  \brief Draw the marker at the knob's front
-  \param painter Painter
-  \param rect Bounding rectangle of the knob without scale
-  \param angle Angle of the marker in degrees
-*/
-void QwtKnob::drawMarker( QPainter *painter, 
-    const QRectF &rect, double angle ) const
-{
-    if ( d_data->markerStyle == NoMarker || !isValid() )
-        return;
-
-    const double radians = angle * M_PI / 180.0;
-    const double sinA = -qFastSin( radians );
-    const double cosA = qFastCos( radians );
-
-    const double xm = rect.center().x();
-    const double ym = rect.center().y();
-    const double margin = 4.0;
-
-    double radius = 0.5 * ( rect.width() - d_data->borderWidth ) - margin;
-    if ( radius < 1.0 )
-        radius = 1.0;
-
-    switch ( d_data->markerStyle )
-    {
-        case Notch:
-        case Nub:
-        {
-            const double dotWidth = 
-                qMin( double( d_data->markerSize ), radius);
-
-            const double dotCenterDist = radius - 0.5 * dotWidth;
-            if ( dotCenterDist > 0.0 )
-            {
-                const QPointF center( xm - sinA * dotCenterDist, 
-                    ym - cosA * dotCenterDist );
-
-                QRectF ellipse( 0.0, 0.0, dotWidth, dotWidth );
-                ellipse.moveCenter( center );
-
-                QColor c1 = palette().color( QPalette::Light );
-                QColor c2 = palette().color( QPalette::Mid );
-
-                if ( d_data->markerStyle == Notch )
-                    qSwap( c1, c2 );
-
-                QLinearGradient gradient( 
-                    ellipse.topLeft(), ellipse.bottomRight() );
-                gradient.setColorAt( 0.0, c1 );
-                gradient.setColorAt( 1.0, c2 );
-
-                painter->setPen( Qt::NoPen );
-                painter->setBrush( gradient );
-
-                painter->drawEllipse( ellipse );
-            }
-            break;
-        }
-        case Dot:
-        {
-            const double dotWidth = 
-                qMin( double( d_data->markerSize ), radius);
-
-            const double dotCenterDist = radius - 0.5 * dotWidth;
-            if ( dotCenterDist > 0.0 )
-            {
-                const QPointF center( xm - sinA * dotCenterDist, 
-                    ym - cosA * dotCenterDist );
-
-                QRectF ellipse( 0.0, 0.0, dotWidth, dotWidth );
-                ellipse.moveCenter( center );
-
-                painter->setPen( Qt::NoPen );
-                painter->setBrush( palette().color( QPalette::ButtonText ) );
-                painter->drawEllipse( ellipse );
-            }
-
-            break;
-        }
-        case Tick:
-        {
-            const double rb = qMax( radius - d_data->markerSize, 1.0 );
-            const double re = radius;
-
-            const QLine line( xm - sinA * rb, ym - cosA * rb,
-                xm - sinA * re, ym - cosA * re );
-
-            QPen pen( palette().color( QPalette::ButtonText ), 0 );
-            pen.setCapStyle( Qt::FlatCap );
-            painter->setPen( pen );
-            painter->drawLine ( line );
-
-            break;
-        }
-#if 0
-        case Triangle:
-        {
-            const double rb = qMax( radius - d_data->markerSize, 1.0 );
-            const double re = radius;
-
-            painter->translate( rect.center() );
-            painter->rotate( angle - 90.0 );
-            
-            QPolygonF polygon;
-            polygon += QPointF( re, 0.0 );
-            polygon += QPointF( rb, 0.5 * ( re - rb ) );
-            polygon += QPointF( rb, -0.5 * ( re - rb ) );
-
-            painter->setPen( Qt::NoPen );
-            painter->setBrush( palette().color( QPalette::Text ) );
-            painter->drawPolygon( polygon );
-            break;
-        }
-#endif
-        default:
-            break;
-    }
-}
-
-/*!
-  \brief Change the knob's width.
-
-  The specified width must be >= 5, or it will be clipped.
-  \param width New width
-*/
-void QwtKnob::setKnobWidth( int width )
-{
-    d_data->knobWidth = qMax( width, 5 );
-    layoutKnob( true );
-}
-
-//! Return the width of the knob
-int QwtKnob::knobWidth() const
-{
-    return d_data->knobWidth;
-}
-
-/*!
-  \brief Set the knob's border width
-  \param borderWidth new border width
-*/
-void QwtKnob::setBorderWidth( int borderWidth )
-{
-    d_data->borderWidth = qMax( borderWidth, 0 );
-    layoutKnob( true );
-}
-
-//! Return the border width
-int QwtKnob::borderWidth() const
-{
-    return d_data->borderWidth;
-}
-
-/*!
-  \brief Set the size of the marker
-  \sa markerSize(), markerStyle()
-*/
-void QwtKnob::setMarkerSize( int size )
-{
-    if ( d_data->markerSize != size )
-    {
-        d_data->markerSize = size;
-        update();
-    }
-}
-
-//! Return the marker size
-int QwtKnob::markerSize() const
-{
-    return d_data->markerSize;
-}
-
-/*!
-  \brief Recalculate the marker angle corresponding to the
-    current value
-*/
-void QwtKnob::recalcAngle()
-{
-    //
-    // calculate the angle corresponding to the value
-    //
-    if ( maxValue() == minValue() )
-    {
-        d_data->angle = 0;
-        d_data->nTurns = 0;
-    }
-    else
-    {
-        d_data->angle = ( value() - 0.5 * ( minValue() + maxValue() ) )
-            / ( maxValue() - minValue() ) * d_data->totalAngle;
-        d_data->nTurns = qFloor( ( d_data->angle + 180.0 ) / 360.0 );
-        d_data->angle = d_data->angle - d_data->nTurns * 360.0;
-    }
-}
-
-
-/*!
-    Recalculates the layout
-    \sa layoutKnob()
-*/
-void QwtKnob::scaleChange()
-{
-    layoutKnob( true );
-}
-
-/*!
-  \return minimumSizeHint()
-*/
-QSize QwtKnob::sizeHint() const
-{
-    const QSize hint = minimumSizeHint();
-    return hint.expandedTo( QApplication::globalStrut() );
-}
-
-/*!
-  \brief Return a minimum size hint
-  \warning The return value of QwtKnob::minimumSizeHint() depends on the
-           font and the scale.
-*/
-QSize QwtKnob::minimumSizeHint() const
-{
-    // Add the scale radial thickness to the knobWidth
-    const int sh = qCeil( scaleDraw()->extent( font() ) );
-    const int d = 2 * sh + 2 * d_data->scaleDist + d_data->knobWidth;
-
-    return QSize( d, d );
-}
->>>>>>> ff16dd03
+}