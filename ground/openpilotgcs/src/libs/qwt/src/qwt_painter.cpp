--- conflicted
+++ resolved
@@ -1,4 +1,3 @@
-<<<<<<< HEAD
 /* -*- mode: C++ ; c-file-style: "stroustrup" -*- *****************************
  * Qwt Widget Library
  * Copyright (C) 1997   Josef Wilgen
@@ -702,710 +701,4 @@
     pmPainter.end();
 
     drawPixmap( painter, rect, pixmap );
-}
-=======
-/* -*- mode: C++ ; c-file-style: "stroustrup" -*- *****************************
- * Qwt Widget Library
- * Copyright (C) 1997   Josef Wilgen
- * Copyright (C) 2002   Uwe Rathmann
- *
- * This library is free software; you can redistribute it and/or
- * modify it under the terms of the Qwt License, Version 1.0
- *****************************************************************************/
-
-#include "qwt_painter.h"
-#include "qwt_math.h"
-#include "qwt_clipper.h"
-#include "qwt_color_map.h"
-#include "qwt_scale_map.h"
-#include <qwindowdefs.h>
-#include <qwidget.h>
-#include <qframe.h>
-#include <qrect.h>
-#include <qpainter.h>
-#include <qpalette.h>
-#include <qpaintdevice.h>
-#include <qpixmap.h>
-#include <qstyle.h>
-#include <qtextdocument.h>
-#include <qabstracttextdocumentlayout.h>
-#include <qstyleoption.h>
-#include <qpaintengine.h>
-#include <qapplication.h>
-#include <qdesktopwidget.h>
-
-bool QwtPainter::d_polylineSplitting = true;
-bool QwtPainter::d_roundingAlignment = true;
-
-static inline bool isClippingNeeded( const QPainter *painter, QRectF &clipRect )
-{
-    bool doClipping = false;
-    const QPaintEngine *pe = painter->paintEngine();
-    if ( pe && pe->type() == QPaintEngine::SVG )
-    {
-        // The SVG paint engine ignores any clipping,
-
-        if ( painter->hasClipping() )
-        {
-            doClipping = true;
-            clipRect = painter->clipRegion().boundingRect();
-        }
-    }
-
-    return doClipping;
-}
-
-static inline void drawPolyline( QPainter *painter,
-    const QPointF *points, int pointCount, bool polylineSplitting )
-{
-    bool doSplit = false;
-    if ( polylineSplitting )
-    {
-        const QPaintEngine *pe = painter->paintEngine();
-        if ( pe && pe->type() == QPaintEngine::Raster )
-        {
-            /*
-                The raster paint engine seems to use some algo with O(n*n).
-                ( Qt 4.3 is better than Qt 4.2, but remains unacceptable)
-                To work around this problem, we have to split the polygon into
-                smaller pieces.
-             */
-            doSplit = true;
-        }
-    }
-
-    if ( doSplit )
-    {
-        const int splitSize = 20;
-        for ( int i = 0; i < pointCount; i += splitSize )
-        {
-            const int n = qMin( splitSize + 1, pointCount - i );
-            painter->drawPolyline( points + i, n );
-        }
-    }
-    else
-        painter->drawPolyline( points, pointCount );
-}
-
-static inline void unscaleFont( QPainter *painter )
-{
-    if ( painter->font().pixelSize() >= 0 )
-        return;
-
-    static QSize screenResolution;
-    if ( !screenResolution.isValid() )
-    {
-        QDesktopWidget *desktop = QApplication::desktop();
-        if ( desktop )
-        {
-            screenResolution.setWidth( desktop->logicalDpiX() );
-            screenResolution.setHeight( desktop->logicalDpiY() );
-        }
-    }
-
-    const QPaintDevice *pd = painter->device();
-    if ( pd->logicalDpiX() != screenResolution.width() ||
-        pd->logicalDpiY() != screenResolution.height() )
-    {
-        QFont pixelFont( painter->font(), QApplication::desktop() );
-        pixelFont.setPixelSize( QFontInfo( pixelFont ).pixelSize() );
-
-        painter->setFont( pixelFont );
-    }
-}
-
-/*!
-  Check if the painter is using a paint engine, that aligns
-  coordinates to integers. Today these are all paint engines
-  beside QPaintEngine::Pdf and QPaintEngine::SVG.
-
-  \param  painter Painter
-  \return true, when the paint engine is aligning
-
-  \sa setRoundingAlignment()
-*/
-bool QwtPainter::isAligning( QPainter *painter )
-{
-    if ( painter && painter->isActive() )
-    {
-        switch ( painter->paintEngine()->type() )
-        {
-            case QPaintEngine::Pdf:
-            case QPaintEngine::SVG:
-                return false;
-
-            default:;
-        }
-    }
-
-    return true;
-}
-
-/*!
-  Enable whether coordinates should be rounded, before they are painted
-  to a paint engine that floors to integer values. For other paint engines
-  this ( Pdf, SVG ), this flag has no effect.
-  QwtPainter stores this flag only, the rounding itsself is done in 
-  the painting code ( f.e the plot items ).
-
-  The default setting is true. 
-
-  \sa roundingAlignment(), isAligning()
-*/
-void QwtPainter::setRoundingAlignment( bool enable )
-{
-    d_roundingAlignment = enable;
-}
-
-/*!
-  \brief En/Disable line splitting for the raster paint engine
-
-  The raster paint engine paints polylines of many points
-  much faster when they are splitted in smaller chunks.
-
-  \sa polylineSplitting()
-*/
-void QwtPainter::setPolylineSplitting( bool enable )
-{
-    d_polylineSplitting = enable;
-}
-
-//! Wrapper for QPainter::drawPath()
-void QwtPainter::drawPath( QPainter *painter, const QPainterPath &path )
-{
-    painter->drawPath( path );
-}
-
-//! Wrapper for QPainter::drawRect()
-void QwtPainter::drawRect( QPainter *painter, double x, double y, double w, double h )
-{
-    drawRect( painter, QRectF( x, y, w, h ) );
-}
-
-//! Wrapper for QPainter::drawRect()
-void QwtPainter::drawRect( QPainter *painter, const QRectF &rect )
-{
-    const QRectF r = rect;
-
-    QRectF clipRect;
-    const bool deviceClipping = isClippingNeeded( painter, clipRect );
-
-    if ( deviceClipping )
-    {
-        if ( !clipRect.intersects( r ) )
-            return;
-
-        if ( !clipRect.contains( r ) )
-        {
-            fillRect( painter, r & clipRect, painter->brush() );
-
-            painter->save();
-            painter->setBrush( Qt::NoBrush );
-            drawPolyline( painter, QPolygonF( r ) );
-            painter->restore();
-
-            return;
-        }
-    }
-
-    painter->drawRect( r );
-}
-
-//! Wrapper for QPainter::fillRect()
-void QwtPainter::fillRect( QPainter *painter,
-    const QRectF &rect, const QBrush &brush )
-{
-    if ( !rect.isValid() )
-        return;
-
-    QRectF clipRect;
-    const bool deviceClipping = isClippingNeeded( painter, clipRect );
-
-    /*
-      Performance of Qt4 is horrible for non trivial brushs. Without
-      clipping expect minutes or hours for repainting large rects
-      (might result from zooming)
-    */
-
-    if ( deviceClipping )
-        clipRect &= painter->window();
-    else
-        clipRect = painter->window();
-
-    if ( painter->hasClipping() )
-        clipRect &= painter->clipRegion().boundingRect();
-
-    QRectF r = rect;
-    if ( deviceClipping )
-        r = r.intersect( clipRect );
-
-    if ( r.isValid() )
-        painter->fillRect( r, brush );
-}
-
-//! Wrapper for QPainter::drawPie()
-void QwtPainter::drawPie( QPainter *painter, const QRectF &rect,
-    int a, int alen )
-{
-    QRectF clipRect;
-    const bool deviceClipping = isClippingNeeded( painter, clipRect );
-    if ( deviceClipping && !clipRect.contains( rect ) )
-        return;
-
-    painter->drawPie( rect, a, alen );
-}
-
-//! Wrapper for QPainter::drawEllipse()
-void QwtPainter::drawEllipse( QPainter *painter, const QRectF &rect )
-{
-    QRectF clipRect;
-    const bool deviceClipping = isClippingNeeded( painter, clipRect );
-
-    if ( deviceClipping && !clipRect.contains( rect ) )
-        return;
-
-    painter->drawEllipse( rect );
-}
-
-//! Wrapper for QPainter::drawText()
-void QwtPainter::drawText( QPainter *painter, double x, double y,
-        const QString &text )
-{
-    drawText( painter, QPointF( x, y ), text );
-}
-
-//! Wrapper for QPainter::drawText()
-void QwtPainter::drawText( QPainter *painter, const QPointF &pos,
-        const QString &text )
-{
-    QRectF clipRect;
-    const bool deviceClipping = isClippingNeeded( painter, clipRect );
-
-    if ( deviceClipping && !clipRect.contains( pos ) )
-        return;
-
-
-    painter->save();
-    unscaleFont( painter );
-    painter->drawText( pos, text );
-    painter->restore();
-}
-
-//! Wrapper for QPainter::drawText()
-void QwtPainter::drawText( QPainter *painter,
-    double x, double y, double w, double h,
-    int flags, const QString &text )
-{
-    drawText( painter, QRectF( x, y, w, h ), flags, text );
-}
-
-//! Wrapper for QPainter::drawText()
-void QwtPainter::drawText( QPainter *painter, const QRectF &rect,
-        int flags, const QString &text )
-{
-    painter->save();
-    unscaleFont( painter );
-    painter->drawText( rect, flags, text );
-    painter->restore();
-}
-
-#ifndef QT_NO_RICHTEXT
-
-/*!
-  Draw a text document into a rectangle
-
-  \param painter Painter
-  \param rect Traget rectangle
-  \param flags Alignments/Text flags, see QPainter::drawText()
-  \param text Text document
-*/
-void QwtPainter::drawSimpleRichText( QPainter *painter, const QRectF &rect,
-    int flags, const QTextDocument &text )
-{
-    QTextDocument *txt = text.clone();
-
-    painter->save();
-
-    painter->setFont( txt->defaultFont() );
-    unscaleFont( painter );
-
-    txt->setDefaultFont( painter->font() );
-    txt->setPageSize( QSizeF( rect.width(), QWIDGETSIZE_MAX ) );
-
-    QAbstractTextDocumentLayout* layout = txt->documentLayout();
-
-    const double height = layout->documentSize().height();
-    double y = rect.y();
-    if ( flags & Qt::AlignBottom )
-        y += ( rect.height() - height );
-    else if ( flags & Qt::AlignVCenter )
-        y += ( rect.height() - height ) / 2;
-
-    QAbstractTextDocumentLayout::PaintContext context;
-    context.palette.setColor( QPalette::Text, painter->pen().color() );
-
-    painter->translate( rect.x(), y );
-    layout->draw( painter, context );
-
-    painter->restore();
-    delete txt;
-}
-
-#endif // !QT_NO_RICHTEXT
-
-
-//! Wrapper for QPainter::drawLine()
-void QwtPainter::drawLine( QPainter *painter,
-    const QPointF &p1, const QPointF &p2 )
-{
-    QRectF clipRect;
-    const bool deviceClipping = isClippingNeeded( painter, clipRect );
-
-    if ( deviceClipping &&
-        !( clipRect.contains( p1 ) && clipRect.contains( p2 ) ) )
-    {
-        QPolygonF polygon;
-        polygon += p1;
-        polygon += p2;
-        drawPolyline( painter, polygon );
-        return;
-    }
-
-    painter->drawLine( p1, p2 );
-}
-
-//! Wrapper for QPainter::drawPolygon()
-void QwtPainter::drawPolygon( QPainter *painter, const QPolygonF &polygon )
-{
-    QRectF clipRect;
-    const bool deviceClipping = isClippingNeeded( painter, clipRect );
-
-    QPolygonF cpa = polygon;
-    if ( deviceClipping )
-        cpa = QwtClipper::clipPolygonF( clipRect, polygon );
-
-    painter->drawPolygon( cpa );
-}
-
-//! Wrapper for QPainter::drawPolyline()
-void QwtPainter::drawPolyline( QPainter *painter, const QPolygonF &polygon )
-{
-    QRectF clipRect;
-    const bool deviceClipping = isClippingNeeded( painter, clipRect );
-
-    QPolygonF cpa = polygon;
-    if ( deviceClipping )
-        cpa = QwtClipper::clipPolygonF( clipRect, cpa );
-
-    ::drawPolyline( painter,
-        cpa.constData(), cpa.size(), d_polylineSplitting );
-}
-
-//! Wrapper for QPainter::drawPolyline()
-void QwtPainter::drawPolyline( QPainter *painter,
-    const QPointF *points, int pointCount )
-{
-    QRectF clipRect;
-    const bool deviceClipping = isClippingNeeded( painter, clipRect );
-
-    if ( deviceClipping )
-    {
-        QPolygonF polygon( pointCount );
-        qMemCopy( polygon.data(), points, pointCount * sizeof( QPointF ) );
-
-        polygon = QwtClipper::clipPolygonF( clipRect, polygon );
-        ::drawPolyline( painter,
-            polygon.constData(), polygon.size(), d_polylineSplitting );
-    }
-    else
-        ::drawPolyline( painter, points, pointCount, d_polylineSplitting );
-}
-
-//! Wrapper for QPainter::drawPoint()
-void QwtPainter::drawPoint( QPainter *painter, const QPointF &pos )
-{
-    QRectF clipRect;
-    const bool deviceClipping = isClippingNeeded( painter, clipRect );
-
-    if ( deviceClipping && !clipRect.contains( pos ) )
-        return;
-
-    painter->drawPoint( pos );
-}
-
-//! Wrapper for QPainter::drawImage()
-void QwtPainter::drawImage( QPainter *painter,
-    const QRectF &rect, const QImage &image )
-{
-    const QRect alignedRect = rect.toAlignedRect();
-
-    if ( alignedRect != rect )
-    {
-        const QRectF clipRect = rect.adjusted( 0.0, 0.0, -1.0, -1.0 );
-
-        painter->save();
-        painter->setClipRect( clipRect, Qt::IntersectClip );
-        painter->drawImage( alignedRect, image );
-        painter->restore();
-    }
-    else
-    {
-        painter->drawImage( alignedRect, image );
-    }
-}
-
-//! Wrapper for QPainter::drawPixmap()
-void QwtPainter::drawPixmap( QPainter *painter,
-    const QRectF &rect, const QPixmap &pixmap )
-{
-    const QRect alignedRect = rect.toAlignedRect();
-
-    if ( alignedRect != rect )
-    {
-        const QRectF clipRect = rect.adjusted( 0.0, 0.0, -1.0, -1.0 );
-
-        painter->save();
-        painter->setClipRect( clipRect, Qt::IntersectClip );
-        painter->drawPixmap( alignedRect, pixmap );
-        painter->restore();
-    }
-    else
-    {
-        painter->drawPixmap( alignedRect, pixmap );
-    }
-}
-
-//! Draw a focus rectangle on a widget using its style.
-void QwtPainter::drawFocusRect( QPainter *painter, QWidget *widget )
-{
-    drawFocusRect( painter, widget, widget->rect() );
-}
-
-//! Draw a focus rectangle on a widget using its style.
-void QwtPainter::drawFocusRect( QPainter *painter, QWidget *widget,
-    const QRect &rect )
-{
-    QStyleOptionFocusRect opt;
-    opt.init( widget );
-    opt.rect = rect;
-    opt.state |= QStyle::State_HasFocus;
-
-    widget->style()->drawPrimitive( QStyle::PE_FrameFocusRect,
-        &opt, painter, widget );
-}
-
-/*!
-  Draw a frame with rounded borders
-
-  \param painter Painter
-  \param rect Frame rectangle
-  \param xRadius x-radius of the ellipses defining the corners
-  \param yRadius y-radius of the ellipses defining the corners
-  \param palette QPalette::WindowText is used for plain borders
-                 QPalette::Dark and QPalette::Light for raised
-                 or sunken borders
-  \param lineWidth Line width
-  \param frameStyle bitwise OR´ed value of QFrame::Shape and QFrame::Shadow
-*/
-
-void QwtPainter::drawRoundedFrame( QPainter *painter, 
-    const QRectF &rect, double xRadius, double yRadius, 
-    const QPalette &palette, int lineWidth, int frameStyle )
-{
-    painter->save();
-    painter->setRenderHint( QPainter::Antialiasing, true );
-    painter->setBrush( Qt::NoBrush );
-
-    double lw2 = lineWidth * 0.5;
-    QRectF r = rect.adjusted( lw2, lw2, -lw2, -lw2 );
-
-    QPainterPath path;
-    path.addRoundedRect( r, xRadius, yRadius );
-
-    enum Style
-    {
-        Plain,
-        Sunken,
-        Raised
-    };
-
-    Style style = Plain;
-    if ( (frameStyle & QFrame::Sunken) == QFrame::Sunken )
-        style = Sunken;
-    else if ( (frameStyle & QFrame::Raised) == QFrame::Raised )
-        style = Raised;
-
-    if ( style != Plain && path.elementCount() == 17 )
-    {
-        // move + 4 * ( cubicTo + lineTo )
-        QPainterPath pathList[8];
-        
-        for ( int i = 0; i < 4; i++ )
-        {
-            const int j = i * 4 + 1;
-            
-            pathList[ 2 * i ].moveTo(
-                path.elementAt(j - 1).x, path.elementAt( j - 1 ).y
-            );  
-            
-            pathList[ 2 * i ].cubicTo(
-                path.elementAt(j + 0).x, path.elementAt(j + 0).y,
-                path.elementAt(j + 1).x, path.elementAt(j + 1).y,
-                path.elementAt(j + 2).x, path.elementAt(j + 2).y );
-                
-            pathList[ 2 * i + 1 ].moveTo(
-                path.elementAt(j + 2).x, path.elementAt(j + 2).y
-            );  
-            pathList[ 2 * i + 1 ].lineTo(
-                path.elementAt(j + 3).x, path.elementAt(j + 3).y
-            );  
-        }   
-
-        QColor c1( palette.color( QPalette::Dark ) );
-        QColor c2( palette.color( QPalette::Light ) );
-
-        if ( style == Raised )
-            qSwap( c1, c2 );
-
-        for ( int i = 0; i < 4; i++ )
-        {
-            QRectF r = pathList[2 * i].controlPointRect();
-
-            QPen arcPen;
-            arcPen.setWidth( lineWidth );
-
-            QPen linePen;
-            linePen.setWidth( lineWidth );
-
-            switch( i )
-            {
-                case 0:
-                {
-                    arcPen.setColor( c1 );
-                    linePen.setColor( c1 );
-                    break;
-                }
-                case 1:
-                {
-                    QLinearGradient gradient;
-                    gradient.setStart( r.topLeft() );
-                    gradient.setFinalStop( r.bottomRight() );
-                    gradient.setColorAt( 0.0, c1 );
-                    gradient.setColorAt( 1.0, c2 );
-
-                    arcPen.setBrush( gradient );
-                    linePen.setColor( c2 );
-                    break;
-                }
-                case 2:
-                {
-                    arcPen.setColor( c2 );
-                    linePen.setColor( c2 );
-                    break;
-                }
-                case 3:
-                {
-                    QLinearGradient gradient;
-
-                    gradient.setStart( r.bottomRight() );
-                    gradient.setFinalStop( r.topLeft() );
-                    gradient.setColorAt( 0.0, c2 );
-                    gradient.setColorAt( 1.0, c1 );
-
-                    arcPen.setBrush( gradient );
-                    linePen.setColor( c1 );
-                    break;
-                }
-            }
-
-
-            painter->setPen( arcPen );
-            painter->drawPath( pathList[ 2 * i] );
-
-            painter->setPen( linePen );
-            painter->drawPath( pathList[ 2 * i + 1] );
-        }
-    }
-    else
-    {
-        QPen pen( palette.color( QPalette::WindowText ), lineWidth );
-        painter->setPen( pen );
-        painter->drawPath( path );
-    }
-
-    painter->restore();
-}
-
-/*!
-  Draw a color bar into a rectangle
-
-  \param painter Painter
-  \param colorMap Color map
-  \param interval Value range
-  \param scaleMap Scale map
-  \param orientation Orientation
-  \param rect Traget rectangle
-*/
-void QwtPainter::drawColorBar( QPainter *painter,
-        const QwtColorMap &colorMap, const QwtInterval &interval,
-        const QwtScaleMap &scaleMap, Qt::Orientation orientation,
-        const QRectF &rect )
-{
-    QVector<QRgb> colorTable;
-    if ( colorMap.format() == QwtColorMap::Indexed )
-        colorTable = colorMap.colorTable( interval );
-
-    QColor c;
-
-    const QRect devRect = rect.toAlignedRect();
-
-    /*
-      We paint to a pixmap first to have something scalable for printing
-      ( f.e. in a Pdf document )
-     */
-
-    QPixmap pixmap( devRect.size() );
-    QPainter pmPainter( &pixmap );
-    pmPainter.translate( -devRect.x(), -devRect.y() );
-
-    if ( orientation == Qt::Horizontal )
-    {
-        QwtScaleMap sMap = scaleMap;
-        sMap.setPaintInterval( rect.left(), rect.right() );
-
-        for ( int x = devRect.left(); x <= devRect.right(); x++ )
-        {
-            const double value = sMap.invTransform( x );
-
-            if ( colorMap.format() == QwtColorMap::RGB )
-                c.setRgb( colorMap.rgb( interval, value ) );
-            else
-                c = colorTable[colorMap.colorIndex( interval, value )];
-
-            pmPainter.setPen( c );
-            pmPainter.drawLine( x, devRect.top(), x, devRect.bottom() );
-        }
-    }
-    else // Vertical
-    {
-        QwtScaleMap sMap = scaleMap;
-        sMap.setPaintInterval( rect.bottom(), rect.top() );
-
-        for ( int y = devRect.top(); y <= devRect.bottom(); y++ )
-        {
-            const double value = sMap.invTransform( y );
-
-            if ( colorMap.format() == QwtColorMap::RGB )
-                c.setRgb( colorMap.rgb( interval, value ) );
-            else
-                c = colorTable[colorMap.colorIndex( interval, value )];
-
-            pmPainter.setPen( c );
-            pmPainter.drawLine( devRect.left(), y, devRect.right(), y );
-        }
-    }
-    pmPainter.end();
-
-    drawPixmap( painter, rect, pixmap );
-}
->>>>>>> ff16dd03
+}