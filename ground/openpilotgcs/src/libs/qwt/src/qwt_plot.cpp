<<<<<<< HEAD
/* -*- mode: C++ ; c-file-style: "stroustrup" -*- *****************************
 * Qwt Widget Library
 * Copyright (C) 1997   Josef Wilgen
 * Copyright (C) 2002   Uwe Rathmann
 *
 * This library is free software; you can redistribute it and/or
 * modify it under the terms of the Qwt License, Version 1.0
 *****************************************************************************/

#include "qwt_plot.h"
#include "qwt_plot_dict.h"
#include "qwt_plot_layout.h"
#include "qwt_scale_widget.h"
#include "qwt_scale_engine.h"
#include "qwt_text_label.h"
#include "qwt_legend.h"
#include "qwt_dyngrid_layout.h"
#include "qwt_plot_canvas.h"
#include <qpainter.h>
#include <qpointer.h>
#include <qpaintengine.h>
#include <qapplication.h>
#include <qevent.h>

class QwtPlot::PrivateData
{
public:
    QPointer<QwtTextLabel> titleLabel;
    QPointer<QwtPlotCanvas> canvas;
    QPointer<QwtLegend> legend;
    QwtPlotLayout *layout;

    bool autoReplot;
};

/*!
  \brief Constructor
  \param parent Parent widget
 */
QwtPlot::QwtPlot( QWidget *parent ):
    QFrame( parent )
{
    initPlot( QwtText() );
}

/*!
  \brief Constructor
  \param title Title text
  \param parent Parent widget
 */
QwtPlot::QwtPlot( const QwtText &title, QWidget *parent ):
    QFrame( parent )
{
    initPlot( title );
}

//! Destructor
QwtPlot::~QwtPlot()
{
    detachItems( QwtPlotItem::Rtti_PlotItem, autoDelete() );

    delete d_data->layout;
    deleteAxesData();
    delete d_data;
}

/*!
  \brief Initializes a QwtPlot instance
  \param title Title text
 */
void QwtPlot::initPlot( const QwtText &title )
{
    d_data = new PrivateData;

    d_data->layout = new QwtPlotLayout;
    d_data->autoReplot = false;

    // title
    d_data->titleLabel = new QwtTextLabel( this );
    d_data->titleLabel->setObjectName( "QwtPlotTitle" );
    d_data->titleLabel->setFont( QFont( fontInfo().family(), 14, QFont::Bold ) );

    QwtText text( title );
    text.setRenderFlags( Qt::AlignCenter | Qt::TextWordWrap );
    d_data->titleLabel->setText( text );

    // legend
    d_data->legend = NULL;

    // axis
    initAxesData();

    // canvas
    d_data->canvas = new QwtPlotCanvas( this );
    d_data->canvas->setObjectName( "QwtPlotCanvas" );
    d_data->canvas->setFrameStyle( QFrame::Panel | QFrame::Sunken );
    d_data->canvas->setLineWidth( 2 );

    updateTabOrder();

    setSizePolicy( QSizePolicy::MinimumExpanding,
        QSizePolicy::MinimumExpanding );

    resize( 200, 200 );
}

/*!
  \brief Adds handling of layout requests
  \param event Event
*/
bool QwtPlot::event( QEvent *event )
{
    bool ok = QFrame::event( event );
    switch ( event->type() )
    {
        case QEvent::LayoutRequest:
            updateLayout();
            break;
        case QEvent::PolishRequest:
            replot();
            break;
        default:;
    }
    return ok;
}

//! Replots the plot if autoReplot() is \c true.
void QwtPlot::autoRefresh()
{
    if ( d_data->autoReplot )
        replot();
}

/*!
  \brief Set or reset the autoReplot option

  If the autoReplot option is set, the plot will be
  updated implicitly by manipulating member functions.
  Since this may be time-consuming, it is recommended
  to leave this option switched off and call replot()
  explicitly if necessary.

  The autoReplot option is set to false by default, which
  means that the user has to call replot() in order to make
  changes visible.
  \param tf \c true or \c false. Defaults to \c true.
  \sa replot()
*/
void QwtPlot::setAutoReplot( bool tf )
{
    d_data->autoReplot = tf;
}

/*! 
  \return true if the autoReplot option is set.
  \sa setAutoReplot()
*/
bool QwtPlot::autoReplot() const
{
    return d_data->autoReplot;
}

/*!
  Change the plot's title
  \param title New title
*/
void QwtPlot::setTitle( const QString &title )
{
    if ( title != d_data->titleLabel->text().text() )
    {
        d_data->titleLabel->setText( title );
        updateLayout();
    }
}

/*!
  Change the plot's title
  \param title New title
*/
void QwtPlot::setTitle( const QwtText &title )
{
    if ( title != d_data->titleLabel->text() )
    {
        d_data->titleLabel->setText( title );
        updateLayout();
    }
}

//! \return Title of the plot
QwtText QwtPlot::title() const
{
    return d_data->titleLabel->text();
}

//! \return the plot's title
QwtPlotLayout *QwtPlot::plotLayout()
{
    return d_data->layout;
}

//! \return the plot's layout
const QwtPlotLayout *QwtPlot::plotLayout() const
{
    return d_data->layout;
}

//! \return the plot's titel label.
QwtTextLabel *QwtPlot::titleLabel()
{
    return d_data->titleLabel;
}

/*!
  \return the plot's titel label.
*/
const QwtTextLabel *QwtPlot::titleLabel() const
{
    return d_data->titleLabel;
}

/*!
  \return the plot's legend
  \sa insertLegend()
*/
QwtLegend *QwtPlot::legend()
{
    return d_data->legend;
}

/*!
  \return the plot's legend
  \sa insertLegend()
*/
const QwtLegend *QwtPlot::legend() const
{
    return d_data->legend;
}


/*!
  \return the plot's canvas
*/
QwtPlotCanvas *QwtPlot::canvas()
{
    return d_data->canvas;
}

/*!
  \return the plot's canvas
*/
const QwtPlotCanvas *QwtPlot::canvas() const
{
    return d_data->canvas;
}

/*!
  Return sizeHint
  \sa minimumSizeHint()
*/

QSize QwtPlot::sizeHint() const
{
    int dw = 0;
    int dh = 0;
    for ( int axisId = 0; axisId < axisCnt; axisId++ )
    {
        if ( axisEnabled( axisId ) )
        {
            const int niceDist = 40;
            const QwtScaleWidget *scaleWidget = axisWidget( axisId );
            const QwtScaleDiv &scaleDiv = scaleWidget->scaleDraw()->scaleDiv();
            const int majCnt = scaleDiv.ticks( QwtScaleDiv::MajorTick ).count();

            if ( axisId == yLeft || axisId == yRight )
            {
                int hDiff = ( majCnt - 1 ) * niceDist
                    - scaleWidget->minimumSizeHint().height();
                if ( hDiff > dh )
                    dh = hDiff;
            }
            else
            {
                int wDiff = ( majCnt - 1 ) * niceDist
                    - scaleWidget->minimumSizeHint().width();
                if ( wDiff > dw )
                    dw = wDiff;
            }
        }
    }
    return minimumSizeHint() + QSize( dw, dh );
}

/*!
  \brief Return a minimum size hint
*/
QSize QwtPlot::minimumSizeHint() const
{
    QSize hint = d_data->layout->minimumSizeHint( this );
    hint += QSize( 2 * frameWidth(), 2 * frameWidth() );

    return hint;
}

/*!
  Resize and update internal layout
  \param e Resize event
*/
void QwtPlot::resizeEvent( QResizeEvent *e )
{
    QFrame::resizeEvent( e );
    updateLayout();
}

/*!
  \brief Redraw the plot

  If the autoReplot option is not set (which is the default)
  or if any curves are attached to raw data, the plot has to
  be refreshed explicitly in order to make changes visible.

  \sa setAutoReplot()
  \warning Calls canvas()->repaint, take care of infinite recursions
*/
void QwtPlot::replot()
{
    bool doAutoReplot = autoReplot();
    setAutoReplot( false );

    updateAxes();

    /*
      Maybe the layout needs to be updated, because of changed
      axes labels. We need to process them here before painting
      to avoid that scales and canvas get out of sync.
     */
    QApplication::sendPostedEvents( this, QEvent::LayoutRequest );

    d_data->canvas->replot();

    setAutoReplot( doAutoReplot );
}

/*!
  \brief Adjust plot content to its current size.
  \sa resizeEvent()
*/
void QwtPlot::updateLayout()
{
    d_data->layout->activate( this, contentsRect() );

    QRect titleRect = d_data->layout->titleRect().toRect();
    QRect scaleRect[QwtPlot::axisCnt];
    for ( int axisId = 0; axisId < axisCnt; axisId++ )
        scaleRect[axisId] = d_data->layout->scaleRect( axisId ).toRect();
    QRect legendRect = d_data->layout->legendRect().toRect();
    QRect canvasRect = d_data->layout->canvasRect().toRect();

    // resize and show the visible widgets
    if ( !d_data->titleLabel->text().isEmpty() )
    {
        d_data->titleLabel->setGeometry( titleRect );
        if ( !d_data->titleLabel->isVisibleTo( this ) )
            d_data->titleLabel->show();
    }
    else
        d_data->titleLabel->hide();

    for ( int axisId = 0; axisId < axisCnt; axisId++ )
    {
        if ( axisEnabled( axisId ) )
        {
            axisWidget( axisId )->setGeometry( scaleRect[axisId] );

#if 1
            if ( axisId == xBottom || axisId == xTop )
            {
                // do we need this code any longer ???

                QRegion r( scaleRect[axisId] );
                if ( axisEnabled( yLeft ) )
                    r = r.subtracted( QRegion( scaleRect[yLeft] ) );
                if ( axisEnabled( yRight ) )
                    r = r.subtracted( QRegion( scaleRect[yRight] ) );
                r.translate( -scaleRect[ axisId ].x(),
                    -scaleRect[axisId].y() );

                axisWidget( axisId )->setMask( r );
            }
#endif
            if ( !axisWidget( axisId )->isVisibleTo( this ) )
                axisWidget( axisId )->show();
        }
        else
            axisWidget( axisId )->hide();
    }

    if ( d_data->legend &&
        d_data->layout->legendPosition() != ExternalLegend )
    {
        if ( d_data->legend->itemCount() > 0 )
        {
            d_data->legend->setGeometry( legendRect );
            d_data->legend->show();
        }
        else
            d_data->legend->hide();
    }

    d_data->canvas->setGeometry( canvasRect );
}

/*!
   Update the focus tab order

   The order is changed so that the canvas will be in front of the
   first legend item, or behind the last legend item - depending
   on the position of the legend.
*/

void QwtPlot::updateTabOrder()
{
    if ( d_data->canvas->focusPolicy() == Qt::NoFocus )
        return;
    if ( d_data->legend.isNull()
        || d_data->layout->legendPosition() == ExternalLegend
        || d_data->legend->legendItems().count() == 0 )
    {
        return;
    }

    // Depending on the position of the legend the
    // tab order will be changed that the canvas is
    // next to the last legend item, or before
    // the first one.

    const bool canvasFirst =
        d_data->layout->legendPosition() == QwtPlot::BottomLegend ||
        d_data->layout->legendPosition() == QwtPlot::RightLegend;

    QWidget *previous = NULL;

    QWidget *w = d_data->canvas;
    while ( ( w = w->nextInFocusChain() ) != d_data->canvas )
    {
        bool isLegendItem = false;
        if ( w->focusPolicy() != Qt::NoFocus
            && w->parent() && w->parent() == d_data->legend->contentsWidget() )
        {
            isLegendItem = true;
        }

        if ( canvasFirst )
        {
            if ( isLegendItem )
                break;

            previous = w;
        }
        else
        {
            if ( isLegendItem )
                previous = w;
            else
            {
                if ( previous )
                    break;
            }
        }
    }

    if ( previous && previous != d_data->canvas )
        setTabOrder( previous, d_data->canvas );
}

/*!
  Redraw the canvas.
  \param painter Painter used for drawing

  \warning drawCanvas calls drawItems what is also used
           for printing. Applications that like to add individual
           plot items better overload drawItems()
  \sa drawItems()
*/
void QwtPlot::drawCanvas( QPainter *painter )
{
    QwtScaleMap maps[axisCnt];
    for ( int axisId = 0; axisId < axisCnt; axisId++ )
        maps[axisId] = canvasMap( axisId );

    drawItems( painter, d_data->canvas->contentsRect(), maps );
}

/*!
  Redraw the canvas items.
  \param painter Painter used for drawing
  \param canvasRect Bounding rectangle where to paint
  \param map QwtPlot::axisCnt maps, mapping between plot and paint device coordinates
*/

void QwtPlot::drawItems( QPainter *painter, const QRectF &canvasRect,
        const QwtScaleMap map[axisCnt] ) const
{
    const QwtPlotItemList& itmList = itemList();
    for ( QwtPlotItemIterator it = itmList.begin();
        it != itmList.end(); ++it )
    {
        QwtPlotItem *item = *it;
        if ( item && item->isVisible() )
        {
            painter->save();

            painter->setRenderHint( QPainter::Antialiasing,
                item->testRenderHint( QwtPlotItem::RenderAntialiased ) );

            item->draw( painter,
                map[item->xAxis()], map[item->yAxis()],
                canvasRect );

            painter->restore();
        }
    }
}

/*!
  \param axisId Axis
  \return Map for the axis on the canvas. With this map pixel coordinates can
          translated to plot coordinates and vice versa.
  \sa QwtScaleMap, transform(), invTransform()

*/
QwtScaleMap QwtPlot::canvasMap( int axisId ) const
{
    QwtScaleMap map;
    if ( !d_data->canvas )
        return map;

    map.setTransformation( axisScaleEngine( axisId )->transformation() );

    const QwtScaleDiv *sd = axisScaleDiv( axisId );
    map.setScaleInterval( sd->lowerBound(), sd->upperBound() );

    if ( axisEnabled( axisId ) )
    {
        const QwtScaleWidget *s = axisWidget( axisId );
        if ( axisId == yLeft || axisId == yRight )
        {
            double y = s->y() + s->startBorderDist() - d_data->canvas->y();
            double h = s->height() - s->startBorderDist() - s->endBorderDist();
            map.setPaintInterval( y + h, y );
        }
        else
        {
            double x = s->x() + s->startBorderDist() - d_data->canvas->x();
            double w = s->width() - s->startBorderDist() - s->endBorderDist();
            map.setPaintInterval( x, x + w );
        }
    }
    else
    {
        int margin = 0;
        if ( !plotLayout()->alignCanvasToScales() )
            margin = plotLayout()->canvasMargin( axisId );

        const QRect &canvasRect = d_data->canvas->contentsRect();
        if ( axisId == yLeft || axisId == yRight )
        {
            map.setPaintInterval( canvasRect.bottom() - margin,
                canvasRect.top() + margin );
        }
        else
        {
            map.setPaintInterval( canvasRect.left() + margin,
                canvasRect.right() - margin );
        }
    }
    return map;
}

/*!
  \brief Change the background of the plotting area

  Sets brush to QPalette::Window of all colorgroups of
  the palette of the canvas. Using canvas()->setPalette()
  is a more powerful way to set these colors.

  \param brush New background brush
  \sa canvasBackground()
*/
void QwtPlot::setCanvasBackground( const QBrush &brush )
{
    QPalette pal = d_data->canvas->palette();
    pal.setBrush( QPalette::Window, brush );

    canvas()->setPalette( pal );
}

/*!
  Nothing else than: canvas()->palette().brush(
        QPalette::Normal, QPalette::Window);

  \return Background brush of the plotting area.
  \sa setCanvasBackground()
*/
QBrush QwtPlot::canvasBackground() const
{
    return canvas()->palette().brush(
        QPalette::Normal, QPalette::Window );
}

/*!
  \brief Change the border width of the plotting area

  Nothing else than canvas()->setLineWidth(w),
  left for compatibility only.

  \param width New border width
*/
void QwtPlot::setCanvasLineWidth( int width )
{
    canvas()->setLineWidth( width );
    updateLayout();
}

/*!
  Nothing else than: canvas()->lineWidth(),
  left for compatibility only.

  \return the border width of the plotting area
*/
int QwtPlot::canvasLineWidth() const
{
    return canvas()->lineWidth();
}

/*!
  \return \c true if the specified axis exists, otherwise \c false
  \param axisId axis index
 */
bool QwtPlot::axisValid( int axisId )
{
    return ( ( axisId >= QwtPlot::yLeft ) && ( axisId < QwtPlot::axisCnt ) );
}

/*!
  Called internally when the legend has been clicked on.
  Emits a legendClicked() signal.
*/
void QwtPlot::legendItemClicked()
{
    if ( d_data->legend && sender()->isWidgetType() )
    {
        QwtPlotItem *plotItem =
            ( QwtPlotItem* )d_data->legend->find( ( QWidget * )sender() );
        if ( plotItem )
            Q_EMIT legendClicked( plotItem );
    }
}

/*!
  Called internally when the legend has been checked
  Emits a legendClicked() signal.
*/
void QwtPlot::legendItemChecked( bool on )
{
    if ( d_data->legend && sender()->isWidgetType() )
    {
        QwtPlotItem *plotItem =
            ( QwtPlotItem* )d_data->legend->find( ( QWidget * )sender() );
        if ( plotItem )
            Q_EMIT legendChecked( plotItem, on );
    }
}

/*!
  \brief Insert a legend

  If the position legend is \c QwtPlot::LeftLegend or \c QwtPlot::RightLegend
  the legend will be organized in one column from top to down.
  Otherwise the legend items will be placed in a table
  with a best fit number of columns from left to right.

  If pos != QwtPlot::ExternalLegend the plot widget will become
  parent of the legend. It will be deleted when the plot is deleted,
  or another legend is set with insertLegend().

  \param legend Legend
  \param pos The legend's position. For top/left position the number
             of colums will be limited to 1, otherwise it will be set to
             unlimited.

  \param ratio Ratio between legend and the bounding rect
               of title, canvas and axes. The legend will be shrinked
               if it would need more space than the given ratio.
               The ratio is limited to ]0.0 .. 1.0]. In case of <= 0.0
               it will be reset to the default ratio.
               The default vertical/horizontal ratio is 0.33/0.5.

  \sa legend(), QwtPlotLayout::legendPosition(),
      QwtPlotLayout::setLegendPosition()
*/
void QwtPlot::insertLegend( QwtLegend *legend,
    QwtPlot::LegendPosition pos, double ratio )
{
    d_data->layout->setLegendPosition( pos, ratio );

    if ( legend != d_data->legend )
    {
        if ( d_data->legend && d_data->legend->parent() == this )
            delete d_data->legend;

        d_data->legend = legend;

        if ( d_data->legend )
        {
            if ( pos != ExternalLegend )
            {
                if ( d_data->legend->parent() != this )
                    d_data->legend->setParent( this );
            }

            const QwtPlotItemList& itmList = itemList();
            for ( QwtPlotItemIterator it = itmList.begin();
                it != itmList.end(); ++it )
            {
                ( *it )->updateLegend( d_data->legend );
            }

            QwtDynGridLayout *tl = qobject_cast<QwtDynGridLayout *>(
                d_data->legend->contentsWidget()->layout() );
            if ( tl )
            {
                switch ( d_data->layout->legendPosition() )
                {
                    case LeftLegend:
                    case RightLegend:
                        tl->setMaxCols( 1 ); // 1 column: align vertical
                        break;
                    case TopLegend:
                    case BottomLegend:
                        tl->setMaxCols( 0 ); // unlimited
                        break;
                    case ExternalLegend:
                        break;
                }
            }
        }
        updateTabOrder();
    }

    updateLayout();
}
=======
/* -*- mode: C++ ; c-file-style: "stroustrup" -*- *****************************
 * Qwt Widget Library
 * Copyright (C) 1997   Josef Wilgen
 * Copyright (C) 2002   Uwe Rathmann
 *
 * This library is free software; you can redistribute it and/or
 * modify it under the terms of the Qwt License, Version 1.0
 *****************************************************************************/

#include "qwt_plot.h"
#include "qwt_plot_dict.h"
#include "qwt_plot_layout.h"
#include "qwt_scale_widget.h"
#include "qwt_scale_engine.h"
#include "qwt_text_label.h"
#include "qwt_legend.h"
#include "qwt_dyngrid_layout.h"
#include "qwt_plot_canvas.h"
#include <qpainter.h>
#include <qpointer.h>
#include <qpaintengine.h>
#include <qapplication.h>
#include <qevent.h>

class QwtPlot::PrivateData
{
public:
    QPointer<QwtTextLabel> lblTitle;
    QPointer<QwtPlotCanvas> canvas;
    QPointer<QwtLegend> legend;
    QwtPlotLayout *layout;

    bool autoReplot;
};

/*!
  \brief Constructor
  \param parent Parent widget
 */
QwtPlot::QwtPlot( QWidget *parent ):
    QFrame( parent )
{
    initPlot( QwtText() );
}

/*!
  \brief Constructor
  \param title Title text
  \param parent Parent widget
 */
QwtPlot::QwtPlot( const QwtText &title, QWidget *parent ):
    QFrame( parent )
{
    initPlot( title );
}

//! Destructor
QwtPlot::~QwtPlot()
{
    detachItems( QwtPlotItem::Rtti_PlotItem, autoDelete() );

    delete d_data->layout;
    deleteAxesData();
    delete d_data;
}

/*!
  \brief Initializes a QwtPlot instance
  \param title Title text
 */
void QwtPlot::initPlot( const QwtText &title )
{
    d_data = new PrivateData;

    d_data->layout = new QwtPlotLayout;
    d_data->autoReplot = false;

    d_data->lblTitle = new QwtTextLabel( title, this );
    d_data->lblTitle->setObjectName( "QwtPlotTitle" );

    d_data->lblTitle->setFont( QFont( fontInfo().family(), 14, QFont::Bold ) );

    QwtText text( title );
    text.setRenderFlags( Qt::AlignCenter | Qt::TextWordWrap );
    d_data->lblTitle->setText( text );

    d_data->legend = NULL;

    initAxesData();

    d_data->canvas = new QwtPlotCanvas( this );
    d_data->canvas->setObjectName( "QwtPlotCanvas" );
    d_data->canvas->setFrameStyle( QFrame::Panel | QFrame::Sunken );
    d_data->canvas->setLineWidth( 2 );

    updateTabOrder();

    setSizePolicy( QSizePolicy::MinimumExpanding,
        QSizePolicy::MinimumExpanding );

    resize( 200, 200 );
}

/*!
  \brief Adds handling of layout requests
  \param event Event
*/
bool QwtPlot::event( QEvent *event )
{
    bool ok = QFrame::event( event );
    switch ( event->type() )
    {
        case QEvent::LayoutRequest:
            updateLayout();
            break;
        case QEvent::PolishRequest:
            replot();
            break;
        default:;
    }
    return ok;
}

//! Replots the plot if autoReplot() is \c true.
void QwtPlot::autoRefresh()
{
    if ( d_data->autoReplot )
        replot();
}

/*!
  \brief Set or reset the autoReplot option

  If the autoReplot option is set, the plot will be
  updated implicitly by manipulating member functions.
  Since this may be time-consuming, it is recommended
  to leave this option switched off and call replot()
  explicitly if necessary.

  The autoReplot option is set to false by default, which
  means that the user has to call replot() in order to make
  changes visible.
  \param tf \c true or \c false. Defaults to \c true.
  \sa replot()
*/
void QwtPlot::setAutoReplot( bool tf )
{
    d_data->autoReplot = tf;
}

/*! 
  \return true if the autoReplot option is set.
  \sa setAutoReplot()
*/
bool QwtPlot::autoReplot() const
{
    return d_data->autoReplot;
}

/*!
  Change the plot's title
  \param title New title
*/
void QwtPlot::setTitle( const QString &title )
{
    if ( title != d_data->lblTitle->text().text() )
    {
        d_data->lblTitle->setText( title );
        updateLayout();
    }
}

/*!
  Change the plot's title
  \param title New title
*/
void QwtPlot::setTitle( const QwtText &title )
{
    if ( title != d_data->lblTitle->text() )
    {
        d_data->lblTitle->setText( title );
        updateLayout();
    }
}

//! \return the plot's title
QwtText QwtPlot::title() const
{
    return d_data->lblTitle->text();
}

//! \return the plot's title
QwtPlotLayout *QwtPlot::plotLayout()
{
    return d_data->layout;
}

//! \return the plot's titel label.
const QwtPlotLayout *QwtPlot::plotLayout() const
{
    return d_data->layout;
}

//! \return the plot's titel label.
QwtTextLabel *QwtPlot::titleLabel()
{
    return d_data->lblTitle;
}

/*!
  \return the plot's titel label.
*/
const QwtTextLabel *QwtPlot::titleLabel() const
{
    return d_data->lblTitle;
}

/*!
  \return the plot's legend
  \sa insertLegend()
*/
QwtLegend *QwtPlot::legend()
{
    return d_data->legend;
}

/*!
  \return the plot's legend
  \sa insertLegend()
*/
const QwtLegend *QwtPlot::legend() const
{
    return d_data->legend;
}


/*!
  \return the plot's canvas
*/
QwtPlotCanvas *QwtPlot::canvas()
{
    return d_data->canvas;
}

/*!
  \return the plot's canvas
*/
const QwtPlotCanvas *QwtPlot::canvas() const
{
    return d_data->canvas;
}

/*!
  Return sizeHint
  \sa minimumSizeHint()
*/

QSize QwtPlot::sizeHint() const
{
    int dw = 0;
    int dh = 0;
    for ( int axisId = 0; axisId < axisCnt; axisId++ )
    {
        if ( axisEnabled( axisId ) )
        {
            const int niceDist = 40;
            const QwtScaleWidget *scaleWidget = axisWidget( axisId );
            const QwtScaleDiv &scaleDiv = scaleWidget->scaleDraw()->scaleDiv();
            const int majCnt = scaleDiv.ticks( QwtScaleDiv::MajorTick ).count();

            if ( axisId == yLeft || axisId == yRight )
            {
                int hDiff = ( majCnt - 1 ) * niceDist
                    - scaleWidget->minimumSizeHint().height();
                if ( hDiff > dh )
                    dh = hDiff;
            }
            else
            {
                int wDiff = ( majCnt - 1 ) * niceDist
                    - scaleWidget->minimumSizeHint().width();
                if ( wDiff > dw )
                    dw = wDiff;
            }
        }
    }
    return minimumSizeHint() + QSize( dw, dh );
}

/*!
  \brief Return a minimum size hint
*/
QSize QwtPlot::minimumSizeHint() const
{
    QSize hint = d_data->layout->minimumSizeHint( this );
    hint += QSize( 2 * frameWidth(), 2 * frameWidth() );

    return hint;
}

/*!
  Resize and update internal layout
  \param e Resize event
*/
void QwtPlot::resizeEvent( QResizeEvent *e )
{
    QFrame::resizeEvent( e );
    updateLayout();
}

/*!
  \brief Redraw the plot

  If the autoReplot option is not set (which is the default)
  or if any curves are attached to raw data, the plot has to
  be refreshed explicitly in order to make changes visible.

  \sa setAutoReplot()
  \warning Calls canvas()->repaint, take care of infinite recursions
*/
void QwtPlot::replot()
{
    bool doAutoReplot = autoReplot();
    setAutoReplot( false );

    updateAxes();

    /*
      Maybe the layout needs to be updated, because of changed
      axes labels. We need to process them here before painting
      to avoid that scales and canvas get out of sync.
     */
    QApplication::sendPostedEvents( this, QEvent::LayoutRequest );

    d_data->canvas->replot();

    setAutoReplot( doAutoReplot );
}

/*!
  \brief Adjust plot content to its current size.
  \sa resizeEvent()
*/
void QwtPlot::updateLayout()
{
    d_data->layout->activate( this, contentsRect() );

    QRect titleRect = d_data->layout->titleRect().toRect();
    QRect scaleRect[QwtPlot::axisCnt];
    for ( int axisId = 0; axisId < axisCnt; axisId++ )
        scaleRect[axisId] = d_data->layout->scaleRect( axisId ).toRect();
    QRect legendRect = d_data->layout->legendRect().toRect();
    QRect canvasRect = d_data->layout->canvasRect().toRect();

    //
    // resize and show the visible widgets
    //
    if ( !d_data->lblTitle->text().isEmpty() )
    {
        d_data->lblTitle->setGeometry( titleRect );
        if ( !d_data->lblTitle->isVisibleTo( this ) )
            d_data->lblTitle->show();
    }
    else
        d_data->lblTitle->hide();

    for ( int axisId = 0; axisId < axisCnt; axisId++ )
    {
        if ( axisEnabled( axisId ) )
        {
            axisWidget( axisId )->setGeometry( scaleRect[axisId] );

            if ( axisId == xBottom || axisId == xTop )
            {
                QRegion r( scaleRect[axisId] );
                if ( axisEnabled( yLeft ) )
                    r = r.subtract( QRegion( scaleRect[yLeft] ) );
                if ( axisEnabled( yRight ) )
                    r = r.subtract( QRegion( scaleRect[yRight] ) );
                r.translate( -d_data->layout->scaleRect( axisId ).x(),
                    -scaleRect[axisId].y() );

                axisWidget( axisId )->setMask( r );
            }
            if ( !axisWidget( axisId )->isVisibleTo( this ) )
                axisWidget( axisId )->show();
        }
        else
            axisWidget( axisId )->hide();
    }

    if ( d_data->legend &&
        d_data->layout->legendPosition() != ExternalLegend )
    {
        if ( d_data->legend->itemCount() > 0 )
        {
            d_data->legend->setGeometry( legendRect );
            d_data->legend->show();
        }
        else
            d_data->legend->hide();
    }

    d_data->canvas->setGeometry( canvasRect );
}

/*!
   Update the focus tab order

   The order is changed so that the canvas will be in front of the
   first legend item, or behind the last legend item - depending
   on the position of the legend.
*/

void QwtPlot::updateTabOrder()
{
    if ( d_data->canvas->focusPolicy() == Qt::NoFocus )
        return;
    if ( d_data->legend.isNull()
        || d_data->layout->legendPosition() == ExternalLegend
        || d_data->legend->legendItems().count() == 0 )
    {
        return;
    }

    // Depending on the position of the legend the
    // tab order will be changed that the canvas is
    // next to the last legend item, or before
    // the first one.

    const bool canvasFirst =
        d_data->layout->legendPosition() == QwtPlot::BottomLegend ||
        d_data->layout->legendPosition() == QwtPlot::RightLegend;

    QWidget *previous = NULL;

    QWidget *w = d_data->canvas;
    while ( ( w = w->nextInFocusChain() ) != d_data->canvas )
    {
        bool isLegendItem = false;
        if ( w->focusPolicy() != Qt::NoFocus
            && w->parent() && w->parent() == d_data->legend->contentsWidget() )
        {
            isLegendItem = true;
        }

        if ( canvasFirst )
        {
            if ( isLegendItem )
                break;

            previous = w;
        }
        else
        {
            if ( isLegendItem )
                previous = w;
            else
            {
                if ( previous )
                    break;
            }
        }
    }

    if ( previous && previous != d_data->canvas )
        setTabOrder( previous, d_data->canvas );
}

/*!
  Redraw the canvas.
  \param painter Painter used for drawing

  \warning drawCanvas calls drawItems what is also used
           for printing. Applications that like to add individual
           plot items better overload drawItems()
  \sa drawItems()
*/
void QwtPlot::drawCanvas( QPainter *painter )
{
    QwtScaleMap maps[axisCnt];
    for ( int axisId = 0; axisId < axisCnt; axisId++ )
        maps[axisId] = canvasMap( axisId );

    drawItems( painter, d_data->canvas->contentsRect(), maps );
}

/*!
  Redraw the canvas items.
  \param painter Painter used for drawing
  \param canvasRect Bounding rectangle where to paint
  \param map QwtPlot::axisCnt maps, mapping between plot and paint device coordinates
*/

void QwtPlot::drawItems( QPainter *painter, const QRectF &canvasRect,
        const QwtScaleMap map[axisCnt] ) const
{
    const QwtPlotItemList& itmList = itemList();
    for ( QwtPlotItemIterator it = itmList.begin();
        it != itmList.end(); ++it )
    {
        QwtPlotItem *item = *it;
        if ( item && item->isVisible() )
        {
            painter->save();

            painter->setRenderHint( QPainter::Antialiasing,
                item->testRenderHint( QwtPlotItem::RenderAntialiased ) );

            item->draw( painter,
                map[item->xAxis()], map[item->yAxis()],
                canvasRect );

            painter->restore();
        }
    }
}

/*!
  \param axisId Axis
  \return Map for the axis on the canvas. With this map pixel coordinates can
          translated to plot coordinates and vice versa.
  \sa QwtScaleMap, transform(), invTransform()

*/
QwtScaleMap QwtPlot::canvasMap( int axisId ) const
{
    QwtScaleMap map;
    if ( !d_data->canvas )
        return map;

    map.setTransformation( axisScaleEngine( axisId )->transformation() );

    const QwtScaleDiv *sd = axisScaleDiv( axisId );
    map.setScaleInterval( sd->lowerBound(), sd->upperBound() );

    if ( axisEnabled( axisId ) )
    {
        const QwtScaleWidget *s = axisWidget( axisId );
        if ( axisId == yLeft || axisId == yRight )
        {
            double y = s->y() + s->startBorderDist() - d_data->canvas->y();
            double h = s->height() - s->startBorderDist() - s->endBorderDist();
            map.setPaintInterval( y + h, y );
        }
        else
        {
            double x = s->x() + s->startBorderDist() - d_data->canvas->x();
            double w = s->width() - s->startBorderDist() - s->endBorderDist();
            map.setPaintInterval( x, x + w );
        }
    }
    else
    {
        int margin = 0;
        if ( !plotLayout()->alignCanvasToScales() )
            margin = plotLayout()->canvasMargin( axisId );

        const QRect &canvasRect = d_data->canvas->contentsRect();
        if ( axisId == yLeft || axisId == yRight )
        {
            map.setPaintInterval( canvasRect.bottom() - margin,
                canvasRect.top() + margin );
        }
        else
        {
            map.setPaintInterval( canvasRect.left() + margin,
                canvasRect.right() - margin );
        }
    }
    return map;
}

/*!
  \brief Change the background of the plotting area

  Sets brush to QPalette::Window of all colorgroups of
  the palette of the canvas. Using canvas()->setPalette()
  is a more powerful way to set these colors.

  \param brush New background brush
  \sa canvasBackground()
*/
void QwtPlot::setCanvasBackground( const QBrush &brush )
{
    QPalette pal = d_data->canvas->palette();

    for ( int i = 0; i < QPalette::NColorGroups; i++ )
        pal.setBrush( ( QPalette::ColorGroup )i, QPalette::Window, brush );

    canvas()->setPalette( pal );
}

/*!
  Nothing else than: canvas()->palette().brush(
        QPalette::Normal, QPalette::Window);

  \return Background brush of the plotting area.
  \sa setCanvasBackground()
*/
QBrush QwtPlot::canvasBackground() const
{
    return canvas()->palette().brush(
        QPalette::Normal, QPalette::Window );
}

/*!
  \brief Change the border width of the plotting area

  Nothing else than canvas()->setLineWidth(w),
  left for compatibility only.

  \param width New border width
*/
void QwtPlot::setCanvasLineWidth( int width )
{
    canvas()->setLineWidth( width );
    updateLayout();
}

/*!
  Nothing else than: canvas()->lineWidth(),
  left for compatibility only.

  \return the border width of the plotting area
*/
int QwtPlot::canvasLineWidth() const
{
    return canvas()->lineWidth();
}

/*!
  \return \c true if the specified axis exists, otherwise \c false
  \param axisId axis index
 */
bool QwtPlot::axisValid( int axisId )
{
    return ( ( axisId >= QwtPlot::yLeft ) && ( axisId < QwtPlot::axisCnt ) );
}

/*!
  Called internally when the legend has been clicked on.
  Emits a legendClicked() signal.
*/
void QwtPlot::legendItemClicked()
{
    if ( d_data->legend && sender()->isWidgetType() )
    {
        QwtPlotItem *plotItem =
            ( QwtPlotItem* )d_data->legend->find( ( QWidget * )sender() );
        if ( plotItem )
            Q_EMIT legendClicked( plotItem );
    }
}

/*!
  Called internally when the legend has been checked
  Emits a legendClicked() signal.
*/
void QwtPlot::legendItemChecked( bool on )
{
    if ( d_data->legend && sender()->isWidgetType() )
    {
        QwtPlotItem *plotItem =
            ( QwtPlotItem* )d_data->legend->find( ( QWidget * )sender() );
        if ( plotItem )
            Q_EMIT legendChecked( plotItem, on );
    }
}

/*!
  \brief Insert a legend

  If the position legend is \c QwtPlot::LeftLegend or \c QwtPlot::RightLegend
  the legend will be organized in one column from top to down.
  Otherwise the legend items will be placed in a table
  with a best fit number of columns from left to right.

  If pos != QwtPlot::ExternalLegend the plot widget will become
  parent of the legend. It will be deleted when the plot is deleted,
  or another legend is set with insertLegend().

  \param legend Legend
  \param pos The legend's position. For top/left position the number
             of colums will be limited to 1, otherwise it will be set to
             unlimited.

  \param ratio Ratio between legend and the bounding rect
               of title, canvas and axes. The legend will be shrinked
               if it would need more space than the given ratio.
               The ratio is limited to ]0.0 .. 1.0]. In case of <= 0.0
               it will be reset to the default ratio.
               The default vertical/horizontal ratio is 0.33/0.5.

  \sa legend(), QwtPlotLayout::legendPosition(),
      QwtPlotLayout::setLegendPosition()
*/
void QwtPlot::insertLegend( QwtLegend *legend,
    QwtPlot::LegendPosition pos, double ratio )
{
    d_data->layout->setLegendPosition( pos, ratio );

    if ( legend != d_data->legend )
    {
        if ( d_data->legend && d_data->legend->parent() == this )
            delete d_data->legend;

        d_data->legend = legend;

        if ( d_data->legend )
        {
            if ( pos != ExternalLegend )
            {
                if ( d_data->legend->parent() != this )
                    d_data->legend->setParent( this );
            }

            const QwtPlotItemList& itmList = itemList();
            for ( QwtPlotItemIterator it = itmList.begin();
                it != itmList.end(); ++it )
            {
                ( *it )->updateLegend( d_data->legend );
            }

            QwtDynGridLayout *tl = qobject_cast<QwtDynGridLayout *>(
                d_data->legend->contentsWidget()->layout() );
            if ( tl )
            {
                switch ( d_data->layout->legendPosition() )
                {
                    case LeftLegend:
                    case RightLegend:
                        tl->setMaxCols( 1 ); // 1 column: align vertical
                        break;
                    case TopLegend:
                    case BottomLegend:
                        tl->setMaxCols( 0 ); // unlimited
                        break;
                    case ExternalLegend:
                        break;
                }
            }
        }
        updateTabOrder();
    }

    updateLayout();
}
>>>>>>> ff16dd03
<|MERGE_RESOLUTION|>--- conflicted
+++ resolved
@@ -1,4 +1,3 @@
-<<<<<<< HEAD
 /* -*- mode: C++ ; c-file-style: "stroustrup" -*- *****************************
  * Qwt Widget Library
  * Copyright (C) 1997   Josef Wilgen
@@ -749,754 +748,4 @@
     }
 
     updateLayout();
-}
-=======
-/* -*- mode: C++ ; c-file-style: "stroustrup" -*- *****************************
- * Qwt Widget Library
- * Copyright (C) 1997   Josef Wilgen
- * Copyright (C) 2002   Uwe Rathmann
- *
- * This library is free software; you can redistribute it and/or
- * modify it under the terms of the Qwt License, Version 1.0
- *****************************************************************************/
-
-#include "qwt_plot.h"
-#include "qwt_plot_dict.h"
-#include "qwt_plot_layout.h"
-#include "qwt_scale_widget.h"
-#include "qwt_scale_engine.h"
-#include "qwt_text_label.h"
-#include "qwt_legend.h"
-#include "qwt_dyngrid_layout.h"
-#include "qwt_plot_canvas.h"
-#include <qpainter.h>
-#include <qpointer.h>
-#include <qpaintengine.h>
-#include <qapplication.h>
-#include <qevent.h>
-
-class QwtPlot::PrivateData
-{
-public:
-    QPointer<QwtTextLabel> lblTitle;
-    QPointer<QwtPlotCanvas> canvas;
-    QPointer<QwtLegend> legend;
-    QwtPlotLayout *layout;
-
-    bool autoReplot;
-};
-
-/*!
-  \brief Constructor
-  \param parent Parent widget
- */
-QwtPlot::QwtPlot( QWidget *parent ):
-    QFrame( parent )
-{
-    initPlot( QwtText() );
-}
-
-/*!
-  \brief Constructor
-  \param title Title text
-  \param parent Parent widget
- */
-QwtPlot::QwtPlot( const QwtText &title, QWidget *parent ):
-    QFrame( parent )
-{
-    initPlot( title );
-}
-
-//! Destructor
-QwtPlot::~QwtPlot()
-{
-    detachItems( QwtPlotItem::Rtti_PlotItem, autoDelete() );
-
-    delete d_data->layout;
-    deleteAxesData();
-    delete d_data;
-}
-
-/*!
-  \brief Initializes a QwtPlot instance
-  \param title Title text
- */
-void QwtPlot::initPlot( const QwtText &title )
-{
-    d_data = new PrivateData;
-
-    d_data->layout = new QwtPlotLayout;
-    d_data->autoReplot = false;
-
-    d_data->lblTitle = new QwtTextLabel( title, this );
-    d_data->lblTitle->setObjectName( "QwtPlotTitle" );
-
-    d_data->lblTitle->setFont( QFont( fontInfo().family(), 14, QFont::Bold ) );
-
-    QwtText text( title );
-    text.setRenderFlags( Qt::AlignCenter | Qt::TextWordWrap );
-    d_data->lblTitle->setText( text );
-
-    d_data->legend = NULL;
-
-    initAxesData();
-
-    d_data->canvas = new QwtPlotCanvas( this );
-    d_data->canvas->setObjectName( "QwtPlotCanvas" );
-    d_data->canvas->setFrameStyle( QFrame::Panel | QFrame::Sunken );
-    d_data->canvas->setLineWidth( 2 );
-
-    updateTabOrder();
-
-    setSizePolicy( QSizePolicy::MinimumExpanding,
-        QSizePolicy::MinimumExpanding );
-
-    resize( 200, 200 );
-}
-
-/*!
-  \brief Adds handling of layout requests
-  \param event Event
-*/
-bool QwtPlot::event( QEvent *event )
-{
-    bool ok = QFrame::event( event );
-    switch ( event->type() )
-    {
-        case QEvent::LayoutRequest:
-            updateLayout();
-            break;
-        case QEvent::PolishRequest:
-            replot();
-            break;
-        default:;
-    }
-    return ok;
-}
-
-//! Replots the plot if autoReplot() is \c true.
-void QwtPlot::autoRefresh()
-{
-    if ( d_data->autoReplot )
-        replot();
-}
-
-/*!
-  \brief Set or reset the autoReplot option
-
-  If the autoReplot option is set, the plot will be
-  updated implicitly by manipulating member functions.
-  Since this may be time-consuming, it is recommended
-  to leave this option switched off and call replot()
-  explicitly if necessary.
-
-  The autoReplot option is set to false by default, which
-  means that the user has to call replot() in order to make
-  changes visible.
-  \param tf \c true or \c false. Defaults to \c true.
-  \sa replot()
-*/
-void QwtPlot::setAutoReplot( bool tf )
-{
-    d_data->autoReplot = tf;
-}
-
-/*! 
-  \return true if the autoReplot option is set.
-  \sa setAutoReplot()
-*/
-bool QwtPlot::autoReplot() const
-{
-    return d_data->autoReplot;
-}
-
-/*!
-  Change the plot's title
-  \param title New title
-*/
-void QwtPlot::setTitle( const QString &title )
-{
-    if ( title != d_data->lblTitle->text().text() )
-    {
-        d_data->lblTitle->setText( title );
-        updateLayout();
-    }
-}
-
-/*!
-  Change the plot's title
-  \param title New title
-*/
-void QwtPlot::setTitle( const QwtText &title )
-{
-    if ( title != d_data->lblTitle->text() )
-    {
-        d_data->lblTitle->setText( title );
-        updateLayout();
-    }
-}
-
-//! \return the plot's title
-QwtText QwtPlot::title() const
-{
-    return d_data->lblTitle->text();
-}
-
-//! \return the plot's title
-QwtPlotLayout *QwtPlot::plotLayout()
-{
-    return d_data->layout;
-}
-
-//! \return the plot's titel label.
-const QwtPlotLayout *QwtPlot::plotLayout() const
-{
-    return d_data->layout;
-}
-
-//! \return the plot's titel label.
-QwtTextLabel *QwtPlot::titleLabel()
-{
-    return d_data->lblTitle;
-}
-
-/*!
-  \return the plot's titel label.
-*/
-const QwtTextLabel *QwtPlot::titleLabel() const
-{
-    return d_data->lblTitle;
-}
-
-/*!
-  \return the plot's legend
-  \sa insertLegend()
-*/
-QwtLegend *QwtPlot::legend()
-{
-    return d_data->legend;
-}
-
-/*!
-  \return the plot's legend
-  \sa insertLegend()
-*/
-const QwtLegend *QwtPlot::legend() const
-{
-    return d_data->legend;
-}
-
-
-/*!
-  \return the plot's canvas
-*/
-QwtPlotCanvas *QwtPlot::canvas()
-{
-    return d_data->canvas;
-}
-
-/*!
-  \return the plot's canvas
-*/
-const QwtPlotCanvas *QwtPlot::canvas() const
-{
-    return d_data->canvas;
-}
-
-/*!
-  Return sizeHint
-  \sa minimumSizeHint()
-*/
-
-QSize QwtPlot::sizeHint() const
-{
-    int dw = 0;
-    int dh = 0;
-    for ( int axisId = 0; axisId < axisCnt; axisId++ )
-    {
-        if ( axisEnabled( axisId ) )
-        {
-            const int niceDist = 40;
-            const QwtScaleWidget *scaleWidget = axisWidget( axisId );
-            const QwtScaleDiv &scaleDiv = scaleWidget->scaleDraw()->scaleDiv();
-            const int majCnt = scaleDiv.ticks( QwtScaleDiv::MajorTick ).count();
-
-            if ( axisId == yLeft || axisId == yRight )
-            {
-                int hDiff = ( majCnt - 1 ) * niceDist
-                    - scaleWidget->minimumSizeHint().height();
-                if ( hDiff > dh )
-                    dh = hDiff;
-            }
-            else
-            {
-                int wDiff = ( majCnt - 1 ) * niceDist
-                    - scaleWidget->minimumSizeHint().width();
-                if ( wDiff > dw )
-                    dw = wDiff;
-            }
-        }
-    }
-    return minimumSizeHint() + QSize( dw, dh );
-}
-
-/*!
-  \brief Return a minimum size hint
-*/
-QSize QwtPlot::minimumSizeHint() const
-{
-    QSize hint = d_data->layout->minimumSizeHint( this );
-    hint += QSize( 2 * frameWidth(), 2 * frameWidth() );
-
-    return hint;
-}
-
-/*!
-  Resize and update internal layout
-  \param e Resize event
-*/
-void QwtPlot::resizeEvent( QResizeEvent *e )
-{
-    QFrame::resizeEvent( e );
-    updateLayout();
-}
-
-/*!
-  \brief Redraw the plot
-
-  If the autoReplot option is not set (which is the default)
-  or if any curves are attached to raw data, the plot has to
-  be refreshed explicitly in order to make changes visible.
-
-  \sa setAutoReplot()
-  \warning Calls canvas()->repaint, take care of infinite recursions
-*/
-void QwtPlot::replot()
-{
-    bool doAutoReplot = autoReplot();
-    setAutoReplot( false );
-
-    updateAxes();
-
-    /*
-      Maybe the layout needs to be updated, because of changed
-      axes labels. We need to process them here before painting
-      to avoid that scales and canvas get out of sync.
-     */
-    QApplication::sendPostedEvents( this, QEvent::LayoutRequest );
-
-    d_data->canvas->replot();
-
-    setAutoReplot( doAutoReplot );
-}
-
-/*!
-  \brief Adjust plot content to its current size.
-  \sa resizeEvent()
-*/
-void QwtPlot::updateLayout()
-{
-    d_data->layout->activate( this, contentsRect() );
-
-    QRect titleRect = d_data->layout->titleRect().toRect();
-    QRect scaleRect[QwtPlot::axisCnt];
-    for ( int axisId = 0; axisId < axisCnt; axisId++ )
-        scaleRect[axisId] = d_data->layout->scaleRect( axisId ).toRect();
-    QRect legendRect = d_data->layout->legendRect().toRect();
-    QRect canvasRect = d_data->layout->canvasRect().toRect();
-
-    //
-    // resize and show the visible widgets
-    //
-    if ( !d_data->lblTitle->text().isEmpty() )
-    {
-        d_data->lblTitle->setGeometry( titleRect );
-        if ( !d_data->lblTitle->isVisibleTo( this ) )
-            d_data->lblTitle->show();
-    }
-    else
-        d_data->lblTitle->hide();
-
-    for ( int axisId = 0; axisId < axisCnt; axisId++ )
-    {
-        if ( axisEnabled( axisId ) )
-        {
-            axisWidget( axisId )->setGeometry( scaleRect[axisId] );
-
-            if ( axisId == xBottom || axisId == xTop )
-            {
-                QRegion r( scaleRect[axisId] );
-                if ( axisEnabled( yLeft ) )
-                    r = r.subtract( QRegion( scaleRect[yLeft] ) );
-                if ( axisEnabled( yRight ) )
-                    r = r.subtract( QRegion( scaleRect[yRight] ) );
-                r.translate( -d_data->layout->scaleRect( axisId ).x(),
-                    -scaleRect[axisId].y() );
-
-                axisWidget( axisId )->setMask( r );
-            }
-            if ( !axisWidget( axisId )->isVisibleTo( this ) )
-                axisWidget( axisId )->show();
-        }
-        else
-            axisWidget( axisId )->hide();
-    }
-
-    if ( d_data->legend &&
-        d_data->layout->legendPosition() != ExternalLegend )
-    {
-        if ( d_data->legend->itemCount() > 0 )
-        {
-            d_data->legend->setGeometry( legendRect );
-            d_data->legend->show();
-        }
-        else
-            d_data->legend->hide();
-    }
-
-    d_data->canvas->setGeometry( canvasRect );
-}
-
-/*!
-   Update the focus tab order
-
-   The order is changed so that the canvas will be in front of the
-   first legend item, or behind the last legend item - depending
-   on the position of the legend.
-*/
-
-void QwtPlot::updateTabOrder()
-{
-    if ( d_data->canvas->focusPolicy() == Qt::NoFocus )
-        return;
-    if ( d_data->legend.isNull()
-        || d_data->layout->legendPosition() == ExternalLegend
-        || d_data->legend->legendItems().count() == 0 )
-    {
-        return;
-    }
-
-    // Depending on the position of the legend the
-    // tab order will be changed that the canvas is
-    // next to the last legend item, or before
-    // the first one.
-
-    const bool canvasFirst =
-        d_data->layout->legendPosition() == QwtPlot::BottomLegend ||
-        d_data->layout->legendPosition() == QwtPlot::RightLegend;
-
-    QWidget *previous = NULL;
-
-    QWidget *w = d_data->canvas;
-    while ( ( w = w->nextInFocusChain() ) != d_data->canvas )
-    {
-        bool isLegendItem = false;
-        if ( w->focusPolicy() != Qt::NoFocus
-            && w->parent() && w->parent() == d_data->legend->contentsWidget() )
-        {
-            isLegendItem = true;
-        }
-
-        if ( canvasFirst )
-        {
-            if ( isLegendItem )
-                break;
-
-            previous = w;
-        }
-        else
-        {
-            if ( isLegendItem )
-                previous = w;
-            else
-            {
-                if ( previous )
-                    break;
-            }
-        }
-    }
-
-    if ( previous && previous != d_data->canvas )
-        setTabOrder( previous, d_data->canvas );
-}
-
-/*!
-  Redraw the canvas.
-  \param painter Painter used for drawing
-
-  \warning drawCanvas calls drawItems what is also used
-           for printing. Applications that like to add individual
-           plot items better overload drawItems()
-  \sa drawItems()
-*/
-void QwtPlot::drawCanvas( QPainter *painter )
-{
-    QwtScaleMap maps[axisCnt];
-    for ( int axisId = 0; axisId < axisCnt; axisId++ )
-        maps[axisId] = canvasMap( axisId );
-
-    drawItems( painter, d_data->canvas->contentsRect(), maps );
-}
-
-/*!
-  Redraw the canvas items.
-  \param painter Painter used for drawing
-  \param canvasRect Bounding rectangle where to paint
-  \param map QwtPlot::axisCnt maps, mapping between plot and paint device coordinates
-*/
-
-void QwtPlot::drawItems( QPainter *painter, const QRectF &canvasRect,
-        const QwtScaleMap map[axisCnt] ) const
-{
-    const QwtPlotItemList& itmList = itemList();
-    for ( QwtPlotItemIterator it = itmList.begin();
-        it != itmList.end(); ++it )
-    {
-        QwtPlotItem *item = *it;
-        if ( item && item->isVisible() )
-        {
-            painter->save();
-
-            painter->setRenderHint( QPainter::Antialiasing,
-                item->testRenderHint( QwtPlotItem::RenderAntialiased ) );
-
-            item->draw( painter,
-                map[item->xAxis()], map[item->yAxis()],
-                canvasRect );
-
-            painter->restore();
-        }
-    }
-}
-
-/*!
-  \param axisId Axis
-  \return Map for the axis on the canvas. With this map pixel coordinates can
-          translated to plot coordinates and vice versa.
-  \sa QwtScaleMap, transform(), invTransform()
-
-*/
-QwtScaleMap QwtPlot::canvasMap( int axisId ) const
-{
-    QwtScaleMap map;
-    if ( !d_data->canvas )
-        return map;
-
-    map.setTransformation( axisScaleEngine( axisId )->transformation() );
-
-    const QwtScaleDiv *sd = axisScaleDiv( axisId );
-    map.setScaleInterval( sd->lowerBound(), sd->upperBound() );
-
-    if ( axisEnabled( axisId ) )
-    {
-        const QwtScaleWidget *s = axisWidget( axisId );
-        if ( axisId == yLeft || axisId == yRight )
-        {
-            double y = s->y() + s->startBorderDist() - d_data->canvas->y();
-            double h = s->height() - s->startBorderDist() - s->endBorderDist();
-            map.setPaintInterval( y + h, y );
-        }
-        else
-        {
-            double x = s->x() + s->startBorderDist() - d_data->canvas->x();
-            double w = s->width() - s->startBorderDist() - s->endBorderDist();
-            map.setPaintInterval( x, x + w );
-        }
-    }
-    else
-    {
-        int margin = 0;
-        if ( !plotLayout()->alignCanvasToScales() )
-            margin = plotLayout()->canvasMargin( axisId );
-
-        const QRect &canvasRect = d_data->canvas->contentsRect();
-        if ( axisId == yLeft || axisId == yRight )
-        {
-            map.setPaintInterval( canvasRect.bottom() - margin,
-                canvasRect.top() + margin );
-        }
-        else
-        {
-            map.setPaintInterval( canvasRect.left() + margin,
-                canvasRect.right() - margin );
-        }
-    }
-    return map;
-}
-
-/*!
-  \brief Change the background of the plotting area
-
-  Sets brush to QPalette::Window of all colorgroups of
-  the palette of the canvas. Using canvas()->setPalette()
-  is a more powerful way to set these colors.
-
-  \param brush New background brush
-  \sa canvasBackground()
-*/
-void QwtPlot::setCanvasBackground( const QBrush &brush )
-{
-    QPalette pal = d_data->canvas->palette();
-
-    for ( int i = 0; i < QPalette::NColorGroups; i++ )
-        pal.setBrush( ( QPalette::ColorGroup )i, QPalette::Window, brush );
-
-    canvas()->setPalette( pal );
-}
-
-/*!
-  Nothing else than: canvas()->palette().brush(
-        QPalette::Normal, QPalette::Window);
-
-  \return Background brush of the plotting area.
-  \sa setCanvasBackground()
-*/
-QBrush QwtPlot::canvasBackground() const
-{
-    return canvas()->palette().brush(
-        QPalette::Normal, QPalette::Window );
-}
-
-/*!
-  \brief Change the border width of the plotting area
-
-  Nothing else than canvas()->setLineWidth(w),
-  left for compatibility only.
-
-  \param width New border width
-*/
-void QwtPlot::setCanvasLineWidth( int width )
-{
-    canvas()->setLineWidth( width );
-    updateLayout();
-}
-
-/*!
-  Nothing else than: canvas()->lineWidth(),
-  left for compatibility only.
-
-  \return the border width of the plotting area
-*/
-int QwtPlot::canvasLineWidth() const
-{
-    return canvas()->lineWidth();
-}
-
-/*!
-  \return \c true if the specified axis exists, otherwise \c false
-  \param axisId axis index
- */
-bool QwtPlot::axisValid( int axisId )
-{
-    return ( ( axisId >= QwtPlot::yLeft ) && ( axisId < QwtPlot::axisCnt ) );
-}
-
-/*!
-  Called internally when the legend has been clicked on.
-  Emits a legendClicked() signal.
-*/
-void QwtPlot::legendItemClicked()
-{
-    if ( d_data->legend && sender()->isWidgetType() )
-    {
-        QwtPlotItem *plotItem =
-            ( QwtPlotItem* )d_data->legend->find( ( QWidget * )sender() );
-        if ( plotItem )
-            Q_EMIT legendClicked( plotItem );
-    }
-}
-
-/*!
-  Called internally when the legend has been checked
-  Emits a legendClicked() signal.
-*/
-void QwtPlot::legendItemChecked( bool on )
-{
-    if ( d_data->legend && sender()->isWidgetType() )
-    {
-        QwtPlotItem *plotItem =
-            ( QwtPlotItem* )d_data->legend->find( ( QWidget * )sender() );
-        if ( plotItem )
-            Q_EMIT legendChecked( plotItem, on );
-    }
-}
-
-/*!
-  \brief Insert a legend
-
-  If the position legend is \c QwtPlot::LeftLegend or \c QwtPlot::RightLegend
-  the legend will be organized in one column from top to down.
-  Otherwise the legend items will be placed in a table
-  with a best fit number of columns from left to right.
-
-  If pos != QwtPlot::ExternalLegend the plot widget will become
-  parent of the legend. It will be deleted when the plot is deleted,
-  or another legend is set with insertLegend().
-
-  \param legend Legend
-  \param pos The legend's position. For top/left position the number
-             of colums will be limited to 1, otherwise it will be set to
-             unlimited.
-
-  \param ratio Ratio between legend and the bounding rect
-               of title, canvas and axes. The legend will be shrinked
-               if it would need more space than the given ratio.
-               The ratio is limited to ]0.0 .. 1.0]. In case of <= 0.0
-               it will be reset to the default ratio.
-               The default vertical/horizontal ratio is 0.33/0.5.
-
-  \sa legend(), QwtPlotLayout::legendPosition(),
-      QwtPlotLayout::setLegendPosition()
-*/
-void QwtPlot::insertLegend( QwtLegend *legend,
-    QwtPlot::LegendPosition pos, double ratio )
-{
-    d_data->layout->setLegendPosition( pos, ratio );
-
-    if ( legend != d_data->legend )
-    {
-        if ( d_data->legend && d_data->legend->parent() == this )
-            delete d_data->legend;
-
-        d_data->legend = legend;
-
-        if ( d_data->legend )
-        {
-            if ( pos != ExternalLegend )
-            {
-                if ( d_data->legend->parent() != this )
-                    d_data->legend->setParent( this );
-            }
-
-            const QwtPlotItemList& itmList = itemList();
-            for ( QwtPlotItemIterator it = itmList.begin();
-                it != itmList.end(); ++it )
-            {
-                ( *it )->updateLegend( d_data->legend );
-            }
-
-            QwtDynGridLayout *tl = qobject_cast<QwtDynGridLayout *>(
-                d_data->legend->contentsWidget()->layout() );
-            if ( tl )
-            {
-                switch ( d_data->layout->legendPosition() )
-                {
-                    case LeftLegend:
-                    case RightLegend:
-                        tl->setMaxCols( 1 ); // 1 column: align vertical
-                        break;
-                    case TopLegend:
-                    case BottomLegend:
-                        tl->setMaxCols( 0 ); // unlimited
-                        break;
-                    case ExternalLegend:
-                        break;
-                }
-            }
-        }
-        updateTabOrder();
-    }
-
-    updateLayout();
-}
->>>>>>> ff16dd03
+}