<<<<<<< HEAD
/* -*- mode: C++ ; c-file-style: "stroustrup" -*- *****************************
 * Qwt Widget Library
 * Copyright (C) 1997   Josef Wilgen
 * Copyright (C) 2002   Uwe Rathmann
 *
 * This library is free software; you can redistribute it and/or
 * modify it under the terms of the Qwt License, Version 1.0
 *****************************************************************************/

#include "qwt_plot.h"
#include "qwt_math.h"
#include "qwt_scale_widget.h"
#include "qwt_scale_div.h"
#include "qwt_scale_engine.h"

class QwtPlot::AxisData
{
public:
    bool isEnabled;
    bool doAutoScale;

    double minValue;
    double maxValue;
    double stepSize;

    int maxMajor;
    int maxMinor;

    QwtScaleDiv scaleDiv;
    QwtScaleEngine *scaleEngine;
    QwtScaleWidget *scaleWidget;
};

//! Initialize axes
void QwtPlot::initAxesData()
{
    int axisId;

    for ( axisId = 0; axisId < axisCnt; axisId++ )
        d_axisData[axisId] = new AxisData;

    d_axisData[yLeft]->scaleWidget =
        new QwtScaleWidget( QwtScaleDraw::LeftScale, this );
    d_axisData[yRight]->scaleWidget =
        new QwtScaleWidget( QwtScaleDraw::RightScale, this );
    d_axisData[xTop]->scaleWidget =
        new QwtScaleWidget( QwtScaleDraw::TopScale, this );
    d_axisData[xBottom]->scaleWidget =
        new QwtScaleWidget( QwtScaleDraw::BottomScale, this );

    d_axisData[yLeft]->scaleWidget->setObjectName( "QwtPlotAxisYLeft" );
    d_axisData[yRight]->scaleWidget->setObjectName( "QwtPlotAxisYRight" );
    d_axisData[xTop]->scaleWidget->setObjectName( "QwtPlotAxisXTop" );
    d_axisData[xBottom]->scaleWidget->setObjectName( "QwtPlotAxisXBottom" );

    QFont fscl( fontInfo().family(), 10 );
    QFont fttl( fontInfo().family(), 12, QFont::Bold );

    for ( axisId = 0; axisId < axisCnt; axisId++ )
    {
        AxisData &d = *d_axisData[axisId];

        d.scaleWidget->setFont( fscl );
        d.scaleWidget->setMargin( 2 );

        QwtText text = d.scaleWidget->title();
        text.setFont( fttl );
        d.scaleWidget->setTitle( text );

        d.doAutoScale = true;

        d.minValue = 0.0;
        d.maxValue = 1000.0;
        d.stepSize = 0.0;

        d.maxMinor = 5;
        d.maxMajor = 8;

        d.scaleEngine = new QwtLinearScaleEngine;

        d.scaleDiv.invalidate();
    }

    d_axisData[yLeft]->isEnabled = true;
    d_axisData[yRight]->isEnabled = false;
    d_axisData[xBottom]->isEnabled = true;
    d_axisData[xTop]->isEnabled = false;
}

void QwtPlot::deleteAxesData()
{
    for ( int axisId = 0; axisId < axisCnt; axisId++ )
    {
        delete d_axisData[axisId]->scaleEngine;
        delete d_axisData[axisId];
        d_axisData[axisId] = NULL;
    }
}

/*!
  \return specified axis, or NULL if axisId is invalid.
  \param axisId axis index
*/
const QwtScaleWidget *QwtPlot::axisWidget( int axisId ) const
{
    if ( axisValid( axisId ) )
        return d_axisData[axisId]->scaleWidget;

    return NULL;
}

/*!
  \return specified axis, or NULL if axisId is invalid.
  \param axisId axis index
*/
QwtScaleWidget *QwtPlot::axisWidget( int axisId )
{
    if ( axisValid( axisId ) )
        return d_axisData[axisId]->scaleWidget;

    return NULL;
}

/*!
   Change the scale engine for an axis

  \param axisId axis index
  \param scaleEngine Scale engine

  \sa axisScaleEngine()
*/
void QwtPlot::setAxisScaleEngine( int axisId, QwtScaleEngine *scaleEngine )
{
    if ( axisValid( axisId ) && scaleEngine != NULL )
    {
        AxisData &d = *d_axisData[axisId];

        delete d.scaleEngine;
        d.scaleEngine = scaleEngine;

        d.scaleDiv.invalidate();

        autoRefresh();
    }
}

/*!
  \param axisId axis index
  \return Scale engine for a specific axis
*/
QwtScaleEngine *QwtPlot::axisScaleEngine( int axisId )
{
    if ( axisValid( axisId ) )
        return d_axisData[axisId]->scaleEngine;
    else
        return NULL;
}

/*!
  \param axisId axis index
  \return Scale engine for a specific axis
*/
const QwtScaleEngine *QwtPlot::axisScaleEngine( int axisId ) const
{
    if ( axisValid( axisId ) )
        return d_axisData[axisId]->scaleEngine;
    else
        return NULL;
}
/*!
  \return \c true if autoscaling is enabled
  \param axisId axis index
*/
bool QwtPlot::axisAutoScale( int axisId ) const
{
    if ( axisValid( axisId ) )
        return d_axisData[axisId]->doAutoScale;
    else
        return false;

}

/*!
  \return \c true if a specified axis is enabled
  \param axisId axis index
*/
bool QwtPlot::axisEnabled( int axisId ) const
{
    if ( axisValid( axisId ) )
        return d_axisData[axisId]->isEnabled;
    else
        return false;
}

/*!
  \return the font of the scale labels for a specified axis
  \param axisId axis index
*/
QFont QwtPlot::axisFont( int axisId ) const
{
    if ( axisValid( axisId ) )
        return axisWidget( axisId )->font();
    else
        return QFont();

}

/*!
  \return the maximum number of major ticks for a specified axis
  \param axisId axis index
  \sa setAxisMaxMajor()
*/
int QwtPlot::axisMaxMajor( int axisId ) const
{
    if ( axisValid( axisId ) )
        return d_axisData[axisId]->maxMajor;
    else
        return 0;
}

/*!
  \return the maximum number of minor ticks for a specified axis
  \param axisId axis index
  \sa setAxisMaxMinor()
*/
int QwtPlot::axisMaxMinor( int axisId ) const
{
    if ( axisValid( axisId ) )
        return d_axisData[axisId]->maxMinor;
    else
        return 0;
}

/*!
  \brief Return the scale division of a specified axis

  axisScaleDiv(axisId)->lowerBound(), axisScaleDiv(axisId)->upperBound()
  are the current limits of the axis scale.

  \param axisId axis index
  \return Scale division

  \sa QwtScaleDiv, setAxisScaleDiv()
*/
const QwtScaleDiv *QwtPlot::axisScaleDiv( int axisId ) const
{
    if ( !axisValid( axisId ) )
        return NULL;

    return &d_axisData[axisId]->scaleDiv;
}

/*!
  \brief Return the scale division of a specified axis

  axisScaleDiv(axisId)->lowerBound(), axisScaleDiv(axisId)->upperBound()
  are the current limits of the axis scale.

  \param axisId axis index
  \return Scale division

  \sa QwtScaleDiv, setAxisScaleDiv()
*/
QwtScaleDiv *QwtPlot::axisScaleDiv( int axisId )
{
    if ( !axisValid( axisId ) )
        return NULL;

    return &d_axisData[axisId]->scaleDiv;
}

/*!
  \returns the scale draw of a specified axis
  \param axisId axis index
  \return specified scaleDraw for axis, or NULL if axis is invalid.
  \sa QwtScaleDraw
*/
const QwtScaleDraw *QwtPlot::axisScaleDraw( int axisId ) const
{
    if ( !axisValid( axisId ) )
        return NULL;

    return axisWidget( axisId )->scaleDraw();
}

/*!
  \returns the scale draw of a specified axis
  \param axisId axis index
  \return specified scaleDraw for axis, or NULL if axis is invalid.
  \sa QwtScaleDraw
*/
QwtScaleDraw *QwtPlot::axisScaleDraw( int axisId )
{
    if ( !axisValid( axisId ) )
        return NULL;

    return axisWidget( axisId )->scaleDraw();
}

/*!
   Return the step size parameter, that has been set
   in setAxisScale. This doesn't need to be the step size
   of the current scale.

  \param axisId axis index
  \return step size parameter value

   \sa setAxisScale()
*/
double QwtPlot::axisStepSize( int axisId ) const
{
    if ( !axisValid( axisId ) )
        return 0;

    return d_axisData[axisId]->stepSize;
}

/*!
  \brief Return the current interval of the specified axis

  This is only a convenience function for axisScaleDiv( axisId )->interval();
  
  \param axisId axis index
  \return Scale interval

  \sa QwtScaleDiv, axisScaleDiv()
*/
QwtInterval QwtPlot::axisInterval( int axisId ) const
{
    if ( !axisValid( axisId ) )
        return QwtInterval();

    return d_axisData[axisId]->scaleDiv.interval();
}

/*!
  \return the title of a specified axis
  \param axisId axis index
*/
QwtText QwtPlot::axisTitle( int axisId ) const
{
    if ( axisValid( axisId ) )
        return axisWidget( axisId )->title();
    else
        return QwtText();
}

/*!
  \brief Enable or disable a specified axis

  When an axis is disabled, this only means that it is not
  visible on the screen. Curves, markers and can be attached
  to disabled axes, and transformation of screen coordinates
  into values works as normal.

  Only xBottom and yLeft are enabled by default.
  \param axisId axis index
  \param tf \c true (enabled) or \c false (disabled)
*/
void QwtPlot::enableAxis( int axisId, bool tf )
{
    if ( axisValid( axisId ) && tf != d_axisData[axisId]->isEnabled )
    {
        d_axisData[axisId]->isEnabled = tf;
        updateLayout();
    }
}

/*!
  Transform the x or y coordinate of a position in the
  drawing region into a value.
  \param axisId axis index
  \param pos position
  \warning The position can be an x or a y coordinate,
           depending on the specified axis.
*/
double QwtPlot::invTransform( int axisId, int pos ) const
{
    if ( axisValid( axisId ) )
        return( canvasMap( axisId ).invTransform( pos ) );
    else
        return 0.0;
}


/*!
  \brief Transform a value into a coordinate in the plotting region
  \param axisId axis index
  \param value value
  \return X or y coordinate in the plotting region corresponding
          to the value.
*/
double QwtPlot::transform( int axisId, double value ) const
{
    if ( axisValid( axisId ) )
        return( canvasMap( axisId ).transform( value ) );
    else
        return 0.0;
}

/*!
  \brief Change the font of an axis
  \param axisId axis index
  \param f font
  \warning This function changes the font of the tick labels,
           not of the axis title.
*/
void QwtPlot::setAxisFont( int axisId, const QFont &f )
{
    if ( axisValid( axisId ) )
        axisWidget( axisId )->setFont( f );
}

/*!
  \brief Enable autoscaling for a specified axis

  This member function is used to switch back to autoscaling mode
  after a fixed scale has been set. Autoscaling is enabled by default.

  \param axisId axis index
  \param on On/Off
  \sa setAxisScale(), setAxisScaleDiv(), updateAxes()

  \note The autoscaling flag has no effect until updateAxes() is executed
        ( called by replot() ).
*/
void QwtPlot::setAxisAutoScale( int axisId, bool on )
{
    if ( axisValid( axisId ) && ( d_axisData[axisId]->doAutoScale != on ) )
    {
        d_axisData[axisId]->doAutoScale = on;
        autoRefresh();
    }
}

/*!
  \brief Disable autoscaling and specify a fixed scale for a selected axis.
  \param axisId axis index
  \param min
  \param max minimum and maximum of the scale
  \param stepSize Major step size. If <code>step == 0</code>, the step size is
            calculated automatically using the maxMajor setting.
  \sa setAxisMaxMajor(), setAxisAutoScale(), axisStepSize()
*/
void QwtPlot::setAxisScale( int axisId, double min, double max, double stepSize )
{
    if ( axisValid( axisId ) )
    {
        AxisData &d = *d_axisData[axisId];

        d.doAutoScale = false;
        d.scaleDiv.invalidate();

        d.minValue = min;
        d.maxValue = max;
        d.stepSize = stepSize;

        autoRefresh();
    }
}

/*!
  \brief Disable autoscaling and specify a fixed scale for a selected axis.
  \param axisId axis index
  \param scaleDiv Scale division
  \sa setAxisScale(), setAxisAutoScale()
*/
void QwtPlot::setAxisScaleDiv( int axisId, const QwtScaleDiv &scaleDiv )
{
    if ( axisValid( axisId ) )
    {
        AxisData &d = *d_axisData[axisId];

        d.doAutoScale = false;
        d.scaleDiv = scaleDiv;

        autoRefresh();
    }
}

/*!
  \brief Set a scale draw
  \param axisId axis index
  \param scaleDraw object responsible for drawing scales.

  By passing scaleDraw it is possible to extend QwtScaleDraw
  functionality and let it take place in QwtPlot. Please note
  that scaleDraw has to be created with new and will be deleted
  by the corresponding QwtScale member ( like a child object ).

  \sa QwtScaleDraw, QwtScaleWidget
  \warning The attributes of scaleDraw will be overwritten by those of the
           previous QwtScaleDraw.
*/

void QwtPlot::setAxisScaleDraw( int axisId, QwtScaleDraw *scaleDraw )
{
    if ( axisValid( axisId ) )
    {
        axisWidget( axisId )->setScaleDraw( scaleDraw );
        autoRefresh();
    }
}

/*!
  Change the alignment of the tick labels
  \param axisId axis index
  \param alignment Or'd Qt::AlignmentFlags see <qnamespace.h>
  \sa QwtScaleDraw::setLabelAlignment()
*/
void QwtPlot::setAxisLabelAlignment( int axisId, Qt::Alignment alignment )
{
    if ( axisValid( axisId ) )
        axisWidget( axisId )->setLabelAlignment( alignment );
}

/*!
  Rotate all tick labels
  \param axisId axis index
  \param rotation Angle in degrees. When changing the label rotation,
                  the label alignment might be adjusted too.
  \sa QwtScaleDraw::setLabelRotation(), setAxisLabelAlignment()
*/
void QwtPlot::setAxisLabelRotation( int axisId, double rotation )
{
    if ( axisValid( axisId ) )
        axisWidget( axisId )->setLabelRotation( rotation );
}

/*!
  Set the maximum number of minor scale intervals for a specified axis

  \param axisId axis index
  \param maxMinor maximum number of minor steps
  \sa axisMaxMinor()
*/
void QwtPlot::setAxisMaxMinor( int axisId, int maxMinor )
{
    if ( axisValid( axisId ) )
    {
        maxMinor = qBound( 0, maxMinor, 100 );

        AxisData &d = *d_axisData[axisId];
        if ( maxMinor != d.maxMinor )
        {
            d.maxMinor = maxMinor;
            d.scaleDiv.invalidate();
            autoRefresh();
        }
    }
}

/*!
  Set the maximum number of major scale intervals for a specified axis

  \param axisId axis index
  \param maxMajor maximum number of major steps
  \sa axisMaxMajor()
*/
void QwtPlot::setAxisMaxMajor( int axisId, int maxMajor )
{
    if ( axisValid( axisId ) )
    {
        maxMajor = qBound( 1, maxMajor, 10000 );

        AxisData &d = *d_axisData[axisId];
        if ( maxMajor != d.maxMajor )
        {
            d.maxMajor = maxMajor;
            d.scaleDiv.invalidate();
            autoRefresh();
        }
    }
}

/*!
  \brief Change the title of a specified axis
  \param axisId axis index
  \param title axis title
*/
void QwtPlot::setAxisTitle( int axisId, const QString &title )
{
    if ( axisValid( axisId ) )
        axisWidget( axisId )->setTitle( title );
}

/*!
  \brief Change the title of a specified axis
  \param axisId axis index
  \param title axis title
*/
void QwtPlot::setAxisTitle( int axisId, const QwtText &title )
{
    if ( axisValid( axisId ) )
        axisWidget( axisId )->setTitle( title );
}

//! Rebuild the scales
void QwtPlot::updateAxes()
{
    // Find bounding interval of the item data
    // for all axes, where autoscaling is enabled

    QwtInterval intv[axisCnt];

    const QwtPlotItemList& itmList = itemList();

    QwtPlotItemIterator it;
    for ( it = itmList.begin(); it != itmList.end(); ++it )
    {
        const QwtPlotItem *item = *it;

        if ( !item->testItemAttribute( QwtPlotItem::AutoScale ) )
            continue;

        if ( !item->isVisible() )
            continue;

        if ( axisAutoScale( item->xAxis() ) || axisAutoScale( item->yAxis() ) )
        {
            const QRectF rect = item->boundingRect();

            if ( rect.width() >= 0.0 )
                intv[item->xAxis()] |= QwtInterval( rect.left(), rect.right() );

            if ( rect.height() >= 0.0 )
                intv[item->yAxis()] |= QwtInterval( rect.top(), rect.bottom() );
        }
    }

    // Adjust scales

    for ( int axisId = 0; axisId < axisCnt; axisId++ )
    {
        AxisData &d = *d_axisData[axisId];

        double minValue = d.minValue;
        double maxValue = d.maxValue;
        double stepSize = d.stepSize;

        if ( d.doAutoScale && intv[axisId].isValid() )
        {
            d.scaleDiv.invalidate();

            minValue = intv[axisId].minValue();
            maxValue = intv[axisId].maxValue();

            d.scaleEngine->autoScale( d.maxMajor,
                minValue, maxValue, stepSize );
        }
        if ( !d.scaleDiv.isValid() )
        {
            d.scaleDiv = d.scaleEngine->divideScale(
                minValue, maxValue,
                d.maxMajor, d.maxMinor, stepSize );
        }

        QwtScaleWidget *scaleWidget = axisWidget( axisId );
        scaleWidget->setScaleDiv(
            d.scaleEngine->transformation(), d.scaleDiv );

        int startDist, endDist;
        scaleWidget->getBorderDistHint( startDist, endDist );
        scaleWidget->setBorderDist( startDist, endDist );
    }

    for ( it = itmList.begin(); it != itmList.end(); ++it )
    {
        QwtPlotItem *item = *it;
        item->updateScaleDiv( *axisScaleDiv( item->xAxis() ),
            *axisScaleDiv( item->yAxis() ) );
    }
}

=======
/* -*- mode: C++ ; c-file-style: "stroustrup" -*- *****************************
 * Qwt Widget Library
 * Copyright (C) 1997   Josef Wilgen
 * Copyright (C) 2002   Uwe Rathmann
 *
 * This library is free software; you can redistribute it and/or
 * modify it under the terms of the Qwt License, Version 1.0
 *****************************************************************************/

#include "qwt_plot.h"
#include "qwt_math.h"
#include "qwt_scale_widget.h"
#include "qwt_scale_div.h"
#include "qwt_scale_engine.h"

class QwtPlot::AxisData
{
public:
    bool isEnabled;
    bool doAutoScale;

    double minValue;
    double maxValue;
    double stepSize;

    int maxMajor;
    int maxMinor;

    QwtScaleDiv scaleDiv;
    QwtScaleEngine *scaleEngine;
    QwtScaleWidget *scaleWidget;
};

//! Initialize axes
void QwtPlot::initAxesData()
{
    int axisId;

    for ( axisId = 0; axisId < axisCnt; axisId++ )
        d_axisData[axisId] = new AxisData;

    d_axisData[yLeft]->scaleWidget =
        new QwtScaleWidget( QwtScaleDraw::LeftScale, this );
    d_axisData[yRight]->scaleWidget =
        new QwtScaleWidget( QwtScaleDraw::RightScale, this );
    d_axisData[xTop]->scaleWidget =
        new QwtScaleWidget( QwtScaleDraw::TopScale, this );
    d_axisData[xBottom]->scaleWidget =
        new QwtScaleWidget( QwtScaleDraw::BottomScale, this );

    d_axisData[yLeft]->scaleWidget->setObjectName( "QwtPlotAxisYLeft" );
    d_axisData[yRight]->scaleWidget->setObjectName( "QwtPlotAxisYRight" );
    d_axisData[xTop]->scaleWidget->setObjectName( "QwtPlotAxisXTop" );
    d_axisData[xBottom]->scaleWidget->setObjectName( "QwtPlotAxisXBottom" );

    QFont fscl( fontInfo().family(), 10 );
    QFont fttl( fontInfo().family(), 12, QFont::Bold );

    for ( axisId = 0; axisId < axisCnt; axisId++ )
    {
        AxisData &d = *d_axisData[axisId];

        d.scaleWidget->setFont( fscl );
        d.scaleWidget->setMargin( 2 );

        QwtText text = d.scaleWidget->title();
        text.setFont( fttl );
        d.scaleWidget->setTitle( text );

        d.doAutoScale = true;

        d.minValue = 0.0;
        d.maxValue = 1000.0;
        d.stepSize = 0.0;

        d.maxMinor = 5;
        d.maxMajor = 8;

        d.scaleEngine = new QwtLinearScaleEngine;

        d.scaleDiv.invalidate();
    }

    d_axisData[yLeft]->isEnabled = true;
    d_axisData[yRight]->isEnabled = false;
    d_axisData[xBottom]->isEnabled = true;
    d_axisData[xTop]->isEnabled = false;
}

void QwtPlot::deleteAxesData()
{
    for ( int axisId = 0; axisId < axisCnt; axisId++ )
    {
        delete d_axisData[axisId]->scaleEngine;
        delete d_axisData[axisId];
        d_axisData[axisId] = NULL;
    }
}

/*!
  \return specified axis, or NULL if axisId is invalid.
  \param axisId axis index
*/
const QwtScaleWidget *QwtPlot::axisWidget( int axisId ) const
{
    if ( axisValid( axisId ) )
        return d_axisData[axisId]->scaleWidget;

    return NULL;
}

/*!
  \return specified axis, or NULL if axisId is invalid.
  \param axisId axis index
*/
QwtScaleWidget *QwtPlot::axisWidget( int axisId )
{
    if ( axisValid( axisId ) )
        return d_axisData[axisId]->scaleWidget;

    return NULL;
}

/*!
   Change the scale engine for an axis

  \param axisId axis index
  \param scaleEngine Scale engine

  \sa axisScaleEngine()
*/
void QwtPlot::setAxisScaleEngine( int axisId, QwtScaleEngine *scaleEngine )
{
    if ( axisValid( axisId ) && scaleEngine != NULL )
    {
        AxisData &d = *d_axisData[axisId];

        delete d.scaleEngine;
        d.scaleEngine = scaleEngine;

        d.scaleDiv.invalidate();

        autoRefresh();
    }
}

/*!
  \param axisId axis index
  \return Scale engine for a specific axis
*/
QwtScaleEngine *QwtPlot::axisScaleEngine( int axisId )
{
    if ( axisValid( axisId ) )
        return d_axisData[axisId]->scaleEngine;
    else
        return NULL;
}

/*!
  \param axisId axis index
  \return Scale engine for a specific axis
*/
const QwtScaleEngine *QwtPlot::axisScaleEngine( int axisId ) const
{
    if ( axisValid( axisId ) )
        return d_axisData[axisId]->scaleEngine;
    else
        return NULL;
}
/*!
  \return \c true if autoscaling is enabled
  \param axisId axis index
*/
bool QwtPlot::axisAutoScale( int axisId ) const
{
    if ( axisValid( axisId ) )
        return d_axisData[axisId]->doAutoScale;
    else
        return false;

}

/*!
  \return \c true if a specified axis is enabled
  \param axisId axis index
*/
bool QwtPlot::axisEnabled( int axisId ) const
{
    if ( axisValid( axisId ) )
        return d_axisData[axisId]->isEnabled;
    else
        return false;
}

/*!
  \return the font of the scale labels for a specified axis
  \param axisId axis index
*/
QFont QwtPlot::axisFont( int axisId ) const
{
    if ( axisValid( axisId ) )
        return axisWidget( axisId )->font();
    else
        return QFont();

}

/*!
  \return the maximum number of major ticks for a specified axis
  \param axisId axis index
  \sa setAxisMaxMajor()
*/
int QwtPlot::axisMaxMajor( int axisId ) const
{
    if ( axisValid( axisId ) )
        return d_axisData[axisId]->maxMajor;
    else
        return 0;
}

/*!
  \return the maximum number of minor ticks for a specified axis
  \param axisId axis index
  \sa setAxisMaxMinor()
*/
int QwtPlot::axisMaxMinor( int axisId ) const
{
    if ( axisValid( axisId ) )
        return d_axisData[axisId]->maxMinor;
    else
        return 0;
}

/*!
  \brief Return the scale division of a specified axis

  axisScaleDiv(axisId)->lowerBound(), axisScaleDiv(axisId)->upperBound()
  are the current limits of the axis scale.

  \param axisId axis index
  \return Scale division

  \sa QwtScaleDiv, setAxisScaleDiv()
*/
const QwtScaleDiv *QwtPlot::axisScaleDiv( int axisId ) const
{
    if ( !axisValid( axisId ) )
        return NULL;

    return &d_axisData[axisId]->scaleDiv;
}

/*!
  \brief Return the scale division of a specified axis

  axisScaleDiv(axisId)->lowerBound(), axisScaleDiv(axisId)->upperBound()
  are the current limits of the axis scale.

  \param axisId axis index
  \return Scale division

  \sa QwtScaleDiv, setAxisScaleDiv()
*/
QwtScaleDiv *QwtPlot::axisScaleDiv( int axisId )
{
    if ( !axisValid( axisId ) )
        return NULL;

    return &d_axisData[axisId]->scaleDiv;
}

/*!
  \returns the scale draw of a specified axis
  \param axisId axis index
  \return specified scaleDraw for axis, or NULL if axis is invalid.
  \sa QwtScaleDraw
*/
const QwtScaleDraw *QwtPlot::axisScaleDraw( int axisId ) const
{
    if ( !axisValid( axisId ) )
        return NULL;

    return axisWidget( axisId )->scaleDraw();
}

/*!
  \returns the scale draw of a specified axis
  \param axisId axis index
  \return specified scaleDraw for axis, or NULL if axis is invalid.
  \sa QwtScaleDraw
*/
QwtScaleDraw *QwtPlot::axisScaleDraw( int axisId )
{
    if ( !axisValid( axisId ) )
        return NULL;

    return axisWidget( axisId )->scaleDraw();
}

/*!
   Return the step size parameter, that has been set
   in setAxisScale. This doesn't need to be the step size
   of the current scale.

  \param axisId axis index
  \return step size parameter value

   \sa setAxisScale()
*/
double QwtPlot::axisStepSize( int axisId ) const
{
    if ( !axisValid( axisId ) )
        return 0;

    return d_axisData[axisId]->stepSize;
}

/*!
  \brief Return the current interval of the specified axis

  This is only a convenience function for axisScaleDiv( axisId )->interval();
  
  \param axisId axis index
  \return Scale interval

  \sa QwtScaleDiv, axisScaleDiv()
*/
QwtInterval QwtPlot::axisInterval( int axisId ) const
{
    if ( !axisValid( axisId ) )
        return QwtInterval();

    return d_axisData[axisId]->scaleDiv.interval();
}

/*!
  \return the title of a specified axis
  \param axisId axis index
*/
QwtText QwtPlot::axisTitle( int axisId ) const
{
    if ( axisValid( axisId ) )
        return axisWidget( axisId )->title();
    else
        return QwtText();
}

/*!
  \brief Enable or disable a specified axis

  When an axis is disabled, this only means that it is not
  visible on the screen. Curves, markers and can be attached
  to disabled axes, and transformation of screen coordinates
  into values works as normal.

  Only xBottom and yLeft are enabled by default.
  \param axisId axis index
  \param tf \c true (enabled) or \c false (disabled)
*/
void QwtPlot::enableAxis( int axisId, bool tf )
{
    if ( axisValid( axisId ) && tf != d_axisData[axisId]->isEnabled )
    {
        d_axisData[axisId]->isEnabled = tf;
        updateLayout();
    }
}

/*!
  Transform the x or y coordinate of a position in the
  drawing region into a value.
  \param axisId axis index
  \param pos position
  \warning The position can be an x or a y coordinate,
           depending on the specified axis.
*/
double QwtPlot::invTransform( int axisId, int pos ) const
{
    if ( axisValid( axisId ) )
        return( canvasMap( axisId ).invTransform( pos ) );
    else
        return 0.0;
}


/*!
  \brief Transform a value into a coordinate in the plotting region
  \param axisId axis index
  \param value value
  \return X or y coordinate in the plotting region corresponding
          to the value.
*/
double QwtPlot::transform( int axisId, double value ) const
{
    if ( axisValid( axisId ) )
        return( canvasMap( axisId ).transform( value ) );
    else
        return 0.0;
}

/*!
  \brief Change the font of an axis
  \param axisId axis index
  \param f font
  \warning This function changes the font of the tick labels,
           not of the axis title.
*/
void QwtPlot::setAxisFont( int axisId, const QFont &f )
{
    if ( axisValid( axisId ) )
        axisWidget( axisId )->setFont( f );
}

/*!
  \brief Enable autoscaling for a specified axis

  This member function is used to switch back to autoscaling mode
  after a fixed scale has been set. Autoscaling is enabled by default.

  \param axisId axis index
  \param on On/Off
  \sa setAxisScale(), setAxisScaleDiv(), updateAxes()

  \note The autoscaling flag has no effect until updateAxes() is executed
        ( called by replot() ).
*/
void QwtPlot::setAxisAutoScale( int axisId, bool on )
{
    if ( axisValid( axisId ) && ( d_axisData[axisId]->doAutoScale != on ) )
    {
        d_axisData[axisId]->doAutoScale = on;
        autoRefresh();
    }
}

/*!
  \brief Disable autoscaling and specify a fixed scale for a selected axis.
  \param axisId axis index
  \param min
  \param max minimum and maximum of the scale
  \param stepSize Major step size. If <code>step == 0</code>, the step size is
            calculated automatically using the maxMajor setting.
  \sa setAxisMaxMajor(), setAxisAutoScale(), axisStepSize()
*/
void QwtPlot::setAxisScale( int axisId, double min, double max, double stepSize )
{
    if ( axisValid( axisId ) )
    {
        AxisData &d = *d_axisData[axisId];

        d.doAutoScale = false;
        d.scaleDiv.invalidate();

        d.minValue = min;
        d.maxValue = max;
        d.stepSize = stepSize;

        autoRefresh();
    }
}

/*!
  \brief Disable autoscaling and specify a fixed scale for a selected axis.
  \param axisId axis index
  \param scaleDiv Scale division
  \sa setAxisScale(), setAxisAutoScale()
*/
void QwtPlot::setAxisScaleDiv( int axisId, const QwtScaleDiv &scaleDiv )
{
    if ( axisValid( axisId ) )
    {
        AxisData &d = *d_axisData[axisId];

        d.doAutoScale = false;
        d.scaleDiv = scaleDiv;

        autoRefresh();
    }
}

/*!
  \brief Set a scale draw
  \param axisId axis index
  \param scaleDraw object responsible for drawing scales.

  By passing scaleDraw it is possible to extend QwtScaleDraw
  functionality and let it take place in QwtPlot. Please note
  that scaleDraw has to be created with new and will be deleted
  by the corresponding QwtScale member ( like a child object ).

  \sa QwtScaleDraw, QwtScaleWidget
  \warning The attributes of scaleDraw will be overwritten by those of the
           previous QwtScaleDraw.
*/

void QwtPlot::setAxisScaleDraw( int axisId, QwtScaleDraw *scaleDraw )
{
    if ( axisValid( axisId ) )
    {
        axisWidget( axisId )->setScaleDraw( scaleDraw );
        autoRefresh();
    }
}

/*!
  Change the alignment of the tick labels
  \param axisId axis index
  \param alignment Or'd Qt::AlignmentFlags see <qnamespace.h>
  \sa QwtScaleDraw::setLabelAlignment()
*/
void QwtPlot::setAxisLabelAlignment( int axisId, Qt::Alignment alignment )
{
    if ( axisValid( axisId ) )
        axisWidget( axisId )->setLabelAlignment( alignment );
}

/*!
  Rotate all tick labels
  \param axisId axis index
  \param rotation Angle in degrees. When changing the label rotation,
                  the label alignment might be adjusted too.
  \sa QwtScaleDraw::setLabelRotation(), setAxisLabelAlignment()
*/
void QwtPlot::setAxisLabelRotation( int axisId, double rotation )
{
    if ( axisValid( axisId ) )
        axisWidget( axisId )->setLabelRotation( rotation );
}

/*!
  Set the maximum number of minor scale intervals for a specified axis

  \param axisId axis index
  \param maxMinor maximum number of minor steps
  \sa axisMaxMinor()
*/
void QwtPlot::setAxisMaxMinor( int axisId, int maxMinor )
{
    if ( axisValid( axisId ) )
    {
        maxMinor = qBound( 0, maxMinor, 100 );

        AxisData &d = *d_axisData[axisId];
        if ( maxMinor != d.maxMinor )
        {
            d.maxMinor = maxMinor;
            d.scaleDiv.invalidate();
            autoRefresh();
        }
    }
}

/*!
  Set the maximum number of major scale intervals for a specified axis

  \param axisId axis index
  \param maxMajor maximum number of major steps
  \sa axisMaxMajor()
*/
void QwtPlot::setAxisMaxMajor( int axisId, int maxMajor )
{
    if ( axisValid( axisId ) )
    {
        maxMajor = qBound( 1, maxMajor, 10000 );

        AxisData &d = *d_axisData[axisId];
        if ( maxMajor != d.maxMajor )
        {
            d.maxMajor = maxMajor;
            d.scaleDiv.invalidate();
            autoRefresh();
        }
    }
}

/*!
  \brief Change the title of a specified axis
  \param axisId axis index
  \param title axis title
*/
void QwtPlot::setAxisTitle( int axisId, const QString &title )
{
    if ( axisValid( axisId ) )
        axisWidget( axisId )->setTitle( title );
}

/*!
  \brief Change the title of a specified axis
  \param axisId axis index
  \param title axis title
*/
void QwtPlot::setAxisTitle( int axisId, const QwtText &title )
{
    if ( axisValid( axisId ) )
        axisWidget( axisId )->setTitle( title );
}

//! Rebuild the scales
void QwtPlot::updateAxes()
{
    // Find bounding interval of the item data
    // for all axes, where autoscaling is enabled

    QwtInterval intv[axisCnt];

    const QwtPlotItemList& itmList = itemList();

    QwtPlotItemIterator it;
    for ( it = itmList.begin(); it != itmList.end(); ++it )
    {
        const QwtPlotItem *item = *it;

        if ( !item->testItemAttribute( QwtPlotItem::AutoScale ) )
            continue;

        if ( !item->isVisible() )
            continue;

        if ( axisAutoScale( item->xAxis() ) || axisAutoScale( item->yAxis() ) )
        {
            const QRectF rect = item->boundingRect();
            intv[item->xAxis()] |= QwtInterval( rect.left(), rect.right() );
            intv[item->yAxis()] |= QwtInterval( rect.top(), rect.bottom() );
        }
    }

    // Adjust scales

    for ( int axisId = 0; axisId < axisCnt; axisId++ )
    {
        AxisData &d = *d_axisData[axisId];

        double minValue = d.minValue;
        double maxValue = d.maxValue;
        double stepSize = d.stepSize;

        if ( d.doAutoScale && intv[axisId].isValid() )
        {
            d.scaleDiv.invalidate();

            minValue = intv[axisId].minValue();
            maxValue = intv[axisId].maxValue();

            d.scaleEngine->autoScale( d.maxMajor,
                minValue, maxValue, stepSize );
        }
        if ( !d.scaleDiv.isValid() )
        {
            d.scaleDiv = d.scaleEngine->divideScale(
                minValue, maxValue,
                d.maxMajor, d.maxMinor, stepSize );
        }

        QwtScaleWidget *scaleWidget = axisWidget( axisId );
        scaleWidget->setScaleDiv(
            d.scaleEngine->transformation(), d.scaleDiv );

        int startDist, endDist;
        scaleWidget->getBorderDistHint( startDist, endDist );
        scaleWidget->setBorderDist( startDist, endDist );
    }

    for ( it = itmList.begin(); it != itmList.end(); ++it )
    {
        QwtPlotItem *item = *it;
        item->updateScaleDiv( *axisScaleDiv( item->xAxis() ),
            *axisScaleDiv( item->yAxis() ) );
    }
}
>>>>>>> ff16dd03
<|MERGE_RESOLUTION|>--- conflicted
+++ resolved
@@ -1,4 +1,3 @@
-<<<<<<< HEAD
 /* -*- mode: C++ ; c-file-style: "stroustrup" -*- *****************************
  * Qwt Widget Library
  * Copyright (C) 1997   Josef Wilgen
@@ -672,675 +671,3 @@
             *axisScaleDiv( item->yAxis() ) );
     }
 }
-
-=======
-/* -*- mode: C++ ; c-file-style: "stroustrup" -*- *****************************
- * Qwt Widget Library
- * Copyright (C) 1997   Josef Wilgen
- * Copyright (C) 2002   Uwe Rathmann
- *
- * This library is free software; you can redistribute it and/or
- * modify it under the terms of the Qwt License, Version 1.0
- *****************************************************************************/
-
-#include "qwt_plot.h"
-#include "qwt_math.h"
-#include "qwt_scale_widget.h"
-#include "qwt_scale_div.h"
-#include "qwt_scale_engine.h"
-
-class QwtPlot::AxisData
-{
-public:
-    bool isEnabled;
-    bool doAutoScale;
-
-    double minValue;
-    double maxValue;
-    double stepSize;
-
-    int maxMajor;
-    int maxMinor;
-
-    QwtScaleDiv scaleDiv;
-    QwtScaleEngine *scaleEngine;
-    QwtScaleWidget *scaleWidget;
-};
-
-//! Initialize axes
-void QwtPlot::initAxesData()
-{
-    int axisId;
-
-    for ( axisId = 0; axisId < axisCnt; axisId++ )
-        d_axisData[axisId] = new AxisData;
-
-    d_axisData[yLeft]->scaleWidget =
-        new QwtScaleWidget( QwtScaleDraw::LeftScale, this );
-    d_axisData[yRight]->scaleWidget =
-        new QwtScaleWidget( QwtScaleDraw::RightScale, this );
-    d_axisData[xTop]->scaleWidget =
-        new QwtScaleWidget( QwtScaleDraw::TopScale, this );
-    d_axisData[xBottom]->scaleWidget =
-        new QwtScaleWidget( QwtScaleDraw::BottomScale, this );
-
-    d_axisData[yLeft]->scaleWidget->setObjectName( "QwtPlotAxisYLeft" );
-    d_axisData[yRight]->scaleWidget->setObjectName( "QwtPlotAxisYRight" );
-    d_axisData[xTop]->scaleWidget->setObjectName( "QwtPlotAxisXTop" );
-    d_axisData[xBottom]->scaleWidget->setObjectName( "QwtPlotAxisXBottom" );
-
-    QFont fscl( fontInfo().family(), 10 );
-    QFont fttl( fontInfo().family(), 12, QFont::Bold );
-
-    for ( axisId = 0; axisId < axisCnt; axisId++ )
-    {
-        AxisData &d = *d_axisData[axisId];
-
-        d.scaleWidget->setFont( fscl );
-        d.scaleWidget->setMargin( 2 );
-
-        QwtText text = d.scaleWidget->title();
-        text.setFont( fttl );
-        d.scaleWidget->setTitle( text );
-
-        d.doAutoScale = true;
-
-        d.minValue = 0.0;
-        d.maxValue = 1000.0;
-        d.stepSize = 0.0;
-
-        d.maxMinor = 5;
-        d.maxMajor = 8;
-
-        d.scaleEngine = new QwtLinearScaleEngine;
-
-        d.scaleDiv.invalidate();
-    }
-
-    d_axisData[yLeft]->isEnabled = true;
-    d_axisData[yRight]->isEnabled = false;
-    d_axisData[xBottom]->isEnabled = true;
-    d_axisData[xTop]->isEnabled = false;
-}
-
-void QwtPlot::deleteAxesData()
-{
-    for ( int axisId = 0; axisId < axisCnt; axisId++ )
-    {
-        delete d_axisData[axisId]->scaleEngine;
-        delete d_axisData[axisId];
-        d_axisData[axisId] = NULL;
-    }
-}
-
-/*!
-  \return specified axis, or NULL if axisId is invalid.
-  \param axisId axis index
-*/
-const QwtScaleWidget *QwtPlot::axisWidget( int axisId ) const
-{
-    if ( axisValid( axisId ) )
-        return d_axisData[axisId]->scaleWidget;
-
-    return NULL;
-}
-
-/*!
-  \return specified axis, or NULL if axisId is invalid.
-  \param axisId axis index
-*/
-QwtScaleWidget *QwtPlot::axisWidget( int axisId )
-{
-    if ( axisValid( axisId ) )
-        return d_axisData[axisId]->scaleWidget;
-
-    return NULL;
-}
-
-/*!
-   Change the scale engine for an axis
-
-  \param axisId axis index
-  \param scaleEngine Scale engine
-
-  \sa axisScaleEngine()
-*/
-void QwtPlot::setAxisScaleEngine( int axisId, QwtScaleEngine *scaleEngine )
-{
-    if ( axisValid( axisId ) && scaleEngine != NULL )
-    {
-        AxisData &d = *d_axisData[axisId];
-
-        delete d.scaleEngine;
-        d.scaleEngine = scaleEngine;
-
-        d.scaleDiv.invalidate();
-
-        autoRefresh();
-    }
-}
-
-/*!
-  \param axisId axis index
-  \return Scale engine for a specific axis
-*/
-QwtScaleEngine *QwtPlot::axisScaleEngine( int axisId )
-{
-    if ( axisValid( axisId ) )
-        return d_axisData[axisId]->scaleEngine;
-    else
-        return NULL;
-}
-
-/*!
-  \param axisId axis index
-  \return Scale engine for a specific axis
-*/
-const QwtScaleEngine *QwtPlot::axisScaleEngine( int axisId ) const
-{
-    if ( axisValid( axisId ) )
-        return d_axisData[axisId]->scaleEngine;
-    else
-        return NULL;
-}
-/*!
-  \return \c true if autoscaling is enabled
-  \param axisId axis index
-*/
-bool QwtPlot::axisAutoScale( int axisId ) const
-{
-    if ( axisValid( axisId ) )
-        return d_axisData[axisId]->doAutoScale;
-    else
-        return false;
-
-}
-
-/*!
-  \return \c true if a specified axis is enabled
-  \param axisId axis index
-*/
-bool QwtPlot::axisEnabled( int axisId ) const
-{
-    if ( axisValid( axisId ) )
-        return d_axisData[axisId]->isEnabled;
-    else
-        return false;
-}
-
-/*!
-  \return the font of the scale labels for a specified axis
-  \param axisId axis index
-*/
-QFont QwtPlot::axisFont( int axisId ) const
-{
-    if ( axisValid( axisId ) )
-        return axisWidget( axisId )->font();
-    else
-        return QFont();
-
-}
-
-/*!
-  \return the maximum number of major ticks for a specified axis
-  \param axisId axis index
-  \sa setAxisMaxMajor()
-*/
-int QwtPlot::axisMaxMajor( int axisId ) const
-{
-    if ( axisValid( axisId ) )
-        return d_axisData[axisId]->maxMajor;
-    else
-        return 0;
-}
-
-/*!
-  \return the maximum number of minor ticks for a specified axis
-  \param axisId axis index
-  \sa setAxisMaxMinor()
-*/
-int QwtPlot::axisMaxMinor( int axisId ) const
-{
-    if ( axisValid( axisId ) )
-        return d_axisData[axisId]->maxMinor;
-    else
-        return 0;
-}
-
-/*!
-  \brief Return the scale division of a specified axis
-
-  axisScaleDiv(axisId)->lowerBound(), axisScaleDiv(axisId)->upperBound()
-  are the current limits of the axis scale.
-
-  \param axisId axis index
-  \return Scale division
-
-  \sa QwtScaleDiv, setAxisScaleDiv()
-*/
-const QwtScaleDiv *QwtPlot::axisScaleDiv( int axisId ) const
-{
-    if ( !axisValid( axisId ) )
-        return NULL;
-
-    return &d_axisData[axisId]->scaleDiv;
-}
-
-/*!
-  \brief Return the scale division of a specified axis
-
-  axisScaleDiv(axisId)->lowerBound(), axisScaleDiv(axisId)->upperBound()
-  are the current limits of the axis scale.
-
-  \param axisId axis index
-  \return Scale division
-
-  \sa QwtScaleDiv, setAxisScaleDiv()
-*/
-QwtScaleDiv *QwtPlot::axisScaleDiv( int axisId )
-{
-    if ( !axisValid( axisId ) )
-        return NULL;
-
-    return &d_axisData[axisId]->scaleDiv;
-}
-
-/*!
-  \returns the scale draw of a specified axis
-  \param axisId axis index
-  \return specified scaleDraw for axis, or NULL if axis is invalid.
-  \sa QwtScaleDraw
-*/
-const QwtScaleDraw *QwtPlot::axisScaleDraw( int axisId ) const
-{
-    if ( !axisValid( axisId ) )
-        return NULL;
-
-    return axisWidget( axisId )->scaleDraw();
-}
-
-/*!
-  \returns the scale draw of a specified axis
-  \param axisId axis index
-  \return specified scaleDraw for axis, or NULL if axis is invalid.
-  \sa QwtScaleDraw
-*/
-QwtScaleDraw *QwtPlot::axisScaleDraw( int axisId )
-{
-    if ( !axisValid( axisId ) )
-        return NULL;
-
-    return axisWidget( axisId )->scaleDraw();
-}
-
-/*!
-   Return the step size parameter, that has been set
-   in setAxisScale. This doesn't need to be the step size
-   of the current scale.
-
-  \param axisId axis index
-  \return step size parameter value
-
-   \sa setAxisScale()
-*/
-double QwtPlot::axisStepSize( int axisId ) const
-{
-    if ( !axisValid( axisId ) )
-        return 0;
-
-    return d_axisData[axisId]->stepSize;
-}
-
-/*!
-  \brief Return the current interval of the specified axis
-
-  This is only a convenience function for axisScaleDiv( axisId )->interval();
-  
-  \param axisId axis index
-  \return Scale interval
-
-  \sa QwtScaleDiv, axisScaleDiv()
-*/
-QwtInterval QwtPlot::axisInterval( int axisId ) const
-{
-    if ( !axisValid( axisId ) )
-        return QwtInterval();
-
-    return d_axisData[axisId]->scaleDiv.interval();
-}
-
-/*!
-  \return the title of a specified axis
-  \param axisId axis index
-*/
-QwtText QwtPlot::axisTitle( int axisId ) const
-{
-    if ( axisValid( axisId ) )
-        return axisWidget( axisId )->title();
-    else
-        return QwtText();
-}
-
-/*!
-  \brief Enable or disable a specified axis
-
-  When an axis is disabled, this only means that it is not
-  visible on the screen. Curves, markers and can be attached
-  to disabled axes, and transformation of screen coordinates
-  into values works as normal.
-
-  Only xBottom and yLeft are enabled by default.
-  \param axisId axis index
-  \param tf \c true (enabled) or \c false (disabled)
-*/
-void QwtPlot::enableAxis( int axisId, bool tf )
-{
-    if ( axisValid( axisId ) && tf != d_axisData[axisId]->isEnabled )
-    {
-        d_axisData[axisId]->isEnabled = tf;
-        updateLayout();
-    }
-}
-
-/*!
-  Transform the x or y coordinate of a position in the
-  drawing region into a value.
-  \param axisId axis index
-  \param pos position
-  \warning The position can be an x or a y coordinate,
-           depending on the specified axis.
-*/
-double QwtPlot::invTransform( int axisId, int pos ) const
-{
-    if ( axisValid( axisId ) )
-        return( canvasMap( axisId ).invTransform( pos ) );
-    else
-        return 0.0;
-}
-
-
-/*!
-  \brief Transform a value into a coordinate in the plotting region
-  \param axisId axis index
-  \param value value
-  \return X or y coordinate in the plotting region corresponding
-          to the value.
-*/
-double QwtPlot::transform( int axisId, double value ) const
-{
-    if ( axisValid( axisId ) )
-        return( canvasMap( axisId ).transform( value ) );
-    else
-        return 0.0;
-}
-
-/*!
-  \brief Change the font of an axis
-  \param axisId axis index
-  \param f font
-  \warning This function changes the font of the tick labels,
-           not of the axis title.
-*/
-void QwtPlot::setAxisFont( int axisId, const QFont &f )
-{
-    if ( axisValid( axisId ) )
-        axisWidget( axisId )->setFont( f );
-}
-
-/*!
-  \brief Enable autoscaling for a specified axis
-
-  This member function is used to switch back to autoscaling mode
-  after a fixed scale has been set. Autoscaling is enabled by default.
-
-  \param axisId axis index
-  \param on On/Off
-  \sa setAxisScale(), setAxisScaleDiv(), updateAxes()
-
-  \note The autoscaling flag has no effect until updateAxes() is executed
-        ( called by replot() ).
-*/
-void QwtPlot::setAxisAutoScale( int axisId, bool on )
-{
-    if ( axisValid( axisId ) && ( d_axisData[axisId]->doAutoScale != on ) )
-    {
-        d_axisData[axisId]->doAutoScale = on;
-        autoRefresh();
-    }
-}
-
-/*!
-  \brief Disable autoscaling and specify a fixed scale for a selected axis.
-  \param axisId axis index
-  \param min
-  \param max minimum and maximum of the scale
-  \param stepSize Major step size. If <code>step == 0</code>, the step size is
-            calculated automatically using the maxMajor setting.
-  \sa setAxisMaxMajor(), setAxisAutoScale(), axisStepSize()
-*/
-void QwtPlot::setAxisScale( int axisId, double min, double max, double stepSize )
-{
-    if ( axisValid( axisId ) )
-    {
-        AxisData &d = *d_axisData[axisId];
-
-        d.doAutoScale = false;
-        d.scaleDiv.invalidate();
-
-        d.minValue = min;
-        d.maxValue = max;
-        d.stepSize = stepSize;
-
-        autoRefresh();
-    }
-}
-
-/*!
-  \brief Disable autoscaling and specify a fixed scale for a selected axis.
-  \param axisId axis index
-  \param scaleDiv Scale division
-  \sa setAxisScale(), setAxisAutoScale()
-*/
-void QwtPlot::setAxisScaleDiv( int axisId, const QwtScaleDiv &scaleDiv )
-{
-    if ( axisValid( axisId ) )
-    {
-        AxisData &d = *d_axisData[axisId];
-
-        d.doAutoScale = false;
-        d.scaleDiv = scaleDiv;
-
-        autoRefresh();
-    }
-}
-
-/*!
-  \brief Set a scale draw
-  \param axisId axis index
-  \param scaleDraw object responsible for drawing scales.
-
-  By passing scaleDraw it is possible to extend QwtScaleDraw
-  functionality and let it take place in QwtPlot. Please note
-  that scaleDraw has to be created with new and will be deleted
-  by the corresponding QwtScale member ( like a child object ).
-
-  \sa QwtScaleDraw, QwtScaleWidget
-  \warning The attributes of scaleDraw will be overwritten by those of the
-           previous QwtScaleDraw.
-*/
-
-void QwtPlot::setAxisScaleDraw( int axisId, QwtScaleDraw *scaleDraw )
-{
-    if ( axisValid( axisId ) )
-    {
-        axisWidget( axisId )->setScaleDraw( scaleDraw );
-        autoRefresh();
-    }
-}
-
-/*!
-  Change the alignment of the tick labels
-  \param axisId axis index
-  \param alignment Or'd Qt::AlignmentFlags see <qnamespace.h>
-  \sa QwtScaleDraw::setLabelAlignment()
-*/
-void QwtPlot::setAxisLabelAlignment( int axisId, Qt::Alignment alignment )
-{
-    if ( axisValid( axisId ) )
-        axisWidget( axisId )->setLabelAlignment( alignment );
-}
-
-/*!
-  Rotate all tick labels
-  \param axisId axis index
-  \param rotation Angle in degrees. When changing the label rotation,
-                  the label alignment might be adjusted too.
-  \sa QwtScaleDraw::setLabelRotation(), setAxisLabelAlignment()
-*/
-void QwtPlot::setAxisLabelRotation( int axisId, double rotation )
-{
-    if ( axisValid( axisId ) )
-        axisWidget( axisId )->setLabelRotation( rotation );
-}
-
-/*!
-  Set the maximum number of minor scale intervals for a specified axis
-
-  \param axisId axis index
-  \param maxMinor maximum number of minor steps
-  \sa axisMaxMinor()
-*/
-void QwtPlot::setAxisMaxMinor( int axisId, int maxMinor )
-{
-    if ( axisValid( axisId ) )
-    {
-        maxMinor = qBound( 0, maxMinor, 100 );
-
-        AxisData &d = *d_axisData[axisId];
-        if ( maxMinor != d.maxMinor )
-        {
-            d.maxMinor = maxMinor;
-            d.scaleDiv.invalidate();
-            autoRefresh();
-        }
-    }
-}
-
-/*!
-  Set the maximum number of major scale intervals for a specified axis
-
-  \param axisId axis index
-  \param maxMajor maximum number of major steps
-  \sa axisMaxMajor()
-*/
-void QwtPlot::setAxisMaxMajor( int axisId, int maxMajor )
-{
-    if ( axisValid( axisId ) )
-    {
-        maxMajor = qBound( 1, maxMajor, 10000 );
-
-        AxisData &d = *d_axisData[axisId];
-        if ( maxMajor != d.maxMajor )
-        {
-            d.maxMajor = maxMajor;
-            d.scaleDiv.invalidate();
-            autoRefresh();
-        }
-    }
-}
-
-/*!
-  \brief Change the title of a specified axis
-  \param axisId axis index
-  \param title axis title
-*/
-void QwtPlot::setAxisTitle( int axisId, const QString &title )
-{
-    if ( axisValid( axisId ) )
-        axisWidget( axisId )->setTitle( title );
-}
-
-/*!
-  \brief Change the title of a specified axis
-  \param axisId axis index
-  \param title axis title
-*/
-void QwtPlot::setAxisTitle( int axisId, const QwtText &title )
-{
-    if ( axisValid( axisId ) )
-        axisWidget( axisId )->setTitle( title );
-}
-
-//! Rebuild the scales
-void QwtPlot::updateAxes()
-{
-    // Find bounding interval of the item data
-    // for all axes, where autoscaling is enabled
-
-    QwtInterval intv[axisCnt];
-
-    const QwtPlotItemList& itmList = itemList();
-
-    QwtPlotItemIterator it;
-    for ( it = itmList.begin(); it != itmList.end(); ++it )
-    {
-        const QwtPlotItem *item = *it;
-
-        if ( !item->testItemAttribute( QwtPlotItem::AutoScale ) )
-            continue;
-
-        if ( !item->isVisible() )
-            continue;
-
-        if ( axisAutoScale( item->xAxis() ) || axisAutoScale( item->yAxis() ) )
-        {
-            const QRectF rect = item->boundingRect();
-            intv[item->xAxis()] |= QwtInterval( rect.left(), rect.right() );
-            intv[item->yAxis()] |= QwtInterval( rect.top(), rect.bottom() );
-        }
-    }
-
-    // Adjust scales
-
-    for ( int axisId = 0; axisId < axisCnt; axisId++ )
-    {
-        AxisData &d = *d_axisData[axisId];
-
-        double minValue = d.minValue;
-        double maxValue = d.maxValue;
-        double stepSize = d.stepSize;
-
-        if ( d.doAutoScale && intv[axisId].isValid() )
-        {
-            d.scaleDiv.invalidate();
-
-            minValue = intv[axisId].minValue();
-            maxValue = intv[axisId].maxValue();
-
-            d.scaleEngine->autoScale( d.maxMajor,
-                minValue, maxValue, stepSize );
-        }
-        if ( !d.scaleDiv.isValid() )
-        {
-            d.scaleDiv = d.scaleEngine->divideScale(
-                minValue, maxValue,
-                d.maxMajor, d.maxMinor, stepSize );
-        }
-
-        QwtScaleWidget *scaleWidget = axisWidget( axisId );
-        scaleWidget->setScaleDiv(
-            d.scaleEngine->transformation(), d.scaleDiv );
-
-        int startDist, endDist;
-        scaleWidget->getBorderDistHint( startDist, endDist );
-        scaleWidget->setBorderDist( startDist, endDist );
-    }
-
-    for ( it = itmList.begin(); it != itmList.end(); ++it )
-    {
-        QwtPlotItem *item = *it;
-        item->updateScaleDiv( *axisScaleDiv( item->xAxis() ),
-            *axisScaleDiv( item->yAxis() ) );
-    }
-}
->>>>>>> ff16dd03
