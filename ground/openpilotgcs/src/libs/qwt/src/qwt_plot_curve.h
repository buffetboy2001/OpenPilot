--- conflicted
+++ resolved
@@ -1,4 +1,3 @@
-<<<<<<< HEAD
 /* -*- mode: C++ ; c-file-style: "stroustrup" -*- *****************************
  * Qwt Widget Library
  * Copyright (C) 1997   Josef Wilgen
@@ -317,325 +316,4 @@
 Q_DECLARE_OPERATORS_FOR_FLAGS( QwtPlotCurve::LegendAttributes )
 Q_DECLARE_OPERATORS_FOR_FLAGS( QwtPlotCurve::CurveAttributes )
 
-#endif
-=======
-/* -*- mode: C++ ; c-file-style: "stroustrup" -*- *****************************
- * Qwt Widget Library
- * Copyright (C) 1997   Josef Wilgen
- * Copyright (C) 2002   Uwe Rathmann
- *
- * This library is free software; you can redistribute it and/or
- * modify it under the terms of the Qwt License, Version 1.0
- *****************************************************************************/
-
-#ifndef QWT_PLOT_CURVE_H
-#define QWT_PLOT_CURVE_H
-
-#include "qwt_global.h"
-#include "qwt_plot_seriesitem.h"
-#include "qwt_series_data.h"
-#include "qwt_text.h"
-#include <qpen.h>
-#include <qstring.h>
-
-class QPainter;
-class QPolygonF;
-class QwtScaleMap;
-class QwtSymbol;
-class QwtCurveFitter;
-
-/*!
-  \brief A plot item, that represents a series of points
-
-  A curve is the representation of a series of points in the x-y plane.
-  It supports different display styles, interpolation ( f.e. spline )
-  and symbols.
-
-  \par Usage
-  <dl><dt>a) Assign curve properties</dt>
-  <dd>When a curve is created, it is configured to draw black solid lines
-  with in QwtPlotCurve::Lines style and no symbols. 
-  You can change this by calling
-  setPen(), setStyle() and setSymbol().</dd>
-  <dt>b) Connect/Assign data.</dt>
-  <dd>QwtPlotCurve gets its points using a QwtSeriesData object offering
-  a bridge to the real storage of the points ( like QAbstractItemModel ).
-  There are several convenience classes derived from QwtSeriesData, that also store
-  the points inside ( like QStandardItemModel ). QwtPlotCurve also offers
-  a couple of variations of setSamples(), that build QwtSeriesData objects from
-  arrays internally.</dd>
-  <dt>c) Attach the curve to a plot</dt>
-  <dd>See QwtPlotItem::attach()
-  </dd></dl>
-
-  \par Example:
-  see examples/bode
-
-  \sa QwtPointSeriesData, QwtSymbol, QwtScaleMap
-*/
-class QWT_EXPORT QwtPlotCurve: public QwtPlotSeriesItem<QPointF>
-{
-public:
-    /*!
-        Curve styles.
-        \sa setStyle(), style()
-    */
-    enum CurveStyle
-    {
-        /*!
-           Don't draw a curve. Note: This doesn't affect the symbols.
-        */
-        NoCurve = -1,
-
-        /*!
-           Connect the points with straight lines. The lines might
-           be interpolated depending on the 'Fitted' attribute. Curve
-           fitting can be configured using setCurveFitter().
-        */
-        Lines,
-
-        /*!
-           Draw vertical or horizontal sticks ( depending on the 
-           orientation() ) from a baseline which is defined by setBaseline().
-        */
-        Sticks,
-
-        /*!
-           Connect the points with a step function. The step function
-           is drawn from the left to the right or vice versa,
-           depending on the QwtPlotCurve::Inverted attribute.
-        */
-        Steps,
-
-        /*!
-           Draw dots at the locations of the data points. Note:
-           This is different from a dotted line (see setPen()), and faster
-           as a curve in QwtPlotCurve::NoStyle style and a symbol 
-           painting a point.
-        */
-        Dots,
-
-        /*!
-           Styles >= QwtPlotCurve::UserCurve are reserved for derived
-           classes of QwtPlotCurve that overload drawCurve() with
-           additional application specific curve types.
-        */
-        UserCurve = 100
-    };
-
-    /*!
-      Attribute for drawing the curve
-      \sa setCurveAttribute(), testCurveAttribute(), curveFitter()
-    */
-    enum CurveAttribute
-    {
-        /*!
-           For QwtPlotCurve::Steps only. 
-           Draws a step function from the right to the left.
-         */
-        Inverted = 0x01,
-
-        /*!
-          Only in combination with QwtPlotCurve::Lines
-          A QwtCurveFitter tries to
-          interpolate/smooth the curve, before it is painted.
-
-          \note Curve fitting requires temorary memory
-          for calculating coefficients and additional points.
-          If painting in QwtPlotCurve::Fitted mode is slow it might be better
-          to fit the points, before they are passed to QwtPlotCurve.
-         */
-        Fitted = 0x02
-    };
-
-    //! Curve attributes
-    typedef QFlags<CurveAttribute> CurveAttributes;
-
-    /*!
-        Attributes how to represent the curve on the legend
-
-        \sa setLegendAttribute(), testLegendAttribute(),
-            drawLegendIdentifier()
-     */
-
-    enum LegendAttribute
-    {
-        /*!
-          QwtPlotCurve tries to find a color representing the curve 
-          and paints a rectangle with it.
-         */
-        LegendNoAttribute = 0x00,
-
-        /*!
-          If the style() is not QwtPlotCurve::NoCurve a line 
-          is painted with the curve pen().
-         */
-        LegendShowLine = 0x01,
-
-        /*!
-          If the curve has a valid symbol it is painted.
-         */
-        LegendShowSymbol = 0x02,
-
-        /*!
-          If the curve has a brush a rectangle filled with the
-          curve brush() is painted.
-         */
-        LegendShowBrush = 0x04
-    };
-
-    //! Legend attributes
-    typedef QFlags<LegendAttribute> LegendAttributes;
-
-    /*!
-        Attributes to modify the drawing algorithm.
-        The default setting enables ClipPolygons
-
-        \sa setPaintAttribute(), testPaintAttribute()
-    */
-    enum PaintAttribute
-    {
-        /*!
-          Clip polygons before painting them. In situations, where points
-          are far outside the visible area (f.e when zooming deep) this
-          might be a substantial improvement for the painting performance
-         */
-        ClipPolygons = 0x01,
-
-        /*!
-          Paint the symbol to a QPixmap and paint the pixmap
-          instead rendering the symbol for each point. The flag has
-          no effect, when the curve is not painted to the canvas
-          ( f.e when exporting the plot to a PDF document ).
-         */
-        CacheSymbols = 0x02
-    };
-
-    //! Paint attributes
-    typedef QFlags<PaintAttribute> PaintAttributes;
-
-    explicit QwtPlotCurve( const QString &title = QString::null );
-    explicit QwtPlotCurve( const QwtText &title );
-
-    virtual ~QwtPlotCurve();
-
-    virtual int rtti() const;
-
-    void setPaintAttribute( PaintAttribute, bool on = true );
-    bool testPaintAttribute( PaintAttribute ) const;
-
-    void setLegendAttribute( LegendAttribute, bool on = true );
-    bool testLegendAttribute( LegendAttribute ) const;
-
-#ifndef QWT_NO_COMPAT
-    void setRawSamples( const double *xData, const double *yData, int size );
-    void setSamples( const double *xData, const double *yData, int size );
-    void setSamples( const QVector<double> &xData, const QVector<double> &yData );
-#endif
-    void setSamples( const QVector<QPointF> & );
-
-    int closestPoint( const QPoint &pos, double *dist = NULL ) const;
-
-    double minXValue() const;
-    double maxXValue() const;
-    double minYValue() const;
-    double maxYValue() const;
-
-    void setCurveAttribute( CurveAttribute, bool on = true );
-    bool testCurveAttribute( CurveAttribute ) const;
-
-    void setPen( const QPen & );
-    const QPen &pen() const;
-
-    void setBrush( const QBrush & );
-    const QBrush &brush() const;
-
-    void setBaseline( double ref );
-    double baseline() const;
-
-    void setStyle( CurveStyle style );
-    CurveStyle style() const;
-
-    void setSymbol( const QwtSymbol *s );
-    const QwtSymbol *symbol() const;
-
-    void setCurveFitter( QwtCurveFitter * );
-    QwtCurveFitter *curveFitter() const;
-
-    virtual void drawSeries( QPainter *,
-        const QwtScaleMap &xMap, const QwtScaleMap &yMap,
-        const QRectF &canvasRect, int from, int to ) const;
-
-    virtual void updateLegend( QwtLegend * ) const;
-    virtual void drawLegendIdentifier( QPainter *, const QRectF & ) const;
-
-protected:
-
-    void init();
-
-    virtual void drawCurve( QPainter *p, int style,
-        const QwtScaleMap &xMap, const QwtScaleMap &yMap,
-        const QRectF &canvasRect, int from, int to ) const;
-
-    virtual void drawSymbols( QPainter *p, const QwtSymbol &,
-        const QwtScaleMap &xMap, const QwtScaleMap &yMap,
-        const QRectF &canvasRect, int from, int to ) const;
-
-    void drawLines( QPainter *p,
-        const QwtScaleMap &xMap, const QwtScaleMap &yMap,
-        const QRectF &canvasRect, int from, int to ) const;
-
-    void drawSticks( QPainter *p,
-        const QwtScaleMap &xMap, const QwtScaleMap &yMap,
-        const QRectF &canvasRect, int from, int to ) const;
-
-    void drawDots( QPainter *p,
-        const QwtScaleMap &xMap, const QwtScaleMap &yMap,
-        const QRectF &canvasRect, int from, int to ) const;
-
-    void drawSteps( QPainter *p,
-        const QwtScaleMap &xMap, const QwtScaleMap &yMap,
-        const QRectF &canvasRect, int from, int to ) const;
-
-    virtual void fillCurve( QPainter *,
-        const QwtScaleMap &, const QwtScaleMap &, 
-        const QRectF &canvasRect, QPolygonF & ) const;
-
-    void closePolyline( QPainter *,
-        const QwtScaleMap &, const QwtScaleMap &, QPolygonF & ) const;
-
-private:
-    class PrivateData;
-    PrivateData *d_data;
-};
-
-//! boundingRect().left()
-inline double QwtPlotCurve::minXValue() const
-{
-    return boundingRect().left();
-}
-
-//! boundingRect().right()
-inline double QwtPlotCurve::maxXValue() const
-{
-    return boundingRect().right();
-}
-
-//! boundingRect().top()
-inline double QwtPlotCurve::minYValue() const
-{
-    return boundingRect().top();
-}
-
-//! boundingRect().bottom()
-inline double QwtPlotCurve::maxYValue() const
-{
-    return boundingRect().bottom();
-}
-
-Q_DECLARE_OPERATORS_FOR_FLAGS( QwtPlotCurve::PaintAttributes )
-Q_DECLARE_OPERATORS_FOR_FLAGS( QwtPlotCurve::LegendAttributes )
-Q_DECLARE_OPERATORS_FOR_FLAGS( QwtPlotCurve::CurveAttributes )
-
-#endif
->>>>>>> ff16dd03
+#endif