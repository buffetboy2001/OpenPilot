<<<<<<< HEAD
/* -*- mode: C++ ; c-file-style: "stroustrup" -*- *****************************
 * Qwt Widget Library
 * Copyright (C) 1997   Josef Wilgen
 * Copyright (C) 2002   Uwe Rathmann
 *
 * This library is free software; you can redistribute it and/or
 * modify it under the terms of the Qwt License, Version 1.0
 *****************************************************************************/

#include "qwt_plot_layout.h"
#include "qwt_text.h"
#include "qwt_text_label.h"
#include "qwt_plot_canvas.h"
#include "qwt_scale_widget.h"
#include "qwt_legend.h"
#include <qscrollbar.h>
#include <qmath.h>

class QwtPlotLayout::LayoutData
{
public:
    void init( const QwtPlot *, const QRectF &rect );

    struct t_legendData
    {
        int frameWidth;
        int vScrollBarWidth;
        int hScrollBarHeight;
        QSize hint;
    } legend;

    struct t_titleData
    {
        QwtText text;
        int frameWidth;
    } title;

    struct t_scaleData
    {
        bool isEnabled;
        const QwtScaleWidget *scaleWidget;
        QFont scaleFont;
        int start;
        int end;
        int baseLineOffset;
        double tickOffset;
        int dimWithoutTitle;
    } scale[QwtPlot::axisCnt];

    struct t_canvasData
    {
        int frameWidth;
    } canvas;
};

/*
  Extract all layout relevant data from the plot components
*/

void QwtPlotLayout::LayoutData::init( const QwtPlot *plot, const QRectF &rect )
{
    // legend

    if ( plot->plotLayout()->legendPosition() != QwtPlot::ExternalLegend
        && plot->legend() )
    {
        legend.frameWidth = plot->legend()->frameWidth();
        legend.vScrollBarWidth =
            plot->legend()->verticalScrollBar()->sizeHint().width();
        legend.hScrollBarHeight =
            plot->legend()->horizontalScrollBar()->sizeHint().height();

        const QSize hint = plot->legend()->sizeHint();

        int w = qMin( hint.width(), qFloor( rect.width() ) );
        int h = plot->legend()->heightForWidth( w );
        if ( h == 0 )
            h = hint.height();

        if ( h > rect.height() )
            w += legend.vScrollBarWidth;

        legend.hint = QSize( w, h );
    }

    // title

    title.frameWidth = 0;
    title.text = QwtText();

    if ( plot->titleLabel() )
    {
        const QwtTextLabel *label = plot->titleLabel();
        title.text = label->text();
        if ( !( title.text.testPaintAttribute( QwtText::PaintUsingTextFont ) ) )
            title.text.setFont( label->font() );

        title.frameWidth = plot->titleLabel()->frameWidth();
    }

    // scales

    for ( int axis = 0; axis < QwtPlot::axisCnt; axis++ )
    {
        if ( plot->axisEnabled( axis ) )
        {
            const QwtScaleWidget *scaleWidget = plot->axisWidget( axis );

            scale[axis].isEnabled = true;

            scale[axis].scaleWidget = scaleWidget;

            scale[axis].scaleFont = scaleWidget->font();

            scale[axis].start = scaleWidget->startBorderDist();
            scale[axis].end = scaleWidget->endBorderDist();

            scale[axis].baseLineOffset = scaleWidget->margin();
            scale[axis].tickOffset = scaleWidget->margin();
            if ( scaleWidget->scaleDraw()->hasComponent(
                QwtAbstractScaleDraw::Ticks ) )
            {
                scale[axis].tickOffset +=
                    scaleWidget->scaleDraw()->maxTickLength();
            }

            scale[axis].dimWithoutTitle = scaleWidget->dimForLength(
                QWIDGETSIZE_MAX, scale[axis].scaleFont );

            if ( !scaleWidget->title().isEmpty() )
            {
                scale[axis].dimWithoutTitle -=
                    scaleWidget->titleHeightForWidth( QWIDGETSIZE_MAX );
            }
        }
        else
        {
            scale[axis].isEnabled = false;
            scale[axis].start = 0;
            scale[axis].end = 0;
            scale[axis].baseLineOffset = 0;
            scale[axis].tickOffset = 0.0;
            scale[axis].dimWithoutTitle = 0;
        }
    }

    // canvas

    canvas.frameWidth = plot->canvas()->frameWidth();
}

class QwtPlotLayout::PrivateData
{
public:
    PrivateData():
        spacing( 5 ),
        alignCanvasToScales( false )
    {
    }

    QRectF titleRect;
    QRectF legendRect;
    QRectF scaleRect[QwtPlot::axisCnt];
    QRectF canvasRect;

    QwtPlotLayout::LayoutData layoutData;

    QwtPlot::LegendPosition legendPos;
    double legendRatio;
    unsigned int spacing;
    unsigned int canvasMargin[QwtPlot::axisCnt];
    bool alignCanvasToScales;
};

/*!
  \brief Constructor
 */

QwtPlotLayout::QwtPlotLayout()
{
    d_data = new PrivateData;

    setLegendPosition( QwtPlot::BottomLegend );
    setCanvasMargin( 4 );

    invalidate();
}

//! Destructor
QwtPlotLayout::~QwtPlotLayout()
{
    delete d_data;
}

/*!
  Change a margin of the canvas. The margin is the space
  above/below the scale ticks. A negative margin will
  be set to -1, excluding the borders of the scales.

  \param margin New margin
  \param axis One of QwtPlot::Axis. Specifies where the position of the margin.
              -1 means margin at all borders.
  \sa canvasMargin()

  \warning The margin will have no effect when alignCanvasToScales is true
*/

void QwtPlotLayout::setCanvasMargin( int margin, int axis )
{
    if ( margin < -1 )
        margin = -1;

    if ( axis == -1 )
    {
        for ( axis = 0; axis < QwtPlot::axisCnt; axis++ )
            d_data->canvasMargin[axis] = margin;
    }
    else if ( axis >= 0 && axis < QwtPlot::axisCnt )
        d_data->canvasMargin[axis] = margin;
}

/*!
    \return Margin around the scale tick borders
    \sa setCanvasMargin()
*/
int QwtPlotLayout::canvasMargin( int axis ) const
{
    if ( axis < 0 || axis >= QwtPlot::axisCnt )
        return 0;

    return d_data->canvasMargin[axis];
}

/*!
  Change the align-canvas-to-axis-scales setting. The canvas may:
  - extend beyond the axis scale ends to maximize its size,
  - align with the axis scale ends to control its size.

  \param alignCanvasToScales New align-canvas-to-axis-scales setting

  \sa setCanvasMargin()
  \note In this context the term 'scale' means the backbone of a scale.
  \warning In case of alignCanvasToScales == true canvasMargin will have
           no effect
*/
void QwtPlotLayout::setAlignCanvasToScales( bool alignCanvasToScales )
{
    d_data->alignCanvasToScales = alignCanvasToScales;
}

/*!
  Return the align-canvas-to-axis-scales setting. The canvas may:
  - extend beyond the axis scale ends to maximize its size
  - align with the axis scale ends to control its size.

  \return align-canvas-to-axis-scales setting
  \sa setAlignCanvasToScales, setCanvasMargin()
  \note In this context the term 'scale' means the backbone of a scale.
*/
bool QwtPlotLayout::alignCanvasToScales() const
{
    return d_data->alignCanvasToScales;
}

/*!
  Change the spacing of the plot. The spacing is the distance
  between the plot components.

  \param spacing new spacing
  \sa setMargin(), spacing()
*/
void QwtPlotLayout::setSpacing( int spacing )
{
    d_data->spacing = qMax( 0, spacing );
}

/*!
  \return spacing
  \sa margin(), setSpacing()
*/
int QwtPlotLayout::spacing() const
{
    return d_data->spacing;
}

/*!
  \brief Specify the position of the legend
  \param pos The legend's position.
  \param ratio Ratio between legend and the bounding rect
               of title, canvas and axes. The legend will be shrinked
               if it would need more space than the given ratio.
               The ratio is limited to ]0.0 .. 1.0]. In case of <= 0.0
               it will be reset to the default ratio.
               The default vertical/horizontal ratio is 0.33/0.5.

  \sa QwtPlot::setLegendPosition()
*/

void QwtPlotLayout::setLegendPosition( QwtPlot::LegendPosition pos, double ratio )
{
    if ( ratio > 1.0 )
        ratio = 1.0;

    switch ( pos )
    {
        case QwtPlot::TopLegend:
        case QwtPlot::BottomLegend:
            if ( ratio <= 0.0 )
                ratio = 0.33;
            d_data->legendRatio = ratio;
            d_data->legendPos = pos;
            break;
        case QwtPlot::LeftLegend:
        case QwtPlot::RightLegend:
            if ( ratio <= 0.0 )
                ratio = 0.5;
            d_data->legendRatio = ratio;
            d_data->legendPos = pos;
            break;
        case QwtPlot::ExternalLegend:
            d_data->legendRatio = ratio; // meaningless
            d_data->legendPos = pos;
        default:
            break;
    }
}

/*!
  \brief Specify the position of the legend
  \param pos The legend's position. Valid values are
      \c QwtPlot::LeftLegend, \c QwtPlot::RightLegend,
      \c QwtPlot::TopLegend, \c QwtPlot::BottomLegend.

  \sa QwtPlot::setLegendPosition()
*/
void QwtPlotLayout::setLegendPosition( QwtPlot::LegendPosition pos )
{
    setLegendPosition( pos, 0.0 );
}

/*!
  \return Position of the legend
  \sa setLegendPosition(), QwtPlot::setLegendPosition(),
      QwtPlot::legendPosition()
*/
QwtPlot::LegendPosition QwtPlotLayout::legendPosition() const
{
    return d_data->legendPos;
}

/*!
  Specify the relative size of the legend in the plot
  \param ratio Ratio between legend and the bounding rect
               of title, canvas and axes. The legend will be shrinked
               if it would need more space than the given ratio.
               The ratio is limited to ]0.0 .. 1.0]. In case of <= 0.0
               it will be reset to the default ratio.
               The default vertical/horizontal ratio is 0.33/0.5.
*/
void QwtPlotLayout::setLegendRatio( double ratio )
{
    setLegendPosition( legendPosition(), ratio );
}

/*!
  \return The relative size of the legend in the plot.
  \sa setLegendPosition()
*/
double QwtPlotLayout::legendRatio() const
{
    return d_data->legendRatio;
}

/*!
  \return Geometry for the title
  \sa activate(), invalidate()
*/
const QRectF &QwtPlotLayout::titleRect() const
{
    return d_data->titleRect;
}

/*!
  \return Geometry for the legend
  \sa activate(), invalidate()
*/
const QRectF &QwtPlotLayout::legendRect() const
{
    return d_data->legendRect;
}

/*!
  \param axis Axis index
  \return Geometry for the scale
  \sa activate(), invalidate()
*/
const QRectF &QwtPlotLayout::scaleRect( int axis ) const
{
    if ( axis < 0 || axis >= QwtPlot::axisCnt )
    {
        static QRectF dummyRect;
        return dummyRect;
    }
    return d_data->scaleRect[axis];
}

/*!
  \return Geometry for the canvas
  \sa activate(), invalidate()
*/
const QRectF &QwtPlotLayout::canvasRect() const
{
    return d_data->canvasRect;
}

/*!
  Invalidate the geometry of all components.
  \sa activate()
*/
void QwtPlotLayout::invalidate()
{
    d_data->titleRect = d_data->legendRect = d_data->canvasRect = QRect();
    for ( int axis = 0; axis < QwtPlot::axisCnt; axis++ )
        d_data->scaleRect[axis] = QRect();
}

/*!
  \brief Return a minimum size hint
  \sa QwtPlot::minimumSizeHint()
*/

QSize QwtPlotLayout::minimumSizeHint( const QwtPlot *plot ) const
{
    class ScaleData
    {
    public:
        ScaleData()
        {
            w = h = minLeft = minRight = tickOffset = 0;
        }

        int w;
        int h;
        int minLeft;
        int minRight;
        int tickOffset;
    } scaleData[QwtPlot::axisCnt];

    int canvasBorder[QwtPlot::axisCnt];

    int axis;
    for ( axis = 0; axis < QwtPlot::axisCnt; axis++ )
    {
        if ( plot->axisEnabled( axis ) )
        {
            const QwtScaleWidget *scl = plot->axisWidget( axis );
            ScaleData &sd = scaleData[axis];

            const QSize hint = scl->minimumSizeHint();
            sd.w = hint.width();
            sd.h = hint.height();
            scl->getBorderDistHint( sd.minLeft, sd.minRight );
            sd.tickOffset = scl->margin();
            if ( scl->scaleDraw()->hasComponent( QwtAbstractScaleDraw::Ticks ) )
                sd.tickOffset += qCeil( scl->scaleDraw()->maxTickLength() );
        }

        canvasBorder[axis] = plot->canvas()->frameWidth() +
            d_data->canvasMargin[axis] + 1;

    }


    for ( axis = 0; axis < QwtPlot::axisCnt; axis++ )
    {
        ScaleData &sd = scaleData[axis];
        if ( sd.w && ( axis == QwtPlot::xBottom || axis == QwtPlot::xTop ) )
        {
            if ( ( sd.minLeft > canvasBorder[QwtPlot::yLeft] )
                && scaleData[QwtPlot::yLeft].w )
            {
                int shiftLeft = sd.minLeft - canvasBorder[QwtPlot::yLeft];
                if ( shiftLeft > scaleData[QwtPlot::yLeft].w )
                    shiftLeft = scaleData[QwtPlot::yLeft].w;

                sd.w -= shiftLeft;
            }
            if ( ( sd.minRight > canvasBorder[QwtPlot::yRight] )
                && scaleData[QwtPlot::yRight].w )
            {
                int shiftRight = sd.minRight - canvasBorder[QwtPlot::yRight];
                if ( shiftRight > scaleData[QwtPlot::yRight].w )
                    shiftRight = scaleData[QwtPlot::yRight].w;

                sd.w -= shiftRight;
            }
        }

        if ( sd.h && ( axis == QwtPlot::yLeft || axis == QwtPlot::yRight ) )
        {
            if ( ( sd.minLeft > canvasBorder[QwtPlot::xBottom] ) &&
                scaleData[QwtPlot::xBottom].h )
            {
                int shiftBottom = sd.minLeft - canvasBorder[QwtPlot::xBottom];
                if ( shiftBottom > scaleData[QwtPlot::xBottom].tickOffset )
                    shiftBottom = scaleData[QwtPlot::xBottom].tickOffset;

                sd.h -= shiftBottom;
            }
            if ( ( sd.minLeft > canvasBorder[QwtPlot::xTop] ) &&
                scaleData[QwtPlot::xTop].h )
            {
                int shiftTop = sd.minRight - canvasBorder[QwtPlot::xTop];
                if ( shiftTop > scaleData[QwtPlot::xTop].tickOffset )
                    shiftTop = scaleData[QwtPlot::xTop].tickOffset;

                sd.h -= shiftTop;
            }
        }
    }

    const QwtPlotCanvas *canvas = plot->canvas();
    const QSize minCanvasSize = canvas->minimumSize();

    int w = scaleData[QwtPlot::yLeft].w + scaleData[QwtPlot::yRight].w;
    int cw = qMax( scaleData[QwtPlot::xBottom].w, scaleData[QwtPlot::xTop].w )
        + 2 * ( canvas->frameWidth() + 1 );
    w += qMax( cw, minCanvasSize.width() );

    int h = scaleData[QwtPlot::xBottom].h + scaleData[QwtPlot::xTop].h;
    int ch = qMax( scaleData[QwtPlot::yLeft].h, scaleData[QwtPlot::yRight].h )
        + 2 * ( canvas->frameWidth() + 1 );
    h += qMax( ch, minCanvasSize.height() );

    const QwtTextLabel *title = plot->titleLabel();
    if ( title && !title->text().isEmpty() )
    {
        // If only QwtPlot::yLeft or QwtPlot::yRight is showing,
        // we center on the plot canvas.
        const bool centerOnCanvas = !( plot->axisEnabled( QwtPlot::yLeft )
            && plot->axisEnabled( QwtPlot::yRight ) );

        int titleW = w;
        if ( centerOnCanvas )
        {
            titleW -= scaleData[QwtPlot::yLeft].w
                + scaleData[QwtPlot::yRight].w;
        }

        int titleH = title->heightForWidth( titleW );
        if ( titleH > titleW ) // Compensate for a long title
        {
            w = titleW = titleH;
            if ( centerOnCanvas )
            {
                w += scaleData[QwtPlot::yLeft].w
                    + scaleData[QwtPlot::yRight].w;
            }

            titleH = title->heightForWidth( titleW );
        }
        h += titleH + d_data->spacing;
    }

    // Compute the legend contribution

    const QwtLegend *legend = plot->legend();
    if ( d_data->legendPos != QwtPlot::ExternalLegend
        && legend && !legend->isEmpty() )
    {
        if ( d_data->legendPos == QwtPlot::LeftLegend
            || d_data->legendPos == QwtPlot::RightLegend )
        {
            int legendW = legend->sizeHint().width();
            int legendH = legend->heightForWidth( legendW );

            if ( legend->frameWidth() > 0 )
                w += d_data->spacing;

            if ( legendH > h )
                legendW += legend->verticalScrollBar()->sizeHint().width();

            if ( d_data->legendRatio < 1.0 )
                legendW = qMin( legendW, int( w / ( 1.0 - d_data->legendRatio ) ) );

            w += legendW + d_data->spacing;
        }
        else // QwtPlot::Top, QwtPlot::Bottom
        {
            int legendW = qMin( legend->sizeHint().width(), w );
            int legendH = legend->heightForWidth( legendW );

            if ( legend->frameWidth() > 0 )
                h += d_data->spacing;

            if ( d_data->legendRatio < 1.0 )
                legendH = qMin( legendH, int( h / ( 1.0 - d_data->legendRatio ) ) );

            h += legendH + d_data->spacing;
        }
    }

    return QSize( w, h );
}

/*!
  Find the geometry for the legend
  \param options Options how to layout the legend
  \param rect Rectangle where to place the legend
  \return Geometry for the legend
  \sa Options
*/

QRectF QwtPlotLayout::layoutLegend( Options options,
    const QRectF &rect ) const
{
    const QSize hint( d_data->layoutData.legend.hint );

    int dim;
    if ( d_data->legendPos == QwtPlot::LeftLegend
        || d_data->legendPos == QwtPlot::RightLegend )
    {
        // We don't allow vertical legends to take more than
        // half of the available space.

        dim = qMin( hint.width(), int( rect.width() * d_data->legendRatio ) );

        if ( !( options & IgnoreScrollbars ) )
        {
            if ( hint.height() > rect.height() )
            {
                // The legend will need additional
                // space for the vertical scrollbar.

                dim += d_data->layoutData.legend.vScrollBarWidth;
            }
        }
    }
    else
    {
        dim = qMin( hint.height(), int( rect.height() * d_data->legendRatio ) );
        dim = qMax( dim, d_data->layoutData.legend.hScrollBarHeight );
    }

    QRectF legendRect = rect;
    switch ( d_data->legendPos )
    {
        case QwtPlot::LeftLegend:
            legendRect.setWidth( dim );
            break;
        case QwtPlot::RightLegend:
            legendRect.setX( rect.right() - dim );
            legendRect.setWidth( dim );
            break;
        case QwtPlot::TopLegend:
            legendRect.setHeight( dim );
            break;
        case QwtPlot::BottomLegend:
            legendRect.setY( rect.bottom() - dim );
            legendRect.setHeight( dim );
            break;
        case QwtPlot::ExternalLegend:
            break;
    }

    return legendRect;
}

/*!
  Align the legend to the canvas
  \param canvasRect Geometry of the canvas
  \param legendRect Maximum geometry for the legend
  \return Geometry for the aligned legend
*/
QRectF QwtPlotLayout::alignLegend( const QRectF &canvasRect,
    const QRectF &legendRect ) const
{
    QRectF alignedRect = legendRect;

    if ( d_data->legendPos == QwtPlot::BottomLegend
        || d_data->legendPos == QwtPlot::TopLegend )
    {
        if ( d_data->layoutData.legend.hint.width() < canvasRect.width() )
        {
            alignedRect.setX( canvasRect.x() );
            alignedRect.setWidth( canvasRect.width() );
        }
    }
    else
    {
        if ( d_data->layoutData.legend.hint.height() < canvasRect.height() )
        {
            alignedRect.setY( canvasRect.y() );
            alignedRect.setHeight( canvasRect.height() );
        }
    }

    return alignedRect;
}

/*!
  Expand all line breaks in text labels, and calculate the height
  of their widgets in orientation of the text.

  \param options Options how to layout the legend
  \param rect Bounding rect for title, axes and canvas.
  \param dimTitle Expanded height of the title widget
  \param dimAxis Expanded heights of the axis in axis orientation.

  \sa Options
*/
void QwtPlotLayout::expandLineBreaks( int options, const QRectF &rect,
    int &dimTitle, int dimAxis[QwtPlot::axisCnt] ) const
{
    dimTitle = 0;
    for ( int axis = 0; axis < QwtPlot::axisCnt; axis++ )
        dimAxis[axis] = 0;

    int backboneOffset[QwtPlot::axisCnt];
    for ( int axis = 0; axis < QwtPlot::axisCnt; axis++ )
    {
        backboneOffset[axis] = 0;
        if ( !d_data->alignCanvasToScales )
            backboneOffset[axis] += d_data->canvasMargin[axis];
        if ( !( options & IgnoreFrames ) )
            backboneOffset[axis] += d_data->layoutData.canvas.frameWidth;
    }

    bool done = false;
    while ( !done )
    {
        done = true;

        // the size for the 4 axis depend on each other. Expanding
        // the height of a horizontal axis will shrink the height
        // for the vertical axis, shrinking the height of a vertical
        // axis will result in a line break what will expand the
        // width and results in shrinking the width of a horizontal
        // axis what might result in a line break of a horizontal
        // axis ... . So we loop as long until no size changes.

        if ( !d_data->layoutData.title.text.isEmpty() )
        {
            double w = rect.width();

            if ( d_data->layoutData.scale[QwtPlot::yLeft].isEnabled
                != d_data->layoutData.scale[QwtPlot::yRight].isEnabled )
            {
                // center to the canvas
                w -= dimAxis[QwtPlot::yLeft] + dimAxis[QwtPlot::yRight];
            }

            int d = qCeil( d_data->layoutData.title.text.heightForWidth( w ) );
            if ( !( options & IgnoreFrames ) )
                d += 2 * d_data->layoutData.title.frameWidth;

            if ( d > dimTitle )
            {
                dimTitle = d;
                done = false;
            }
        }

        for ( int axis = 0; axis < QwtPlot::axisCnt; axis++ )
        {
            const struct LayoutData::t_scaleData &scaleData =
                d_data->layoutData.scale[axis];

            if ( scaleData.isEnabled )
            {
                double length;
                if ( axis == QwtPlot::xTop || axis == QwtPlot::xBottom )
                {
                    length = rect.width() - dimAxis[QwtPlot::yLeft]
                        - dimAxis[QwtPlot::yRight];
                    length -= scaleData.start + scaleData.end;

                    if ( dimAxis[QwtPlot::yRight] > 0 )
                        length -= 1;

                    length += qMin( dimAxis[QwtPlot::yLeft],
                        scaleData.start - backboneOffset[QwtPlot::yLeft] );
                    length += qMin( dimAxis[QwtPlot::yRight],
                        scaleData.end - backboneOffset[QwtPlot::yRight] );
                }
                else // QwtPlot::yLeft, QwtPlot::yRight
                {
                    length = rect.height() - dimAxis[QwtPlot::xTop]
                        - dimAxis[QwtPlot::xBottom];
                    length -= scaleData.start + scaleData.end;
                    length -= 1;

                    if ( dimAxis[QwtPlot::xBottom] <= 0 )
                        length -= 1;
                    if ( dimAxis[QwtPlot::xTop] <= 0 )
                        length -= 1;

                    if ( dimAxis[QwtPlot::xBottom] > 0 )
                    {
                        length += qMin(
                            d_data->layoutData.scale[QwtPlot::xBottom].tickOffset,
                            double( scaleData.start - backboneOffset[QwtPlot::xBottom] ) );
                    }
                    if ( dimAxis[QwtPlot::xTop] > 0 )
                    {
                        length += qMin(
                            d_data->layoutData.scale[QwtPlot::xTop].tickOffset,
                            double( scaleData.end - backboneOffset[QwtPlot::xTop] ) );
                    }

                    if ( dimTitle > 0 )
                        length -= dimTitle + d_data->spacing;
                }

                int d = scaleData.dimWithoutTitle;
                if ( !scaleData.scaleWidget->title().isEmpty() )
                {
                    d += scaleData.scaleWidget->titleHeightForWidth( qFloor( length ) );
                }


                if ( d > dimAxis[axis] )
                {
                    dimAxis[axis] = d;
                    done = false;
                }
            }
        }
    }
}

/*!
  Align the ticks of the axis to the canvas borders using
  the empty corners.

  \sa Options
*/

void QwtPlotLayout::alignScales( int options,
    QRectF &canvasRect, QRectF scaleRect[QwtPlot::axisCnt] ) const
{
    int backboneOffset[QwtPlot::axisCnt];
    for ( int axis = 0; axis < QwtPlot::axisCnt; axis++ )
    {
        backboneOffset[axis] = 0;
        if ( !d_data->alignCanvasToScales )
            backboneOffset[axis] += d_data->canvasMargin[axis];
        if ( !( options & IgnoreFrames ) )
            backboneOffset[axis] += d_data->layoutData.canvas.frameWidth;
    }

    for ( int axis = 0; axis < QwtPlot::axisCnt; axis++ )
    {
        if ( !scaleRect[axis].isValid() )
            continue;

        const int startDist = d_data->layoutData.scale[axis].start;
        const int endDist = d_data->layoutData.scale[axis].end;

        QRectF &axisRect = scaleRect[axis];

        if ( axis == QwtPlot::xTop || axis == QwtPlot::xBottom )
        {
            const QRectF &leftScaleRect = scaleRect[QwtPlot::yLeft];
            const int leftOffset =
                backboneOffset[QwtPlot::yLeft] - startDist;

            if ( leftScaleRect.isValid() )
            {
                const double dx = leftOffset + leftScaleRect.width();
                if ( d_data->alignCanvasToScales && dx < 0.0 )
                {
                    /*
                      The axis needs more space than the width
                      of the left scale.
                     */
                    const double cLeft = canvasRect.left(); // qreal -> double
                    canvasRect.setLeft( qMax( cLeft, axisRect.left() - dx ) );
                }
                else
                {
                    const double minLeft = leftScaleRect.left();
                    const double left = axisRect.left() + leftOffset;
                    axisRect.setLeft( qMax( left, minLeft ) );
                }
            }
            else
            {
                if ( d_data->alignCanvasToScales && leftOffset < 0 )
                {
                    canvasRect.setLeft( qMax( canvasRect.left(),
                        axisRect.left() - leftOffset ) );
                }
                else
                {
                    if ( leftOffset > 0 )
                        axisRect.setLeft( axisRect.left() + leftOffset );
                }
            }

            const QRectF &rightScaleRect = scaleRect[QwtPlot::yRight];
            const int rightOffset =
                backboneOffset[QwtPlot::yRight] - endDist + 1;

            if ( rightScaleRect.isValid() )
            {
                const double dx = rightOffset + rightScaleRect.width();
                if ( d_data->alignCanvasToScales && dx < 0 )
                {
                    /*
                      The axis needs more space than the width
                      of the right scale.
                     */
                    const double cRight = canvasRect.right(); // qreal -> double
                    canvasRect.setRight( qMin( cRight, axisRect.right() + dx ) );
                }   

                const double maxRight = rightScaleRect.right();
                const double right = axisRect.right() - rightOffset;
                axisRect.setRight( qMin( right, maxRight ) );
            }
            else
            {
                if ( d_data->alignCanvasToScales && rightOffset < 0 )
                {
                    canvasRect.setRight( qMin( canvasRect.right(),
                        axisRect.right() + rightOffset ) );
                }
                else
                {
                    if ( rightOffset > 0 )
                        axisRect.setRight( axisRect.right() - rightOffset );
                }
            }
        }
        else // QwtPlot::yLeft, QwtPlot::yRight
        {
            const QRectF &bottomScaleRect = scaleRect[QwtPlot::xBottom];
            const int bottomOffset =
                backboneOffset[QwtPlot::xBottom] - endDist + 1;

            if ( bottomScaleRect.isValid() )
            {
                const double dy = bottomOffset + bottomScaleRect.height();
                if ( d_data->alignCanvasToScales && dy < 0 )
                {
                    /*
                      The axis needs more space than the height
                      of the bottom scale.
                     */
                    const double cBottom = canvasRect.bottom(); // qreal -> double
                    canvasRect.setBottom( qMin( cBottom, axisRect.bottom() + dy ) );
                }
                else
                {
                    const double maxBottom = bottomScaleRect.top() +
                        d_data->layoutData.scale[QwtPlot::xBottom].tickOffset;
                    const double bottom = axisRect.bottom() - bottomOffset;
                    axisRect.setBottom( qMin( bottom, maxBottom ) );
                }
            }
            else
            {
                if ( d_data->alignCanvasToScales && bottomOffset < 0 )
                {
                    canvasRect.setBottom( qMin( canvasRect.bottom(),
                        axisRect.bottom() + bottomOffset ) );
                }
                else
                {
                    if ( bottomOffset > 0 )
                        axisRect.setBottom( axisRect.bottom() - bottomOffset );
                }
            }

            const QRectF &topScaleRect = scaleRect[QwtPlot::xTop];
            const int topOffset = backboneOffset[QwtPlot::xTop] - startDist;

            if ( topScaleRect.isValid() )
            {
                const double dy = topOffset + topScaleRect.height();
                if ( d_data->alignCanvasToScales && dy < 0 )
                {
                    /*
                      The axis needs more space than the height
                      of the top scale.
                     */
                    const double cTop = canvasRect.top(); // qreal -> double
                    canvasRect.setTop( qMax( cTop, axisRect.top() - dy ) );
                }
                else
                {
                    const double minTop = topScaleRect.bottom() -
                        d_data->layoutData.scale[QwtPlot::xTop].tickOffset;
                    const double top = axisRect.top() + topOffset;
                    axisRect.setTop( qMax( top, minTop ) );
                }
            }
            else
            {
                if ( d_data->alignCanvasToScales && topOffset < 0 )
                {
                    canvasRect.setTop( qMax( canvasRect.top(),
                        axisRect.top() - topOffset ) );
                }
                else
                {
                    if ( topOffset > 0 )
                        axisRect.setTop( axisRect.top() + topOffset );
                }
            }
        }
    }

    if ( d_data->alignCanvasToScales )
    {
        /*
          The canvas has been aligned to the scale with largest
          border distances. Now we have to realign the other scale.
         */

        int fw = 0;
        if ( !( options & IgnoreFrames ) )
            fw = d_data->layoutData.canvas.frameWidth;

        for ( int axis = 0; axis < QwtPlot::axisCnt; axis++ )
        {
            if ( !scaleRect[axis].isValid() )
                continue;

            if ( axis == QwtPlot::xBottom || axis == QwtPlot::xTop )
            {
                scaleRect[axis].setLeft( canvasRect.left() + fw
                    - d_data->layoutData.scale[axis].start );
                scaleRect[axis].setRight( canvasRect.right() - fw - 1
                    + d_data->layoutData.scale[axis].end );
            }   
            else
            {
                scaleRect[axis].setTop( canvasRect.top() + fw
                    - d_data->layoutData.scale[axis].start );
                scaleRect[axis].setBottom( canvasRect.bottom() - fw - 1
                    + d_data->layoutData.scale[axis].end );
            }
        }

        if ( scaleRect[QwtPlot::xTop].isValid() )
            scaleRect[QwtPlot::xTop].setBottom( canvasRect.top() );
        if ( scaleRect[QwtPlot::xBottom].isValid() )
            scaleRect[QwtPlot::xBottom].setTop( canvasRect.bottom() );
        if ( scaleRect[QwtPlot::yLeft].isValid() )
            scaleRect[QwtPlot::yLeft].setRight( canvasRect.left() );
        if ( scaleRect[QwtPlot::yRight].isValid() )
            scaleRect[QwtPlot::yRight].setLeft( canvasRect.right() );
    }
}

/*!
  \brief Recalculate the geometry of all components.

  \param plot Plot to be layout
  \param plotRect Rect where to place the components
  \param options Layout options

  \sa invalidate(), titleRect(),
      legendRect(), scaleRect(), canvasRect()
*/
void QwtPlotLayout::activate( const QwtPlot *plot,
    const QRectF &plotRect, Options options )
{
    invalidate();

    QRectF rect( plotRect );  // undistributed rest of the plot rect

    // We extract all layout relevant data from the widgets,
    // filter them through pfilter and save them to d_data->layoutData.

    d_data->layoutData.init( plot, rect );

    if ( !( options & IgnoreLegend )
        && d_data->legendPos != QwtPlot::ExternalLegend
        && plot->legend() && !plot->legend()->isEmpty() )
    {
        d_data->legendRect = layoutLegend( options, rect );

        // subtract d_data->legendRect from rect

        const QRegion region( rect.toRect() );
        rect = region.subtracted( d_data->legendRect.toRect() ).boundingRect();

        switch ( d_data->legendPos )
        {
            case QwtPlot::LeftLegend:
                rect.setLeft( rect.left() + d_data->spacing );
                break;
            case QwtPlot::RightLegend:
                rect.setRight( rect.right() - d_data->spacing );
                break;
            case QwtPlot::TopLegend:
                rect.setTop( rect.top() + d_data->spacing );
                break;
            case QwtPlot::BottomLegend:
                rect.setBottom( rect.bottom() - d_data->spacing );
                break;
            case QwtPlot::ExternalLegend:
                break; // suppress compiler warning
        }
    }

    /*
     +---+-----------+---+
     |       Title       |
     +---+-----------+---+
     |   |   Axis    |   |
     +---+-----------+---+
     | A |           | A |
     | x |  Canvas   | x |
     | i |           | i |
     | s |           | s |
     +---+-----------+---+
     |   |   Axis    |   |
     +---+-----------+---+
    */

    // axes and title include text labels. The height of each
    // label depends on its line breaks, that depend on the width
    // for the label. A line break in a horizontal text will reduce
    // the available width for vertical texts and vice versa.
    // expandLineBreaks finds the height/width for title and axes
    // including all line breaks.

    int dimTitle, dimAxes[QwtPlot::axisCnt];
    expandLineBreaks( options, rect, dimTitle, dimAxes );

    if ( dimTitle > 0 )
    {
        d_data->titleRect.setRect( 
            rect.left(), rect.top(), rect.width(), dimTitle );

        if ( d_data->layoutData.scale[QwtPlot::yLeft].isEnabled !=
            d_data->layoutData.scale[QwtPlot::yRight].isEnabled )
        {
            // if only one of the y axes is missing we align
            // the title centered to the canvas

            d_data->titleRect.setX( rect.left() + dimAxes[QwtPlot::yLeft] );
            d_data->titleRect.setWidth( rect.width()
                - dimAxes[QwtPlot::yLeft] - dimAxes[QwtPlot::yRight] );
        }

        // subtract title
        rect.setTop( rect.top() + dimTitle + d_data->spacing );
    }

    d_data->canvasRect.setRect(
        rect.x() + dimAxes[QwtPlot::yLeft],
        rect.y() + dimAxes[QwtPlot::xTop],
        rect.width() - dimAxes[QwtPlot::yRight] - dimAxes[QwtPlot::yLeft],
        rect.height() - dimAxes[QwtPlot::xBottom] - dimAxes[QwtPlot::xTop] );

    for ( int axis = 0; axis < QwtPlot::axisCnt; axis++ )
    {
        // set the rects for the axes

        if ( dimAxes[axis] )
        {
            int dim = dimAxes[axis];
            QRectF &scaleRect = d_data->scaleRect[axis];

            scaleRect = d_data->canvasRect;
            switch ( axis )
            {
                case QwtPlot::yLeft:
                    scaleRect.setX( d_data->canvasRect.left() - dim );
                    scaleRect.setWidth( dim );
                    break;
                case QwtPlot::yRight:
                    scaleRect.setX( d_data->canvasRect.right() );
                    scaleRect.setWidth( dim );
                    break;
                case QwtPlot::xBottom:
                    scaleRect.setY( d_data->canvasRect.bottom() );
                    scaleRect.setHeight( dim );
                    break;
                case QwtPlot::xTop:
                    scaleRect.setY( d_data->canvasRect.top() - dim );
                    scaleRect.setHeight( dim );
                    break;
            }
            scaleRect = scaleRect.normalized();
        }
    }

    // +---+-----------+---+
    // |  <-   Axis   ->   |
    // +-^-+-----------+-^-+
    // | | |           | | |
    // |   |           |   |
    // | A |           | A |
    // | x |  Canvas   | x |
    // | i |           | i |
    // | s |           | s |
    // |   |           |   |
    // | | |           | | |
    // +-V-+-----------+-V-+
    // |   <-  Axis   ->   |
    // +---+-----------+---+

    // The ticks of the axes - not the labels above - should
    // be aligned to the canvas. So we try to use the empty
    // corners to extend the axes, so that the label texts
    // left/right of the min/max ticks are moved into them.

    alignScales( options, d_data->canvasRect, d_data->scaleRect );

    if ( !d_data->legendRect.isEmpty() )
    {
        // We prefer to align the legend to the canvas - not to
        // the complete plot - if possible.

        d_data->legendRect = alignLegend( d_data->canvasRect, d_data->legendRect );
    }
}
=======
/* -*- mode: C++ ; c-file-style: "stroustrup" -*- *****************************
 * Qwt Widget Library
 * Copyright (C) 1997   Josef Wilgen
 * Copyright (C) 2002   Uwe Rathmann
 *
 * This library is free software; you can redistribute it and/or
 * modify it under the terms of the Qwt License, Version 1.0
 *****************************************************************************/

#include "qwt_plot_layout.h"
#include "qwt_text.h"
#include "qwt_text_label.h"
#include "qwt_plot_canvas.h"
#include "qwt_scale_widget.h"
#include "qwt_legend.h"
#include <qscrollbar.h>
#include <qmath.h>

class QwtPlotLayout::LayoutData
{
public:
    void init( const QwtPlot *, const QRectF &rect );

    struct t_legendData
    {
        int frameWidth;
        int vScrollBarWidth;
        int hScrollBarHeight;
        QSize hint;
    } legend;

    struct t_titleData
    {
        QwtText text;
        int frameWidth;
    } title;

    struct t_scaleData
    {
        bool isEnabled;
        const QwtScaleWidget *scaleWidget;
        QFont scaleFont;
        int start;
        int end;
        int baseLineOffset;
        int tickOffset;
        int dimWithoutTitle;
    } scale[QwtPlot::axisCnt];

    struct t_canvasData
    {
        int frameWidth;
    } canvas;
};

/*
  Extract all layout relevant data from the plot components
*/

void QwtPlotLayout::LayoutData::init( const QwtPlot *plot, const QRectF &rect )
{
    // legend

    if ( plot->plotLayout()->legendPosition() != QwtPlot::ExternalLegend
        && plot->legend() )
    {
        legend.frameWidth = plot->legend()->frameWidth();
        legend.vScrollBarWidth =
            plot->legend()->verticalScrollBar()->sizeHint().width();
        legend.hScrollBarHeight =
            plot->legend()->horizontalScrollBar()->sizeHint().height();

        const QSize hint = plot->legend()->sizeHint();

        int w = qMin( hint.width(), qFloor( rect.width() ) );
        int h = plot->legend()->heightForWidth( w );
        if ( h == 0 )
            h = hint.height();

        if ( h > rect.height() )
            w += legend.vScrollBarWidth;

        legend.hint = QSize( w, h );
    }

    // title

    title.frameWidth = 0;
    title.text = QwtText();

    if ( plot->titleLabel() )
    {
        const QwtTextLabel *label = plot->titleLabel();
        title.text = label->text();
        if ( !( title.text.testPaintAttribute( QwtText::PaintUsingTextFont ) ) )
            title.text.setFont( label->font() );

        title.frameWidth = plot->titleLabel()->frameWidth();
    }

    // scales

    for ( int axis = 0; axis < QwtPlot::axisCnt; axis++ )
    {
        if ( plot->axisEnabled( axis ) )
        {
            const QwtScaleWidget *scaleWidget = plot->axisWidget( axis );

            scale[axis].isEnabled = true;

            scale[axis].scaleWidget = scaleWidget;

            scale[axis].scaleFont = scaleWidget->font();

            scale[axis].start = scaleWidget->startBorderDist();
            scale[axis].end = scaleWidget->endBorderDist();

            scale[axis].baseLineOffset = scaleWidget->margin();
            scale[axis].tickOffset = scaleWidget->margin();
            if ( scaleWidget->scaleDraw()->hasComponent(
                QwtAbstractScaleDraw::Ticks ) )
            {
                scale[axis].tickOffset +=
                    scaleWidget->scaleDraw()->maxTickLength();
            }

            scale[axis].dimWithoutTitle = scaleWidget->dimForLength(
                QWIDGETSIZE_MAX, scale[axis].scaleFont );

            if ( !scaleWidget->title().isEmpty() )
            {
                scale[axis].dimWithoutTitle -=
                    scaleWidget->titleHeightForWidth( QWIDGETSIZE_MAX );
            }
        }
        else
        {
            scale[axis].isEnabled = false;
            scale[axis].start = 0;
            scale[axis].end = 0;
            scale[axis].baseLineOffset = 0;
            scale[axis].tickOffset = 0;
            scale[axis].dimWithoutTitle = 0;
        }
    }

    // canvas

    canvas.frameWidth = plot->canvas()->frameWidth();
}

class QwtPlotLayout::PrivateData
{
public:
    PrivateData():
        spacing( 5 ),
        alignCanvasToScales( false )
    {
    }

    QRectF titleRect;
    QRectF legendRect;
    QRectF scaleRect[QwtPlot::axisCnt];
    QRectF canvasRect;

    QwtPlotLayout::LayoutData layoutData;

    QwtPlot::LegendPosition legendPos;
    double legendRatio;
    unsigned int spacing;
    unsigned int canvasMargin[QwtPlot::axisCnt];
    bool alignCanvasToScales;
};

/*!
  \brief Constructor
 */

QwtPlotLayout::QwtPlotLayout()
{
    d_data = new PrivateData;

    setLegendPosition( QwtPlot::BottomLegend );
    setCanvasMargin( 4 );

    invalidate();
}

//! Destructor
QwtPlotLayout::~QwtPlotLayout()
{
    delete d_data;
}

/*!
  Change a margin of the canvas. The margin is the space
  above/below the scale ticks. A negative margin will
  be set to -1, excluding the borders of the scales.

  \param margin New margin
  \param axis One of QwtPlot::Axis. Specifies where the position of the margin.
              -1 means margin at all borders.
  \sa canvasMargin()

  \warning The margin will have no effect when alignCanvasToScales is true
*/

void QwtPlotLayout::setCanvasMargin( int margin, int axis )
{
    if ( margin < -1 )
        margin = -1;

    if ( axis == -1 )
    {
        for ( axis = 0; axis < QwtPlot::axisCnt; axis++ )
            d_data->canvasMargin[axis] = margin;
    }
    else if ( axis >= 0 && axis < QwtPlot::axisCnt )
        d_data->canvasMargin[axis] = margin;
}

/*!
    \return Margin around the scale tick borders
    \sa setCanvasMargin()
*/
int QwtPlotLayout::canvasMargin( int axis ) const
{
    if ( axis < 0 || axis >= QwtPlot::axisCnt )
        return 0;

    return d_data->canvasMargin[axis];
}

/*!
  Change the align-canvas-to-axis-scales setting. The canvas may:
  - extend beyond the axis scale ends to maximize its size,
  - align with the axis scale ends to control its size.

  \param alignCanvasToScales New align-canvas-to-axis-scales setting

  \sa setCanvasMargin()
  \note In this context the term 'scale' means the backbone of a scale.
  \warning In case of alignCanvasToScales == true canvasMargin will have
           no effect
*/
void QwtPlotLayout::setAlignCanvasToScales( bool alignCanvasToScales )
{
    d_data->alignCanvasToScales = alignCanvasToScales;
}

/*!
  Return the align-canvas-to-axis-scales setting. The canvas may:
  - extend beyond the axis scale ends to maximize its size
  - align with the axis scale ends to control its size.

  \return align-canvas-to-axis-scales setting
  \sa setAlignCanvasToScales, setCanvasMargin()
  \note In this context the term 'scale' means the backbone of a scale.
*/
bool QwtPlotLayout::alignCanvasToScales() const
{
    return d_data->alignCanvasToScales;
}

/*!
  Change the spacing of the plot. The spacing is the distance
  between the plot components.

  \param spacing new spacing
  \sa setMargin(), spacing()
*/
void QwtPlotLayout::setSpacing( int spacing )
{
    d_data->spacing = qMax( 0, spacing );
}

/*!
  \return spacing
  \sa margin(), setSpacing()
*/
int QwtPlotLayout::spacing() const
{
    return d_data->spacing;
}

/*!
  \brief Specify the position of the legend
  \param pos The legend's position.
  \param ratio Ratio between legend and the bounding rect
               of title, canvas and axes. The legend will be shrinked
               if it would need more space than the given ratio.
               The ratio is limited to ]0.0 .. 1.0]. In case of <= 0.0
               it will be reset to the default ratio.
               The default vertical/horizontal ratio is 0.33/0.5.

  \sa QwtPlot::setLegendPosition()
*/

void QwtPlotLayout::setLegendPosition( QwtPlot::LegendPosition pos, double ratio )
{
    if ( ratio > 1.0 )
        ratio = 1.0;

    switch ( pos )
    {
        case QwtPlot::TopLegend:
        case QwtPlot::BottomLegend:
            if ( ratio <= 0.0 )
                ratio = 0.33;
            d_data->legendRatio = ratio;
            d_data->legendPos = pos;
            break;
        case QwtPlot::LeftLegend:
        case QwtPlot::RightLegend:
            if ( ratio <= 0.0 )
                ratio = 0.5;
            d_data->legendRatio = ratio;
            d_data->legendPos = pos;
            break;
        case QwtPlot::ExternalLegend:
            d_data->legendRatio = ratio; // meaningless
            d_data->legendPos = pos;
        default:
            break;
    }
}

/*!
  \brief Specify the position of the legend
  \param pos The legend's position. Valid values are
      \c QwtPlot::LeftLegend, \c QwtPlot::RightLegend,
      \c QwtPlot::TopLegend, \c QwtPlot::BottomLegend.

  \sa QwtPlot::setLegendPosition()
*/
void QwtPlotLayout::setLegendPosition( QwtPlot::LegendPosition pos )
{
    setLegendPosition( pos, 0.0 );
}

/*!
  \return Position of the legend
  \sa setLegendPosition(), QwtPlot::setLegendPosition(),
      QwtPlot::legendPosition()
*/
QwtPlot::LegendPosition QwtPlotLayout::legendPosition() const
{
    return d_data->legendPos;
}

/*!
  Specify the relative size of the legend in the plot
  \param ratio Ratio between legend and the bounding rect
               of title, canvas and axes. The legend will be shrinked
               if it would need more space than the given ratio.
               The ratio is limited to ]0.0 .. 1.0]. In case of <= 0.0
               it will be reset to the default ratio.
               The default vertical/horizontal ratio is 0.33/0.5.
*/
void QwtPlotLayout::setLegendRatio( double ratio )
{
    setLegendPosition( legendPosition(), ratio );
}

/*!
  \return The relative size of the legend in the plot.
  \sa setLegendPosition()
*/
double QwtPlotLayout::legendRatio() const
{
    return d_data->legendRatio;
}

/*!
  \return Geometry for the title
  \sa activate(), invalidate()
*/

const QRectF &QwtPlotLayout::titleRect() const
{
    return d_data->titleRect;
}

/*!
  \return Geometry for the legend
  \sa activate(), invalidate()
*/

const QRectF &QwtPlotLayout::legendRect() const
{
    return d_data->legendRect;
}

/*!
  \param axis Axis index
  \return Geometry for the scale
  \sa activate(), invalidate()
*/

const QRectF &QwtPlotLayout::scaleRect( int axis ) const
{
    if ( axis < 0 || axis >= QwtPlot::axisCnt )
    {
        static QRectF dummyRect;
        return dummyRect;
    }
    return d_data->scaleRect[axis];
}

/*!
  \return Geometry for the canvas
  \sa activate(), invalidate()
*/

const QRectF &QwtPlotLayout::canvasRect() const
{
    return d_data->canvasRect;
}

/*!
  Invalidate the geometry of all components.
  \sa activate()
*/
void QwtPlotLayout::invalidate()
{
    d_data->titleRect = d_data->legendRect = d_data->canvasRect = QRect();
    for ( int axis = 0; axis < QwtPlot::axisCnt; axis++ )
        d_data->scaleRect[axis] = QRect();
}

/*!
  \brief Return a minimum size hint
  \sa QwtPlot::minimumSizeHint()
*/

QSize QwtPlotLayout::minimumSizeHint( const QwtPlot *plot ) const
{
    class ScaleData
    {
    public:
        ScaleData()
        {
            w = h = minLeft = minRight = tickOffset = 0;
        }

        int w;
        int h;
        int minLeft;
        int minRight;
        int tickOffset;
    } scaleData[QwtPlot::axisCnt];

    int canvasBorder[QwtPlot::axisCnt];

    int axis;
    for ( axis = 0; axis < QwtPlot::axisCnt; axis++ )
    {
        if ( plot->axisEnabled( axis ) )
        {
            const QwtScaleWidget *scl = plot->axisWidget( axis );
            ScaleData &sd = scaleData[axis];

            const QSize hint = scl->minimumSizeHint();
            sd.w = hint.width();
            sd.h = hint.height();
            scl->getBorderDistHint( sd.minLeft, sd.minRight );
            sd.tickOffset = scl->margin();
            if ( scl->scaleDraw()->hasComponent( QwtAbstractScaleDraw::Ticks ) )
                sd.tickOffset += scl->scaleDraw()->maxTickLength();
        }

        canvasBorder[axis] = plot->canvas()->frameWidth() +
            d_data->canvasMargin[axis] + 1;

    }


    for ( axis = 0; axis < QwtPlot::axisCnt; axis++ )
    {
        ScaleData &sd = scaleData[axis];
        if ( sd.w && ( axis == QwtPlot::xBottom || axis == QwtPlot::xTop ) )
        {
            if ( ( sd.minLeft > canvasBorder[QwtPlot::yLeft] )
                && scaleData[QwtPlot::yLeft].w )
            {
                int shiftLeft = sd.minLeft - canvasBorder[QwtPlot::yLeft];
                if ( shiftLeft > scaleData[QwtPlot::yLeft].w )
                    shiftLeft = scaleData[QwtPlot::yLeft].w;

                sd.w -= shiftLeft;
            }
            if ( ( sd.minRight > canvasBorder[QwtPlot::yRight] )
                && scaleData[QwtPlot::yRight].w )
            {
                int shiftRight = sd.minRight - canvasBorder[QwtPlot::yRight];
                if ( shiftRight > scaleData[QwtPlot::yRight].w )
                    shiftRight = scaleData[QwtPlot::yRight].w;

                sd.w -= shiftRight;
            }
        }

        if ( sd.h && ( axis == QwtPlot::yLeft || axis == QwtPlot::yRight ) )
        {
            if ( ( sd.minLeft > canvasBorder[QwtPlot::xBottom] ) &&
                scaleData[QwtPlot::xBottom].h )
            {
                int shiftBottom = sd.minLeft - canvasBorder[QwtPlot::xBottom];
                if ( shiftBottom > scaleData[QwtPlot::xBottom].tickOffset )
                    shiftBottom = scaleData[QwtPlot::xBottom].tickOffset;

                sd.h -= shiftBottom;
            }
            if ( ( sd.minLeft > canvasBorder[QwtPlot::xTop] ) &&
                scaleData[QwtPlot::xTop].h )
            {
                int shiftTop = sd.minRight - canvasBorder[QwtPlot::xTop];
                if ( shiftTop > scaleData[QwtPlot::xTop].tickOffset )
                    shiftTop = scaleData[QwtPlot::xTop].tickOffset;

                sd.h -= shiftTop;
            }
        }
    }

    const QwtPlotCanvas *canvas = plot->canvas();
    const QSize minCanvasSize = canvas->minimumSize();

    int w = scaleData[QwtPlot::yLeft].w + scaleData[QwtPlot::yRight].w;
    int cw = qMax( scaleData[QwtPlot::xBottom].w, scaleData[QwtPlot::xTop].w )
        + 2 * ( canvas->frameWidth() + 1 );
    w += qMax( cw, minCanvasSize.width() );

    int h = scaleData[QwtPlot::xBottom].h + scaleData[QwtPlot::xTop].h;
    int ch = qMax( scaleData[QwtPlot::yLeft].h, scaleData[QwtPlot::yRight].h )
        + 2 * ( canvas->frameWidth() + 1 );
    h += qMax( ch, minCanvasSize.height() );

    const QwtTextLabel *title = plot->titleLabel();
    if ( title && !title->text().isEmpty() )
    {
        // If only QwtPlot::yLeft or QwtPlot::yRight is showing,
        // we center on the plot canvas.
        const bool centerOnCanvas = !( plot->axisEnabled( QwtPlot::yLeft )
            && plot->axisEnabled( QwtPlot::yRight ) );

        int titleW = w;
        if ( centerOnCanvas )
        {
            titleW -= scaleData[QwtPlot::yLeft].w
                + scaleData[QwtPlot::yRight].w;
        }

        int titleH = title->heightForWidth( titleW );
        if ( titleH > titleW ) // Compensate for a long title
        {
            w = titleW = titleH;
            if ( centerOnCanvas )
            {
                w += scaleData[QwtPlot::yLeft].w
                    + scaleData[QwtPlot::yRight].w;
            }

            titleH = title->heightForWidth( titleW );
        }
        h += titleH + d_data->spacing;
    }

    // Compute the legend contribution

    const QwtLegend *legend = plot->legend();
    if ( d_data->legendPos != QwtPlot::ExternalLegend
        && legend && !legend->isEmpty() )
    {
        if ( d_data->legendPos == QwtPlot::LeftLegend
            || d_data->legendPos == QwtPlot::RightLegend )
        {
            int legendW = legend->sizeHint().width();
            int legendH = legend->heightForWidth( legendW );

            if ( legend->frameWidth() > 0 )
                w += d_data->spacing;

            if ( legendH > h )
                legendW += legend->verticalScrollBar()->sizeHint().height();

            if ( d_data->legendRatio < 1.0 )
                legendW = qMin( legendW, int( w / ( 1.0 - d_data->legendRatio ) ) );

            w += legendW + d_data->spacing;
        }
        else // QwtPlot::Top, QwtPlot::Bottom
        {
            int legendW = qMin( legend->sizeHint().width(), w );
            int legendH = legend->heightForWidth( legendW );

            if ( legend->frameWidth() > 0 )
                h += d_data->spacing;

            if ( d_data->legendRatio < 1.0 )
                legendH = qMin( legendH, int( h / ( 1.0 - d_data->legendRatio ) ) );

            h += legendH + d_data->spacing;
        }
    }

    return QSize( w, h );
}

/*!
  Find the geometry for the legend
  \param options Options how to layout the legend
  \param rect Rectangle where to place the legend
  \return Geometry for the legend
  \sa Options
*/

QRectF QwtPlotLayout::layoutLegend( Options options,
    const QRectF &rect ) const
{
    const QSize hint( d_data->layoutData.legend.hint );

    int dim;
    if ( d_data->legendPos == QwtPlot::LeftLegend
        || d_data->legendPos == QwtPlot::RightLegend )
    {
        // We don't allow vertical legends to take more than
        // half of the available space.

        dim = qMin( hint.width(), int( rect.width() * d_data->legendRatio ) );

        if ( !( options & IgnoreScrollbars ) )
        {
            if ( hint.height() > rect.height() )
            {
                // The legend will need additional
                // space for the vertical scrollbar.

                dim += d_data->layoutData.legend.vScrollBarWidth;
            }
        }
    }
    else
    {
        dim = qMin( hint.height(), int( rect.height() * d_data->legendRatio ) );
        dim = qMax( dim, d_data->layoutData.legend.hScrollBarHeight );
    }

    QRectF legendRect = rect;
    switch ( d_data->legendPos )
    {
        case QwtPlot::LeftLegend:
            legendRect.setWidth( dim );
            break;
        case QwtPlot::RightLegend:
            legendRect.setX( rect.right() - dim );
            legendRect.setWidth( dim );
            break;
        case QwtPlot::TopLegend:
            legendRect.setHeight( dim );
            break;
        case QwtPlot::BottomLegend:
            legendRect.setY( rect.bottom() - dim );
            legendRect.setHeight( dim );
            break;
        case QwtPlot::ExternalLegend:
            break;
    }

    return legendRect;
}

/*!
  Align the legend to the canvas
  \param canvasRect Geometry of the canvas
  \param legendRect Maximum geometry for the legend
  \return Geometry for the aligned legend
*/
QRectF QwtPlotLayout::alignLegend( const QRectF &canvasRect,
    const QRectF &legendRect ) const
{
    QRectF alignedRect = legendRect;

    if ( d_data->legendPos == QwtPlot::BottomLegend
        || d_data->legendPos == QwtPlot::TopLegend )
    {
        if ( d_data->layoutData.legend.hint.width() < canvasRect.width() )
        {
            alignedRect.setX( canvasRect.x() );
            alignedRect.setWidth( canvasRect.width() );
        }
    }
    else
    {
        if ( d_data->layoutData.legend.hint.height() < canvasRect.height() )
        {
            alignedRect.setY( canvasRect.y() );
            alignedRect.setHeight( canvasRect.height() );
        }
    }

    return alignedRect;
}

/*!
  Expand all line breaks in text labels, and calculate the height
  of their widgets in orientation of the text.

  \param options Options how to layout the legend
  \param rect Bounding rect for title, axes and canvas.
  \param dimTitle Expanded height of the title widget
  \param dimAxis Expanded heights of the axis in axis orientation.

  \sa Options
*/
void QwtPlotLayout::expandLineBreaks( int options, const QRectF &rect,
    int &dimTitle, int dimAxis[QwtPlot::axisCnt] ) const
{
    dimTitle = 0;
    for ( int axis = 0; axis < QwtPlot::axisCnt; axis++ )
        dimAxis[axis] = 0;

    int backboneOffset[QwtPlot::axisCnt];
    for ( int axis = 0; axis < QwtPlot::axisCnt; axis++ )
    {
        backboneOffset[axis] = 0;
        if ( !d_data->alignCanvasToScales )
            backboneOffset[axis] += d_data->canvasMargin[axis];
        if ( !( options & IgnoreFrames ) )
            backboneOffset[axis] += d_data->layoutData.canvas.frameWidth;
    }

    bool done = false;
    while ( !done )
    {
        done = true;

        // the size for the 4 axis depend on each other. Expanding
        // the height of a horizontal axis will shrink the height
        // for the vertical axis, shrinking the height of a vertical
        // axis will result in a line break what will expand the
        // width and results in shrinking the width of a horizontal
        // axis what might result in a line break of a horizontal
        // axis ... . So we loop as long until no size changes.

        if ( !d_data->layoutData.title.text.isEmpty() )
        {
            int w = rect.width();

            if ( d_data->layoutData.scale[QwtPlot::yLeft].isEnabled
                != d_data->layoutData.scale[QwtPlot::yRight].isEnabled )
            {
                // center to the canvas
                w -= dimAxis[QwtPlot::yLeft] + dimAxis[QwtPlot::yRight];
            }

            int d = qCeil( d_data->layoutData.title.text.heightForWidth( w ) );
            if ( !( options & IgnoreFrames ) )
                d += 2 * d_data->layoutData.title.frameWidth;

            if ( d > dimTitle )
            {
                dimTitle = d;
                done = false;
            }
        }

        for ( int axis = 0; axis < QwtPlot::axisCnt; axis++ )
        {
            const struct LayoutData::t_scaleData &scaleData =
                d_data->layoutData.scale[axis];

            if ( scaleData.isEnabled )
            {
                int length;
                if ( axis == QwtPlot::xTop || axis == QwtPlot::xBottom )
                {
                    length = rect.width() - dimAxis[QwtPlot::yLeft]
                        - dimAxis[QwtPlot::yRight];
                    length -= scaleData.start + scaleData.end;

                    if ( dimAxis[QwtPlot::yRight] > 0 )
                        length -= 1;

                    length += qMin( dimAxis[QwtPlot::yLeft],
                        scaleData.start - backboneOffset[QwtPlot::yLeft] );
                    length += qMin( dimAxis[QwtPlot::yRight],
                        scaleData.end - backboneOffset[QwtPlot::yRight] );
                }
                else // QwtPlot::yLeft, QwtPlot::yRight
                {
                    length = rect.height() - dimAxis[QwtPlot::xTop]
                        - dimAxis[QwtPlot::xBottom];
                    length -= scaleData.start + scaleData.end;
                    length -= 1;

                    if ( dimAxis[QwtPlot::xBottom] <= 0 )
                        length -= 1;
                    if ( dimAxis[QwtPlot::xTop] <= 0 )
                        length -= 1;

                    if ( dimAxis[QwtPlot::xBottom] > 0 )
                    {
                        length += qMin(
                            d_data->layoutData.scale[QwtPlot::xBottom].tickOffset,
                            scaleData.start - backboneOffset[QwtPlot::xBottom] );
                    }
                    if ( dimAxis[QwtPlot::xTop] > 0 )
                    {
                        length += qMin(
                            d_data->layoutData.scale[QwtPlot::xTop].tickOffset,
                            scaleData.end - backboneOffset[QwtPlot::xTop] );
                    }

                    if ( dimTitle > 0 )
                        length -= dimTitle + d_data->spacing;
                }

                int d = scaleData.dimWithoutTitle;
                if ( !scaleData.scaleWidget->title().isEmpty() )
                {
                    d += scaleData.scaleWidget->titleHeightForWidth( length );
                }


                if ( d > dimAxis[axis] )
                {
                    dimAxis[axis] = d;
                    done = false;
                }
            }
        }
    }
}

/*!
  Align the ticks of the axis to the canvas borders using
  the empty corners.

  \sa Options
*/

void QwtPlotLayout::alignScales( int options,
    QRectF &canvasRect, QRectF scaleRect[QwtPlot::axisCnt] ) const
{
    int backboneOffset[QwtPlot::axisCnt];
    for ( int axis = 0; axis < QwtPlot::axisCnt; axis++ )
    {
        backboneOffset[axis] = 0;
        if ( !d_data->alignCanvasToScales )
            backboneOffset[axis] += d_data->canvasMargin[axis];
        if ( !( options & IgnoreFrames ) )
            backboneOffset[axis] += d_data->layoutData.canvas.frameWidth;
    }

    for ( int axis = 0; axis < QwtPlot::axisCnt; axis++ )
    {
        if ( !scaleRect[axis].isValid() )
            continue;

        const int startDist = d_data->layoutData.scale[axis].start;
        const int endDist = d_data->layoutData.scale[axis].end;

        QRectF &axisRect = scaleRect[axis];

        if ( axis == QwtPlot::xTop || axis == QwtPlot::xBottom )
        {
            const QRectF &leftScaleRect = scaleRect[QwtPlot::yLeft];
            const int leftOffset =
                backboneOffset[QwtPlot::yLeft] - startDist;

            if ( leftScaleRect.isValid() )
            {
                const int dx = leftOffset + leftScaleRect.width();
                if ( d_data->alignCanvasToScales && dx < 0 )
                {
                    /*
                      The axis needs more space than the width
                      of the left scale.
                     */
                    canvasRect.setLeft( qMax( canvasRect.left(),
                        axisRect.left() - dx ) );
                }
                else
                {
                    const double minLeft = leftScaleRect.left();
                    const double left = axisRect.left() + leftOffset;
                    axisRect.setLeft( qMax( left, minLeft ) );
                }
            }
            else
            {
                if ( d_data->alignCanvasToScales && leftOffset < 0 )
                {
                    canvasRect.setLeft( qMax( canvasRect.left(),
                        axisRect.left() - leftOffset ) );
                }
                else
                {
                    if ( leftOffset > 0 )
                        axisRect.setLeft( axisRect.left() + leftOffset );
                }
            }

            const QRectF &rightScaleRect = scaleRect[QwtPlot::yRight];
            const int rightOffset =
                backboneOffset[QwtPlot::yRight] - endDist + 1;

            if ( rightScaleRect.isValid() )
            {
                const int dx = rightOffset + rightScaleRect.width();
                if ( d_data->alignCanvasToScales && dx < 0 )
                {
                    /*
                      The axis needs more space than the width
                      of the right scale.
                     */
                    canvasRect.setRight( qMin( canvasRect.right(),
                        axisRect.right() + dx ) );
                }   

                const double maxRight = rightScaleRect.right();
                const double right = axisRect.right() - rightOffset;
                axisRect.setRight( qMin( right, maxRight ) );
            }
            else
            {
                if ( d_data->alignCanvasToScales && rightOffset < 0 )
                {
                    canvasRect.setRight( qMin( canvasRect.right(),
                        axisRect.right() + rightOffset ) );
                }
                else
                {
                    if ( rightOffset > 0 )
                        axisRect.setRight( axisRect.right() - rightOffset );
                }
            }
        }
        else // QwtPlot::yLeft, QwtPlot::yRight
        {
            const QRectF &bottomScaleRect = scaleRect[QwtPlot::xBottom];
            const int bottomOffset =
                backboneOffset[QwtPlot::xBottom] - endDist + 1;

            if ( bottomScaleRect.isValid() )
            {
                const int dy = bottomOffset + bottomScaleRect.height();
                if ( d_data->alignCanvasToScales && dy < 0 )
                {
                    /*
                      The axis needs more space than the height
                      of the bottom scale.
                     */
                    canvasRect.setBottom( qMin( canvasRect.bottom(),
                        axisRect.bottom() + dy ) );
                }
                else
                {
                    const double maxBottom = bottomScaleRect.top() +
                        d_data->layoutData.scale[QwtPlot::xBottom].tickOffset;
                    const double bottom = axisRect.bottom() - bottomOffset;
                    axisRect.setBottom( qMin( bottom, maxBottom ) );
                }
            }
            else
            {
                if ( d_data->alignCanvasToScales && bottomOffset < 0 )
                {
                    canvasRect.setBottom( qMin( canvasRect.bottom(),
                        axisRect.bottom() + bottomOffset ) );
                }
                else
                {
                    if ( bottomOffset > 0 )
                        axisRect.setBottom( axisRect.bottom() - bottomOffset );
                }
            }

            const QRectF &topScaleRect = scaleRect[QwtPlot::xTop];
            const int topOffset = backboneOffset[QwtPlot::xTop] - startDist;

            if ( topScaleRect.isValid() )
            {
                const int dy = topOffset + topScaleRect.height();
                if ( d_data->alignCanvasToScales && dy < 0 )
                {
                    /*
                      The axis needs more space than the height
                      of the top scale.
                     */
                    canvasRect.setTop( qMax( canvasRect.top(),
                        axisRect.top() - dy ) );
                }
                else
                {
                    const double minTop = topScaleRect.bottom() -
                        d_data->layoutData.scale[QwtPlot::xTop].tickOffset;
                    const double top = axisRect.top() + topOffset;
                    axisRect.setTop( qMax( top, minTop ) );
                }
            }
            else
            {
                if ( d_data->alignCanvasToScales && topOffset < 0 )
                {
                    canvasRect.setTop( qMax( canvasRect.top(),
                        axisRect.top() - topOffset ) );
                }
                else
                {
                    if ( topOffset > 0 )
                        axisRect.setTop( axisRect.top() + topOffset );
                }
            }
        }
    }

    if ( d_data->alignCanvasToScales )
    {
        /*
          The canvas has been aligned to the scale with largest
          border distances. Now we have to realign the other scale.
         */

        int fw = 0;
        if ( !( options & IgnoreFrames ) )
            fw = d_data->layoutData.canvas.frameWidth;

        for ( int axis = 0; axis < QwtPlot::axisCnt; axis++ )
        {
            if ( !scaleRect[axis].isValid() )
                continue;

            if ( axis == QwtPlot::xBottom || axis == QwtPlot::xTop )
            {
                scaleRect[axis].setLeft( canvasRect.left() + fw
                    - d_data->layoutData.scale[axis].start );
                scaleRect[axis].setRight( canvasRect.right() - fw - 1
                    + d_data->layoutData.scale[axis].end );
            }   
            else
            {
                scaleRect[axis].setTop( canvasRect.top() + fw
                    - d_data->layoutData.scale[axis].start );
                scaleRect[axis].setBottom( canvasRect.bottom() - fw - 1
                    + d_data->layoutData.scale[axis].end );
            }
        }

        if ( scaleRect[QwtPlot::xTop].isValid() )
            scaleRect[QwtPlot::xTop].setBottom( canvasRect.top() );
        if ( scaleRect[QwtPlot::xBottom].isValid() )
            scaleRect[QwtPlot::xBottom].setTop( canvasRect.bottom() );
        if ( scaleRect[QwtPlot::yLeft].isValid() )
            scaleRect[QwtPlot::yLeft].setRight( canvasRect.left() );
        if ( scaleRect[QwtPlot::yRight].isValid() )
            scaleRect[QwtPlot::yRight].setLeft( canvasRect.right() );
    }
}

/*!
  \brief Recalculate the geometry of all components.

  \param plot Plot to be layout
  \param plotRect Rect where to place the components
  \param options Layout options

  \sa invalidate(), titleRect(),
      legendRect(), scaleRect(), canvasRect()
*/
void QwtPlotLayout::activate( const QwtPlot *plot,
    const QRectF &plotRect, Options options )
{
    invalidate();

    QRectF rect( plotRect );  // undistributed rest of the plot rect

    // We extract all layout relevant data from the widgets,
    // filter them through pfilter and save them to d_data->layoutData.

    d_data->layoutData.init( plot, rect );

    if ( !( options & IgnoreLegend )
        && d_data->legendPos != QwtPlot::ExternalLegend
        && plot->legend() && !plot->legend()->isEmpty() )
    {
        d_data->legendRect = layoutLegend( options, rect );

        // subtract d_data->legendRect from rect

        const QRegion region( rect.toRect() );
        rect = region.subtract( d_data->legendRect.toRect() ).boundingRect();

        switch ( d_data->legendPos )
        {
            case QwtPlot::LeftLegend:
                rect.setLeft( rect.left() + d_data->spacing );
                break;
            case QwtPlot::RightLegend:
                rect.setRight( rect.right() - d_data->spacing );
                break;
            case QwtPlot::TopLegend:
                rect.setTop( rect.top() + d_data->spacing );
                break;
            case QwtPlot::BottomLegend:
                rect.setBottom( rect.bottom() - d_data->spacing );
                break;
            case QwtPlot::ExternalLegend:
                break; // suppress compiler warning
        }
    }

    /*
     +---+-----------+---+
     |       Title       |
     +---+-----------+---+
     |   |   Axis    |   |
     +---+-----------+---+
     | A |           | A |
     | x |  Canvas   | x |
     | i |           | i |
     | s |           | s |
     +---+-----------+---+
     |   |   Axis    |   |
     +---+-----------+---+
    */

    // axes and title include text labels. The height of each
    // label depends on its line breaks, that depend on the width
    // for the label. A line break in a horizontal text will reduce
    // the available width for vertical texts and vice versa.
    // expandLineBreaks finds the height/width for title and axes
    // including all line breaks.

    int dimTitle, dimAxes[QwtPlot::axisCnt];
    expandLineBreaks( options, rect, dimTitle, dimAxes );

    if ( dimTitle > 0 )
    {
        d_data->titleRect = QRect( rect.x(), rect.y(),
            rect.width(), dimTitle );

        if ( d_data->layoutData.scale[QwtPlot::yLeft].isEnabled !=
            d_data->layoutData.scale[QwtPlot::yRight].isEnabled )
        {
            // if only one of the y axes is missing we align
            // the title centered to the canvas

            d_data->titleRect.setX( rect.x() + dimAxes[QwtPlot::yLeft] );
            d_data->titleRect.setWidth( rect.width()
                - dimAxes[QwtPlot::yLeft] - dimAxes[QwtPlot::yRight] );
        }

        // subtract title
        rect.setTop( rect.top() + dimTitle + d_data->spacing );
    }

    d_data->canvasRect.setRect(
        rect.x() + dimAxes[QwtPlot::yLeft],
        rect.y() + dimAxes[QwtPlot::xTop],
        rect.width() - dimAxes[QwtPlot::yRight] - dimAxes[QwtPlot::yLeft],
        rect.height() - dimAxes[QwtPlot::xBottom] - dimAxes[QwtPlot::xTop] );

    for ( int axis = 0; axis < QwtPlot::axisCnt; axis++ )
    {
        // set the rects for the axes

        if ( dimAxes[axis] )
        {
            int dim = dimAxes[axis];
            QRectF &scaleRect = d_data->scaleRect[axis];

            scaleRect = d_data->canvasRect;
            switch ( axis )
            {
                case QwtPlot::yLeft:
                    scaleRect.setX( d_data->canvasRect.left() - dim );
                    scaleRect.setWidth( dim );
                    break;
                case QwtPlot::yRight:
                    scaleRect.setX( d_data->canvasRect.right() );
                    scaleRect.setWidth( dim );
                    break;
                case QwtPlot::xBottom:
                    scaleRect.setY( d_data->canvasRect.bottom() );
                    scaleRect.setHeight( dim );
                    break;
                case QwtPlot::xTop:
                    scaleRect.setY( d_data->canvasRect.top() - dim );
                    scaleRect.setHeight( dim );
                    break;
            }
            scaleRect = scaleRect.normalized();
        }
    }

    // +---+-----------+---+
    // |  <-   Axis   ->   |
    // +-^-+-----------+-^-+
    // | | |           | | |
    // |   |           |   |
    // | A |           | A |
    // | x |  Canvas   | x |
    // | i |           | i |
    // | s |           | s |
    // |   |           |   |
    // | | |           | | |
    // +-V-+-----------+-V-+
    // |   <-  Axis   ->   |
    // +---+-----------+---+

    // The ticks of the axes - not the labels above - should
    // be aligned to the canvas. So we try to use the empty
    // corners to extend the axes, so that the label texts
    // left/right of the min/max ticks are moved into them.

    alignScales( options, d_data->canvasRect, d_data->scaleRect );

    if ( !d_data->legendRect.isEmpty() )
    {
        // We prefer to align the legend to the canvas - not to
        // the complete plot - if possible.

        d_data->legendRect = alignLegend( d_data->canvasRect, d_data->legendRect );
    }
}
>>>>>>> ff16dd03
<|MERGE_RESOLUTION|>--- conflicted
+++ resolved
@@ -1,4 +1,3 @@
-<<<<<<< HEAD
 /* -*- mode: C++ ; c-file-style: "stroustrup" -*- *****************************
  * Qwt Widget Library
  * Copyright (C) 1997   Josef Wilgen
@@ -1221,1233 +1220,4 @@
 
         d_data->legendRect = alignLegend( d_data->canvasRect, d_data->legendRect );
     }
-}
-=======
-/* -*- mode: C++ ; c-file-style: "stroustrup" -*- *****************************
- * Qwt Widget Library
- * Copyright (C) 1997   Josef Wilgen
- * Copyright (C) 2002   Uwe Rathmann
- *
- * This library is free software; you can redistribute it and/or
- * modify it under the terms of the Qwt License, Version 1.0
- *****************************************************************************/
-
-#include "qwt_plot_layout.h"
-#include "qwt_text.h"
-#include "qwt_text_label.h"
-#include "qwt_plot_canvas.h"
-#include "qwt_scale_widget.h"
-#include "qwt_legend.h"
-#include <qscrollbar.h>
-#include <qmath.h>
-
-class QwtPlotLayout::LayoutData
-{
-public:
-    void init( const QwtPlot *, const QRectF &rect );
-
-    struct t_legendData
-    {
-        int frameWidth;
-        int vScrollBarWidth;
-        int hScrollBarHeight;
-        QSize hint;
-    } legend;
-
-    struct t_titleData
-    {
-        QwtText text;
-        int frameWidth;
-    } title;
-
-    struct t_scaleData
-    {
-        bool isEnabled;
-        const QwtScaleWidget *scaleWidget;
-        QFont scaleFont;
-        int start;
-        int end;
-        int baseLineOffset;
-        int tickOffset;
-        int dimWithoutTitle;
-    } scale[QwtPlot::axisCnt];
-
-    struct t_canvasData
-    {
-        int frameWidth;
-    } canvas;
-};
-
-/*
-  Extract all layout relevant data from the plot components
-*/
-
-void QwtPlotLayout::LayoutData::init( const QwtPlot *plot, const QRectF &rect )
-{
-    // legend
-
-    if ( plot->plotLayout()->legendPosition() != QwtPlot::ExternalLegend
-        && plot->legend() )
-    {
-        legend.frameWidth = plot->legend()->frameWidth();
-        legend.vScrollBarWidth =
-            plot->legend()->verticalScrollBar()->sizeHint().width();
-        legend.hScrollBarHeight =
-            plot->legend()->horizontalScrollBar()->sizeHint().height();
-
-        const QSize hint = plot->legend()->sizeHint();
-
-        int w = qMin( hint.width(), qFloor( rect.width() ) );
-        int h = plot->legend()->heightForWidth( w );
-        if ( h == 0 )
-            h = hint.height();
-
-        if ( h > rect.height() )
-            w += legend.vScrollBarWidth;
-
-        legend.hint = QSize( w, h );
-    }
-
-    // title
-
-    title.frameWidth = 0;
-    title.text = QwtText();
-
-    if ( plot->titleLabel() )
-    {
-        const QwtTextLabel *label = plot->titleLabel();
-        title.text = label->text();
-        if ( !( title.text.testPaintAttribute( QwtText::PaintUsingTextFont ) ) )
-            title.text.setFont( label->font() );
-
-        title.frameWidth = plot->titleLabel()->frameWidth();
-    }
-
-    // scales
-
-    for ( int axis = 0; axis < QwtPlot::axisCnt; axis++ )
-    {
-        if ( plot->axisEnabled( axis ) )
-        {
-            const QwtScaleWidget *scaleWidget = plot->axisWidget( axis );
-
-            scale[axis].isEnabled = true;
-
-            scale[axis].scaleWidget = scaleWidget;
-
-            scale[axis].scaleFont = scaleWidget->font();
-
-            scale[axis].start = scaleWidget->startBorderDist();
-            scale[axis].end = scaleWidget->endBorderDist();
-
-            scale[axis].baseLineOffset = scaleWidget->margin();
-            scale[axis].tickOffset = scaleWidget->margin();
-            if ( scaleWidget->scaleDraw()->hasComponent(
-                QwtAbstractScaleDraw::Ticks ) )
-            {
-                scale[axis].tickOffset +=
-                    scaleWidget->scaleDraw()->maxTickLength();
-            }
-
-            scale[axis].dimWithoutTitle = scaleWidget->dimForLength(
-                QWIDGETSIZE_MAX, scale[axis].scaleFont );
-
-            if ( !scaleWidget->title().isEmpty() )
-            {
-                scale[axis].dimWithoutTitle -=
-                    scaleWidget->titleHeightForWidth( QWIDGETSIZE_MAX );
-            }
-        }
-        else
-        {
-            scale[axis].isEnabled = false;
-            scale[axis].start = 0;
-            scale[axis].end = 0;
-            scale[axis].baseLineOffset = 0;
-            scale[axis].tickOffset = 0;
-            scale[axis].dimWithoutTitle = 0;
-        }
-    }
-
-    // canvas
-
-    canvas.frameWidth = plot->canvas()->frameWidth();
-}
-
-class QwtPlotLayout::PrivateData
-{
-public:
-    PrivateData():
-        spacing( 5 ),
-        alignCanvasToScales( false )
-    {
-    }
-
-    QRectF titleRect;
-    QRectF legendRect;
-    QRectF scaleRect[QwtPlot::axisCnt];
-    QRectF canvasRect;
-
-    QwtPlotLayout::LayoutData layoutData;
-
-    QwtPlot::LegendPosition legendPos;
-    double legendRatio;
-    unsigned int spacing;
-    unsigned int canvasMargin[QwtPlot::axisCnt];
-    bool alignCanvasToScales;
-};
-
-/*!
-  \brief Constructor
- */
-
-QwtPlotLayout::QwtPlotLayout()
-{
-    d_data = new PrivateData;
-
-    setLegendPosition( QwtPlot::BottomLegend );
-    setCanvasMargin( 4 );
-
-    invalidate();
-}
-
-//! Destructor
-QwtPlotLayout::~QwtPlotLayout()
-{
-    delete d_data;
-}
-
-/*!
-  Change a margin of the canvas. The margin is the space
-  above/below the scale ticks. A negative margin will
-  be set to -1, excluding the borders of the scales.
-
-  \param margin New margin
-  \param axis One of QwtPlot::Axis. Specifies where the position of the margin.
-              -1 means margin at all borders.
-  \sa canvasMargin()
-
-  \warning The margin will have no effect when alignCanvasToScales is true
-*/
-
-void QwtPlotLayout::setCanvasMargin( int margin, int axis )
-{
-    if ( margin < -1 )
-        margin = -1;
-
-    if ( axis == -1 )
-    {
-        for ( axis = 0; axis < QwtPlot::axisCnt; axis++ )
-            d_data->canvasMargin[axis] = margin;
-    }
-    else if ( axis >= 0 && axis < QwtPlot::axisCnt )
-        d_data->canvasMargin[axis] = margin;
-}
-
-/*!
-    \return Margin around the scale tick borders
-    \sa setCanvasMargin()
-*/
-int QwtPlotLayout::canvasMargin( int axis ) const
-{
-    if ( axis < 0 || axis >= QwtPlot::axisCnt )
-        return 0;
-
-    return d_data->canvasMargin[axis];
-}
-
-/*!
-  Change the align-canvas-to-axis-scales setting. The canvas may:
-  - extend beyond the axis scale ends to maximize its size,
-  - align with the axis scale ends to control its size.
-
-  \param alignCanvasToScales New align-canvas-to-axis-scales setting
-
-  \sa setCanvasMargin()
-  \note In this context the term 'scale' means the backbone of a scale.
-  \warning In case of alignCanvasToScales == true canvasMargin will have
-           no effect
-*/
-void QwtPlotLayout::setAlignCanvasToScales( bool alignCanvasToScales )
-{
-    d_data->alignCanvasToScales = alignCanvasToScales;
-}
-
-/*!
-  Return the align-canvas-to-axis-scales setting. The canvas may:
-  - extend beyond the axis scale ends to maximize its size
-  - align with the axis scale ends to control its size.
-
-  \return align-canvas-to-axis-scales setting
-  \sa setAlignCanvasToScales, setCanvasMargin()
-  \note In this context the term 'scale' means the backbone of a scale.
-*/
-bool QwtPlotLayout::alignCanvasToScales() const
-{
-    return d_data->alignCanvasToScales;
-}
-
-/*!
-  Change the spacing of the plot. The spacing is the distance
-  between the plot components.
-
-  \param spacing new spacing
-  \sa setMargin(), spacing()
-*/
-void QwtPlotLayout::setSpacing( int spacing )
-{
-    d_data->spacing = qMax( 0, spacing );
-}
-
-/*!
-  \return spacing
-  \sa margin(), setSpacing()
-*/
-int QwtPlotLayout::spacing() const
-{
-    return d_data->spacing;
-}
-
-/*!
-  \brief Specify the position of the legend
-  \param pos The legend's position.
-  \param ratio Ratio between legend and the bounding rect
-               of title, canvas and axes. The legend will be shrinked
-               if it would need more space than the given ratio.
-               The ratio is limited to ]0.0 .. 1.0]. In case of <= 0.0
-               it will be reset to the default ratio.
-               The default vertical/horizontal ratio is 0.33/0.5.
-
-  \sa QwtPlot::setLegendPosition()
-*/
-
-void QwtPlotLayout::setLegendPosition( QwtPlot::LegendPosition pos, double ratio )
-{
-    if ( ratio > 1.0 )
-        ratio = 1.0;
-
-    switch ( pos )
-    {
-        case QwtPlot::TopLegend:
-        case QwtPlot::BottomLegend:
-            if ( ratio <= 0.0 )
-                ratio = 0.33;
-            d_data->legendRatio = ratio;
-            d_data->legendPos = pos;
-            break;
-        case QwtPlot::LeftLegend:
-        case QwtPlot::RightLegend:
-            if ( ratio <= 0.0 )
-                ratio = 0.5;
-            d_data->legendRatio = ratio;
-            d_data->legendPos = pos;
-            break;
-        case QwtPlot::ExternalLegend:
-            d_data->legendRatio = ratio; // meaningless
-            d_data->legendPos = pos;
-        default:
-            break;
-    }
-}
-
-/*!
-  \brief Specify the position of the legend
-  \param pos The legend's position. Valid values are
-      \c QwtPlot::LeftLegend, \c QwtPlot::RightLegend,
-      \c QwtPlot::TopLegend, \c QwtPlot::BottomLegend.
-
-  \sa QwtPlot::setLegendPosition()
-*/
-void QwtPlotLayout::setLegendPosition( QwtPlot::LegendPosition pos )
-{
-    setLegendPosition( pos, 0.0 );
-}
-
-/*!
-  \return Position of the legend
-  \sa setLegendPosition(), QwtPlot::setLegendPosition(),
-      QwtPlot::legendPosition()
-*/
-QwtPlot::LegendPosition QwtPlotLayout::legendPosition() const
-{
-    return d_data->legendPos;
-}
-
-/*!
-  Specify the relative size of the legend in the plot
-  \param ratio Ratio between legend and the bounding rect
-               of title, canvas and axes. The legend will be shrinked
-               if it would need more space than the given ratio.
-               The ratio is limited to ]0.0 .. 1.0]. In case of <= 0.0
-               it will be reset to the default ratio.
-               The default vertical/horizontal ratio is 0.33/0.5.
-*/
-void QwtPlotLayout::setLegendRatio( double ratio )
-{
-    setLegendPosition( legendPosition(), ratio );
-}
-
-/*!
-  \return The relative size of the legend in the plot.
-  \sa setLegendPosition()
-*/
-double QwtPlotLayout::legendRatio() const
-{
-    return d_data->legendRatio;
-}
-
-/*!
-  \return Geometry for the title
-  \sa activate(), invalidate()
-*/
-
-const QRectF &QwtPlotLayout::titleRect() const
-{
-    return d_data->titleRect;
-}
-
-/*!
-  \return Geometry for the legend
-  \sa activate(), invalidate()
-*/
-
-const QRectF &QwtPlotLayout::legendRect() const
-{
-    return d_data->legendRect;
-}
-
-/*!
-  \param axis Axis index
-  \return Geometry for the scale
-  \sa activate(), invalidate()
-*/
-
-const QRectF &QwtPlotLayout::scaleRect( int axis ) const
-{
-    if ( axis < 0 || axis >= QwtPlot::axisCnt )
-    {
-        static QRectF dummyRect;
-        return dummyRect;
-    }
-    return d_data->scaleRect[axis];
-}
-
-/*!
-  \return Geometry for the canvas
-  \sa activate(), invalidate()
-*/
-
-const QRectF &QwtPlotLayout::canvasRect() const
-{
-    return d_data->canvasRect;
-}
-
-/*!
-  Invalidate the geometry of all components.
-  \sa activate()
-*/
-void QwtPlotLayout::invalidate()
-{
-    d_data->titleRect = d_data->legendRect = d_data->canvasRect = QRect();
-    for ( int axis = 0; axis < QwtPlot::axisCnt; axis++ )
-        d_data->scaleRect[axis] = QRect();
-}
-
-/*!
-  \brief Return a minimum size hint
-  \sa QwtPlot::minimumSizeHint()
-*/
-
-QSize QwtPlotLayout::minimumSizeHint( const QwtPlot *plot ) const
-{
-    class ScaleData
-    {
-    public:
-        ScaleData()
-        {
-            w = h = minLeft = minRight = tickOffset = 0;
-        }
-
-        int w;
-        int h;
-        int minLeft;
-        int minRight;
-        int tickOffset;
-    } scaleData[QwtPlot::axisCnt];
-
-    int canvasBorder[QwtPlot::axisCnt];
-
-    int axis;
-    for ( axis = 0; axis < QwtPlot::axisCnt; axis++ )
-    {
-        if ( plot->axisEnabled( axis ) )
-        {
-            const QwtScaleWidget *scl = plot->axisWidget( axis );
-            ScaleData &sd = scaleData[axis];
-
-            const QSize hint = scl->minimumSizeHint();
-            sd.w = hint.width();
-            sd.h = hint.height();
-            scl->getBorderDistHint( sd.minLeft, sd.minRight );
-            sd.tickOffset = scl->margin();
-            if ( scl->scaleDraw()->hasComponent( QwtAbstractScaleDraw::Ticks ) )
-                sd.tickOffset += scl->scaleDraw()->maxTickLength();
-        }
-
-        canvasBorder[axis] = plot->canvas()->frameWidth() +
-            d_data->canvasMargin[axis] + 1;
-
-    }
-
-
-    for ( axis = 0; axis < QwtPlot::axisCnt; axis++ )
-    {
-        ScaleData &sd = scaleData[axis];
-        if ( sd.w && ( axis == QwtPlot::xBottom || axis == QwtPlot::xTop ) )
-        {
-            if ( ( sd.minLeft > canvasBorder[QwtPlot::yLeft] )
-                && scaleData[QwtPlot::yLeft].w )
-            {
-                int shiftLeft = sd.minLeft - canvasBorder[QwtPlot::yLeft];
-                if ( shiftLeft > scaleData[QwtPlot::yLeft].w )
-                    shiftLeft = scaleData[QwtPlot::yLeft].w;
-
-                sd.w -= shiftLeft;
-            }
-            if ( ( sd.minRight > canvasBorder[QwtPlot::yRight] )
-                && scaleData[QwtPlot::yRight].w )
-            {
-                int shiftRight = sd.minRight - canvasBorder[QwtPlot::yRight];
-                if ( shiftRight > scaleData[QwtPlot::yRight].w )
-                    shiftRight = scaleData[QwtPlot::yRight].w;
-
-                sd.w -= shiftRight;
-            }
-        }
-
-        if ( sd.h && ( axis == QwtPlot::yLeft || axis == QwtPlot::yRight ) )
-        {
-            if ( ( sd.minLeft > canvasBorder[QwtPlot::xBottom] ) &&
-                scaleData[QwtPlot::xBottom].h )
-            {
-                int shiftBottom = sd.minLeft - canvasBorder[QwtPlot::xBottom];
-                if ( shiftBottom > scaleData[QwtPlot::xBottom].tickOffset )
-                    shiftBottom = scaleData[QwtPlot::xBottom].tickOffset;
-
-                sd.h -= shiftBottom;
-            }
-            if ( ( sd.minLeft > canvasBorder[QwtPlot::xTop] ) &&
-                scaleData[QwtPlot::xTop].h )
-            {
-                int shiftTop = sd.minRight - canvasBorder[QwtPlot::xTop];
-                if ( shiftTop > scaleData[QwtPlot::xTop].tickOffset )
-                    shiftTop = scaleData[QwtPlot::xTop].tickOffset;
-
-                sd.h -= shiftTop;
-            }
-        }
-    }
-
-    const QwtPlotCanvas *canvas = plot->canvas();
-    const QSize minCanvasSize = canvas->minimumSize();
-
-    int w = scaleData[QwtPlot::yLeft].w + scaleData[QwtPlot::yRight].w;
-    int cw = qMax( scaleData[QwtPlot::xBottom].w, scaleData[QwtPlot::xTop].w )
-        + 2 * ( canvas->frameWidth() + 1 );
-    w += qMax( cw, minCanvasSize.width() );
-
-    int h = scaleData[QwtPlot::xBottom].h + scaleData[QwtPlot::xTop].h;
-    int ch = qMax( scaleData[QwtPlot::yLeft].h, scaleData[QwtPlot::yRight].h )
-        + 2 * ( canvas->frameWidth() + 1 );
-    h += qMax( ch, minCanvasSize.height() );
-
-    const QwtTextLabel *title = plot->titleLabel();
-    if ( title && !title->text().isEmpty() )
-    {
-        // If only QwtPlot::yLeft or QwtPlot::yRight is showing,
-        // we center on the plot canvas.
-        const bool centerOnCanvas = !( plot->axisEnabled( QwtPlot::yLeft )
-            && plot->axisEnabled( QwtPlot::yRight ) );
-
-        int titleW = w;
-        if ( centerOnCanvas )
-        {
-            titleW -= scaleData[QwtPlot::yLeft].w
-                + scaleData[QwtPlot::yRight].w;
-        }
-
-        int titleH = title->heightForWidth( titleW );
-        if ( titleH > titleW ) // Compensate for a long title
-        {
-            w = titleW = titleH;
-            if ( centerOnCanvas )
-            {
-                w += scaleData[QwtPlot::yLeft].w
-                    + scaleData[QwtPlot::yRight].w;
-            }
-
-            titleH = title->heightForWidth( titleW );
-        }
-        h += titleH + d_data->spacing;
-    }
-
-    // Compute the legend contribution
-
-    const QwtLegend *legend = plot->legend();
-    if ( d_data->legendPos != QwtPlot::ExternalLegend
-        && legend && !legend->isEmpty() )
-    {
-        if ( d_data->legendPos == QwtPlot::LeftLegend
-            || d_data->legendPos == QwtPlot::RightLegend )
-        {
-            int legendW = legend->sizeHint().width();
-            int legendH = legend->heightForWidth( legendW );
-
-            if ( legend->frameWidth() > 0 )
-                w += d_data->spacing;
-
-            if ( legendH > h )
-                legendW += legend->verticalScrollBar()->sizeHint().height();
-
-            if ( d_data->legendRatio < 1.0 )
-                legendW = qMin( legendW, int( w / ( 1.0 - d_data->legendRatio ) ) );
-
-            w += legendW + d_data->spacing;
-        }
-        else // QwtPlot::Top, QwtPlot::Bottom
-        {
-            int legendW = qMin( legend->sizeHint().width(), w );
-            int legendH = legend->heightForWidth( legendW );
-
-            if ( legend->frameWidth() > 0 )
-                h += d_data->spacing;
-
-            if ( d_data->legendRatio < 1.0 )
-                legendH = qMin( legendH, int( h / ( 1.0 - d_data->legendRatio ) ) );
-
-            h += legendH + d_data->spacing;
-        }
-    }
-
-    return QSize( w, h );
-}
-
-/*!
-  Find the geometry for the legend
-  \param options Options how to layout the legend
-  \param rect Rectangle where to place the legend
-  \return Geometry for the legend
-  \sa Options
-*/
-
-QRectF QwtPlotLayout::layoutLegend( Options options,
-    const QRectF &rect ) const
-{
-    const QSize hint( d_data->layoutData.legend.hint );
-
-    int dim;
-    if ( d_data->legendPos == QwtPlot::LeftLegend
-        || d_data->legendPos == QwtPlot::RightLegend )
-    {
-        // We don't allow vertical legends to take more than
-        // half of the available space.
-
-        dim = qMin( hint.width(), int( rect.width() * d_data->legendRatio ) );
-
-        if ( !( options & IgnoreScrollbars ) )
-        {
-            if ( hint.height() > rect.height() )
-            {
-                // The legend will need additional
-                // space for the vertical scrollbar.
-
-                dim += d_data->layoutData.legend.vScrollBarWidth;
-            }
-        }
-    }
-    else
-    {
-        dim = qMin( hint.height(), int( rect.height() * d_data->legendRatio ) );
-        dim = qMax( dim, d_data->layoutData.legend.hScrollBarHeight );
-    }
-
-    QRectF legendRect = rect;
-    switch ( d_data->legendPos )
-    {
-        case QwtPlot::LeftLegend:
-            legendRect.setWidth( dim );
-            break;
-        case QwtPlot::RightLegend:
-            legendRect.setX( rect.right() - dim );
-            legendRect.setWidth( dim );
-            break;
-        case QwtPlot::TopLegend:
-            legendRect.setHeight( dim );
-            break;
-        case QwtPlot::BottomLegend:
-            legendRect.setY( rect.bottom() - dim );
-            legendRect.setHeight( dim );
-            break;
-        case QwtPlot::ExternalLegend:
-            break;
-    }
-
-    return legendRect;
-}
-
-/*!
-  Align the legend to the canvas
-  \param canvasRect Geometry of the canvas
-  \param legendRect Maximum geometry for the legend
-  \return Geometry for the aligned legend
-*/
-QRectF QwtPlotLayout::alignLegend( const QRectF &canvasRect,
-    const QRectF &legendRect ) const
-{
-    QRectF alignedRect = legendRect;
-
-    if ( d_data->legendPos == QwtPlot::BottomLegend
-        || d_data->legendPos == QwtPlot::TopLegend )
-    {
-        if ( d_data->layoutData.legend.hint.width() < canvasRect.width() )
-        {
-            alignedRect.setX( canvasRect.x() );
-            alignedRect.setWidth( canvasRect.width() );
-        }
-    }
-    else
-    {
-        if ( d_data->layoutData.legend.hint.height() < canvasRect.height() )
-        {
-            alignedRect.setY( canvasRect.y() );
-            alignedRect.setHeight( canvasRect.height() );
-        }
-    }
-
-    return alignedRect;
-}
-
-/*!
-  Expand all line breaks in text labels, and calculate the height
-  of their widgets in orientation of the text.
-
-  \param options Options how to layout the legend
-  \param rect Bounding rect for title, axes and canvas.
-  \param dimTitle Expanded height of the title widget
-  \param dimAxis Expanded heights of the axis in axis orientation.
-
-  \sa Options
-*/
-void QwtPlotLayout::expandLineBreaks( int options, const QRectF &rect,
-    int &dimTitle, int dimAxis[QwtPlot::axisCnt] ) const
-{
-    dimTitle = 0;
-    for ( int axis = 0; axis < QwtPlot::axisCnt; axis++ )
-        dimAxis[axis] = 0;
-
-    int backboneOffset[QwtPlot::axisCnt];
-    for ( int axis = 0; axis < QwtPlot::axisCnt; axis++ )
-    {
-        backboneOffset[axis] = 0;
-        if ( !d_data->alignCanvasToScales )
-            backboneOffset[axis] += d_data->canvasMargin[axis];
-        if ( !( options & IgnoreFrames ) )
-            backboneOffset[axis] += d_data->layoutData.canvas.frameWidth;
-    }
-
-    bool done = false;
-    while ( !done )
-    {
-        done = true;
-
-        // the size for the 4 axis depend on each other. Expanding
-        // the height of a horizontal axis will shrink the height
-        // for the vertical axis, shrinking the height of a vertical
-        // axis will result in a line break what will expand the
-        // width and results in shrinking the width of a horizontal
-        // axis what might result in a line break of a horizontal
-        // axis ... . So we loop as long until no size changes.
-
-        if ( !d_data->layoutData.title.text.isEmpty() )
-        {
-            int w = rect.width();
-
-            if ( d_data->layoutData.scale[QwtPlot::yLeft].isEnabled
-                != d_data->layoutData.scale[QwtPlot::yRight].isEnabled )
-            {
-                // center to the canvas
-                w -= dimAxis[QwtPlot::yLeft] + dimAxis[QwtPlot::yRight];
-            }
-
-            int d = qCeil( d_data->layoutData.title.text.heightForWidth( w ) );
-            if ( !( options & IgnoreFrames ) )
-                d += 2 * d_data->layoutData.title.frameWidth;
-
-            if ( d > dimTitle )
-            {
-                dimTitle = d;
-                done = false;
-            }
-        }
-
-        for ( int axis = 0; axis < QwtPlot::axisCnt; axis++ )
-        {
-            const struct LayoutData::t_scaleData &scaleData =
-                d_data->layoutData.scale[axis];
-
-            if ( scaleData.isEnabled )
-            {
-                int length;
-                if ( axis == QwtPlot::xTop || axis == QwtPlot::xBottom )
-                {
-                    length = rect.width() - dimAxis[QwtPlot::yLeft]
-                        - dimAxis[QwtPlot::yRight];
-                    length -= scaleData.start + scaleData.end;
-
-                    if ( dimAxis[QwtPlot::yRight] > 0 )
-                        length -= 1;
-
-                    length += qMin( dimAxis[QwtPlot::yLeft],
-                        scaleData.start - backboneOffset[QwtPlot::yLeft] );
-                    length += qMin( dimAxis[QwtPlot::yRight],
-                        scaleData.end - backboneOffset[QwtPlot::yRight] );
-                }
-                else // QwtPlot::yLeft, QwtPlot::yRight
-                {
-                    length = rect.height() - dimAxis[QwtPlot::xTop]
-                        - dimAxis[QwtPlot::xBottom];
-                    length -= scaleData.start + scaleData.end;
-                    length -= 1;
-
-                    if ( dimAxis[QwtPlot::xBottom] <= 0 )
-                        length -= 1;
-                    if ( dimAxis[QwtPlot::xTop] <= 0 )
-                        length -= 1;
-
-                    if ( dimAxis[QwtPlot::xBottom] > 0 )
-                    {
-                        length += qMin(
-                            d_data->layoutData.scale[QwtPlot::xBottom].tickOffset,
-                            scaleData.start - backboneOffset[QwtPlot::xBottom] );
-                    }
-                    if ( dimAxis[QwtPlot::xTop] > 0 )
-                    {
-                        length += qMin(
-                            d_data->layoutData.scale[QwtPlot::xTop].tickOffset,
-                            scaleData.end - backboneOffset[QwtPlot::xTop] );
-                    }
-
-                    if ( dimTitle > 0 )
-                        length -= dimTitle + d_data->spacing;
-                }
-
-                int d = scaleData.dimWithoutTitle;
-                if ( !scaleData.scaleWidget->title().isEmpty() )
-                {
-                    d += scaleData.scaleWidget->titleHeightForWidth( length );
-                }
-
-
-                if ( d > dimAxis[axis] )
-                {
-                    dimAxis[axis] = d;
-                    done = false;
-                }
-            }
-        }
-    }
-}
-
-/*!
-  Align the ticks of the axis to the canvas borders using
-  the empty corners.
-
-  \sa Options
-*/
-
-void QwtPlotLayout::alignScales( int options,
-    QRectF &canvasRect, QRectF scaleRect[QwtPlot::axisCnt] ) const
-{
-    int backboneOffset[QwtPlot::axisCnt];
-    for ( int axis = 0; axis < QwtPlot::axisCnt; axis++ )
-    {
-        backboneOffset[axis] = 0;
-        if ( !d_data->alignCanvasToScales )
-            backboneOffset[axis] += d_data->canvasMargin[axis];
-        if ( !( options & IgnoreFrames ) )
-            backboneOffset[axis] += d_data->layoutData.canvas.frameWidth;
-    }
-
-    for ( int axis = 0; axis < QwtPlot::axisCnt; axis++ )
-    {
-        if ( !scaleRect[axis].isValid() )
-            continue;
-
-        const int startDist = d_data->layoutData.scale[axis].start;
-        const int endDist = d_data->layoutData.scale[axis].end;
-
-        QRectF &axisRect = scaleRect[axis];
-
-        if ( axis == QwtPlot::xTop || axis == QwtPlot::xBottom )
-        {
-            const QRectF &leftScaleRect = scaleRect[QwtPlot::yLeft];
-            const int leftOffset =
-                backboneOffset[QwtPlot::yLeft] - startDist;
-
-            if ( leftScaleRect.isValid() )
-            {
-                const int dx = leftOffset + leftScaleRect.width();
-                if ( d_data->alignCanvasToScales && dx < 0 )
-                {
-                    /*
-                      The axis needs more space than the width
-                      of the left scale.
-                     */
-                    canvasRect.setLeft( qMax( canvasRect.left(),
-                        axisRect.left() - dx ) );
-                }
-                else
-                {
-                    const double minLeft = leftScaleRect.left();
-                    const double left = axisRect.left() + leftOffset;
-                    axisRect.setLeft( qMax( left, minLeft ) );
-                }
-            }
-            else
-            {
-                if ( d_data->alignCanvasToScales && leftOffset < 0 )
-                {
-                    canvasRect.setLeft( qMax( canvasRect.left(),
-                        axisRect.left() - leftOffset ) );
-                }
-                else
-                {
-                    if ( leftOffset > 0 )
-                        axisRect.setLeft( axisRect.left() + leftOffset );
-                }
-            }
-
-            const QRectF &rightScaleRect = scaleRect[QwtPlot::yRight];
-            const int rightOffset =
-                backboneOffset[QwtPlot::yRight] - endDist + 1;
-
-            if ( rightScaleRect.isValid() )
-            {
-                const int dx = rightOffset + rightScaleRect.width();
-                if ( d_data->alignCanvasToScales && dx < 0 )
-                {
-                    /*
-                      The axis needs more space than the width
-                      of the right scale.
-                     */
-                    canvasRect.setRight( qMin( canvasRect.right(),
-                        axisRect.right() + dx ) );
-                }   
-
-                const double maxRight = rightScaleRect.right();
-                const double right = axisRect.right() - rightOffset;
-                axisRect.setRight( qMin( right, maxRight ) );
-            }
-            else
-            {
-                if ( d_data->alignCanvasToScales && rightOffset < 0 )
-                {
-                    canvasRect.setRight( qMin( canvasRect.right(),
-                        axisRect.right() + rightOffset ) );
-                }
-                else
-                {
-                    if ( rightOffset > 0 )
-                        axisRect.setRight( axisRect.right() - rightOffset );
-                }
-            }
-        }
-        else // QwtPlot::yLeft, QwtPlot::yRight
-        {
-            const QRectF &bottomScaleRect = scaleRect[QwtPlot::xBottom];
-            const int bottomOffset =
-                backboneOffset[QwtPlot::xBottom] - endDist + 1;
-
-            if ( bottomScaleRect.isValid() )
-            {
-                const int dy = bottomOffset + bottomScaleRect.height();
-                if ( d_data->alignCanvasToScales && dy < 0 )
-                {
-                    /*
-                      The axis needs more space than the height
-                      of the bottom scale.
-                     */
-                    canvasRect.setBottom( qMin( canvasRect.bottom(),
-                        axisRect.bottom() + dy ) );
-                }
-                else
-                {
-                    const double maxBottom = bottomScaleRect.top() +
-                        d_data->layoutData.scale[QwtPlot::xBottom].tickOffset;
-                    const double bottom = axisRect.bottom() - bottomOffset;
-                    axisRect.setBottom( qMin( bottom, maxBottom ) );
-                }
-            }
-            else
-            {
-                if ( d_data->alignCanvasToScales && bottomOffset < 0 )
-                {
-                    canvasRect.setBottom( qMin( canvasRect.bottom(),
-                        axisRect.bottom() + bottomOffset ) );
-                }
-                else
-                {
-                    if ( bottomOffset > 0 )
-                        axisRect.setBottom( axisRect.bottom() - bottomOffset );
-                }
-            }
-
-            const QRectF &topScaleRect = scaleRect[QwtPlot::xTop];
-            const int topOffset = backboneOffset[QwtPlot::xTop] - startDist;
-
-            if ( topScaleRect.isValid() )
-            {
-                const int dy = topOffset + topScaleRect.height();
-                if ( d_data->alignCanvasToScales && dy < 0 )
-                {
-                    /*
-                      The axis needs more space than the height
-                      of the top scale.
-                     */
-                    canvasRect.setTop( qMax( canvasRect.top(),
-                        axisRect.top() - dy ) );
-                }
-                else
-                {
-                    const double minTop = topScaleRect.bottom() -
-                        d_data->layoutData.scale[QwtPlot::xTop].tickOffset;
-                    const double top = axisRect.top() + topOffset;
-                    axisRect.setTop( qMax( top, minTop ) );
-                }
-            }
-            else
-            {
-                if ( d_data->alignCanvasToScales && topOffset < 0 )
-                {
-                    canvasRect.setTop( qMax( canvasRect.top(),
-                        axisRect.top() - topOffset ) );
-                }
-                else
-                {
-                    if ( topOffset > 0 )
-                        axisRect.setTop( axisRect.top() + topOffset );
-                }
-            }
-        }
-    }
-
-    if ( d_data->alignCanvasToScales )
-    {
-        /*
-          The canvas has been aligned to the scale with largest
-          border distances. Now we have to realign the other scale.
-         */
-
-        int fw = 0;
-        if ( !( options & IgnoreFrames ) )
-            fw = d_data->layoutData.canvas.frameWidth;
-
-        for ( int axis = 0; axis < QwtPlot::axisCnt; axis++ )
-        {
-            if ( !scaleRect[axis].isValid() )
-                continue;
-
-            if ( axis == QwtPlot::xBottom || axis == QwtPlot::xTop )
-            {
-                scaleRect[axis].setLeft( canvasRect.left() + fw
-                    - d_data->layoutData.scale[axis].start );
-                scaleRect[axis].setRight( canvasRect.right() - fw - 1
-                    + d_data->layoutData.scale[axis].end );
-            }   
-            else
-            {
-                scaleRect[axis].setTop( canvasRect.top() + fw
-                    - d_data->layoutData.scale[axis].start );
-                scaleRect[axis].setBottom( canvasRect.bottom() - fw - 1
-                    + d_data->layoutData.scale[axis].end );
-            }
-        }
-
-        if ( scaleRect[QwtPlot::xTop].isValid() )
-            scaleRect[QwtPlot::xTop].setBottom( canvasRect.top() );
-        if ( scaleRect[QwtPlot::xBottom].isValid() )
-            scaleRect[QwtPlot::xBottom].setTop( canvasRect.bottom() );
-        if ( scaleRect[QwtPlot::yLeft].isValid() )
-            scaleRect[QwtPlot::yLeft].setRight( canvasRect.left() );
-        if ( scaleRect[QwtPlot::yRight].isValid() )
-            scaleRect[QwtPlot::yRight].setLeft( canvasRect.right() );
-    }
-}
-
-/*!
-  \brief Recalculate the geometry of all components.
-
-  \param plot Plot to be layout
-  \param plotRect Rect where to place the components
-  \param options Layout options
-
-  \sa invalidate(), titleRect(),
-      legendRect(), scaleRect(), canvasRect()
-*/
-void QwtPlotLayout::activate( const QwtPlot *plot,
-    const QRectF &plotRect, Options options )
-{
-    invalidate();
-
-    QRectF rect( plotRect );  // undistributed rest of the plot rect
-
-    // We extract all layout relevant data from the widgets,
-    // filter them through pfilter and save them to d_data->layoutData.
-
-    d_data->layoutData.init( plot, rect );
-
-    if ( !( options & IgnoreLegend )
-        && d_data->legendPos != QwtPlot::ExternalLegend
-        && plot->legend() && !plot->legend()->isEmpty() )
-    {
-        d_data->legendRect = layoutLegend( options, rect );
-
-        // subtract d_data->legendRect from rect
-
-        const QRegion region( rect.toRect() );
-        rect = region.subtract( d_data->legendRect.toRect() ).boundingRect();
-
-        switch ( d_data->legendPos )
-        {
-            case QwtPlot::LeftLegend:
-                rect.setLeft( rect.left() + d_data->spacing );
-                break;
-            case QwtPlot::RightLegend:
-                rect.setRight( rect.right() - d_data->spacing );
-                break;
-            case QwtPlot::TopLegend:
-                rect.setTop( rect.top() + d_data->spacing );
-                break;
-            case QwtPlot::BottomLegend:
-                rect.setBottom( rect.bottom() - d_data->spacing );
-                break;
-            case QwtPlot::ExternalLegend:
-                break; // suppress compiler warning
-        }
-    }
-
-    /*
-     +---+-----------+---+
-     |       Title       |
-     +---+-----------+---+
-     |   |   Axis    |   |
-     +---+-----------+---+
-     | A |           | A |
-     | x |  Canvas   | x |
-     | i |           | i |
-     | s |           | s |
-     +---+-----------+---+
-     |   |   Axis    |   |
-     +---+-----------+---+
-    */
-
-    // axes and title include text labels. The height of each
-    // label depends on its line breaks, that depend on the width
-    // for the label. A line break in a horizontal text will reduce
-    // the available width for vertical texts and vice versa.
-    // expandLineBreaks finds the height/width for title and axes
-    // including all line breaks.
-
-    int dimTitle, dimAxes[QwtPlot::axisCnt];
-    expandLineBreaks( options, rect, dimTitle, dimAxes );
-
-    if ( dimTitle > 0 )
-    {
-        d_data->titleRect = QRect( rect.x(), rect.y(),
-            rect.width(), dimTitle );
-
-        if ( d_data->layoutData.scale[QwtPlot::yLeft].isEnabled !=
-            d_data->layoutData.scale[QwtPlot::yRight].isEnabled )
-        {
-            // if only one of the y axes is missing we align
-            // the title centered to the canvas
-
-            d_data->titleRect.setX( rect.x() + dimAxes[QwtPlot::yLeft] );
-            d_data->titleRect.setWidth( rect.width()
-                - dimAxes[QwtPlot::yLeft] - dimAxes[QwtPlot::yRight] );
-        }
-
-        // subtract title
-        rect.setTop( rect.top() + dimTitle + d_data->spacing );
-    }
-
-    d_data->canvasRect.setRect(
-        rect.x() + dimAxes[QwtPlot::yLeft],
-        rect.y() + dimAxes[QwtPlot::xTop],
-        rect.width() - dimAxes[QwtPlot::yRight] - dimAxes[QwtPlot::yLeft],
-        rect.height() - dimAxes[QwtPlot::xBottom] - dimAxes[QwtPlot::xTop] );
-
-    for ( int axis = 0; axis < QwtPlot::axisCnt; axis++ )
-    {
-        // set the rects for the axes
-
-        if ( dimAxes[axis] )
-        {
-            int dim = dimAxes[axis];
-            QRectF &scaleRect = d_data->scaleRect[axis];
-
-            scaleRect = d_data->canvasRect;
-            switch ( axis )
-            {
-                case QwtPlot::yLeft:
-                    scaleRect.setX( d_data->canvasRect.left() - dim );
-                    scaleRect.setWidth( dim );
-                    break;
-                case QwtPlot::yRight:
-                    scaleRect.setX( d_data->canvasRect.right() );
-                    scaleRect.setWidth( dim );
-                    break;
-                case QwtPlot::xBottom:
-                    scaleRect.setY( d_data->canvasRect.bottom() );
-                    scaleRect.setHeight( dim );
-                    break;
-                case QwtPlot::xTop:
-                    scaleRect.setY( d_data->canvasRect.top() - dim );
-                    scaleRect.setHeight( dim );
-                    break;
-            }
-            scaleRect = scaleRect.normalized();
-        }
-    }
-
-    // +---+-----------+---+
-    // |  <-   Axis   ->   |
-    // +-^-+-----------+-^-+
-    // | | |           | | |
-    // |   |           |   |
-    // | A |           | A |
-    // | x |  Canvas   | x |
-    // | i |           | i |
-    // | s |           | s |
-    // |   |           |   |
-    // | | |           | | |
-    // +-V-+-----------+-V-+
-    // |   <-  Axis   ->   |
-    // +---+-----------+---+
-
-    // The ticks of the axes - not the labels above - should
-    // be aligned to the canvas. So we try to use the empty
-    // corners to extend the axes, so that the label texts
-    // left/right of the min/max ticks are moved into them.
-
-    alignScales( options, d_data->canvasRect, d_data->scaleRect );
-
-    if ( !d_data->legendRect.isEmpty() )
-    {
-        // We prefer to align the legend to the canvas - not to
-        // the complete plot - if possible.
-
-        d_data->legendRect = alignLegend( d_data->canvasRect, d_data->legendRect );
-    }
-}
->>>>>>> ff16dd03
+}