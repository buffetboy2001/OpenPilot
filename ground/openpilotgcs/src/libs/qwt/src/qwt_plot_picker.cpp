--- conflicted
+++ resolved
@@ -1,4 +1,3 @@
-<<<<<<< HEAD
 /* -*- mode: C++ ; c-file-style: "stroustrup" -*- *****************************
  * Qwt Widget Library
  * Copyright (C) 1997   Josef Wilgen
@@ -381,388 +380,4 @@
         yMap.transform( pos.y() ) );
 
     return p.toPoint();
-}
-=======
-/* -*- mode: C++ ; c-file-style: "stroustrup" -*- *****************************
- * Qwt Widget Library
- * Copyright (C) 1997   Josef Wilgen
- * Copyright (C) 2002   Uwe Rathmann
- *
- * This library is free software; you can redistribute it and/or
- * modify it under the terms of the Qwt License, Version 1.0
- *****************************************************************************/
-
-#include "qwt_plot_picker.h"
-#include "qwt_plot.h"
-#include "qwt_scale_div.h"
-#include "qwt_painter.h"
-#include "qwt_scale_map.h"
-#include "qwt_picker_machine.h"
-
-/*!
-  \brief Create a plot picker
-
-  The picker is set to those x- and y-axis of the plot
-  that are enabled. If both or no x-axis are enabled, the picker
-  is set to QwtPlot::xBottom. If both or no y-axis are
-  enabled, it is set to QwtPlot::yLeft.
-
-  \param canvas Plot canvas to observe, also the parent object
-
-  \sa QwtPlot::autoReplot(), QwtPlot::replot(), scaleRect()
-*/
-
-QwtPlotPicker::QwtPlotPicker( QwtPlotCanvas *canvas ):
-    QwtPicker( canvas ),
-    d_xAxis( -1 ),
-    d_yAxis( -1 )
-{
-    if ( !canvas )
-        return;
-
-    // attach axes
-
-    int xAxis = QwtPlot::xBottom;
-
-    const QwtPlot *plot = QwtPlotPicker::plot();
-    if ( !plot->axisEnabled( QwtPlot::xBottom ) &&
-        plot->axisEnabled( QwtPlot::xTop ) )
-    {
-        xAxis = QwtPlot::xTop;
-    }
-
-    int yAxis = QwtPlot::yLeft;
-    if ( !plot->axisEnabled( QwtPlot::yLeft ) &&
-        plot->axisEnabled( QwtPlot::yRight ) )
-    {
-        yAxis = QwtPlot::yRight;
-    }
-
-    setAxis( xAxis, yAxis );
-}
-
-/*!
-  Create a plot picker
-
-  \param xAxis Set the x axis of the picker
-  \param yAxis Set the y axis of the picker
-  \param canvas Plot canvas to observe, also the parent object
-
-  \sa QwtPlot::autoReplot(), QwtPlot::replot(), scaleRect()
-*/
-QwtPlotPicker::QwtPlotPicker( int xAxis, int yAxis, QwtPlotCanvas *canvas ):
-    QwtPicker( canvas ),
-    d_xAxis( xAxis ),
-    d_yAxis( yAxis )
-{
-}
-
-/*!
-  Create a plot picker
-
-  \param xAxis X axis of the picker
-  \param yAxis Y axis of the picker
-  \param rubberBand Rubberband style
-  \param trackerMode Tracker mode
-  \param canvas Plot canvas to observe, also the parent object
-
-  \sa QwtPicker, QwtPicker::setSelectionFlags(), QwtPicker::setRubberBand(),
-      QwtPicker::setTrackerMode
-
-  \sa QwtPlot::autoReplot(), QwtPlot::replot(), scaleRect()
-*/
-QwtPlotPicker::QwtPlotPicker( int xAxis, int yAxis,
-        RubberBand rubberBand, DisplayMode trackerMode,
-        QwtPlotCanvas *canvas ):
-    QwtPicker( rubberBand, trackerMode, canvas ),
-    d_xAxis( xAxis ),
-    d_yAxis( yAxis )
-{
-}
-
-//! Destructor
-QwtPlotPicker::~QwtPlotPicker()
-{
-}
-
-//! Return observed plot canvas
-QwtPlotCanvas *QwtPlotPicker::canvas()
-{
-    return qobject_cast<QwtPlotCanvas *>( parentWidget() );
-}
-
-//! Return Observed plot canvas
-const QwtPlotCanvas *QwtPlotPicker::canvas() const
-{
-    return qobject_cast<const QwtPlotCanvas *>( parentWidget() );
-}
-
-//! Return plot widget, containing the observed plot canvas
-QwtPlot *QwtPlotPicker::plot()
-{
-    QwtPlotCanvas *w = canvas();
-    if ( w )
-        return w->plot();
-
-    return NULL;
-}
-
-//! Return plot widget, containing the observed plot canvas
-const QwtPlot *QwtPlotPicker::plot() const
-{
-    const QwtPlotCanvas *w = canvas();
-    if ( w )
-        return w->plot();
-
-    return NULL;
-}
-
-/*!
-  Return normalized bounding rect of the axes
-
-  \sa QwtPlot::autoReplot(), QwtPlot::replot().
-*/
-QRectF QwtPlotPicker::scaleRect() const
-{
-    QRectF rect;
-
-    if ( plot() )
-    {
-        const QwtScaleDiv *xs = plot()->axisScaleDiv( xAxis() );
-        const QwtScaleDiv *ys = plot()->axisScaleDiv( yAxis() );
-
-        if ( xs && ys )
-        {
-            rect = QRectF( xs->lowerBound(), ys->lowerBound(),
-                xs->range(), ys->range() );
-            rect = rect.normalized();
-        }
-    }
-
-    return rect;
-}
-
-/*!
-  Set the x and y axes of the picker
-
-  \param xAxis X axis
-  \param yAxis Y axis
-*/
-void QwtPlotPicker::setAxis( int xAxis, int yAxis )
-{
-    const QwtPlot *plt = plot();
-    if ( !plt )
-        return;
-
-    if ( xAxis != d_xAxis || yAxis != d_yAxis )
-    {
-        d_xAxis = xAxis;
-        d_yAxis = yAxis;
-    }
-}
-
-//! Return x axis
-int QwtPlotPicker::xAxis() const
-{
-    return d_xAxis;
-}
-
-//! Return y axis
-int QwtPlotPicker::yAxis() const
-{
-    return d_yAxis;
-}
-
-/*!
-  Translate a pixel position into a position string
-
-  \param pos Position in pixel coordinates
-  \return Position string
-*/
-QwtText QwtPlotPicker::trackerText( const QPoint &pos ) const
-{
-    return trackerTextF( invTransform( pos ) );
-}
-
-/*!
-  \brief Translate a position into a position string
-
-  In case of HLineRubberBand the label is the value of the
-  y position, in case of VLineRubberBand the value of the x position.
-  Otherwise the label contains x and y position separated by a ',' .
-
-  The format for the double to string conversion is "%.4f".
-
-  \param pos Position
-  \return Position string
-*/
-QwtText QwtPlotPicker::trackerTextF( const QPointF &pos ) const
-{
-    QString text;
-
-    switch ( rubberBand() )
-    {
-        case HLineRubberBand:
-            text.sprintf( "%.4f", pos.y() );
-            break;
-        case VLineRubberBand:
-            text.sprintf( "%.4f", pos.x() );
-            break;
-        default:
-            text.sprintf( "%.4f, %.4f", pos.x(), pos.y() );
-    }
-    return QwtText( text );
-}
-
-/*!
-  Append a point to the selection and update rubberband and tracker.
-
-  \param pos Additional point
-  \sa isActive, begin(), end(), move(), appended()
-
-  \note The appended(const QPoint &), appended(const QDoublePoint &)
-        signals are emitted.
-*/
-void QwtPlotPicker::append( const QPoint &pos )
-{
-    QwtPicker::append( pos );
-    Q_EMIT appended( invTransform( pos ) );
-}
-
-/*!
-  Move the last point of the selection
-
-  \param pos New position
-  \sa isActive, begin(), end(), append()
-
-  \note The moved(const QPoint &), moved(const QDoublePoint &)
-        signals are emitted.
-*/
-void QwtPlotPicker::move( const QPoint &pos )
-{
-    QwtPicker::move( pos );
-    Q_EMIT moved( invTransform( pos ) );
-}
-
-/*!
-  Close a selection setting the state to inactive.
-
-  \param ok If true, complete the selection and emit selected signals
-            otherwise discard the selection.
-  \return true if the selection is accepted, false otherwise
-*/
-
-bool QwtPlotPicker::end( bool ok )
-{
-    ok = QwtPicker::end( ok );
-    if ( !ok )
-        return false;
-
-    QwtPlot *plot = QwtPlotPicker::plot();
-    if ( !plot )
-        return false;
-
-    const QPolygon pa = selection();
-    if ( pa.count() == 0 )
-        return false;
-
-    QwtPickerMachine::SelectionType selectionType =
-        QwtPickerMachine::NoSelection;
-
-    if ( stateMachine() )
-        selectionType = stateMachine()->selectionType();
-
-    switch ( selectionType )
-    {
-        case QwtPickerMachine::PointSelection:
-        {
-            const QPointF pos = invTransform( pa[0] );
-            Q_EMIT selected( pos );
-            break;
-        }
-        case QwtPickerMachine::RectSelection:
-        {
-            if ( pa.count() >= 2 )
-            {
-                const QPoint p1 = pa[0];
-                const QPoint p2 = pa[int( pa.count() - 1 )];
-
-                const QRect rect = QRect( p1, p2 ).normalized();
-                Q_EMIT selected( invTransform( rect ) );
-            }
-            break;
-        }
-        case QwtPickerMachine::PolygonSelection:
-        {
-            QVector<QPointF> dpa( pa.count() );
-            for ( int i = 0; i < int( pa.count() ); i++ )
-                dpa[i] = invTransform( pa[i] );
-
-            Q_EMIT selected( dpa );
-        }
-        default:
-            break;
-    }
-
-    return true;
-}
-
-/*!
-    Translate a rectangle from pixel into plot coordinates
-
-    \return Rectangle in plot coordinates
-    \sa transform()
-*/
-QRectF QwtPlotPicker::invTransform( const QRect &rect ) const
-{
-    const QwtScaleMap xMap = plot()->canvasMap( d_xAxis );
-    const QwtScaleMap yMap = plot()->canvasMap( d_yAxis );
-
-    return QwtScaleMap::invTransform( xMap, yMap, rect );
-}
-
-/*!
-    Translate a rectangle from plot into pixel coordinates
-    \return Rectangle in pixel coordinates
-    \sa invTransform()
-*/
-QRect QwtPlotPicker::transform( const QRectF &rect ) const
-{
-    const QwtScaleMap xMap = plot()->canvasMap( d_xAxis );
-    const QwtScaleMap yMap = plot()->canvasMap( d_yAxis );
-
-    return QwtScaleMap::transform( xMap, yMap, rect ).toRect();
-}
-
-/*!
-    Translate a point from pixel into plot coordinates
-    \return Point in plot coordinates
-    \sa transform()
-*/
-QPointF QwtPlotPicker::invTransform( const QPoint &pos ) const
-{
-    QwtScaleMap xMap = plot()->canvasMap( d_xAxis );
-    QwtScaleMap yMap = plot()->canvasMap( d_yAxis );
-
-    return QPointF(
-        xMap.invTransform( pos.x() ),
-        yMap.invTransform( pos.y() )
-    );
-}
-
-/*!
-    Translate a point from plot into pixel coordinates
-    \return Point in pixel coordinates
-    \sa invTransform()
-*/
-QPoint QwtPlotPicker::transform( const QPointF &pos ) const
-{
-    QwtScaleMap xMap = plot()->canvasMap( d_xAxis );
-    QwtScaleMap yMap = plot()->canvasMap( d_yAxis );
-
-    const QPointF p( xMap.transform( pos.x() ),
-        yMap.transform( pos.y() ) );
-
-    return p.toPoint();
-}
->>>>>>> ff16dd03
+}