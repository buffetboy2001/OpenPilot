--- conflicted
+++ resolved
@@ -1,4 +1,3 @@
-<<<<<<< HEAD
 /* -*- mode: C++ ; c-file-style: "stroustrup" -*- *****************************
  * Qwt Widget Library
  * Copyright (C) 1997   Josef Wilgen
@@ -902,910 +901,4 @@
     newMap.setScaleInterval( s1, s2 );
 
     return newMap;
-}
-=======
-/* -*- mode: C++ ; c-file-style: "stroustrup" -*- *****************************
- * Qwt Widget Library
- * Copyright (C) 1997   Josef Wilgen
- * Copyright (C) 2002   Uwe Rathmann
- *
- * This library is free software; you can redistribute it and/or
- * modify it under the terms of the Qwt License, Version 1.0
- *****************************************************************************/
-
-#include "qwt_plot_rasteritem.h"
-#include "qwt_legend.h"
-#include "qwt_legend_item.h"
-#include "qwt_scale_map.h"
-#include "qwt_painter.h"
-#include <qapplication.h>
-#include <qdesktopwidget.h>
-#include <qpainter.h>
-#include <qpaintengine.h>
-#include <float.h>
-
-class QwtPlotRasterItem::PrivateData
-{
-public:
-    PrivateData():
-        alpha( -1 ),
-        paintAttributes( QwtPlotRasterItem::PaintInDeviceResolution )
-    {
-        cache.policy = QwtPlotRasterItem::NoCache;
-    }
-
-    int alpha;
-    QwtPlotRasterItem::PaintAttributes paintAttributes;
-
-    struct ImageCache
-    {
-        QwtPlotRasterItem::CachePolicy policy;
-        QRectF area;
-        QSizeF size;
-        QImage image;
-    } cache;
-};
-
-
-static QRectF qwtAlignRect(const QRectF &rect)
-{
-    QRectF r;
-    r.setLeft( qRound( rect.left() ) );
-    r.setRight( qRound( rect.right() ) );
-    r.setTop( qRound( rect.top() ) );
-    r.setBottom( qRound( rect.bottom() ) );
-
-    return r;
-}
-
-static QRectF qwtStripRect(const QRectF &rect, const QRectF &area,
-    const QwtScaleMap &xMap, const QwtScaleMap &yMap,
-    const QwtInterval &xInterval, const QwtInterval &yInterval)
-{
-    QRectF r = rect;
-    if ( xInterval.borderFlags() & QwtInterval::ExcludeMinimum )
-    {
-        if ( area.left() <= xInterval.minValue() )
-        {
-            if ( xMap.isInverting() )
-                r.adjust(0, 0, -1, 0);
-            else
-                r.adjust(1, 0, 0, 0);
-        }
-    }
-
-    if ( xInterval.borderFlags() & QwtInterval::ExcludeMaximum )
-    {
-        if ( area.right() >= xInterval.maxValue() )
-        {
-            if ( xMap.isInverting() )
-                r.adjust(1, 0, 0, 0);
-            else
-                r.adjust(0, 0, -1, 0);
-        }
-    }
-
-    if ( yInterval.borderFlags() & QwtInterval::ExcludeMinimum )
-    {
-        if ( area.top() <= yInterval.minValue() )
-        {
-            if ( yMap.isInverting() )
-                r.adjust(0, 0, 0, -1);
-            else
-                r.adjust(0, 1, 0, 0);
-        }
-    }
-
-    if ( yInterval.borderFlags() & QwtInterval::ExcludeMaximum )
-    {
-        if ( area.bottom() >= yInterval.maxValue() )
-        {
-            if ( yMap.isInverting() )
-                r.adjust(0, 1, 0, 0);
-            else
-                r.adjust(0, 0, 0, -1);
-        }
-    }
-
-    return r;
-}
-
-static QImage qwtExpandImage(const QImage &image,
-    const QwtScaleMap &xMap, const QwtScaleMap &yMap,
-    const QRectF &area, const QRectF &area2, const QRectF &paintRect,
-    const QwtInterval &xInterval, const QwtInterval &yInterval )
-{
-    const QRectF strippedRect = qwtStripRect(paintRect, area2,
-        xMap, yMap, xInterval, yInterval);
-    const QSize sz = strippedRect.toRect().size();
-
-    const int w = image.width();
-    const int h = image.height();
-
-    const QRectF r = QwtScaleMap::transform(xMap, yMap, area).normalized();
-    const double pw = ( r.width() - 1) / w;
-    const double ph = ( r.height() - 1) / h;
-
-    double px0, py0;
-    if ( !xMap.isInverting() )
-    {
-        px0 = xMap.transform( area2.left() );
-        px0 = qRound( px0 );
-        px0 = px0 - xMap.transform( area.left() );
-    }
-    else
-    {
-        px0 = xMap.transform( area2.right() );
-        px0 = qRound( px0 );
-        px0 -= xMap.transform( area.right() );
-
-        px0 -= 1.0;
-    }
-    px0 += strippedRect.left() - paintRect.left();
-
-    if ( !yMap.isInverting() )
-    {
-        py0 = yMap.transform( area2.top() );
-        py0 = qRound( py0 );
-        py0 -= yMap.transform( area.top() );
-    }
-    else
-    {
-        py0 = yMap.transform( area2.bottom() );
-        py0 = qRound( py0 );
-        py0 -= yMap.transform( area.bottom() );
-
-        py0 -= 1.0;
-    }
-    py0 += strippedRect.top() - paintRect.top();
-
-    QImage expanded(sz, image.format());
-
-    switch( image.depth() )
-    {
-        case 32:
-        {
-            for ( int y1 = 0; y1 < h; y1++ )
-            {
-                int yy1;
-                if ( y1 == 0 )
-                {
-                    yy1 = 0;
-                }
-                else
-                {
-                    yy1 = qRound( y1 * ph - py0 );
-                    if ( yy1 < 0 )
-                        yy1 = 0;
-                }
-
-                int yy2;
-                if ( y1 == h - 1 )
-                {
-                    yy2 = sz.height();
-                }
-                else
-                {
-                    yy2 = qRound( ( y1 + 1 ) * ph - py0 );
-                    if ( yy2 > sz.height() )
-                        yy2 = sz.height();
-                }
-
-                const quint32 *line1 = (const quint32 *) image.scanLine( y1 );
-
-                for ( int x1 = 0; x1 < w; x1++ )
-                {
-                    int xx1;
-                    if ( x1 == 0 )
-                    {
-                        xx1 = 0;
-                    }
-                    else
-                    {
-                        xx1 = qRound( x1 * pw - px0 );
-                        if ( xx1 < 0 )
-                            xx1 = 0;
-                    }
-
-                    int xx2;
-                    if ( x1 == w - 1 )
-                    {
-                        xx2 = sz.width();
-                    }
-                    else
-                    {
-                        xx2 = qRound( ( x1 + 1 ) * pw - px0 );
-                        if ( xx2 > sz.width() )
-                            xx2 = sz.width();
-                    }
-
-                    const quint32 rgb( line1[x1] );
-                    for ( int y2 = yy1; y2 < yy2; y2++ )
-                    {
-                        quint32 *line2 = ( quint32 *) expanded.scanLine( y2 );
-                        for ( int x2 = xx1; x2 < xx2; x2++ ) 
-                            line2[x2] = rgb;
-                    }       
-                }   
-            }   
-            break;
-        }
-        case 8:
-        {
-            for ( int y1 = 0; y1 < h; y1++ )
-            {
-                int yy1;
-                if ( y1 == 0 )
-                {
-                    yy1 = 0;
-                }   
-                else
-                {
-                    yy1 = qRound( y1 * ph - py0 );
-                    if ( yy1 < 0 )
-                        yy1 = 0; 
-                }       
-                
-                int yy2;
-                if ( y1 == h - 1 )
-                {
-                    yy2 = sz.height();
-                }   
-                else
-                {
-                    yy2 = qRound( ( y1 + 1 ) * ph - py0 );
-                    if ( yy2 > sz.height() )
-                        yy2 = sz.height();
-                }
-    
-                const uchar *line1 = image.scanLine( y1 );
-
-                for ( int x1 = 0; x1 < w; x1++ )
-                {
-                    int xx1;
-                    if ( x1 == 0 )
-                    {
-                        xx1 = 0;
-                    }
-                    else
-                    {
-                        xx1 = qRound( x1 * pw - px0 );
-                        if ( xx1 < 0 )
-                            xx1 = 0;
-                    }
-
-                    int xx2;
-                    if ( x1 == w - 1 )
-                    {
-                        xx2 = sz.width();
-                    }
-                    else
-                    {
-                        xx2 = qRound( ( x1 + 1 ) * pw - px0 );
-                        if ( xx2 > sz.width() )
-                            xx2 = sz.width();
-                    }
-
-                    for ( int y2 = yy1; y2 < yy2; y2++ )
-                    {
-                        uchar *line2 = expanded.scanLine( y2 );
-                        memset( line2 + xx1, line1[x1], xx2 - xx1 );
-                    }       
-                }   
-            }
-            break;
-        }
-        default:
-            expanded = image;
-    }
-    
-    return expanded;
-}   
-
-static QRectF expandToPixels(const QRectF &rect, const QRectF &pixelRect)
-{
-    const double pw = pixelRect.width();
-    const double ph = pixelRect.height();
-
-    const double dx1 = pixelRect.left() - rect.left();
-    const double dx2 = pixelRect.right() - rect.right();
-    const double dy1 = pixelRect.top() - rect.top();
-    const double dy2 = pixelRect.bottom() - rect.bottom();
-
-    QRectF r;
-    r.setLeft( pixelRect.left() - qCeil( dx1 / pw ) * pw );
-    r.setTop( pixelRect.top() - qCeil( dy1 / ph ) * ph );
-    r.setRight( pixelRect.right() - qFloor( dx2 / pw ) * pw );
-    r.setBottom( pixelRect.bottom() - qFloor( dy2 / ph ) * ph );
-
-    return r;
-}
-
-static void transformMaps( const QTransform &tr,
-    const QwtScaleMap &xMap, const QwtScaleMap &yMap,
-    QwtScaleMap &xxMap, QwtScaleMap &yyMap )
-{
-    const QPointF p1 = tr.map( QPointF( xMap.p1(), yMap.p1() ) );
-    const QPointF p2 = tr.map( QPointF( xMap.p2(), yMap.p2() ) );
-
-    xxMap = xMap;
-    xxMap.setPaintInterval( p1.x(), p2.x() );
-
-    yyMap = yMap;
-    yyMap.setPaintInterval( p1.y(), p2.y() );
-}
-
-static void adjustMaps( QwtScaleMap &xMap, QwtScaleMap &yMap,
-    const QRectF &area, const QRectF &paintRect)
-{
-    double sx1 = area.left();
-    double sx2 = area.right();
-    if ( xMap.isInverting() )
-        qSwap(sx1, sx2);
-
-    double sy1 = area.top();
-    double sy2 = area.bottom();
-
-    if ( yMap.isInverting() )
-        qSwap(sy1, sy2);
-
-    xMap.setPaintInterval(paintRect.left(), paintRect.right());
-    xMap.setScaleInterval(sx1, sx2);
-
-    yMap.setPaintInterval(paintRect.top(), paintRect.bottom());
-    yMap.setScaleInterval(sy1, sy2);
-}
-
-static bool useCache( QwtPlotRasterItem::CachePolicy policy,
-    const QPainter *painter )
-{
-    bool doCache = false;
-
-    if ( policy == QwtPlotRasterItem::PaintCache )
-    {
-        // Caching doesn't make sense, when the item is
-        // not painted to screen
-
-        switch ( painter->paintEngine()->type() )
-        {
-            case QPaintEngine::SVG:
-            case QPaintEngine::Pdf:
-            case QPaintEngine::PostScript:
-            case QPaintEngine::MacPrinter:
-            case QPaintEngine::Picture:
-                break;
-            default:;
-                doCache = true;
-        }
-    }
-
-    return doCache;
-}
-
-static QImage toRgba( const QImage& image, int alpha )
-{
-    if ( alpha < 0 || alpha >= 255 )
-        return image;
-
-    QImage alphaImage( image.size(), QImage::Format_ARGB32 );
-
-    const QRgb mask1 = qRgba( 0, 0, 0, alpha );
-    const QRgb mask2 = qRgba( 255, 255, 255, 0 );
-    const QRgb mask3 = qRgba( 0, 0, 0, 255 );
-
-    const int w = image.size().width();
-    const int h = image.size().height();
-
-    if ( image.depth() == 8 )
-    {
-        for ( int y = 0; y < h; y++ )
-        {
-            QRgb* alphaLine = ( QRgb* )alphaImage.scanLine( y );
-            const unsigned char *line = image.scanLine( y );
-
-            for ( int x = 0; x < w; x++ )
-                *alphaLine++ = ( image.color( *line++ ) & mask2 ) | mask1;
-        }
-    }
-    else if ( image.depth() == 32 )
-    {
-        for ( int y = 0; y < h; y++ )
-        {
-            QRgb* alphaLine = ( QRgb* )alphaImage.scanLine( y );
-            const QRgb* line = ( const QRgb* ) image.scanLine( y );
-
-            for ( int x = 0; x < w; x++ )
-            {
-                const QRgb rgb = *line++;
-                if ( rgb & mask3 ) // alpha != 0
-                    *alphaLine++ = ( rgb & mask2 ) | mask1;
-                else
-                    *alphaLine++ = rgb;
-            }
-        }
-    }
-
-    return alphaImage;
-}
-
-//! Constructor
-QwtPlotRasterItem::QwtPlotRasterItem( const QString& title ):
-    QwtPlotItem( QwtText( title ) )
-{
-    init();
-}
-
-//! Constructor
-QwtPlotRasterItem::QwtPlotRasterItem( const QwtText& title ):
-    QwtPlotItem( title )
-{
-    init();
-}
-
-//! Destructor
-QwtPlotRasterItem::~QwtPlotRasterItem()
-{
-    delete d_data;
-}
-
-void QwtPlotRasterItem::init()
-{
-    d_data = new PrivateData();
-
-    setItemAttribute( QwtPlotItem::AutoScale, true );
-    setItemAttribute( QwtPlotItem::Legend, false );
-
-    setZ( 8.0 );
-}
-
-/*!
-  Specify an attribute how to draw the raster item
-
-  \param attribute Paint attribute
-  \param on On/Off
-  /sa PaintAttribute, testPaintAttribute()
-*/
-void QwtPlotRasterItem::setPaintAttribute( PaintAttribute attribute, bool on )
-{
-    if ( on )
-        d_data->paintAttributes |= attribute;
-    else
-        d_data->paintAttributes &= ~attribute;
-}
-
-/*!
-    \brief Return the current paint attributes
-    \sa PaintAttribute, setPaintAttribute()
-*/
-bool QwtPlotRasterItem::testPaintAttribute( PaintAttribute attribute ) const
-{
-    return ( d_data->paintAttributes & attribute );
-}
-
-/*!
-   \brief Set an alpha value for the raster data
-
-   Often a plot has several types of raster data organized in layers.
-   ( f.e a geographical map, with weather statistics ).
-   Using setAlpha() raster items can be stacked easily.
-
-   The alpha value is a value [0, 255] to
-   control the transparency of the image. 0 represents a fully
-   transparent color, while 255 represents a fully opaque color.
-
-   \param alpha Alpha value
-
-   - alpha >= 0\n
-     All alpha values of the pixels returned by renderImage() will be set to
-     alpha, beside those with an alpha value of 0 (invalid pixels).
-   - alpha < 0
-     The alpha values returned by renderImage() are not changed.
-
-   The default alpha value is -1.
-
-   \sa alpha()
-*/
-void QwtPlotRasterItem::setAlpha( int alpha )
-{
-    if ( alpha < 0 )
-        alpha = -1;
-
-    if ( alpha > 255 )
-        alpha = 255;
-
-    if ( alpha != d_data->alpha )
-    {
-        d_data->alpha = alpha;
-
-        itemChanged();
-    }
-}
-
-/*!
-  \return Alpha value of the raster item
-  \sa setAlpha()
-*/
-int QwtPlotRasterItem::alpha() const
-{
-    return d_data->alpha;
-}
-
-/*!
-  Change the cache policy
-
-  The default policy is NoCache
-
-  \param policy Cache policy
-  \sa CachePolicy, cachePolicy()
-*/
-void QwtPlotRasterItem::setCachePolicy(
-    QwtPlotRasterItem::CachePolicy policy )
-{
-    if ( d_data->cache.policy != policy )
-    {
-        d_data->cache.policy = policy;
-
-        invalidateCache();
-        itemChanged();
-    }
-}
-
-/*!
-  \return Cache policy
-  \sa CachePolicy, setCachePolicy()
-*/
-QwtPlotRasterItem::CachePolicy QwtPlotRasterItem::cachePolicy() const
-{
-    return d_data->cache.policy;
-}
-
-/*!
-   Invalidate the paint cache
-   \sa setCachePolicy()
-*/
-void QwtPlotRasterItem::invalidateCache()
-{
-    d_data->cache.image = QImage();
-    d_data->cache.area = QRect();
-    d_data->cache.size = QSize();
-}
-
-/*!
-   \brief Pixel hint
-
-   The geometry of a pixel is used to calculated the resolution and
-   alignment of the rendered image. 
-
-   Width and height of the hint need to be the horizontal  
-   and vertical distances between 2 neighboured points. 
-   The center of the hint has to be the position of any point 
-   ( it doesn't matter which one ).
-
-   Limiting the resolution of the image might significantly improve
-   the performance and heavily reduce the amount of memory when rendering
-   a QImage from the raster data. 
-
-   The default implementation returns an empty rectangle (QRectF()),
-   meaning, that the image will be rendered in target device ( f.e screen )
-   resolution.
-
-   \param area In most implementations the resolution of the data doesn't
-               depend on the requested area.
-
-   \return Bounding rectangle of a pixel
-
-   \sa render(), renderImage()
-*/
-QRectF QwtPlotRasterItem::pixelHint( const QRectF &area ) const
-{
-    Q_UNUSED( area );
-    return QRectF();
-}
-
-/*!
-  \brief Draw the raster data
-  \param painter Painter
-  \param xMap X-Scale Map
-  \param yMap Y-Scale Map
-  \param canvasRect Contents rect of the plot canvas
-*/
-void QwtPlotRasterItem::draw( QPainter *painter,
-    const QwtScaleMap &xMap, const QwtScaleMap &yMap,
-    const QRectF &canvasRect ) const
-{
-    if ( canvasRect.isEmpty() || d_data->alpha == 0 )
-        return;
-
-    const bool doCache = useCache( d_data->cache.policy, painter );
-
-    const QwtInterval xInterval = interval( Qt::XAxis );
-    const QwtInterval yInterval = interval( Qt::YAxis );
-
-    /*
-        Scaling a rastered image always results in a loss of
-        precision/quality. So we always render the image in
-        paint device resolution.
-    */
-
-    QwtScaleMap xxMap, yyMap;
-    transformMaps( painter->transform(), xMap, yMap, xxMap, yyMap );
-
-    QRectF paintRect = painter->transform().mapRect( canvasRect );
-    QRectF area = QwtScaleMap::invTransform( xxMap, yyMap, paintRect );
-
-    const QRectF br = boundingRect();
-    if ( br.isValid() && !br.contains( area ) )
-    {
-        area &= br;
-        if ( !area.isValid() )
-            return;
-
-        paintRect = QwtScaleMap::transform( xxMap, yyMap, area );
-    }
-
-    QRectF imageRect;
-    QImage image;
-
-    QRectF pixelRect = pixelHint(area);
-    if ( !pixelRect.isEmpty() )
-    {
-        const QRectF r = QwtScaleMap::invTransform( 
-            xxMap, yyMap, QRectF(0, 0, 1, 1) ).normalized();
-
-        if ( r.width() > pixelRect.width() &&
-            r.height() > pixelRect.height() )
-        {
-            /*
-              When the resolution of the data pixels is higher than
-              the resolution of the target device we render in
-              target device resolution.
-             */
-            pixelRect = QRectF();
-        }
-    }
-
-    if ( pixelRect.isEmpty() )
-    {
-        if ( QwtPainter::roundingAlignment( painter ) )
-        {
-            // we want to have maps, where the boundaries of
-            // the aligned paint rectangle exactly match the area
-
-            paintRect = qwtAlignRect(paintRect);
-            adjustMaps(xxMap, yyMap, area, paintRect);
-        }
-
-        // When we have no information about position and size of
-        // data pixels we render in resolution of the paint device.
-
-        image = compose(xxMap, yyMap, 
-            area, paintRect, paintRect.size().toSize(), doCache);
-        if ( image.isNull() )
-            return;
-
-        // Remove pixels at the boundaries, when explicitly
-        // excluded in the intervals
-
-        imageRect = qwtStripRect(paintRect, area, 
-            xxMap, yyMap, xInterval, yInterval);
-
-        if ( imageRect != paintRect )
-        {
-            const QRect r( 
-                qRound( imageRect.x() - paintRect.x()),
-                qRound( imageRect.y() - paintRect.y() ),
-                qRound( imageRect.width() ),
-                qRound( imageRect.height() ) );
-                
-            image = image.copy(r);
-        }   
-    }
-    else
-    {
-        if ( QwtPainter::roundingAlignment( painter ) )
-            paintRect = qwtAlignRect(paintRect);
-
-        // align the area to the data pixels
-        QRectF imageArea = expandToPixels(area, pixelRect);
-
-        if ( imageArea.right() == xInterval.maxValue() &&
-            !( xInterval.borderFlags() & QwtInterval::ExcludeMaximum ) )
-        {
-            imageArea.adjust(0, 0, pixelRect.width(), 0);
-        }
-        if ( imageArea.bottom() == yInterval.maxValue() &&
-            !( yInterval.borderFlags() & QwtInterval::ExcludeMaximum ) )
-        {
-            imageArea.adjust(0, 0, 0, pixelRect.height() );
-        }
-
-        QSize imageSize;
-        imageSize.setWidth( qRound( imageArea.width() / pixelRect.width() ) );
-        imageSize.setHeight( qRound( imageArea.height() / pixelRect.height() ) );
-        image = compose(xxMap, yyMap, 
-            imageArea, paintRect, imageSize, doCache );
-        if ( image.isNull() )
-            return;
-
-        imageRect = qwtStripRect(paintRect, area, 
-            xxMap, yyMap, xInterval, yInterval);
-
-        if ( ( image.width() > 1 || image.height() > 1 ) &&
-            testPaintAttribute( PaintInDeviceResolution ) )
-        {
-            // Because of rounding errors the pixels 
-            // need to be expanded manually to rectangles of 
-            // different sizes
-
-            image = qwtExpandImage(image, xxMap, yyMap, 
-                imageArea, area, paintRect, xInterval, yInterval );
-        }
-    }
-
-    painter->save();
-    painter->setWorldTransform( QTransform() );
-    
-    QwtPainter::drawImage( painter, imageRect, image );
-
-    painter->restore();
-}
-
-/*!
-   \return Bounding interval for an axis
-
-   This method is intended to be reimplemented by derived classes.
-   The default implementation returns an invalid interval.
-   
-   \param axis X, Y, or Z axis
-*/
-QwtInterval QwtPlotRasterItem::interval(Qt::Axis axis) const
-{
-    Q_UNUSED( axis );
-    return QwtInterval();
-}
-
-/*!
-   \return Bounding rect of the data
-   \sa QwtPlotRasterItem::interval()
-*/
-QRectF QwtPlotRasterItem::boundingRect() const
-{
-    const QwtInterval intervalX = interval( Qt::XAxis );
-    const QwtInterval intervalY = interval( Qt::YAxis );
-
-    if ( !intervalX.isValid() && !intervalY.isValid() )
-        return QRectF(); // no bounding rect
-
-    QRectF r;
-
-    if ( intervalX.isValid() )
-    {
-        r.setLeft( intervalX.minValue() );
-        r.setRight( intervalX.maxValue() );
-    }
-    else
-    {
-        r.setLeft(-0.5 * FLT_MAX);
-        r.setWidth(FLT_MAX);
-    }
-
-    if ( intervalY.isValid() )
-    {
-        r.setTop( intervalY.minValue() );
-        r.setBottom( intervalY.maxValue() );
-    }
-    else
-    {
-        r.setTop(-0.5 * FLT_MAX);
-        r.setHeight(FLT_MAX);
-    }
-
-    return r.normalized();
-}
-
-QImage QwtPlotRasterItem::compose( 
-    const QwtScaleMap &xMap, const QwtScaleMap &yMap,
-    const QRectF &imageArea, const QRectF &paintRect, 
-    const QSize &imageSize, bool doCache) const
-{
-    QImage image;
-    if ( imageArea.isEmpty() || paintRect.isEmpty() || imageSize.isEmpty() )
-        return image;
-
-    if ( doCache )
-    {
-        if ( !d_data->cache.image.isNull()
-            && d_data->cache.area == imageArea
-            && d_data->cache.size == paintRect.size() )
-        {
-            image = d_data->cache.image;
-        }
-    }
-
-    if ( image.isNull() )
-    {
-        double dx = 0.0;
-        if ( paintRect.toRect().width() > imageSize.width() )
-            dx = imageArea.width() / imageSize.width();
-
-        const QwtScaleMap xxMap = 
-            imageMap(Qt::Horizontal, xMap, imageArea, imageSize, dx);
-        
-        double dy = 0.0;
-        if ( paintRect.toRect().height() > imageSize.height() )
-            dy = imageArea.height() / imageSize.height();
-
-        const QwtScaleMap yyMap = 
-            imageMap(Qt::Vertical, yMap, imageArea, imageSize, dy);
-
-        image = renderImage( xxMap, yyMap, imageArea, imageSize );
-
-        if ( doCache )
-        {
-            d_data->cache.area = imageArea;
-            d_data->cache.size = paintRect.size();
-            d_data->cache.image = image;
-        }
-    }
-
-    if ( d_data->alpha >= 0 && d_data->alpha < 255 )
-        image = toRgba( image, d_data->alpha );
-
-    return image;
-}
-
-/*!
-   \brief Calculate a scale map for painting to an image
-
-   \param orientation Orientation, Qt::Horizontal means a X axis
-   \param map Scale map for rendering the plot item
-   \param area Area to be painted on the image
-   \param imageSize Image size
-   \param pixelSize Width/Height of a data pixel
-*/
-QwtScaleMap QwtPlotRasterItem::imageMap(
-    Qt::Orientation orientation,
-    const QwtScaleMap &map, const QRectF &area,
-    const QSize &imageSize, double pixelSize) const
-{
-    double p1, p2, s1, s2;
-
-    if ( orientation == Qt::Horizontal )
-    {
-        p1 = 0.0;
-        p2 = imageSize.width();
-        s1 = area.left();
-        s2 = area.right();
-    }
-    else
-    {
-        p1 = 0.0;
-        p2 = imageSize.height();
-        s1 = area.top();
-        s2 = area.bottom();
-    }
-
-    if ( pixelSize > 0.0 )
-    {
-        double off = 0.5 * pixelSize;
-        if ( map.isInverting() )
-            off = -off;
-
-        s1 += off;
-        s2 += off;
-    }
-    else
-    {
-        p2--;
-    }
-
-    if ( map.isInverting() && ( s1 < s2 ) )
-        qSwap( s1, s2 );
-
-    QwtScaleMap newMap = map;
-    newMap.setPaintInterval( p1, p2 );
-    newMap.setScaleInterval( s1, s2 );
-
-    return newMap;
-}
->>>>>>> ff16dd03
+}