--- conflicted
+++ resolved
@@ -1,4 +1,3 @@
-<<<<<<< HEAD
 /* -*- mode: C++ ; c-file-style: "stroustrup" -*- *****************************
  * Qwt Widget Library
  * Copyright (C) 1997   Josef Wilgen
@@ -897,839 +896,4 @@
         }
         maps[axisId].setPaintInterval( from, to );
     }
-}
-=======
-/* -*- mode: C++ ; c-file-style: "stroustrup" -*- *****************************
- * Qwt Widget Library
- * Copyright (C) 1997   Josef Wilgen
- * Copyright (C) 2002   Uwe Rathmann
- *
- * This library is free software; you can redistribute it and/or
- * modify it under the terms of the Qwt License, Version 1.0
- *****************************************************************************/
-
-#include "qwt_plot_renderer.h"
-#include "qwt_plot.h"
-#include "qwt_painter.h"
-#include "qwt_plot_canvas.h"
-#include "qwt_plot_layout.h"
-#include "qwt_legend.h"
-#include "qwt_legend_item.h"
-#include "qwt_dyngrid_layout.h"
-#include "qwt_scale_widget.h"
-#include "qwt_scale_engine.h"
-#include "qwt_text.h"
-#include "qwt_text_label.h"
-#include "qwt_math.h"
-#include <qpainter.h>
-#include <qpaintengine.h>
-#include <qtransform.h>
-#include <qprinter.h>
-#include <qstyle.h>
-#include <qstyleoption.h>
-#include <qimagewriter.h>
-#include <qfileinfo.h>
-#ifndef QWT_NO_SVG
-#ifdef QT_SVG_LIB
-#include <qsvggenerator.h>
-#endif
-#endif
-
-class QwtPlotRenderer::PrivateData
-{
-public:
-    PrivateData():
-        discardFlags( QwtPlotRenderer::DiscardBackground ),
-        layoutFlags( QwtPlotRenderer::DefaultLayout )
-    {
-    }
-
-    QwtPlotRenderer::DiscardFlags discardFlags;
-    QwtPlotRenderer::LayoutFlags layoutFlags;
-};
-
-static void qwtRenderBackground( QPainter *painter,
-    const QRectF &rect, const QWidget *widget )
-{
-    if ( widget->testAttribute( Qt::WA_StyledBackground ) )
-    {
-        QStyleOption opt;
-        opt.initFrom( widget );
-        opt.rect = rect.toAlignedRect();
-
-        widget->style()->drawPrimitive(
-            QStyle::PE_Widget, &opt, painter, widget);
-    }
-    else
-    {
-        const QBrush brush = 
-            widget->palette().brush( widget->backgroundRole() );
-
-        painter->fillRect( rect, brush );
-    }
-}
-
-/*! 
-   Constructor
-   \param parent Parent object
-*/
-QwtPlotRenderer::QwtPlotRenderer( QObject *parent ):
-    QObject( parent )
-{
-    d_data = new PrivateData;
-}
-
-//! Destructor
-QwtPlotRenderer::~QwtPlotRenderer()
-{
-    delete d_data;
-}
-
-/*!
-  Change a flag, indicating what to discard from rendering
-
-  \param flag Flag to change
-  \param on On/Off
-
-  \sa DiscardFlag, testDiscardFlag(), setDiscardFlags(), discardFlags()
-*/
-void QwtPlotRenderer::setDiscardFlag( DiscardFlag flag, bool on )
-{
-    if ( on )
-        d_data->discardFlags |= flag;
-    else
-        d_data->discardFlags &= ~flag;
-}
-
-/*!
-  Check if a flag is set.
-
-  \param flag Flag to be tested
-  \sa DiscardFlag, setDiscardFlag(), setDiscardFlags(), discardFlags()
-*/
-bool QwtPlotRenderer::testDiscardFlag( DiscardFlag flag ) const
-{
-    return d_data->discardFlags & flag;
-}
-
-/*!
-  Set the flags, indicating what to discard from rendering
-
-  \param flags Flags
-  \sa DiscardFlag, setDiscardFlag(), testDiscardFlag(), discardFlags()
-*/
-void QwtPlotRenderer::setDiscardFlags( DiscardFlags flags )
-{
-    d_data->discardFlags = flags;
-}
-
-/*!
-  \return Flags, indicating what to discard from rendering
-  \sa DiscardFlag, setDiscardFlags(), setDiscardFlag(), testDiscardFlag()
-*/
-QwtPlotRenderer::DiscardFlags QwtPlotRenderer::discardFlags() const
-{
-    return d_data->discardFlags;
-}
-
-/*!
-  Change a layout flag
-
-  \param flag Flag to change
-  \param on On/Off
-
-  \sa LayoutFlag, testLayoutFlag(), setLayoutFlags(), layoutFlags()
-*/
-void QwtPlotRenderer::setLayoutFlag( LayoutFlag flag, bool on )
-{
-    if ( on )
-        d_data->layoutFlags |= flag;
-    else
-        d_data->layoutFlags &= ~flag;
-}
-
-/*!
-  Check if a flag is set.
-
-  \param flag Flag to be tested
-  \sa LayoutFlag, setLayoutFlag(), setLayoutFlags(), layoutFlags()
-*/
-bool QwtPlotRenderer::testLayoutFlag( LayoutFlag flag ) const
-{
-    return d_data->layoutFlags & flag;
-}
-
-/*!
-  Set the layout flags
-
-  \param flags Flags
-  \sa LayoutFlag, setLayoutFlag(), testLayoutFlag(), layoutFlags()
-*/
-void QwtPlotRenderer::setLayoutFlags( LayoutFlags flags )
-{
-    d_data->layoutFlags = flags;
-}
-
-/*!
-  \return Layout flags
-  \sa LayoutFlag, setLayoutFlags(), setLayoutFlag(), testLayoutFlag()
-*/
-QwtPlotRenderer::LayoutFlags QwtPlotRenderer::layoutFlags() const
-{
-    return d_data->layoutFlags;
-}
-
-/*!
-  Render a plot to a file
-
-  The format of the document will be autodetected from the
-  suffix of the filename.
-
-  \param plot Plot widget
-  \param fileName Path of the file, where the document will be stored
-  \param sizeMM Size for the document in millimeters.
-  \param resolution Resolution in dots per Inch (dpi)
-*/
-void QwtPlotRenderer::renderDocument( QwtPlot *plot,
-    const QString &fileName, const QSizeF &sizeMM, int resolution )
-{
-    renderDocument( plot, fileName,
-        QFileInfo( fileName ).suffix(), sizeMM, resolution );
-}
-
-/*!
-  Render a plot to a file
-
-  Supported formats are:
-
-  - pdf\n
-    Portable Document Format PDF
-  - ps\n
-    Postcript
-  - svg\n
-    Scalable Vector Graphics SVG
-  - all image formats supported by Qt\n
-    see QImageWriter::supportedImageFormats()
-
-  Scalable vector graphic formats like PDF or SVG are superior to
-  raster graphics formats.
-
-  \param plot Plot widget
-  \param fileName Path of the file, where the document will be stored
-  \param format Format for the document
-  \param sizeMM Size for the document in millimeters.
-  \param resolution Resolution in dots per Inch (dpi)
-
-  \sa renderTo(), render(), QwtPainter::setRoundingAlignment()
-*/
-void QwtPlotRenderer::renderDocument( QwtPlot *plot,
-    const QString &fileName, const QString &format,
-    const QSizeF &sizeMM, int resolution )
-{
-    if ( plot == NULL || sizeMM.isEmpty() || resolution <= 0 )
-        return;
-
-    QString title = plot->title().text();
-    if ( title.isEmpty() )
-        title = "Plot Document";
-
-    const double mmToInch = 1.0 / 25.4;
-    const QSizeF size = sizeMM * mmToInch * resolution;
-
-    const QRectF documentRect( 0.0, 0.0, size.width(), size.height() );
-
-    const QString fmt = format.toLower();
-    if ( fmt == "pdf" || fmt == "ps" )
-    {
-#ifndef QT_NO_PRINTER
-        QPrinter printer;
-        printer.setFullPage( true );
-        printer.setPaperSize( sizeMM, QPrinter::Millimeter );
-        printer.setDocName( title );
-        printer.setOutputFileName( fileName );
-        printer.setOutputFormat( ( format == "pdf" )
-            ? QPrinter::PdfFormat : QPrinter::PostScriptFormat );
-        printer.setResolution( resolution );
-
-        QPainter painter( &printer );
-        render( plot, &painter, documentRect );
-#endif
-    }
-    else if ( fmt == "svg" )
-    {
-#ifndef QWT_NO_SVG
-#ifdef QT_SVG_LIB
-#if QT_VERSION >= 0x040500
-        QSvgGenerator generator;
-        generator.setTitle( title );
-        generator.setFileName( fileName );
-        generator.setResolution( resolution );
-        generator.setViewBox( documentRect );
-
-        QPainter painter( &generator );
-        render( plot, &painter, documentRect );
-#endif
-#endif
-#endif
-    }
-    else
-    {
-        if ( QImageWriter::supportedImageFormats().indexOf(
-            format.toLatin1() ) >= 0 )
-        {
-            const QRect imageRect = documentRect.toRect();
-            const int dotsPerMeter = qRound( resolution * mmToInch * 1000.0 );
-
-            QImage image( imageRect.size(), QImage::Format_ARGB32 );
-            image.setDotsPerMeterX( dotsPerMeter );
-            image.setDotsPerMeterY( dotsPerMeter );
-            image.fill( QColor( Qt::white ).rgb() );
-
-            QPainter painter( &image );
-            render( plot, &painter, imageRect );
-            painter.end();
-
-            image.save( fileName, format.toLatin1() );
-        }
-    }
-}
-
-/*!
-  \brief Render the plot to a \c QPaintDevice
-
-  This function renders the contents of a QwtPlot instance to
-  \c QPaintDevice object. The target rectangle is derived from
-  its device metrics.
-
-  \param plot Plot to be rendered
-  \param paintDevice device to paint on, f.e a QImage
-
-  \sa renderDocument(), render(), QwtPainter::setRoundingAlignment()
-*/
-
-void QwtPlotRenderer::renderTo(
-    QwtPlot *plot, QPaintDevice &paintDevice ) const
-{
-    int w = paintDevice.width();
-    int h = paintDevice.height();
-
-    QPainter p( &paintDevice );
-    render( plot, &p, QRectF( 0, 0, w, h ) );
-}
-
-/*!
-  \brief Render the plot to a QPrinter
-
-  This function renders the contents of a QwtPlot instance to
-  \c QPaintDevice object. The size is derived from the printer
-  metrics.
-
-  \param plot Plot to be rendered
-  \param printer Printer to paint on
-
-  \sa renderDocument(), render(), QwtPainter::setRoundingAlignment()
-*/
-
-#ifndef QT_NO_PRINTER
-
-void QwtPlotRenderer::renderTo(
-    QwtPlot *plot, QPrinter &printer ) const
-{
-    int w = printer.width();
-    int h = printer.height();
-
-    QRectF rect( 0, 0, w, h );
-    double aspect = rect.width() / rect.height();
-    if ( ( aspect < 1.0 ) )
-        rect.setHeight( aspect * rect.width() );
-
-    QPainter p( &printer );
-    render( plot, &p, rect );
-}
-
-#endif
-
-#ifndef QWT_NO_SVG
-#ifdef QT_SVG_LIB
-#if QT_VERSION >= 0x040500
-
-/*!
-  \brief Render the plot to a QSvgGenerator
-
-  If the generator has a view box, the plot will be rendered into it.
-  If it has no viewBox but a valid size the target coordinates
-  will be (0, 0, generator.width(), generator.height()). Otherwise
-  the target rectangle will be QRectF(0, 0, 800, 600);
-
-  \param plot Plot to be rendered
-  \param generator SVG generator
-*/
-void QwtPlotRenderer::renderTo(
-    QwtPlot *plot, QSvgGenerator &generator ) const
-{
-    QRectF rect = generator.viewBoxF();
-    if ( rect.isEmpty() )
-        rect.setRect( 0, 0, generator.width(), generator.height() );
-
-    if ( rect.isEmpty() )
-        rect.setRect( 0, 0, 800, 600 ); // something
-
-    QPainter p( &generator );
-    render( plot, &p, rect );
-}
-#endif
-#endif
-#endif
-
-/*!
-  Paint the contents of a QwtPlot instance into a given rectangle.
-
-  \param plot Plot to be rendered
-  \param painter Painter
-  \param plotRect Bounding rectangle
-
-  \sa renderDocument(), renderTo(), QwtPainter::setRoundingAlignment()
-*/
-void QwtPlotRenderer::render( QwtPlot *plot,
-    QPainter *painter, const QRectF &plotRect ) const
-{
-    int axisId;
-
-    if ( painter == 0 || !painter->isActive() ||
-            !plotRect.isValid() || plot->size().isNull() )
-        return;
-
-    if ( !( d_data->discardFlags & DiscardBackground ) )
-        qwtRenderBackground( painter, plotRect, plot );
-
-    /*
-      The layout engine uses the same methods as they are used
-      by the Qt layout system. Therefore we need to calculate the
-      layout in screen coordinates and paint with a scaled painter.
-     */
-    QTransform transform;
-    transform.scale(
-        double( painter->device()->logicalDpiX() ) / plot->logicalDpiX(),
-        double( painter->device()->logicalDpiY() ) / plot->logicalDpiY() );
-
-    painter->save();
-
-    int baseLineDists[QwtPlot::axisCnt];
-    if ( d_data->layoutFlags & FrameWithScales )
-    {
-        for ( axisId = 0; axisId < QwtPlot::axisCnt; axisId++ )
-        {
-            QwtScaleWidget *scaleWidget = plot->axisWidget( axisId );
-            if ( scaleWidget )
-            {
-                baseLineDists[axisId] = scaleWidget->margin();
-                scaleWidget->setMargin( 0 );
-            }
-        }
-    }
-    // Calculate the layout for the print.
-
-    QwtPlotLayout::Options layoutOptions = 
-        QwtPlotLayout::IgnoreScrollbars | QwtPlotLayout::IgnoreFrames;
-    if ( d_data->discardFlags & DiscardLegend )
-        layoutOptions |= QwtPlotLayout::IgnoreLegend;
-
-    const QRectF layoutRect = transform.inverted().mapRect( plotRect );
-    plot->plotLayout()->activate( plot, layoutRect, layoutOptions );
-
-    painter->setWorldTransform( transform, true );
-
-    // canvas
-
-    QwtScaleMap maps[QwtPlot::axisCnt];
-    buildCanvasMaps( plot, plot->plotLayout()->canvasRect(), maps );
-    renderCanvas( plot, painter, plot->plotLayout()->canvasRect(), maps );
-
-    if ( !( d_data->discardFlags & DiscardTitle )
-        && ( !plot->titleLabel()->text().isEmpty() ) )
-    {
-        renderTitle( plot, painter, plot->plotLayout()->titleRect() );
-    }
-
-    if ( !( d_data->discardFlags & DiscardLegend )
-        && plot->legend() && !plot->legend()->isEmpty() )
-    {
-        renderLegend( plot, painter, plot->plotLayout()->legendRect() );
-    }
-
-    for ( axisId = 0; axisId < QwtPlot::axisCnt; axisId++ )
-    {
-        QwtScaleWidget *scaleWidget = plot->axisWidget( axisId );
-        if ( scaleWidget )
-        {
-            int baseDist = scaleWidget->margin();
-
-            int startDist, endDist;
-            scaleWidget->getBorderDistHint( startDist, endDist );
-
-            renderScale( plot, painter, axisId, startDist, endDist,
-                baseDist, plot->plotLayout()->scaleRect( axisId ) );
-        }
-    }
-
-
-    plot->plotLayout()->invalidate();
-
-    // reset all widgets with their original attributes.
-    if ( d_data->layoutFlags & FrameWithScales )
-    {
-        // restore the previous base line dists
-
-        for ( axisId = 0; axisId < QwtPlot::axisCnt; axisId++ )
-        {
-            QwtScaleWidget *scaleWidget = plot->axisWidget( axisId );
-            if ( scaleWidget  )
-                scaleWidget->setMargin( baseLineDists[axisId] );
-        }
-    }
-
-    painter->restore();
-}
-
-/*!
-  Render the title into a given rectangle.
-
-  \param plot Plot widget
-  \param painter Painter
-  \param rect Bounding rectangle
-*/
-void QwtPlotRenderer::renderTitle( const QwtPlot *plot,
-    QPainter *painter, const QRectF &rect ) const
-{
-    painter->setFont( plot->titleLabel()->font() );
-
-    const QColor color = plot->titleLabel()->palette().color(
-            QPalette::Active, QPalette::Text );
-
-    painter->setPen( color );
-    plot->titleLabel()->text().draw( painter, rect );
-}
-
-/*!
-  Render the legend into a given rectangle.
-
-  \param plot Plot widget
-  \param painter Painter
-  \param rect Bounding rectangle
-*/
-void QwtPlotRenderer::renderLegend( const QwtPlot *plot,
-    QPainter *painter, const QRectF &rect ) const
-{
-    if ( !plot->legend() || plot->legend()->isEmpty() )
-        return;
-
-    if ( !( d_data->discardFlags & DiscardBackground ) )
-    {
-        if ( plot->legend()->autoFillBackground() ||
-            plot->legend()->testAttribute( Qt::WA_StyledBackground ) )
-        {
-            qwtRenderBackground( painter, rect, plot->legend() );
-        }
-    }
-
-    const QwtDynGridLayout *legendLayout = qobject_cast<QwtDynGridLayout *>( 
-        plot->legend()->contentsWidget()->layout() );
-    if ( legendLayout == NULL )
-        return;
-
-    uint numCols = legendLayout->columnsForWidth( rect.width() );
-    QList<QRect> itemRects =
-        legendLayout->layoutItems( rect.toRect(), numCols );
-
-    int index = 0;
-
-    for ( int i = 0; i < legendLayout->count(); i++ )
-    {
-        QLayoutItem *item = legendLayout->itemAt( i );
-        QWidget *w = item->widget();
-        if ( w )
-        {
-            painter->save();
-
-            painter->setClipRect( itemRects[index] );
-            renderLegendItem( plot, painter, w, itemRects[index] );
-
-            index++;
-            painter->restore();
-        }
-    }
-}
-
-/*!
-  Render the legend item into a given rectangle.
-
-  \param plot Plot widget
-  \param painter Painter
-  \param widget Widget representing a legend item
-  \param rect Bounding rectangle
-
-  \note When widget is not derived from QwtLegendItem renderLegendItem
-        does nothing and needs to be overloaded
-*/
-void QwtPlotRenderer::renderLegendItem( const QwtPlot *plot,
-    QPainter *painter, const QWidget *widget, const QRectF &rect ) const
-{
-    if ( !( d_data->discardFlags & DiscardBackground ) )
-    {
-        if ( widget->autoFillBackground() ||
-            widget->testAttribute( Qt::WA_StyledBackground ) )
-        {
-            qwtRenderBackground( painter, rect, widget );
-        }
-    }
-
-    const QwtLegendItem *item = qobject_cast<const QwtLegendItem *>( widget );
-    if ( item )
-    {
-        const QSize sz = item->identifierSize();
-
-        const QRectF identifierRect( rect.x() + item->margin(), 
-            rect.center().y() - 0.5 * sz.height(), sz.width(), sz.height() );
-
-        QwtLegendItemManager *itemManger = plot->legend()->find( item );
-        if ( itemManger )
-        {
-            painter->save();
-            painter->setClipRect( identifierRect, Qt::IntersectClip );
-            itemManger->drawLegendIdentifier( painter, identifierRect );
-            painter->restore();
-        }
-
-        // Label
-
-        QRectF titleRect = rect;
-        titleRect.setX( identifierRect.right() + 2 * item->spacing() );
-
-        painter->setFont( item->font() );
-        item->text().draw( painter, titleRect );
-    }
-}
-
-/*!
-  \brief Paint a scale into a given rectangle.
-  Paint the scale into a given rectangle.
-
-  \param plot Plot widget
-  \param painter Painter
-  \param axisId Axis
-  \param startDist Start border distance
-  \param endDist End border distance
-  \param baseDist Base distance
-  \param rect Bounding rectangle
-*/
-void QwtPlotRenderer::renderScale( const QwtPlot *plot,
-    QPainter *painter,
-    int axisId, int startDist, int endDist, int baseDist,
-    const QRectF &rect ) const
-{
-    if ( !plot->axisEnabled( axisId ) )
-        return;
-
-    const QwtScaleWidget *scaleWidget = plot->axisWidget( axisId );
-    if ( scaleWidget->isColorBarEnabled()
-        && scaleWidget->colorBarWidth() > 0 )
-    {
-        scaleWidget->drawColorBar( painter, scaleWidget->colorBarRect( rect ) );
-
-        const int off = scaleWidget->colorBarWidth() + scaleWidget->spacing();
-        if ( scaleWidget->scaleDraw()->orientation() == Qt::Horizontal )
-            baseDist += off;
-        else
-            baseDist += off;
-    }
-
-    painter->save();
-
-    QwtScaleDraw::Alignment align;
-    double x, y, w;
-
-    switch ( axisId )
-    {
-        case QwtPlot::yLeft:
-        {
-            x = rect.right() - 1.0 - baseDist;
-            y = rect.y() + startDist;
-            w = rect.height() - startDist - endDist;
-            align = QwtScaleDraw::LeftScale;
-            break;
-        }
-        case QwtPlot::yRight:
-        {
-            x = rect.left() + baseDist;
-            y = rect.y() + startDist;
-            w = rect.height() - startDist - endDist;
-            align = QwtScaleDraw::RightScale;
-            break;
-        }
-        case QwtPlot::xTop:
-        {
-            x = rect.left() + startDist;
-            y = rect.bottom() - 1.0 - baseDist;
-            w = rect.width() - startDist - endDist;
-            align = QwtScaleDraw::TopScale;
-            break;
-        }
-        case QwtPlot::xBottom:
-        {
-            x = rect.left() + startDist;
-            y = rect.top() + baseDist;
-            w = rect.width() - startDist - endDist;
-            align = QwtScaleDraw::BottomScale;
-            break;
-        }
-        default:
-            return;
-    }
-
-    scaleWidget->drawTitle( painter, align, rect );
-
-    painter->setFont( scaleWidget->font() );
-
-    QwtScaleDraw *sd = const_cast<QwtScaleDraw *>( scaleWidget->scaleDraw() );
-    const QPointF sdPos = sd->pos();
-    const double sdLength = sd->length();
-
-    sd->move( x, y );
-    sd->setLength( w );
-
-    QPalette palette = scaleWidget->palette();
-    palette.setCurrentColorGroup( QPalette::Active );
-    sd->draw( painter, palette );
-
-    // reset previous values
-    sd->move( sdPos );
-    sd->setLength( sdLength );
-
-    painter->restore();
-}
-
-/*!
-  Render the canvas into a given rectangle.
-
-  \param plot Plot widget
-  \param painter Painter
-  \param map Maps mapping between plot and paint device coordinates
-  \param canvasRect Canvas rectangle
-*/
-void QwtPlotRenderer::renderCanvas( const QwtPlot *plot,
-    QPainter *painter, const QRectF &canvasRect, 
-    const QwtScaleMap *map ) const
-{
-    painter->save();
-
-    QPainterPath clipPath;
-
-    QRectF r = canvasRect.adjusted( 0.0, 0.0, -1.0, -1.0 );
-
-    if ( d_data->layoutFlags & FrameWithScales )
-    {
-        r.adjust( -1.0, -1.0, 1.0, 1.0 );
-        painter->setPen( QPen( Qt::black ) );
-
-        if ( !( d_data->discardFlags & DiscardCanvasBackground ) )
-        {
-            const QBrush bgBrush =
-                plot->canvas()->palette().brush( plot->backgroundRole() );
-            painter->setBrush( bgBrush );
-        }
-
-        QwtPainter::drawRect( painter, r );
-    }
-    else
-    {
-        if ( !( d_data->discardFlags & DiscardCanvasBackground ) )
-        {
-            qwtRenderBackground( painter, r, plot->canvas() );
-
-            if ( plot->canvas()->testAttribute( Qt::WA_StyledBackground ) )
-            {
-                // The clip region is calculated in integers
-                // To avoid too much rounding errors better
-                // calculate it in target device resolution
-                // TODO ...
-
-                int x1 = qCeil( canvasRect.left() );
-                int x2 = qFloor( canvasRect.right() );
-                int y1 = qCeil( canvasRect.top() );
-                int y2 = qFloor( canvasRect.bottom() );
-
-                clipPath = plot->canvas()->borderPath( 
-                    QRect( x1, y1, x2 - x1 - 1, y2 - y1 - 1 ) );
-            }
-        }
-    }
-
-    painter->restore();
-
-    painter->save();
-
-    if ( clipPath.isEmpty() )
-        painter->setClipRect( canvasRect );
-    else
-        painter->setClipPath( clipPath );
-
-    plot->drawItems( painter, canvasRect, map );
-
-    painter->restore();
-}
-
-/*!
-   Calculated the scale maps for rendering the canvas
-
-   \param plot Plot widget
-   \param canvasRect Target rectangle
-   \param maps Scale maps to be calculated
-*/
-void QwtPlotRenderer::buildCanvasMaps( const QwtPlot *plot,
-    const QRectF &canvasRect, QwtScaleMap maps[] ) const
-{
-    for ( int axisId = 0; axisId < QwtPlot::axisCnt; axisId++ )
-    {
-        maps[axisId].setTransformation(
-            plot->axisScaleEngine( axisId )->transformation() );
-
-        const QwtScaleDiv &scaleDiv = *plot->axisScaleDiv( axisId );
-        maps[axisId].setScaleInterval(
-            scaleDiv.lowerBound(), scaleDiv.upperBound() );
-
-        double from, to;
-        if ( plot->axisEnabled( axisId ) )
-        {
-            const int sDist = plot->axisWidget( axisId )->startBorderDist();
-            const int eDist = plot->axisWidget( axisId )->endBorderDist();
-            const QRectF &scaleRect = plot->plotLayout()->scaleRect( axisId );
-
-            if ( axisId == QwtPlot::xTop || axisId == QwtPlot::xBottom )
-            {
-                from = scaleRect.left() + sDist;
-                to = scaleRect.right() - eDist;
-            }
-            else
-            {
-                from = scaleRect.bottom() - eDist;
-                to = scaleRect.top() + sDist;
-            }
-        }
-        else
-        {
-            int margin = plot->plotLayout()->canvasMargin( axisId );
-            if ( axisId == QwtPlot::yLeft || axisId == QwtPlot::yRight )
-            {
-                from = canvasRect.bottom() - margin;
-                to = canvasRect.top() + margin;
-            }
-            else
-            {
-                from = canvasRect.left() + margin;
-                to = canvasRect.right() - margin;
-            }
-        }
-        maps[axisId].setPaintInterval( from, to );
-    }
-}
->>>>>>> ff16dd03
+}