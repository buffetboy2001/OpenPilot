--- conflicted
+++ resolved
@@ -1,4 +1,3 @@
-<<<<<<< HEAD
 /* -*- mode: C++ ; c-file-style: "stroustrup" -*- *****************************
  * Qwt Widget Library
  * Copyright (C) 1997   Josef Wilgen
@@ -626,630 +625,4 @@
 
     plt->canvas()->setPaintAttribute( 
         QwtPlotCanvas::ImmediatePaint, immediatePaint );
-}
-=======
-/* -*- mode: C++ ; c-file-style: "stroustrup" -*- *****************************
- * Qwt Widget Library
- * Copyright (C) 1997   Josef Wilgen
- * Copyright (C) 2002   Uwe Rathmann
- *
- * This library is free software; you can redistribute it and/or
- * modify it under the terms of the Qwt License, Version 1.0
- *****************************************************************************/
-
-#include "qwt_plot_rescaler.h"
-#include "qwt_plot.h"
-#include "qwt_plot_canvas.h"
-#include "qwt_scale_div.h"
-#include "qwt_interval.h"
-#include <qevent.h>
-#include <qalgorithms.h>
-
-class QwtPlotRescaler::AxisData
-{
-public:
-    AxisData():
-        aspectRatio( 1.0 ),
-        expandingDirection( QwtPlotRescaler::ExpandUp )
-    {
-    }
-
-    double aspectRatio;
-    QwtInterval intervalHint;
-    QwtPlotRescaler::ExpandingDirection expandingDirection;
-    mutable QwtScaleDiv scaleDiv;
-};
-
-class QwtPlotRescaler::PrivateData
-{
-public:
-    PrivateData():
-        referenceAxis( QwtPlot::xBottom ),
-        rescalePolicy( QwtPlotRescaler::Expanding ),
-        isEnabled( false ),
-        inReplot( 0 )
-    {
-    }
-
-    int referenceAxis;
-    RescalePolicy rescalePolicy;
-    QwtPlotRescaler::AxisData axisData[QwtPlot::axisCnt];
-    bool isEnabled;
-
-    mutable int inReplot;
-};
-
-/*!
-   Constructor
-
-   \param canvas Canvas
-   \param referenceAxis Reference axis, see RescalePolicy
-   \param policy Rescale policy
-
-   \sa setRescalePolicy(), setReferenceAxis()
-*/
-QwtPlotRescaler::QwtPlotRescaler( QwtPlotCanvas *canvas,
-        int referenceAxis, RescalePolicy policy ):
-    QObject( canvas )
-{
-    d_data = new PrivateData;
-    d_data->referenceAxis = referenceAxis;
-    d_data->rescalePolicy = policy;
-
-    setEnabled( true );
-}
-
-//! Destructor
-QwtPlotRescaler::~QwtPlotRescaler()
-{
-    delete d_data;
-}
-
-/*!
-  \brief En/disable the rescaler
-
-  When enabled is true an event filter is installed for
-  the canvas, otherwise the event filter is removed.
-
-  \param on true or false
-  \sa isEnabled(), eventFilter()
-*/
-void QwtPlotRescaler::setEnabled( bool on )
-{
-    if ( d_data->isEnabled != on )
-    {
-        d_data->isEnabled = on;
-
-        QWidget *w = canvas();
-        if ( w )
-        {
-            if ( d_data->isEnabled )
-                w->installEventFilter( this );
-            else
-                w->removeEventFilter( this );
-        }
-    }
-}
-
-/*!
-  \return true when enabled, false otherwise
-  \sa setEnabled, eventFilter()
-*/
-bool QwtPlotRescaler::isEnabled() const
-{
-    return d_data->isEnabled;
-}
-
-/*!
-  Change the rescale policy
-
-  \param policy Rescale policy
-  \sa rescalePolicy()
-*/
-void QwtPlotRescaler::setRescalePolicy( RescalePolicy policy )
-{
-    d_data->rescalePolicy = policy;
-}
-
-/*!
-  \return Rescale policy
-  \sa setRescalePolicy()
-*/
-QwtPlotRescaler::RescalePolicy QwtPlotRescaler::rescalePolicy() const
-{
-    return d_data->rescalePolicy;
-}
-
-/*!
-  Set the reference axis ( see RescalePolicy )
-
-  \param axis Axis index ( QwtPlot::Axis )
-  \sa referenceAxis()
-*/
-void QwtPlotRescaler::setReferenceAxis( int axis )
-{
-    d_data->referenceAxis = axis;
-}
-
-/*!
-  \return Reference axis ( see RescalePolicy )
-  \sa setReferenceAxis()
-*/
-int QwtPlotRescaler::referenceAxis() const
-{
-    return d_data->referenceAxis;
-}
-
-/*!
-  Set the direction in which all axis should be expanded
-
-  \param direction Direction
-  \sa expandingDirection()
-*/
-void QwtPlotRescaler::setExpandingDirection(
-    ExpandingDirection direction )
-{
-    for ( int axis = 0; axis < QwtPlot::axisCnt; axis++ )
-        setExpandingDirection( axis, direction );
-}
-
-/*!
-  Set the direction in which an axis should be expanded
-
-  \param axis Axis index ( see QwtPlot::AxisId )
-  \param direction Direction
-  \sa expandingDirection()
-*/
-void QwtPlotRescaler::setExpandingDirection(
-    int axis, ExpandingDirection direction )
-{
-    if ( axis >= 0 && axis < QwtPlot::axisCnt )
-        d_data->axisData[axis].expandingDirection = direction;
-}
-
-/*!
-  Return direction in which an axis should be expanded
-
-  \param axis Axis index ( see QwtPlot::AxisId )
-  \sa setExpandingDirection()
-*/
-QwtPlotRescaler::ExpandingDirection
-QwtPlotRescaler::expandingDirection( int axis ) const
-{
-    if ( axis >= 0 && axis < QwtPlot::axisCnt )
-        return d_data->axisData[axis].expandingDirection;
-
-    return ExpandBoth;
-}
-
-/*!
-  Set the aspect ratio between the scale of the reference axis
-  and the other scales. The default ratio is 1.0
-
-  \param ratio Aspect ratio
-  \sa aspectRatio()
-*/
-void QwtPlotRescaler::setAspectRatio( double ratio )
-{
-    for ( int axis = 0; axis < QwtPlot::axisCnt; axis++ )
-        setAspectRatio( axis, ratio );
-}
-
-/*!
-  Set the aspect ratio between the scale of the reference axis
-  and another scale. The default ratio is 1.0
-
-  \param axis Axis index ( see QwtPlot::AxisId )
-  \param ratio Aspect ratio
-  \sa aspectRatio()
-*/
-void QwtPlotRescaler::setAspectRatio( int axis, double ratio )
-{
-    if ( ratio < 0.0 )
-        ratio = 0.0;
-
-    if ( axis >= 0 && axis < QwtPlot::axisCnt )
-        d_data->axisData[axis].aspectRatio = ratio;
-}
-
-/*!
-  Return aspect ratio between an axis and the reference axis.
-
-  \param axis Axis index ( see QwtPlot::AxisId )
-  \sa setAspectRatio()
-*/
-double QwtPlotRescaler::aspectRatio( int axis ) const
-{
-    if ( axis >= 0 && axis < QwtPlot::axisCnt )
-        return d_data->axisData[axis].aspectRatio;
-
-    return 0.0;
-}
-
-/*!
-  Set an interval hint for an axis
-
-  In Fitting mode, the hint is used as minimal interval
-  taht always needs to be displayed.
-
-  \param axis Axis, see QwtPlot::Axis
-  \param interval Axis
-  \sa intervalHint(), RescalePolicy
-*/
-void QwtPlotRescaler::setIntervalHint( int axis,
-    const QwtInterval &interval )
-{
-    if ( axis >= 0 && axis < QwtPlot::axisCnt )
-        d_data->axisData[axis].intervalHint = interval;
-}
-
-/*!
-  \param axis Axis, see QwtPlot::Axis
-  \return Interval hint
-  \sa setIntervalHint(), RescalePolicy
-*/
-QwtInterval QwtPlotRescaler::intervalHint( int axis ) const
-{
-    if ( axis >= 0 && axis < QwtPlot::axisCnt )
-        return d_data->axisData[axis].intervalHint;
-
-    return QwtInterval();
-}
-
-//! \return plot canvas
-QwtPlotCanvas *QwtPlotRescaler::canvas()
-{
-    return qobject_cast<QwtPlotCanvas *>( parent() );
-}
-
-//! \return plot canvas
-const QwtPlotCanvas *QwtPlotRescaler::canvas() const
-{
-    return qobject_cast<const QwtPlotCanvas *>( parent() );
-}
-
-//! \return plot widget
-QwtPlot *QwtPlotRescaler::plot()
-{
-    QwtPlotCanvas *w = canvas();
-    if ( w )
-        return w->plot();
-
-    return NULL;
-}
-
-//! \return plot widget
-const QwtPlot *QwtPlotRescaler::plot() const
-{
-    const QwtPlotCanvas *w = canvas();
-    if ( w )
-        return w->plot();
-
-    return NULL;
-}
-
-//!  Event filter for the plot canvas
-bool QwtPlotRescaler::eventFilter( QObject *o, QEvent *e )
-{
-    if ( o && o == canvas() )
-    {
-        switch ( e->type() )
-        {
-            case QEvent::Resize:
-                canvasResizeEvent( ( QResizeEvent * )e );
-                break;
-            case QEvent::PolishRequest:
-                rescale();
-                break;
-            default:;
-        }
-    }
-
-    return false;
-}
-
-/*!
-  Event handler for resize events of the plot canvas
-
-  \param event Resize event
-  \sa rescale()
-*/
-void QwtPlotRescaler::canvasResizeEvent( QResizeEvent* event )
-{
-    const int fw = 2 * canvas()->frameWidth();
-    const QSize newSize = event->size() - QSize( fw, fw );
-    const QSize oldSize = event->oldSize() - QSize( fw, fw );
-
-    rescale( oldSize, newSize );
-}
-
-//! Adjust the plot axes scales
-void QwtPlotRescaler::rescale() const
-{
-    const QSize size = canvas()->contentsRect().size();
-    rescale( size, size );
-}
-
-/*!
-   Adjust the plot axes scales
-
-   \param oldSize Previous size of the canvas
-   \param newSize New size of the canvas
-*/
-void QwtPlotRescaler::rescale(
-    const QSize &oldSize, const QSize &newSize ) const
-{
-    if ( newSize.isEmpty() )
-        return;
-
-    QwtInterval intervals[QwtPlot::axisCnt];
-    for ( int axis = 0; axis < QwtPlot::axisCnt; axis++ )
-        intervals[axis] = interval( axis );
-
-    const int refAxis = referenceAxis();
-    intervals[refAxis] = expandScale( refAxis, oldSize, newSize );
-
-    for ( int axis = 0; axis < QwtPlot::axisCnt; axis++ )
-    {
-        if ( aspectRatio( axis ) > 0.0 && axis != refAxis )
-            intervals[axis] = syncScale( axis, intervals[refAxis], newSize );
-    }
-
-    updateScales( intervals );
-}
-
-/*!
-  Calculate the new scale interval of a plot axis
-
-  \param axis Axis index ( see QwtPlot::AxisId )
-  \param oldSize Previous size of the canvas
-  \param newSize New size of the canvas
-
-  \return Calculated new interval for the axis
-*/
-QwtInterval QwtPlotRescaler::expandScale( int axis,
-        const QSize &oldSize, const QSize &newSize ) const
-{
-    const QwtInterval oldInterval = interval( axis );
-
-    QwtInterval expanded = oldInterval;
-    switch ( rescalePolicy() )
-    {
-        case Fixed:
-        {
-            break; // do nothing
-        }
-        case Expanding:
-        {
-            if ( !oldSize.isEmpty() )
-            {
-                double width = oldInterval.width();
-                if ( orientation( axis ) == Qt::Horizontal )
-                    width *= double( newSize.width() ) / oldSize.width();
-                else
-                    width *= double( newSize.height() ) / oldSize.height();
-
-                expanded = expandInterval( oldInterval,
-                    width, expandingDirection( axis ) );
-            }
-            break;
-        }
-        case Fitting:
-        {
-            double dist = 0.0;
-            for ( int ax = 0; ax < QwtPlot::axisCnt; ax++ )
-            {
-                const double d = pixelDist( ax, newSize );
-                if ( d > dist )
-                    dist = d;
-            }
-            if ( dist > 0.0 )
-            {
-                double width;
-                if ( orientation( axis ) == Qt::Horizontal )
-                    width = newSize.width() * dist;
-                else
-                    width = newSize.height() * dist;
-
-                expanded = expandInterval( intervalHint( axis ),
-                    width, expandingDirection( axis ) );
-            }
-            break;
-        }
-    }
-
-    return expanded;
-}
-
-/*!
-   Synchronize an axis scale according to the scale of the reference axis
-
-  \param axis Axis index ( see QwtPlot::AxisId )
-  \param reference Interval of the reference axis
-  \param size Size of the canvas
-*/
-QwtInterval QwtPlotRescaler::syncScale( int axis,
-    const QwtInterval& reference, const QSize &size ) const
-{
-    double dist;
-    if ( orientation( referenceAxis() ) == Qt::Horizontal )
-        dist = reference.width() / size.width();
-    else
-        dist = reference.width() / size.height();
-
-    if ( orientation( axis ) == Qt::Horizontal )
-        dist *= size.width();
-    else
-        dist *= size.height();
-
-    dist /= aspectRatio( axis );
-
-    QwtInterval intv;
-    if ( rescalePolicy() == Fitting )
-        intv = intervalHint( axis );
-    else
-        intv = interval( axis );
-
-    intv = expandInterval( intv, dist, expandingDirection( axis ) );
-
-    return intv;
-}
-
-/*!
-  Return orientation of an axis
-  \param axis Axis index ( see QwtPlot::AxisId )
-*/
-Qt::Orientation QwtPlotRescaler::orientation( int axis ) const
-{
-    if ( axis == QwtPlot::yLeft || axis == QwtPlot::yRight )
-        return Qt::Vertical;
-
-    return Qt::Horizontal;
-}
-
-/*!
-  Return interval of an axis
-  \param axis Axis index ( see QwtPlot::AxisId )
-*/
-QwtInterval QwtPlotRescaler::interval( int axis ) const
-{
-    if ( axis < 0 || axis >= QwtPlot::axisCnt )
-        return QwtInterval();
-
-    const QwtPlot *plt = plot();
-
-    const double v1 = plt->axisScaleDiv( axis )->lowerBound();
-    const double v2 = plt->axisScaleDiv( axis )->upperBound();
-
-    return QwtInterval( v1, v2 ).normalized();
-}
-
-/*!
-  Expand the interval
-
-  \param interval Interval to be expanded
-  \param width Distance to be added to the interval
-  \param direction Direction of the expand operation
-
-  \return Expanded interval
-*/
-QwtInterval QwtPlotRescaler::expandInterval(
-    const QwtInterval &interval, double width,
-    ExpandingDirection direction ) const
-{
-    QwtInterval expanded = interval;
-
-    switch ( direction )
-    {
-        case ExpandUp:
-            expanded.setMinValue( interval.minValue() );
-            expanded.setMaxValue( interval.minValue() + width );
-            break;
-
-        case ExpandDown:
-            expanded.setMaxValue( interval.maxValue() );
-            expanded.setMinValue( interval.maxValue() - width );
-            break;
-
-        case ExpandBoth:
-        default:
-            expanded.setMinValue( interval.minValue() +
-                interval.width() / 2.0 - width / 2.0 );
-            expanded.setMaxValue( expanded.minValue() + width );
-    }
-    return expanded;
-}
-
-double QwtPlotRescaler::pixelDist( int axis, const QSize &size ) const
-{
-    const QwtInterval intv = intervalHint( axis );
-
-    double dist = 0.0;
-    if ( !intv.isNull() )
-    {
-        if ( axis == referenceAxis() )
-            dist = intv.width();
-        else
-        {
-            const double r = aspectRatio( axis );
-            if ( r > 0.0 )
-                dist = intv.width() * r;
-        }
-    }
-
-    if ( dist > 0.0 )
-    {
-        if ( orientation( axis ) == Qt::Horizontal )
-            dist /= size.width();
-        else
-            dist /= size.height();
-    }
-
-    return dist;
-}
-
-/*!
-   Update the axes scales
-
-   \param intervals Scale intervals
-*/
-void QwtPlotRescaler::updateScales(
-    QwtInterval intervals[QwtPlot::axisCnt] ) const
-{
-    if ( d_data->inReplot >= 5 )
-    {
-        return;
-    }
-
-    QwtPlot *plt = const_cast<QwtPlot *>( plot() );
-
-    const bool doReplot = plt->autoReplot();
-    plt->setAutoReplot( false );
-
-    for ( int axis = 0; axis < QwtPlot::axisCnt; axis++ )
-    {
-        if ( axis == referenceAxis() || aspectRatio( axis ) > 0.0 )
-        {
-            double v1 = intervals[axis].minValue();
-            double v2 = intervals[axis].maxValue();
-
-            if ( plt->axisScaleDiv( axis )->lowerBound() >
-                plt->axisScaleDiv( axis )->upperBound() )
-            {
-                qSwap( v1, v2 );
-            }
-
-            if ( d_data->inReplot >= 1 )
-            {
-                d_data->axisData[axis].scaleDiv = *plt->axisScaleDiv( axis );
-            }
-
-            if ( d_data->inReplot >= 2 )
-            {
-                QList<double> ticks[QwtScaleDiv::NTickTypes];
-                for ( int i = 0; i < QwtScaleDiv::NTickTypes; i++ )
-                    ticks[i] = d_data->axisData[axis].scaleDiv.ticks( i );
-
-                plt->setAxisScaleDiv( axis, QwtScaleDiv( v1, v2, ticks ) );
-            }
-            else
-            {
-                plt->setAxisScale( axis, v1, v2 );
-            }
-        }
-    }
-
-    const bool immediatePaint = 
-        plt->canvas()->testPaintAttribute( QwtPlotCanvas::ImmediatePaint );
-    plt->canvas()->setPaintAttribute( QwtPlotCanvas::ImmediatePaint, false );
-
-    plt->setAutoReplot( doReplot );
-
-    d_data->inReplot++;
-    plt->replot();
-    d_data->inReplot--;
-
-    plt->canvas()->setPaintAttribute( 
-        QwtPlotCanvas::ImmediatePaint, immediatePaint );
-}
->>>>>>> ff16dd03
+}