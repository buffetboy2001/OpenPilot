<<<<<<< HEAD
/* -*- mode: C++ ; c-file-style: "stroustrup" -*- *****************************
 * Qwt Widget Library
 * Copyright (C) 1997   Josef Wilgen
 * Copyright (C) 2002   Uwe Rathmann
 *
 * This library is free software; you can redistribute it and/or
 * modify it under the terms of the Qwt License, Version 1.0
 *****************************************************************************/

#include "qwt_plot_spectrocurve.h"
#include "qwt_color_map.h"
#include "qwt_scale_map.h"
#include "qwt_painter.h"
#include <qpainter.h>

class QwtPlotSpectroCurve::PrivateData
{
public:
    PrivateData():
        colorRange( 0.0, 1000.0 ),
        penWidth(0.0),
        paintAttributes( QwtPlotSpectroCurve::ClipPoints )
    {
        colorMap = new QwtLinearColorMap();
    }

    ~PrivateData()
    {
        delete colorMap;
    }

    QwtColorMap *colorMap;
    QwtInterval colorRange;
    QVector<QRgb> colorTable;
    double penWidth;
    QwtPlotSpectroCurve::PaintAttributes paintAttributes;
};

/*!
  Constructor
  \param title Title of the curve
*/
QwtPlotSpectroCurve::QwtPlotSpectroCurve( const QwtText &title ):
    QwtPlotSeriesItem<QwtPoint3D>( title )
{
    init();
}

/*!
  Constructor
  \param title Title of the curve
*/
QwtPlotSpectroCurve::QwtPlotSpectroCurve( const QString &title ):
    QwtPlotSeriesItem<QwtPoint3D>( QwtText( title ) )
{
    init();
}

//! Destructor
QwtPlotSpectroCurve::~QwtPlotSpectroCurve()
{
    delete d_data;
}

/*!
  \brief Initialize data members
*/
void QwtPlotSpectroCurve::init()
{
    setItemAttribute( QwtPlotItem::Legend );
    setItemAttribute( QwtPlotItem::AutoScale );

    d_data = new PrivateData;
    d_series = new QwtPoint3DSeriesData();

    setZ( 20.0 );
}

//! \return QwtPlotItem::Rtti_PlotSpectroCurve
int QwtPlotSpectroCurve::rtti() const
{
    return QwtPlotItem::Rtti_PlotSpectroCurve;
}

/*!
  Specify an attribute how to draw the curve

  \param attribute Paint attribute
  \param on On/Off
  /sa PaintAttribute, testPaintAttribute()
*/
void QwtPlotSpectroCurve::setPaintAttribute( PaintAttribute attribute, bool on )
{
    if ( on )
        d_data->paintAttributes |= attribute;
    else
        d_data->paintAttributes &= ~attribute;
}

/*!
    \brief Return the current paint attributes
    \sa PaintAttribute, setPaintAttribute()
*/
bool QwtPlotSpectroCurve::testPaintAttribute( PaintAttribute attribute ) const
{
    return ( d_data->paintAttributes & attribute );
}

/*!
  Initialize data with an array of samples.
  \param samples Vector of points
*/
void QwtPlotSpectroCurve::setSamples( const QVector<QwtPoint3D> &samples )
{
    delete d_series;
    d_series = new QwtPoint3DSeriesData( samples );
    itemChanged();
}

/*!
  Change the color map

  Often it is useful to display the mapping between intensities and
  colors as an additional plot axis, showing a color bar.

  \param colorMap Color Map

  \sa colorMap(), setColorRange(), QwtColorMap::color(),
      QwtScaleWidget::setColorBarEnabled(), QwtScaleWidget::setColorMap()
*/
void QwtPlotSpectroCurve::setColorMap( QwtColorMap *colorMap )
{
    if ( colorMap != d_data->colorMap )
    {
        delete d_data->colorMap;
        d_data->colorMap = colorMap;
    }

    itemChanged();
}

/*!
   \return Color Map used for mapping the intensity values to colors
   \sa setColorMap(), setColorRange(), QwtColorMap::color()
*/
const QwtColorMap *QwtPlotSpectroCurve::colorMap() const
{
    return d_data->colorMap;
}

/*!
   Set the value interval, that corresponds to the color map

   \param interval interval.minValue() corresponds to 0.0,
                   interval.maxValue() to 1.0 on the color map.

   \sa colorRange(), setColorMap(), QwtColorMap::color()
*/
void QwtPlotSpectroCurve::setColorRange( const QwtInterval &interval )
{
    if ( interval != d_data->colorRange )
    {
        d_data->colorRange = interval;
        itemChanged();
    }
}

/*!
  \return Value interval, that corresponds to the color map
  \sa setColorRange(), setColorMap(), QwtColorMap::color()
*/
QwtInterval &QwtPlotSpectroCurve::colorRange() const
{
    return d_data->colorRange;
}

/*!
  Assign a pen width

  \param penWidth New pen width
  \sa penWidth()
*/
void QwtPlotSpectroCurve::setPenWidth(double penWidth)
{
    if ( penWidth < 0.0 )
        penWidth = 0.0;

    if ( d_data->penWidth != penWidth )
    {
        d_data->penWidth = penWidth;
        itemChanged();
    }
}

/*!
  \return Pen width used to draw a dot
  \sa setPenWidth()
*/
double QwtPlotSpectroCurve::penWidth() const
{
    return d_data->penWidth;
}

/*!
  Draw a subset of the points

  \param painter Painter
  \param xMap Maps x-values into pixel coordinates.
  \param yMap Maps y-values into pixel coordinates.
  \param canvasRect Contents rect of the canvas
  \param from Index of the first sample to be painted
  \param to Index of the last sample to be painted. If to < 0 the
         series will be painted to its last sample.

  \sa drawDots()
*/
void QwtPlotSpectroCurve::drawSeries( QPainter *painter,
    const QwtScaleMap &xMap, const QwtScaleMap &yMap,
    const QRectF &canvasRect, int from, int to ) const
{
    if ( !painter || dataSize() <= 0 )
        return;

    if ( to < 0 )
        to = dataSize() - 1;

    if ( from < 0 )
        from = 0;

    if ( from > to )
        return;

    drawDots( painter, xMap, yMap, canvasRect, from, to );
}

/*!
  Draw a subset of the points

  \param painter Painter
  \param xMap Maps x-values into pixel coordinates.
  \param yMap Maps y-values into pixel coordinates.
  \param canvasRect Contents rect of the canvas
  \param from Index of the first sample to be painted
  \param to Index of the last sample to be painted. If to < 0 the
         series will be painted to its last sample.

  \sa drawSeries()
*/
void QwtPlotSpectroCurve::drawDots( QPainter *painter,
    const QwtScaleMap &xMap, const QwtScaleMap &yMap,
    const QRectF &canvasRect, int from, int to ) const
{
    if ( !d_data->colorRange.isValid() )
        return;

    const bool doAlign = QwtPainter::roundingAlignment( painter );

    const QwtColorMap::Format format = d_data->colorMap->format();
    if ( format == QwtColorMap::Indexed )
        d_data->colorTable = d_data->colorMap->colorTable( d_data->colorRange );

    for ( int i = from; i <= to; i++ )
    {
        const QwtPoint3D sample = d_series->sample( i );

        double xi = xMap.transform( sample.x() );
        double yi = yMap.transform( sample.y() );
        if ( doAlign )
        {
            xi = qRound( xi );
            yi = qRound( yi );
        }

        if ( d_data->paintAttributes & QwtPlotSpectroCurve::ClipPoints )
        {
            if ( !canvasRect.contains( xi, yi ) )
                continue;
        }

        if ( format == QwtColorMap::RGB )
        {
            const QRgb rgb = d_data->colorMap->rgb(
                d_data->colorRange, sample.z() );

            painter->setPen( QPen( QColor( rgb ), d_data->penWidth ) );
        }
        else
        {
            const unsigned char index = d_data->colorMap->colorIndex(
                d_data->colorRange, sample.z() );

            painter->setPen( QPen( QColor( d_data->colorTable[index] ), 
                d_data->penWidth ) );
        }

        QwtPainter::drawPoint( painter, QPointF( xi, yi ) );
    }

    d_data->colorTable.clear();
}
=======
/* -*- mode: C++ ; c-file-style: "stroustrup" -*- *****************************
 * Qwt Widget Library
 * Copyright (C) 1997   Josef Wilgen
 * Copyright (C) 2002   Uwe Rathmann
 *
 * This library is free software; you can redistribute it and/or
 * modify it under the terms of the Qwt License, Version 1.0
 *****************************************************************************/

#include "qwt_plot_spectrocurve.h"
#include "qwt_color_map.h"
#include "qwt_scale_map.h"
#include "qwt_painter.h"
#include <qpainter.h>

class QwtPlotSpectroCurve::PrivateData
{
public:
    PrivateData():
        colorRange( 0.0, 1000.0 ),
        penWidth(0.0),
        paintAttributes( QwtPlotSpectroCurve::ClipPoints )
    {
        colorMap = new QwtLinearColorMap();
    }

    ~PrivateData()
    {
        delete colorMap;
    }

    QwtColorMap *colorMap;
    QwtInterval colorRange;
    QVector<QRgb> colorTable;
    double penWidth;
    QwtPlotSpectroCurve::PaintAttributes paintAttributes;
};

/*!
  Constructor
  \param title Title of the curve
*/
QwtPlotSpectroCurve::QwtPlotSpectroCurve( const QwtText &title ):
    QwtPlotSeriesItem<QwtPoint3D>( title )
{
    init();
}

/*!
  Constructor
  \param title Title of the curve
*/
QwtPlotSpectroCurve::QwtPlotSpectroCurve( const QString &title ):
    QwtPlotSeriesItem<QwtPoint3D>( QwtText( title ) )
{
    init();
}

//! Destructor
QwtPlotSpectroCurve::~QwtPlotSpectroCurve()
{
    delete d_data;
}

/*!
  \brief Initialize data members
*/
void QwtPlotSpectroCurve::init()
{
    setItemAttribute( QwtPlotItem::Legend );
    setItemAttribute( QwtPlotItem::AutoScale );

    d_data = new PrivateData;
    d_series = new QwtPoint3DSeriesData();

    setZ( 20.0 );
}

//! \return QwtPlotItem::Rtti_PlotSpectroCurve
int QwtPlotSpectroCurve::rtti() const
{
    return QwtPlotItem::Rtti_PlotSpectroCurve;
}

/*!
  Specify an attribute how to draw the curve

  \param attribute Paint attribute
  \param on On/Off
  /sa PaintAttribute, testPaintAttribute()
*/
void QwtPlotSpectroCurve::setPaintAttribute( PaintAttribute attribute, bool on )
{
    if ( on )
        d_data->paintAttributes |= attribute;
    else
        d_data->paintAttributes &= ~attribute;
}

/*!
    \brief Return the current paint attributes
    \sa PaintAttribute, setPaintAttribute()
*/
bool QwtPlotSpectroCurve::testPaintAttribute( PaintAttribute attribute ) const
{
    return ( d_data->paintAttributes & attribute );
}

/*!
  Initialize data with an array of samples.
  \param samples Vector of points
*/
void QwtPlotSpectroCurve::setSamples( const QVector<QwtPoint3D> &samples )
{
    delete d_series;
    d_series = new QwtPoint3DSeriesData( samples );
    itemChanged();
}

/*!
  Change the color map

  Often it is useful to display the mapping between intensities and
  colors as an additional plot axis, showing a color bar.

  \param colorMap Color Map

  \sa colorMap(), setColorRange(), QwtColorMap::color(),
      QwtScaleWidget::setColorBarEnabled(), QwtScaleWidget::setColorMap()
*/
void QwtPlotSpectroCurve::setColorMap( QwtColorMap *colorMap )
{
    if ( colorMap != d_data->colorMap )
    {
        delete d_data->colorMap;
        d_data->colorMap = colorMap;
    }

    itemChanged();
}

/*!
   \return Color Map used for mapping the intensity values to colors
   \sa setColorMap(), setColorRange(), QwtColorMap::color()
*/
const QwtColorMap *QwtPlotSpectroCurve::colorMap() const
{
    return d_data->colorMap;
}

/*!
   Set the value interval, that corresponds to the color map

   \param interval interval.minValue() corresponds to 0.0,
                   interval.maxValue() to 1.0 on the color map.

   \sa colorRange(), setColorMap(), QwtColorMap::color()
*/
void QwtPlotSpectroCurve::setColorRange( const QwtInterval &interval )
{
    if ( interval != d_data->colorRange )
    {
        d_data->colorRange = interval;
        itemChanged();
    }
}

/*!
  \return Value interval, that corresponds to the color map
  \sa setColorRange(), setColorMap(), QwtColorMap::color()
*/
QwtInterval &QwtPlotSpectroCurve::colorRange() const
{
    return d_data->colorRange;
}

/*!
  Assign a pen width

  \param penWidth New pen width
  \sa penWidth()
*/
void QwtPlotSpectroCurve::setPenWidth(double penWidth)
{
    if ( penWidth < 0.0 )
        penWidth = 0.0;

    if ( d_data->penWidth != penWidth )
    {
        d_data->penWidth = penWidth;
        itemChanged();
    }
}

/*!
  \return Pen width used to draw a dot
  \sa setPenWidth()
*/
double QwtPlotSpectroCurve::penWidth() const
{
    return d_data->penWidth;
}

/*!
  Draw a subset of the points

  \param painter Painter
  \param xMap Maps x-values into pixel coordinates.
  \param yMap Maps y-values into pixel coordinates.
  \param canvasRect Contents rect of the canvas
  \param from Index of the first sample to be painted
  \param to Index of the last sample to be painted. If to < 0 the
         series will be painted to its last sample.

  \sa drawDots()
*/
void QwtPlotSpectroCurve::drawSeries( QPainter *painter,
    const QwtScaleMap &xMap, const QwtScaleMap &yMap,
    const QRectF &canvasRect, int from, int to ) const
{
    if ( !painter || dataSize() <= 0 )
        return;

    if ( to < 0 )
        to = dataSize() - 1;

    if ( from < 0 )
        from = 0;

    if ( from >= to )
        return;

    drawDots( painter, xMap, yMap, canvasRect, from, to );
}

/*!
  Draw a subset of the points

  \param painter Painter
  \param xMap Maps x-values into pixel coordinates.
  \param yMap Maps y-values into pixel coordinates.
  \param canvasRect Contents rect of the canvas
  \param from Index of the first sample to be painted
  \param to Index of the last sample to be painted. If to < 0 the
         series will be painted to its last sample.

  \sa drawSeries()
*/
void QwtPlotSpectroCurve::drawDots( QPainter *painter,
    const QwtScaleMap &xMap, const QwtScaleMap &yMap,
    const QRectF &canvasRect, int from, int to ) const
{
    if ( !d_data->colorRange.isValid() )
        return;

    const bool doAlign = QwtPainter::roundingAlignment( painter );

    const QwtColorMap::Format format = d_data->colorMap->format();
    if ( format == QwtColorMap::Indexed )
        d_data->colorTable = d_data->colorMap->colorTable( d_data->colorRange );

    for ( int i = from; i <= to; i++ )
    {
        const QwtPoint3D sample = d_series->sample( i );

        double xi = xMap.transform( sample.x() );
        double yi = yMap.transform( sample.y() );
        if ( doAlign )
        {
            xi = qRound( xi );
            yi = qRound( yi );
        }

        if ( d_data->paintAttributes & QwtPlotSpectroCurve::ClipPoints )
        {
            if ( !canvasRect.contains( xi, yi ) )
                continue;
        }

        if ( format == QwtColorMap::RGB )
        {
            const QRgb rgb = d_data->colorMap->rgb(
                d_data->colorRange, sample.z() );

            painter->setPen( QPen( QColor( rgb ), d_data->penWidth ) );
        }
        else
        {
            const unsigned char index = d_data->colorMap->colorIndex(
                d_data->colorRange, sample.z() );

            painter->setPen( QPen( QColor( d_data->colorTable[index] ), 
                d_data->penWidth ) );
        }

        QwtPainter::drawPoint( painter, QPointF( xi, yi ) );
    }

    d_data->colorTable.clear();
}
>>>>>>> ff16dd03
<|MERGE_RESOLUTION|>--- conflicted
+++ resolved
@@ -1,4 +1,3 @@
-<<<<<<< HEAD
 /* -*- mode: C++ ; c-file-style: "stroustrup" -*- *****************************
  * Qwt Widget Library
  * Copyright (C) 1997   Josef Wilgen
@@ -298,306 +297,4 @@
     }
 
     d_data->colorTable.clear();
-}
-=======
-/* -*- mode: C++ ; c-file-style: "stroustrup" -*- *****************************
- * Qwt Widget Library
- * Copyright (C) 1997   Josef Wilgen
- * Copyright (C) 2002   Uwe Rathmann
- *
- * This library is free software; you can redistribute it and/or
- * modify it under the terms of the Qwt License, Version 1.0
- *****************************************************************************/
-
-#include "qwt_plot_spectrocurve.h"
-#include "qwt_color_map.h"
-#include "qwt_scale_map.h"
-#include "qwt_painter.h"
-#include <qpainter.h>
-
-class QwtPlotSpectroCurve::PrivateData
-{
-public:
-    PrivateData():
-        colorRange( 0.0, 1000.0 ),
-        penWidth(0.0),
-        paintAttributes( QwtPlotSpectroCurve::ClipPoints )
-    {
-        colorMap = new QwtLinearColorMap();
-    }
-
-    ~PrivateData()
-    {
-        delete colorMap;
-    }
-
-    QwtColorMap *colorMap;
-    QwtInterval colorRange;
-    QVector<QRgb> colorTable;
-    double penWidth;
-    QwtPlotSpectroCurve::PaintAttributes paintAttributes;
-};
-
-/*!
-  Constructor
-  \param title Title of the curve
-*/
-QwtPlotSpectroCurve::QwtPlotSpectroCurve( const QwtText &title ):
-    QwtPlotSeriesItem<QwtPoint3D>( title )
-{
-    init();
-}
-
-/*!
-  Constructor
-  \param title Title of the curve
-*/
-QwtPlotSpectroCurve::QwtPlotSpectroCurve( const QString &title ):
-    QwtPlotSeriesItem<QwtPoint3D>( QwtText( title ) )
-{
-    init();
-}
-
-//! Destructor
-QwtPlotSpectroCurve::~QwtPlotSpectroCurve()
-{
-    delete d_data;
-}
-
-/*!
-  \brief Initialize data members
-*/
-void QwtPlotSpectroCurve::init()
-{
-    setItemAttribute( QwtPlotItem::Legend );
-    setItemAttribute( QwtPlotItem::AutoScale );
-
-    d_data = new PrivateData;
-    d_series = new QwtPoint3DSeriesData();
-
-    setZ( 20.0 );
-}
-
-//! \return QwtPlotItem::Rtti_PlotSpectroCurve
-int QwtPlotSpectroCurve::rtti() const
-{
-    return QwtPlotItem::Rtti_PlotSpectroCurve;
-}
-
-/*!
-  Specify an attribute how to draw the curve
-
-  \param attribute Paint attribute
-  \param on On/Off
-  /sa PaintAttribute, testPaintAttribute()
-*/
-void QwtPlotSpectroCurve::setPaintAttribute( PaintAttribute attribute, bool on )
-{
-    if ( on )
-        d_data->paintAttributes |= attribute;
-    else
-        d_data->paintAttributes &= ~attribute;
-}
-
-/*!
-    \brief Return the current paint attributes
-    \sa PaintAttribute, setPaintAttribute()
-*/
-bool QwtPlotSpectroCurve::testPaintAttribute( PaintAttribute attribute ) const
-{
-    return ( d_data->paintAttributes & attribute );
-}
-
-/*!
-  Initialize data with an array of samples.
-  \param samples Vector of points
-*/
-void QwtPlotSpectroCurve::setSamples( const QVector<QwtPoint3D> &samples )
-{
-    delete d_series;
-    d_series = new QwtPoint3DSeriesData( samples );
-    itemChanged();
-}
-
-/*!
-  Change the color map
-
-  Often it is useful to display the mapping between intensities and
-  colors as an additional plot axis, showing a color bar.
-
-  \param colorMap Color Map
-
-  \sa colorMap(), setColorRange(), QwtColorMap::color(),
-      QwtScaleWidget::setColorBarEnabled(), QwtScaleWidget::setColorMap()
-*/
-void QwtPlotSpectroCurve::setColorMap( QwtColorMap *colorMap )
-{
-    if ( colorMap != d_data->colorMap )
-    {
-        delete d_data->colorMap;
-        d_data->colorMap = colorMap;
-    }
-
-    itemChanged();
-}
-
-/*!
-   \return Color Map used for mapping the intensity values to colors
-   \sa setColorMap(), setColorRange(), QwtColorMap::color()
-*/
-const QwtColorMap *QwtPlotSpectroCurve::colorMap() const
-{
-    return d_data->colorMap;
-}
-
-/*!
-   Set the value interval, that corresponds to the color map
-
-   \param interval interval.minValue() corresponds to 0.0,
-                   interval.maxValue() to 1.0 on the color map.
-
-   \sa colorRange(), setColorMap(), QwtColorMap::color()
-*/
-void QwtPlotSpectroCurve::setColorRange( const QwtInterval &interval )
-{
-    if ( interval != d_data->colorRange )
-    {
-        d_data->colorRange = interval;
-        itemChanged();
-    }
-}
-
-/*!
-  \return Value interval, that corresponds to the color map
-  \sa setColorRange(), setColorMap(), QwtColorMap::color()
-*/
-QwtInterval &QwtPlotSpectroCurve::colorRange() const
-{
-    return d_data->colorRange;
-}
-
-/*!
-  Assign a pen width
-
-  \param penWidth New pen width
-  \sa penWidth()
-*/
-void QwtPlotSpectroCurve::setPenWidth(double penWidth)
-{
-    if ( penWidth < 0.0 )
-        penWidth = 0.0;
-
-    if ( d_data->penWidth != penWidth )
-    {
-        d_data->penWidth = penWidth;
-        itemChanged();
-    }
-}
-
-/*!
-  \return Pen width used to draw a dot
-  \sa setPenWidth()
-*/
-double QwtPlotSpectroCurve::penWidth() const
-{
-    return d_data->penWidth;
-}
-
-/*!
-  Draw a subset of the points
-
-  \param painter Painter
-  \param xMap Maps x-values into pixel coordinates.
-  \param yMap Maps y-values into pixel coordinates.
-  \param canvasRect Contents rect of the canvas
-  \param from Index of the first sample to be painted
-  \param to Index of the last sample to be painted. If to < 0 the
-         series will be painted to its last sample.
-
-  \sa drawDots()
-*/
-void QwtPlotSpectroCurve::drawSeries( QPainter *painter,
-    const QwtScaleMap &xMap, const QwtScaleMap &yMap,
-    const QRectF &canvasRect, int from, int to ) const
-{
-    if ( !painter || dataSize() <= 0 )
-        return;
-
-    if ( to < 0 )
-        to = dataSize() - 1;
-
-    if ( from < 0 )
-        from = 0;
-
-    if ( from >= to )
-        return;
-
-    drawDots( painter, xMap, yMap, canvasRect, from, to );
-}
-
-/*!
-  Draw a subset of the points
-
-  \param painter Painter
-  \param xMap Maps x-values into pixel coordinates.
-  \param yMap Maps y-values into pixel coordinates.
-  \param canvasRect Contents rect of the canvas
-  \param from Index of the first sample to be painted
-  \param to Index of the last sample to be painted. If to < 0 the
-         series will be painted to its last sample.
-
-  \sa drawSeries()
-*/
-void QwtPlotSpectroCurve::drawDots( QPainter *painter,
-    const QwtScaleMap &xMap, const QwtScaleMap &yMap,
-    const QRectF &canvasRect, int from, int to ) const
-{
-    if ( !d_data->colorRange.isValid() )
-        return;
-
-    const bool doAlign = QwtPainter::roundingAlignment( painter );
-
-    const QwtColorMap::Format format = d_data->colorMap->format();
-    if ( format == QwtColorMap::Indexed )
-        d_data->colorTable = d_data->colorMap->colorTable( d_data->colorRange );
-
-    for ( int i = from; i <= to; i++ )
-    {
-        const QwtPoint3D sample = d_series->sample( i );
-
-        double xi = xMap.transform( sample.x() );
-        double yi = yMap.transform( sample.y() );
-        if ( doAlign )
-        {
-            xi = qRound( xi );
-            yi = qRound( yi );
-        }
-
-        if ( d_data->paintAttributes & QwtPlotSpectroCurve::ClipPoints )
-        {
-            if ( !canvasRect.contains( xi, yi ) )
-                continue;
-        }
-
-        if ( format == QwtColorMap::RGB )
-        {
-            const QRgb rgb = d_data->colorMap->rgb(
-                d_data->colorRange, sample.z() );
-
-            painter->setPen( QPen( QColor( rgb ), d_data->penWidth ) );
-        }
-        else
-        {
-            const unsigned char index = d_data->colorMap->colorIndex(
-                d_data->colorRange, sample.z() );
-
-            painter->setPen( QPen( QColor( d_data->colorTable[index] ), 
-                d_data->penWidth ) );
-        }
-
-        QwtPainter::drawPoint( painter, QPointF( xi, yi ) );
-    }
-
-    d_data->colorTable.clear();
-}
->>>>>>> ff16dd03
+}