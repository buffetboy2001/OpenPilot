<<<<<<< HEAD
/* -*- mode: C++ ; c-file-style: "stroustrup" -*- *****************************
 * Qwt Widget Library
 * Copyright (C) 1997   Josef Wilgen
 * Copyright (C) 2002   Uwe Rathmann
 *
 * This library is free software; you can redistribute it and/or
 * modify it under the terms of the Qwt License, Version 1.0
 *****************************************************************************/

#include "qwt_raster_data.h"
#include "qwt_point_3d.h"

class QwtRasterData::ContourPlane
{
public:
    inline ContourPlane( double z ):
        d_z( z )
    {
    }

    inline bool intersect( const QwtPoint3D vertex[3],
        QPointF line[2], bool ignoreOnPlane ) const;

    inline double z() const { return d_z; }

private:
    inline int compare( double z ) const;
    inline QPointF intersection(
        const QwtPoint3D& p1, const QwtPoint3D &p2 ) const;

    double d_z;
};

inline bool QwtRasterData::ContourPlane::intersect(
    const QwtPoint3D vertex[3], QPointF line[2],
    bool ignoreOnPlane ) const
{
    bool found = true;

    // Are the vertices below (-1), on (0) or above (1) the plan ?
    const int eq1 = compare( vertex[0].z() );
    const int eq2 = compare( vertex[1].z() );
    const int eq3 = compare( vertex[2].z() );

    /*
        (a) All the vertices lie below the contour level.
        (b) Two vertices lie below and one on the contour level.
        (c) Two vertices lie below and one above the contour level.
        (d) One vertex lies below and two on the contour level.
        (e) One vertex lies below, one on and one above the contour level.
        (f) One vertex lies below and two above the contour level.
        (g) Three vertices lie on the contour level.
        (h) Two vertices lie on and one above the contour level.
        (i) One vertex lies on and two above the contour level.
        (j) All the vertices lie above the contour level.
     */

    static const int tab[3][3][3] =
    {
        // jump table to avoid nested case statements
        { { 0, 0, 8 }, { 0, 2, 5 }, { 7, 6, 9 } },
        { { 0, 3, 4 }, { 1, 10, 1 }, { 4, 3, 0 } },
        { { 9, 6, 7 }, { 5, 2, 0 }, { 8, 0, 0 } }
    };

    const int edgeType = tab[eq1+1][eq2+1][eq3+1];
    switch ( edgeType )
    {
        case 1:
            // d(0,0,-1), h(0,0,1)
            line[0] = vertex[0].toPoint();
            line[1] = vertex[1].toPoint();
            break;
        case 2:
            // d(-1,0,0), h(1,0,0)
            line[0] = vertex[1].toPoint();
            line[1] = vertex[2].toPoint();
            break;
        case 3:
            // d(0,-1,0), h(0,1,0)
            line[0] = vertex[2].toPoint();
            line[1] = vertex[0].toPoint();
            break;
        case 4:
            // e(0,-1,1), e(0,1,-1)
            line[0] = vertex[0].toPoint();
            line[1] = intersection( vertex[1], vertex[2] );
            break;
        case 5:
            // e(-1,0,1), e(1,0,-1)
            line[0] = vertex[1].toPoint();
            line[1] = intersection( vertex[2], vertex[0] );
            break;
        case 6:
            // e(-1,1,0), e(1,0,-1)
            line[0] = vertex[2].toPoint();
            line[1] = intersection( vertex[0], vertex[1] );
            break;
        case 7:
            // c(-1,1,-1), f(1,1,-1)
            line[0] = intersection( vertex[0], vertex[1] );
            line[1] = intersection( vertex[1], vertex[2] );
            break;
        case 8:
            // c(-1,-1,1), f(1,1,-1)
            line[0] = intersection( vertex[1], vertex[2] );
            line[1] = intersection( vertex[2], vertex[0] );
            break;
        case 9:
            // f(-1,1,1), c(1,-1,-1)
            line[0] = intersection( vertex[2], vertex[0] );
            line[1] = intersection( vertex[0], vertex[1] );
            break;
        case 10:
            // g(0,0,0)
            // The CONREC algorithm has no satisfying solution for
            // what to do, when all vertices are on the plane.

            if ( ignoreOnPlane )
                found = false;
            else
            {
                line[0] = vertex[2].toPoint();
                line[1] = vertex[0].toPoint();
            }
            break;
        default:
            found = false;
    }

    return found;
}

inline int QwtRasterData::ContourPlane::compare( double z ) const
{
    if ( z > d_z )
        return 1;

    if ( z < d_z )
        return -1;

    return 0;
}

inline QPointF QwtRasterData::ContourPlane::intersection(
    const QwtPoint3D& p1, const QwtPoint3D &p2 ) const
{
    const double h1 = p1.z() - d_z;
    const double h2 = p2.z() - d_z;

    const double x = ( h2 * p1.x() - h1 * p2.x() ) / ( h2 - h1 );
    const double y = ( h2 * p1.y() - h1 * p2.y() ) / ( h2 - h1 );

    return QPointF( x, y );
}

//! Constructor
QwtRasterData::QwtRasterData()
{
}

//! Destructor
QwtRasterData::~QwtRasterData()
{
}

/*!
   Set the bounding interval for the x, y or z coordinates.

   \param axis Axis
   \param interval Bounding interval

   \sa interval()
*/
void QwtRasterData::setInterval( Qt::Axis axis, const QwtInterval &interval )
{
    d_intervals[axis] = interval;
}

/*!
  \brief Initialize a raster

  Before the composition of an image QwtPlotSpectrogram calls initRaster,
  announcing the area and its resolution that will be requested.

  The default implementation does nothing, but for data sets that
  are stored in files, it might be good idea to reimplement initRaster,
  where the data is resampled and loaded into memory.

  \param area Area of the raster
  \param raster Number of horizontal and vertical pixels

  \sa initRaster(), value()
*/
void QwtRasterData::initRaster( const QRectF &area, const QSize &raster )
{
    Q_UNUSED( area );
    Q_UNUSED( raster );
}

/*!
  \brief Discard a raster

  After the composition of an image QwtPlotSpectrogram calls discardRaster().

  The default implementation does nothing, but if data has been loaded
  in initRaster(), it could deleted now.

  \sa initRaster(), value()
*/
void QwtRasterData::discardRaster()
{
}

/*!
   \brief Pixel hint

   pixelHint() returns the geometry of a pixel, that can be used 
   to calculate the resolution and alignment of the plot item, that is
   representing the data. 
   
   Width and height of the hint need to be the horizontal  
   and vertical distances between 2 neighboured points. 
   The center of the hint has to be the position of any point 
   ( it doesn't matter which one ).

   An empty hint indicates, that there are values for any detail level.

   Limiting the resolution of the image might significantly improve
   the performance and heavily reduce the amount of memory when rendering
   a QImage from the raster data. 

   The default implementation returns an empty rectangle recommending
   to render in target device ( f.e. screen ) resolution.

   \param area In most implementations the resolution of the data doesn't
               depend on the requested area.

   \return Bounding rectangle of a pixel 
*/
QRectF QwtRasterData::pixelHint( const QRectF &area ) const
{
    Q_UNUSED( area );
    return QRectF(); 
}

/*!
   Calculate contour lines

   An adaption of CONREC, a simple contouring algorithm.
   http://local.wasp.uwa.edu.au/~pbourke/papers/conrec/
*/
QwtRasterData::ContourLines QwtRasterData::contourLines(
    const QRectF &rect, const QSize &raster,
    const QList<double> &levels, ConrecFlags flags ) const
{
    ContourLines contourLines;

    if ( levels.size() == 0 || !rect.isValid() || !raster.isValid() )
        return contourLines;

    const double dx = rect.width() / raster.width();
    const double dy = rect.height() / raster.height();

    const bool ignoreOnPlane =
        flags & QwtRasterData::IgnoreAllVerticesOnLevel;

    const QwtInterval range = interval( Qt::ZAxis );
    bool ignoreOutOfRange = false;
    if ( range.isValid() )
        ignoreOutOfRange = flags & IgnoreOutOfRange;

    QwtRasterData *that = const_cast<QwtRasterData *>( this );
    that->initRaster( rect, raster );

    for ( int y = 0; y < raster.height() - 1; y++ )
    {
        enum Position
        {
            Center,

            TopLeft,
            TopRight,
            BottomRight,
            BottomLeft,

            NumPositions
        };

        QwtPoint3D xy[NumPositions];

        for ( int x = 0; x < raster.width() - 1; x++ )
        {
            const QPointF pos( rect.x() + x * dx, rect.y() + y * dy );

            if ( x == 0 )
            {
                xy[TopRight].setX( pos.x() );
                xy[TopRight].setY( pos.y() );
                xy[TopRight].setZ(
                    value( xy[TopRight].x(), xy[TopRight].y() )
                );

                xy[BottomRight].setX( pos.x() );
                xy[BottomRight].setY( pos.y() + dy );
                xy[BottomRight].setZ(
                    value( xy[BottomRight].x(), xy[BottomRight].y() )
                );
            }

            xy[TopLeft] = xy[TopRight];
            xy[BottomLeft] = xy[BottomRight];

            xy[TopRight].setX( pos.x() + dx );
            xy[TopRight].setY( pos.y() );
            xy[BottomRight].setX( pos.x() + dx );
            xy[BottomRight].setY( pos.y() + dy );

            xy[TopRight].setZ(
                value( xy[TopRight].x(), xy[TopRight].y() )
            );
            xy[BottomRight].setZ(
                value( xy[BottomRight].x(), xy[BottomRight].y() )
            );

            double zMin = xy[TopLeft].z();
            double zMax = zMin;
            double zSum = zMin;

            for ( int i = TopRight; i <= BottomLeft; i++ )
            {
                const double z = xy[i].z();

                zSum += z;
                if ( z < zMin )
                    zMin = z;
                if ( z > zMax )
                    zMax = z;
            }

            if ( ignoreOutOfRange )
            {
                if ( !range.contains( zMin ) || !range.contains( zMax ) )
                    continue;
            }

            if ( zMax < levels[0] ||
                zMin > levels[levels.size() - 1] )
            {
                continue;
            }

            xy[Center].setX( pos.x() + 0.5 * dx );
            xy[Center].setY( pos.y() + 0.5 * dy );
            xy[Center].setZ( 0.25 * zSum );

            const int numLevels = levels.size();
            for ( int l = 0; l < numLevels; l++ )
            {
                const double level = levels[l];
                if ( level < zMin || level > zMax )
                    continue;
                QPolygonF &lines = contourLines[level];
                const ContourPlane plane( level );

                QPointF line[2];
                QwtPoint3D vertex[3];

                for ( int m = TopLeft; m < NumPositions; m++ )
                {
                    vertex[0] = xy[m];
                    vertex[1] = xy[0];
                    vertex[2] = xy[m != BottomLeft ? m + 1 : TopLeft];

                    const bool intersects =
                        plane.intersect( vertex, line, ignoreOnPlane );
                    if ( intersects )
                    {
                        lines += line[0];
                        lines += line[1];
                    }
                }
            }
        }
    }

    that->discardRaster();

    return contourLines;
}
=======
/* -*- mode: C++ ; c-file-style: "stroustrup" -*- *****************************
 * Qwt Widget Library
 * Copyright (C) 1997   Josef Wilgen
 * Copyright (C) 2002   Uwe Rathmann
 *
 * This library is free software; you can redistribute it and/or
 * modify it under the terms of the Qwt License, Version 1.0
 *****************************************************************************/

#include "qwt_raster_data.h"
#include "qwt_point_3d.h"

class QwtRasterData::ContourPlane
{
public:
    inline ContourPlane( double z ):
        d_z( z )
    {
    }

    inline bool intersect( const QwtPoint3D vertex[3],
        QPointF line[2], bool ignoreOnPlane ) const;

    inline double z() const { return d_z; }

private:
    inline int compare( double z ) const;
    inline QPointF intersection(
        const QwtPoint3D& p1, const QwtPoint3D &p2 ) const;

    double d_z;
};

inline bool QwtRasterData::ContourPlane::intersect(
    const QwtPoint3D vertex[3], QPointF line[2],
    bool ignoreOnPlane ) const
{
    bool found = true;

    // Are the vertices below (-1), on (0) or above (1) the plan ?
    const int eq1 = compare( vertex[0].z() );
    const int eq2 = compare( vertex[1].z() );
    const int eq3 = compare( vertex[2].z() );

    /*
        (a) All the vertices lie below the contour level.
        (b) Two vertices lie below and one on the contour level.
        (c) Two vertices lie below and one above the contour level.
        (d) One vertex lies below and two on the contour level.
        (e) One vertex lies below, one on and one above the contour level.
        (f) One vertex lies below and two above the contour level.
        (g) Three vertices lie on the contour level.
        (h) Two vertices lie on and one above the contour level.
        (i) One vertex lies on and two above the contour level.
        (j) All the vertices lie above the contour level.
     */

    static const int tab[3][3][3] =
    {
        // jump table to avoid nested case statements
        { { 0, 0, 8 }, { 0, 2, 5 }, { 7, 6, 9 } },
        { { 0, 3, 4 }, { 1, 10, 1 }, { 4, 3, 0 } },
        { { 9, 6, 7 }, { 5, 2, 0 }, { 8, 0, 0 } }
    };

    const int edgeType = tab[eq1+1][eq2+1][eq3+1];
    switch ( edgeType )
    {
        case 1:
            // d(0,0,-1), h(0,0,1)
            line[0] = vertex[0].toPoint();
            line[1] = vertex[1].toPoint();
            break;
        case 2:
            // d(-1,0,0), h(1,0,0)
            line[0] = vertex[1].toPoint();
            line[1] = vertex[2].toPoint();
            break;
        case 3:
            // d(0,-1,0), h(0,1,0)
            line[0] = vertex[2].toPoint();
            line[1] = vertex[0].toPoint();
            break;
        case 4:
            // e(0,-1,1), e(0,1,-1)
            line[0] = vertex[0].toPoint();
            line[1] = intersection( vertex[1], vertex[2] );
            break;
        case 5:
            // e(-1,0,1), e(1,0,-1)
            line[0] = vertex[1].toPoint();
            line[1] = intersection( vertex[2], vertex[0] );
            break;
        case 6:
            // e(-1,1,0), e(1,0,-1)
            line[0] = vertex[1].toPoint();
            line[1] = intersection( vertex[0], vertex[1] );
            break;
        case 7:
            // c(-1,1,-1), f(1,1,-1)
            line[0] = intersection( vertex[0], vertex[1] );
            line[1] = intersection( vertex[1], vertex[2] );
            break;
        case 8:
            // c(-1,-1,1), f(1,1,-1)
            line[0] = intersection( vertex[1], vertex[2] );
            line[1] = intersection( vertex[2], vertex[0] );
            break;
        case 9:
            // f(-1,1,1), c(1,-1,-1)
            line[0] = intersection( vertex[2], vertex[0] );
            line[1] = intersection( vertex[0], vertex[1] );
            break;
        case 10:
            // g(0,0,0)
            // The CONREC algorithm has no satisfying solution for
            // what to do, when all vertices are on the plane.

            if ( ignoreOnPlane )
                found = false;
            else
            {
                line[0] = vertex[2].toPoint();
                line[1] = vertex[0].toPoint();
            }
            break;
        default:
            found = false;
    }

    return found;
}

inline int QwtRasterData::ContourPlane::compare( double z ) const
{
    if ( z > d_z )
        return 1;

    if ( z < d_z )
        return -1;

    return 0;
}

inline QPointF QwtRasterData::ContourPlane::intersection(
    const QwtPoint3D& p1, const QwtPoint3D &p2 ) const
{
    const double h1 = p1.z() - d_z;
    const double h2 = p2.z() - d_z;

    const double x = ( h2 * p1.x() - h1 * p2.x() ) / ( h2 - h1 );
    const double y = ( h2 * p1.y() - h1 * p2.y() ) / ( h2 - h1 );

    return QPointF( x, y );
}

//! Constructor
QwtRasterData::QwtRasterData()
{
}

//! Destructor
QwtRasterData::~QwtRasterData()
{
}

/*!
   Set the bounding interval for the x, y or z coordinates.

   \param axis Axis
   \param interval Bounding interval

   \sa interval()
*/
void QwtRasterData::setInterval( Qt::Axis axis, const QwtInterval &interval )
{
    d_intervals[axis] = interval;
}

/*!
  \brief Initialize a raster

  Before the composition of an image QwtPlotSpectrogram calls initRaster,
  announcing the area and its resolution that will be requested.

  The default implementation does nothing, but for data sets that
  are stored in files, it might be good idea to reimplement initRaster,
  where the data is resampled and loaded into memory.

  \param area Area of the raster
  \param raster Number of horizontal and vertical pixels

  \sa initRaster(), value()
*/
void QwtRasterData::initRaster( const QRectF &area, const QSize &raster )
{
    Q_UNUSED( area );
    Q_UNUSED( raster );
}

/*!
  \brief Discard a raster

  After the composition of an image QwtPlotSpectrogram calls discardRaster().

  The default implementation does nothing, but if data has been loaded
  in initRaster(), it could deleted now.

  \sa initRaster(), value()
*/
void QwtRasterData::discardRaster()
{
}

/*!
   \brief Pixel hint

   pixelHint() returns the geometry of a pixel, that can be used 
   to calculate the resolution and alignment of the plot item, that is
   representing the data. 
   
   Width and height of the hint need to be the horizontal  
   and vertical distances between 2 neighboured points. 
   The center of the hint has to be the position of any point 
   ( it doesn't matter which one ).

   An empty hint indicates, that there are values for any detail level.

   Limiting the resolution of the image might significantly improve
   the performance and heavily reduce the amount of memory when rendering
   a QImage from the raster data. 

   The default implementation returns an empty rectangle recommending
   to render in target device ( f.e. screen ) resolution.

   \param area In most implementations the resolution of the data doesn't
               depend on the requested area.

   \return Bounding rectangle of a pixel 
*/
QRectF QwtRasterData::pixelHint( const QRectF &area ) const
{
    Q_UNUSED( area );
    return QRectF(); 
}

/*!
   Calculate contour lines

   An adaption of CONREC, a simple contouring algorithm.
   http://local.wasp.uwa.edu.au/~pbourke/papers/conrec/
*/
QwtRasterData::ContourLines QwtRasterData::contourLines(
    const QRectF &rect, const QSize &raster,
    const QList<double> &levels, ConrecFlags flags ) const
{
    ContourLines contourLines;

    if ( levels.size() == 0 || !rect.isValid() || !raster.isValid() )
        return contourLines;

    const double dx = rect.width() / raster.width();
    const double dy = rect.height() / raster.height();

    const bool ignoreOnPlane =
        flags & QwtRasterData::IgnoreAllVerticesOnLevel;

    const QwtInterval range = interval( Qt::ZAxis );
    bool ignoreOutOfRange = false;
    if ( range.isValid() )
        ignoreOutOfRange = flags & IgnoreOutOfRange;

    QwtRasterData *that = const_cast<QwtRasterData *>( this );
    that->initRaster( rect, raster );

    for ( int y = 0; y < raster.height() - 1; y++ )
    {
        enum Position
        {
            Center,

            TopLeft,
            TopRight,
            BottomRight,
            BottomLeft,

            NumPositions
        };

        QwtPoint3D xy[NumPositions];

        for ( int x = 0; x < raster.width() - 1; x++ )
        {
            const QPointF pos( rect.x() + x * dx, rect.y() + y * dy );

            if ( x == 0 )
            {
                xy[TopRight].setX( pos.x() );
                xy[TopRight].setY( pos.y() );
                xy[TopRight].setZ(
                    value( xy[TopRight].x(), xy[TopRight].y() )
                );

                xy[BottomRight].setX( pos.x() );
                xy[BottomRight].setY( pos.y() + dy );
                xy[BottomRight].setZ(
                    value( xy[BottomRight].x(), xy[BottomRight].y() )
                );
            }

            xy[TopLeft] = xy[TopRight];
            xy[BottomLeft] = xy[BottomRight];

            xy[TopRight].setX( pos.x() + dx );
            xy[TopRight].setY( pos.y() );
            xy[BottomRight].setX( pos.x() + dx );
            xy[BottomRight].setY( pos.y() + dy );

            xy[TopRight].setZ(
                value( xy[TopRight].x(), xy[TopRight].y() )
            );
            xy[BottomRight].setZ(
                value( xy[BottomRight].x(), xy[BottomRight].y() )
            );

            double zMin = xy[TopLeft].z();
            double zMax = zMin;
            double zSum = zMin;

            for ( int i = TopRight; i <= BottomLeft; i++ )
            {
                const double z = xy[i].z();

                zSum += z;
                if ( z < zMin )
                    zMin = z;
                if ( z > zMax )
                    zMax = z;
            }

            if ( ignoreOutOfRange )
            {
                if ( !range.contains( zMin ) || !range.contains( zMax ) )
                    continue;
            }

            if ( zMax < levels[0] ||
                zMin > levels[levels.size() - 1] )
            {
                continue;
            }

            xy[Center].setX( pos.x() + 0.5 * dx );
            xy[Center].setY( pos.y() + 0.5 * dy );
            xy[Center].setZ( 0.25 * zSum );

            const int numLevels = levels.size();
            for ( int l = 0; l < numLevels; l++ )
            {
                const double level = levels[l];
                if ( level < zMin || level > zMax )
                    continue;
                QPolygonF &lines = contourLines[level];
                const ContourPlane plane( level );

                QPointF line[2];
                QwtPoint3D vertex[3];

                for ( int m = TopLeft; m < NumPositions; m++ )
                {
                    vertex[0] = xy[m];
                    vertex[1] = xy[0];
                    vertex[2] = xy[m != BottomLeft ? m + 1 : TopLeft];

                    const bool intersects =
                        plane.intersect( vertex, line, ignoreOnPlane );
                    if ( intersects )
                    {
                        lines += line[0];
                        lines += line[1];
                    }
                }
            }
        }
    }

    that->discardRaster();

    return contourLines;
}
>>>>>>> ff16dd03
<|MERGE_RESOLUTION|>--- conflicted
+++ resolved
@@ -1,4 +1,3 @@
-<<<<<<< HEAD
 /* -*- mode: C++ ; c-file-style: "stroustrup" -*- *****************************
  * Qwt Widget Library
  * Copyright (C) 1997   Josef Wilgen
@@ -388,396 +387,4 @@
     that->discardRaster();
 
     return contourLines;
-}
-=======
-/* -*- mode: C++ ; c-file-style: "stroustrup" -*- *****************************
- * Qwt Widget Library
- * Copyright (C) 1997   Josef Wilgen
- * Copyright (C) 2002   Uwe Rathmann
- *
- * This library is free software; you can redistribute it and/or
- * modify it under the terms of the Qwt License, Version 1.0
- *****************************************************************************/
-
-#include "qwt_raster_data.h"
-#include "qwt_point_3d.h"
-
-class QwtRasterData::ContourPlane
-{
-public:
-    inline ContourPlane( double z ):
-        d_z( z )
-    {
-    }
-
-    inline bool intersect( const QwtPoint3D vertex[3],
-        QPointF line[2], bool ignoreOnPlane ) const;
-
-    inline double z() const { return d_z; }
-
-private:
-    inline int compare( double z ) const;
-    inline QPointF intersection(
-        const QwtPoint3D& p1, const QwtPoint3D &p2 ) const;
-
-    double d_z;
-};
-
-inline bool QwtRasterData::ContourPlane::intersect(
-    const QwtPoint3D vertex[3], QPointF line[2],
-    bool ignoreOnPlane ) const
-{
-    bool found = true;
-
-    // Are the vertices below (-1), on (0) or above (1) the plan ?
-    const int eq1 = compare( vertex[0].z() );
-    const int eq2 = compare( vertex[1].z() );
-    const int eq3 = compare( vertex[2].z() );
-
-    /*
-        (a) All the vertices lie below the contour level.
-        (b) Two vertices lie below and one on the contour level.
-        (c) Two vertices lie below and one above the contour level.
-        (d) One vertex lies below and two on the contour level.
-        (e) One vertex lies below, one on and one above the contour level.
-        (f) One vertex lies below and two above the contour level.
-        (g) Three vertices lie on the contour level.
-        (h) Two vertices lie on and one above the contour level.
-        (i) One vertex lies on and two above the contour level.
-        (j) All the vertices lie above the contour level.
-     */
-
-    static const int tab[3][3][3] =
-    {
-        // jump table to avoid nested case statements
-        { { 0, 0, 8 }, { 0, 2, 5 }, { 7, 6, 9 } },
-        { { 0, 3, 4 }, { 1, 10, 1 }, { 4, 3, 0 } },
-        { { 9, 6, 7 }, { 5, 2, 0 }, { 8, 0, 0 } }
-    };
-
-    const int edgeType = tab[eq1+1][eq2+1][eq3+1];
-    switch ( edgeType )
-    {
-        case 1:
-            // d(0,0,-1), h(0,0,1)
-            line[0] = vertex[0].toPoint();
-            line[1] = vertex[1].toPoint();
-            break;
-        case 2:
-            // d(-1,0,0), h(1,0,0)
-            line[0] = vertex[1].toPoint();
-            line[1] = vertex[2].toPoint();
-            break;
-        case 3:
-            // d(0,-1,0), h(0,1,0)
-            line[0] = vertex[2].toPoint();
-            line[1] = vertex[0].toPoint();
-            break;
-        case 4:
-            // e(0,-1,1), e(0,1,-1)
-            line[0] = vertex[0].toPoint();
-            line[1] = intersection( vertex[1], vertex[2] );
-            break;
-        case 5:
-            // e(-1,0,1), e(1,0,-1)
-            line[0] = vertex[1].toPoint();
-            line[1] = intersection( vertex[2], vertex[0] );
-            break;
-        case 6:
-            // e(-1,1,0), e(1,0,-1)
-            line[0] = vertex[1].toPoint();
-            line[1] = intersection( vertex[0], vertex[1] );
-            break;
-        case 7:
-            // c(-1,1,-1), f(1,1,-1)
-            line[0] = intersection( vertex[0], vertex[1] );
-            line[1] = intersection( vertex[1], vertex[2] );
-            break;
-        case 8:
-            // c(-1,-1,1), f(1,1,-1)
-            line[0] = intersection( vertex[1], vertex[2] );
-            line[1] = intersection( vertex[2], vertex[0] );
-            break;
-        case 9:
-            // f(-1,1,1), c(1,-1,-1)
-            line[0] = intersection( vertex[2], vertex[0] );
-            line[1] = intersection( vertex[0], vertex[1] );
-            break;
-        case 10:
-            // g(0,0,0)
-            // The CONREC algorithm has no satisfying solution for
-            // what to do, when all vertices are on the plane.
-
-            if ( ignoreOnPlane )
-                found = false;
-            else
-            {
-                line[0] = vertex[2].toPoint();
-                line[1] = vertex[0].toPoint();
-            }
-            break;
-        default:
-            found = false;
-    }
-
-    return found;
-}
-
-inline int QwtRasterData::ContourPlane::compare( double z ) const
-{
-    if ( z > d_z )
-        return 1;
-
-    if ( z < d_z )
-        return -1;
-
-    return 0;
-}
-
-inline QPointF QwtRasterData::ContourPlane::intersection(
-    const QwtPoint3D& p1, const QwtPoint3D &p2 ) const
-{
-    const double h1 = p1.z() - d_z;
-    const double h2 = p2.z() - d_z;
-
-    const double x = ( h2 * p1.x() - h1 * p2.x() ) / ( h2 - h1 );
-    const double y = ( h2 * p1.y() - h1 * p2.y() ) / ( h2 - h1 );
-
-    return QPointF( x, y );
-}
-
-//! Constructor
-QwtRasterData::QwtRasterData()
-{
-}
-
-//! Destructor
-QwtRasterData::~QwtRasterData()
-{
-}
-
-/*!
-   Set the bounding interval for the x, y or z coordinates.
-
-   \param axis Axis
-   \param interval Bounding interval
-
-   \sa interval()
-*/
-void QwtRasterData::setInterval( Qt::Axis axis, const QwtInterval &interval )
-{
-    d_intervals[axis] = interval;
-}
-
-/*!
-  \brief Initialize a raster
-
-  Before the composition of an image QwtPlotSpectrogram calls initRaster,
-  announcing the area and its resolution that will be requested.
-
-  The default implementation does nothing, but for data sets that
-  are stored in files, it might be good idea to reimplement initRaster,
-  where the data is resampled and loaded into memory.
-
-  \param area Area of the raster
-  \param raster Number of horizontal and vertical pixels
-
-  \sa initRaster(), value()
-*/
-void QwtRasterData::initRaster( const QRectF &area, const QSize &raster )
-{
-    Q_UNUSED( area );
-    Q_UNUSED( raster );
-}
-
-/*!
-  \brief Discard a raster
-
-  After the composition of an image QwtPlotSpectrogram calls discardRaster().
-
-  The default implementation does nothing, but if data has been loaded
-  in initRaster(), it could deleted now.
-
-  \sa initRaster(), value()
-*/
-void QwtRasterData::discardRaster()
-{
-}
-
-/*!
-   \brief Pixel hint
-
-   pixelHint() returns the geometry of a pixel, that can be used 
-   to calculate the resolution and alignment of the plot item, that is
-   representing the data. 
-   
-   Width and height of the hint need to be the horizontal  
-   and vertical distances between 2 neighboured points. 
-   The center of the hint has to be the position of any point 
-   ( it doesn't matter which one ).
-
-   An empty hint indicates, that there are values for any detail level.
-
-   Limiting the resolution of the image might significantly improve
-   the performance and heavily reduce the amount of memory when rendering
-   a QImage from the raster data. 
-
-   The default implementation returns an empty rectangle recommending
-   to render in target device ( f.e. screen ) resolution.
-
-   \param area In most implementations the resolution of the data doesn't
-               depend on the requested area.
-
-   \return Bounding rectangle of a pixel 
-*/
-QRectF QwtRasterData::pixelHint( const QRectF &area ) const
-{
-    Q_UNUSED( area );
-    return QRectF(); 
-}
-
-/*!
-   Calculate contour lines
-
-   An adaption of CONREC, a simple contouring algorithm.
-   http://local.wasp.uwa.edu.au/~pbourke/papers/conrec/
-*/
-QwtRasterData::ContourLines QwtRasterData::contourLines(
-    const QRectF &rect, const QSize &raster,
-    const QList<double> &levels, ConrecFlags flags ) const
-{
-    ContourLines contourLines;
-
-    if ( levels.size() == 0 || !rect.isValid() || !raster.isValid() )
-        return contourLines;
-
-    const double dx = rect.width() / raster.width();
-    const double dy = rect.height() / raster.height();
-
-    const bool ignoreOnPlane =
-        flags & QwtRasterData::IgnoreAllVerticesOnLevel;
-
-    const QwtInterval range = interval( Qt::ZAxis );
-    bool ignoreOutOfRange = false;
-    if ( range.isValid() )
-        ignoreOutOfRange = flags & IgnoreOutOfRange;
-
-    QwtRasterData *that = const_cast<QwtRasterData *>( this );
-    that->initRaster( rect, raster );
-
-    for ( int y = 0; y < raster.height() - 1; y++ )
-    {
-        enum Position
-        {
-            Center,
-
-            TopLeft,
-            TopRight,
-            BottomRight,
-            BottomLeft,
-
-            NumPositions
-        };
-
-        QwtPoint3D xy[NumPositions];
-
-        for ( int x = 0; x < raster.width() - 1; x++ )
-        {
-            const QPointF pos( rect.x() + x * dx, rect.y() + y * dy );
-
-            if ( x == 0 )
-            {
-                xy[TopRight].setX( pos.x() );
-                xy[TopRight].setY( pos.y() );
-                xy[TopRight].setZ(
-                    value( xy[TopRight].x(), xy[TopRight].y() )
-                );
-
-                xy[BottomRight].setX( pos.x() );
-                xy[BottomRight].setY( pos.y() + dy );
-                xy[BottomRight].setZ(
-                    value( xy[BottomRight].x(), xy[BottomRight].y() )
-                );
-            }
-
-            xy[TopLeft] = xy[TopRight];
-            xy[BottomLeft] = xy[BottomRight];
-
-            xy[TopRight].setX( pos.x() + dx );
-            xy[TopRight].setY( pos.y() );
-            xy[BottomRight].setX( pos.x() + dx );
-            xy[BottomRight].setY( pos.y() + dy );
-
-            xy[TopRight].setZ(
-                value( xy[TopRight].x(), xy[TopRight].y() )
-            );
-            xy[BottomRight].setZ(
-                value( xy[BottomRight].x(), xy[BottomRight].y() )
-            );
-
-            double zMin = xy[TopLeft].z();
-            double zMax = zMin;
-            double zSum = zMin;
-
-            for ( int i = TopRight; i <= BottomLeft; i++ )
-            {
-                const double z = xy[i].z();
-
-                zSum += z;
-                if ( z < zMin )
-                    zMin = z;
-                if ( z > zMax )
-                    zMax = z;
-            }
-
-            if ( ignoreOutOfRange )
-            {
-                if ( !range.contains( zMin ) || !range.contains( zMax ) )
-                    continue;
-            }
-
-            if ( zMax < levels[0] ||
-                zMin > levels[levels.size() - 1] )
-            {
-                continue;
-            }
-
-            xy[Center].setX( pos.x() + 0.5 * dx );
-            xy[Center].setY( pos.y() + 0.5 * dy );
-            xy[Center].setZ( 0.25 * zSum );
-
-            const int numLevels = levels.size();
-            for ( int l = 0; l < numLevels; l++ )
-            {
-                const double level = levels[l];
-                if ( level < zMin || level > zMax )
-                    continue;
-                QPolygonF &lines = contourLines[level];
-                const ContourPlane plane( level );
-
-                QPointF line[2];
-                QwtPoint3D vertex[3];
-
-                for ( int m = TopLeft; m < NumPositions; m++ )
-                {
-                    vertex[0] = xy[m];
-                    vertex[1] = xy[0];
-                    vertex[2] = xy[m != BottomLeft ? m + 1 : TopLeft];
-
-                    const bool intersects =
-                        plane.intersect( vertex, line, ignoreOnPlane );
-                    if ( intersects )
-                    {
-                        lines += line[0];
-                        lines += line[1];
-                    }
-                }
-            }
-        }
-    }
-
-    that->discardRaster();
-
-    return contourLines;
-}
->>>>>>> ff16dd03
+}