--- conflicted
+++ resolved
@@ -1,4 +1,3 @@
-<<<<<<< HEAD
 /* -*- mode: C++ ; c-file-style: "stroustrup" -*- *****************************
  * Qwt Widget Library
  * Copyright (C) 1997   Josef Wilgen
@@ -307,312 +306,4 @@
     d = qMax( d, minimumExtent() );
 
     return d;
-}
-=======
-/* -*- mode: C++ ; c-file-style: "stroustrup" -*- *****************************
- * Qwt Widget Library
- * Copyright (C) 1997   Josef Wilgen
- * Copyright (C) 2002   Uwe Rathmann
- *
- * This library is free software; you can redistribute it and/or
- * modify it under the terms of the Qwt License, Version 1.0
- *****************************************************************************/
-
-#include "qwt_round_scale_draw.h"
-#include "qwt_painter.h"
-#include "qwt_scale_div.h"
-#include "qwt_scale_map.h"
-#include <qpen.h>
-#include <qpainter.h>
-#include <qfontmetrics.h>
-#include <qmath.h>
-
-class QwtRoundScaleDraw::PrivateData
-{
-public:
-    PrivateData():
-        center( 50, 50 ),
-        radius( 50 ),
-        startAngle( -135 * 16 ),
-        endAngle( 135 * 16 )
-    {
-    }
-
-    QPointF center;
-    double radius;
-
-    double startAngle;
-    double endAngle;
-};
-
-/*!
-  \brief Constructor
-
-  The range of the scale is initialized to [0, 100],
-  The center is set to (50, 50) with a radius of 50.
-  The angle range is set to [-135, 135].
-*/
-QwtRoundScaleDraw::QwtRoundScaleDraw()
-{
-    d_data = new QwtRoundScaleDraw::PrivateData;
-
-    setRadius( 50 );
-    scaleMap().setPaintInterval( d_data->startAngle, d_data->endAngle );
-}
-
-//! Destructor
-QwtRoundScaleDraw::~QwtRoundScaleDraw()
-{
-    delete d_data;
-}
-
-/*!
-  Change of radius the scale
-
-  Radius is the radius of the backbone without ticks and labels.
-
-  \param radius New Radius
-  \sa moveCenter()
-*/
-void QwtRoundScaleDraw::setRadius( int radius )
-{
-    d_data->radius = radius;
-}
-
-/*!
-  Get the radius
-
-  Radius is the radius of the backbone without ticks and labels.
-
-  \sa setRadius(), extent()
-*/
-int QwtRoundScaleDraw::radius() const
-{
-    return d_data->radius;
-}
-
-/*!
-   Move the center of the scale draw, leaving the radius unchanged
-
-   \param center New center
-   \sa setRadius()
-*/
-void QwtRoundScaleDraw::moveCenter( const QPointF &center )
-{
-    d_data->center = center;
-}
-
-//! Get the center of the scale
-QPointF QwtRoundScaleDraw::center() const
-{
-    return d_data->center;
-}
-
-/*!
-  \brief Adjust the baseline circle segment for round scales.
-
-  The baseline will be drawn from min(angle1,angle2) to max(angle1, angle2).
-  The default setting is [ -135, 135 ].
-  An angle of 0 degrees corresponds to the 12 o'clock position,
-  and positive angles count in a clockwise direction.
-  \param angle1
-  \param angle2 boundaries of the angle interval in degrees.
-  \warning <ul>
-  <li>The angle range is limited to [-360, 360] degrees. Angles exceeding
-      this range will be clipped.
-  <li>For angles more than 359 degrees above or below min(angle1, angle2),
-      scale marks will not be drawn.
-  <li>If you need a counterclockwise scale, use QwtScaleDiv::setRange
-  </ul>
-*/
-void QwtRoundScaleDraw::setAngleRange( double angle1, double angle2 )
-{
-    angle1 = qBound( -360.0, angle1, 360.0 );
-    angle2 = qBound( -360.0, angle2, 360.0 );
-
-    d_data->startAngle = angle1 * 16.0;
-    d_data->endAngle = angle2 * 16.0;
-
-    if ( d_data->startAngle == d_data->endAngle )
-    {
-        d_data->startAngle -= 1;
-        d_data->endAngle += 1;
-    }
-
-    scaleMap().setPaintInterval( d_data->startAngle, d_data->endAngle );
-}
-
-/*!
-   Draws the label for a major scale tick
-
-   \param painter Painter
-   \param value Value
-
-   \sa drawTick(), drawBackbone()
-*/
-void QwtRoundScaleDraw::drawLabel( QPainter *painter, double value ) const
-{
-    const QwtText label = tickLabel( painter->font(), value );
-    if ( label.isEmpty() )
-        return;
-
-    const double tval = scaleMap().transform( value );
-    if ( ( tval > d_data->startAngle + 359 * 16 )
-        || ( tval < d_data->startAngle - 359 * 16 ) )
-    {
-        return;
-    }
-
-    double radius = d_data->radius;
-    if ( hasComponent( QwtAbstractScaleDraw::Ticks ) ||
-        hasComponent( QwtAbstractScaleDraw::Backbone ) )
-    {
-        radius += spacing();
-    }
-
-    if ( hasComponent( QwtAbstractScaleDraw::Ticks ) )
-        radius += tickLength( QwtScaleDiv::MajorTick );
-
-    const QSizeF sz = label.textSize( painter->font() );
-    const double arc = tval / 16.0 / 360.0 * 2 * M_PI;
-
-    const double x = d_data->center.x() +
-        ( radius + sz.width() / 2.0 ) * qSin( arc );
-    const double y = d_data->center.y() -
-        ( radius + sz.height() / 2.0 ) * cos( arc );
-
-    const QRectF r( x - sz.width() / 2, y - sz.height() / 2,
-        sz.width(), sz.height() );
-    label.draw( painter, r );
-}
-
-/*!
-   Draw a tick
-
-   \param painter Painter
-   \param value Value of the tick
-   \param len Lenght of the tick
-
-   \sa drawBackbone(), drawLabel()
-*/
-void QwtRoundScaleDraw::drawTick( QPainter *painter, double value, double len ) const
-{
-    if ( len <= 0 )
-        return;
-
-    const double tval = scaleMap().transform( value );
-
-    const double cx = d_data->center.x();
-    const double cy = d_data->center.y();
-    const double radius = d_data->radius;
-
-    if ( ( tval <= d_data->startAngle + 359 * 16 )
-        || ( tval >= d_data->startAngle - 359 * 16 ) )
-    {
-        const double arc = double( tval ) / 16.0 * M_PI / 180.0;
-
-        const double sinArc = qSin( arc );
-        const double cosArc = qCos( arc );
-
-        const double x1 = cx + radius * sinArc;
-        const double x2 = cx + ( radius + len ) * sinArc;
-        const double y1 = cy - radius * cosArc;
-        const double y2 = cy - ( radius + len ) * cosArc;
-
-        QwtPainter::drawLine( painter, x1, y1, x2, y2 );
-    }
-}
-
-/*!
-   Draws the baseline of the scale
-   \param painter Painter
-
-   \sa drawTick(), drawLabel()
-*/
-void QwtRoundScaleDraw::drawBackbone( QPainter *painter ) const
-{
-    const double a1 = qMin( scaleMap().p1(), scaleMap().p2() ) - 90 * 16;
-    const double a2 = qMax( scaleMap().p1(), scaleMap().p2() ) - 90 * 16;
-
-    const double radius = d_data->radius;
-    const double x = d_data->center.x() - radius;
-    const double y = d_data->center.y() - radius;
-
-    painter->drawArc( x, y, 2 * radius, 2 * radius,
-        -a2, a2 - a1 + 1 );          // counterclockwise
-}
-
-/*!
-   Calculate the extent of the scale
-
-   The extent is the distance between the baseline to the outermost
-   pixel of the scale draw. radius() + extent() is an upper limit
-   for the radius of the bounding circle.
-
-   \param font Font used for painting the labels
-
-   \sa setMinimumExtent(), minimumExtent()
-   \warning The implemented algo is not too smart and
-            calculates only an upper limit, that might be a
-            few pixels too large
-*/
-double QwtRoundScaleDraw::extent( const QFont &font ) const
-{
-    double d = 0.0;
-
-    if ( hasComponent( QwtAbstractScaleDraw::Labels ) )
-    {
-        const QwtScaleDiv &sd = scaleDiv();
-        const QList<double> &ticks = sd.ticks( QwtScaleDiv::MajorTick );
-        for ( int i = 0; i < ticks.count(); i++ )
-        {
-            const double value = ticks[i];
-            if ( !sd.contains( value ) )
-                continue;
-
-            const QwtText label = tickLabel( font, value );
-            if ( label.isEmpty() )
-                continue;
-
-            const double tval = scaleMap().transform( value );
-            if ( ( tval < d_data->startAngle + 360 * 16 )
-                && ( tval > d_data->startAngle - 360 * 16 ) )
-            {
-                const double arc = tval / 16.0 / 360.0 * 2 * M_PI;
-
-                const QSizeF sz = label.textSize( font );
-                const double off = qMax( sz.width(), sz.height() );
-
-                double x = off * qSin( arc );
-                double y = off * qCos( arc );
-
-                const double dist = qSqrt( x * x + y * y );
-                if ( dist > d )
-                    d = dist;
-            }
-        }
-    }
-
-    if ( hasComponent( QwtAbstractScaleDraw::Ticks ) )
-    {
-        d += maxTickLength();
-    }
-
-    if ( hasComponent( QwtAbstractScaleDraw::Backbone ) )
-    {
-        const double pw = qMax( 1, penWidth() );  // penwidth can be zero
-        d += pw;
-    }
-
-    if ( hasComponent( QwtAbstractScaleDraw::Labels ) &&
-        ( hasComponent( QwtAbstractScaleDraw::Ticks ) ||
-            hasComponent( QwtAbstractScaleDraw::Backbone ) ) )
-    {
-        d += spacing();
-    }
-
-    d = qMax( d, minimumExtent() );
-
-    return d;
-}
->>>>>>> ff16dd03
+}