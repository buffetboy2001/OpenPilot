<<<<<<< HEAD
/* -*- mode: C++ ; c-file-style: "stroustrup" -*- *****************************
 * Qwt Widget Library
 * Copyright (C) 1997   Josef Wilgen
 * Copyright (C) 2002   Uwe Rathmann
 *
 * This library is free software; you can redistribute it and/or
 * modify it under the terms of the Qwt License, Version 1.0
 *****************************************************************************/

#include "qwt_scale_div.h"
#include "qwt_math.h"
#include "qwt_interval.h"
#include <qalgorithms.h>

//! Construct an invalid QwtScaleDiv instance.
QwtScaleDiv::QwtScaleDiv():
    d_lowerBound( 0.0 ),
    d_upperBound( 0.0 ),
    d_isValid( false )
{
}

/*!
  Construct QwtScaleDiv instance.

  \param interval Interval
  \param ticks List of major, medium and minor ticks
*/
QwtScaleDiv::QwtScaleDiv( const QwtInterval &interval,
        QList<double> ticks[NTickTypes] ):
    d_lowerBound( interval.minValue() ),
    d_upperBound( interval.maxValue() ),
    d_isValid( true )
{
    for ( int i = 0; i < NTickTypes; i++ )
        d_ticks[i] = ticks[i];
}

/*!
  Construct QwtScaleDiv instance.

  \param lowerBound First interval limit
  \param upperBound Second interval limit
  \param ticks List of major, medium and minor ticks
*/
QwtScaleDiv::QwtScaleDiv(
        double lowerBound, double upperBound,
        QList<double> ticks[NTickTypes] ):
    d_lowerBound( lowerBound ),
    d_upperBound( upperBound ),
    d_isValid( true )
{
    for ( int i = 0; i < NTickTypes; i++ )
        d_ticks[i] = ticks[i];
}

/*!
   Change the interval
   \param interval Interval
*/
void QwtScaleDiv::setInterval( const QwtInterval &interval )
{
    setInterval( interval.minValue(), interval.maxValue() );
}

/*!
  \brief Equality operator
  \return true if this instance is equal to other
*/
bool QwtScaleDiv::operator==( const QwtScaleDiv &other ) const
{
    if ( d_lowerBound != other.d_lowerBound ||
        d_upperBound != other.d_upperBound ||
        d_isValid != other.d_isValid )
    {
        return false;
    }

    for ( int i = 0; i < NTickTypes; i++ )
    {
        if ( d_ticks[i] != other.d_ticks[i] )
            return false;
    }

    return true;
}

/*!
  \brief Inequality
  \return true if this instance is not equal to s
*/
bool QwtScaleDiv::operator!=( const QwtScaleDiv &s ) const
{
    return ( !( *this == s ) );
}

//! Invalidate the scale division
void QwtScaleDiv::invalidate()
{
    d_isValid = false;

    // detach arrays
    for ( int i = 0; i < NTickTypes; i++ )
        d_ticks[i].clear();

    d_lowerBound = d_upperBound = 0;
}

//! Check if the scale division is valid
bool QwtScaleDiv::isValid() const
{
    return d_isValid;
}

/*!
  Return if a value is between lowerBound() and upperBound()

  \param value Value
  \return true/false
*/
bool QwtScaleDiv::contains( double value ) const
{
    if ( !d_isValid )
        return false;

    const double min = qMin( d_lowerBound, d_upperBound );
    const double max = qMax( d_lowerBound, d_upperBound );

    return value >= min && value <= max;
}

//! Invert the scale divison
void QwtScaleDiv::invert()
{
    qSwap( d_lowerBound, d_upperBound );

    for ( int i = 0; i < NTickTypes; i++ )
    {
        QList<double>& ticks = d_ticks[i];

        const int size = ticks.count();
        const int size2 = size / 2;

        for ( int i = 0; i < size2; i++ )
            qSwap( ticks[i], ticks[size - 1 - i] );
    }
}

/*!
    Assign ticks

   \param type MinorTick, MediumTick or MajorTick
   \param ticks Values of the tick positions
*/
void QwtScaleDiv::setTicks( int type, const QList<double> &ticks )
{
    if ( type >= 0 && type < NTickTypes )
        d_ticks[type] = ticks;
}

/*!
   Return a list of ticks

   \param type MinorTick, MediumTick or MajorTick
*/
const QList<double> &QwtScaleDiv::ticks( int type ) const
{
    if ( type >= 0 && type < NTickTypes )
        return d_ticks[type];

    static QList<double> noTicks;
    return noTicks;
}
=======
/* -*- mode: C++ ; c-file-style: "stroustrup" -*- *****************************
 * Qwt Widget Library
 * Copyright (C) 1997   Josef Wilgen
 * Copyright (C) 2002   Uwe Rathmann
 *
 * This library is free software; you can redistribute it and/or
 * modify it under the terms of the Qwt License, Version 1.0
 *****************************************************************************/

#include "qwt_scale_div.h"
#include "qwt_math.h"
#include "qwt_interval.h"
#include <qalgorithms.h>

//! Construct an invalid QwtScaleDiv instance.
QwtScaleDiv::QwtScaleDiv():
    d_lowerBound( 0.0 ),
    d_upperBound( 0.0 ),
    d_isValid( false )
{
}

/*!
  Construct QwtScaleDiv instance.

  \param interval Interval
  \param ticks List of major, medium and minor ticks
*/
QwtScaleDiv::QwtScaleDiv( const QwtInterval &interval,
        QList<double> ticks[NTickTypes] ):
    d_lowerBound( interval.minValue() ),
    d_upperBound( interval.maxValue() ),
    d_isValid( true )
{
    for ( int i = 0; i < NTickTypes; i++ )
        d_ticks[i] = ticks[i];
}

/*!
  Construct QwtScaleDiv instance.

  \param lowerBound First interval limit
  \param upperBound Second interval limit
  \param ticks List of major, medium and minor ticks
*/
QwtScaleDiv::QwtScaleDiv(
        double lowerBound, double upperBound,
        QList<double> ticks[NTickTypes] ):
    d_lowerBound( lowerBound ),
    d_upperBound( upperBound ),
    d_isValid( true )
{
    for ( int i = 0; i < NTickTypes; i++ )
        d_ticks[i] = ticks[i];
}

/*!
   Change the interval
   \param interval Interval
*/
void QwtScaleDiv::setInterval( const QwtInterval &interval )
{
    setInterval( interval.minValue(), interval.maxValue() );
}

/*!
  \brief Equality operator
  \return true if this instance is equal to other
*/
bool QwtScaleDiv::operator==( const QwtScaleDiv &other ) const
{
    if ( d_lowerBound != other.d_lowerBound ||
        d_upperBound != other.d_upperBound ||
        d_isValid != other.d_isValid )
    {
        return false;
    }

    for ( int i = 0; i < NTickTypes; i++ )
    {
        if ( d_ticks[i] != other.d_ticks[i] )
            return false;
    }

    return true;
}

/*!
  \brief Inequality
  \return true if this instance is not equal to s
*/
bool QwtScaleDiv::operator!=( const QwtScaleDiv &s ) const
{
    return ( !( *this == s ) );
}

//! Invalidate the scale division
void QwtScaleDiv::invalidate()
{
    d_isValid = false;

    // detach arrays
    for ( int i = 0; i < NTickTypes; i++ )
        d_ticks[i].clear();

    d_lowerBound = d_upperBound = 0;
}

//! Check if the scale division is valid
bool QwtScaleDiv::isValid() const
{
    return d_isValid;
}

/*!
  Return if a value is between lowerBound() and upperBound()

  \param value Value
  \return true/false
*/
bool QwtScaleDiv::contains( double value ) const
{
    if ( !d_isValid )
        return false;

    const double min = qMin( d_lowerBound, d_upperBound );
    const double max = qMax( d_lowerBound, d_upperBound );

    return value >= min && value <= max;
}

//! Invert the scale divison
void QwtScaleDiv::invert()
{
    qSwap( d_lowerBound, d_upperBound );

    for ( int i = 0; i < NTickTypes; i++ )
    {
        QList<double>& ticks = d_ticks[i];

        const int size = ticks.count();
        const int size2 = size / 2;

        for ( int i = 0; i < size2; i++ )
            qSwap( ticks[i], ticks[size - 1 - i] );
    }
}

/*!
    Assign ticks

   \param type MinorTick, MediumTick or MajorTick
   \param ticks Values of the tick positions
*/
void QwtScaleDiv::setTicks( int type, const QList<double> &ticks )
{
    if ( type >= 0 || type < NTickTypes )
        d_ticks[type] = ticks;
}

/*!
   Return a list of ticks

   \param type MinorTick, MediumTick or MajorTick
*/
const QList<double> &QwtScaleDiv::ticks( int type ) const
{
    if ( type >= 0 || type < NTickTypes )
        return d_ticks[type];

    static QList<double> noTicks;
    return noTicks;
}
>>>>>>> ff16dd03
<|MERGE_RESOLUTION|>--- conflicted
+++ resolved
@@ -1,4 +1,3 @@
-<<<<<<< HEAD
 /* -*- mode: C++ ; c-file-style: "stroustrup" -*- *****************************
  * Qwt Widget Library
  * Copyright (C) 1997   Josef Wilgen
@@ -171,179 +170,4 @@
 
     static QList<double> noTicks;
     return noTicks;
-}
-=======
-/* -*- mode: C++ ; c-file-style: "stroustrup" -*- *****************************
- * Qwt Widget Library
- * Copyright (C) 1997   Josef Wilgen
- * Copyright (C) 2002   Uwe Rathmann
- *
- * This library is free software; you can redistribute it and/or
- * modify it under the terms of the Qwt License, Version 1.0
- *****************************************************************************/
-
-#include "qwt_scale_div.h"
-#include "qwt_math.h"
-#include "qwt_interval.h"
-#include <qalgorithms.h>
-
-//! Construct an invalid QwtScaleDiv instance.
-QwtScaleDiv::QwtScaleDiv():
-    d_lowerBound( 0.0 ),
-    d_upperBound( 0.0 ),
-    d_isValid( false )
-{
-}
-
-/*!
-  Construct QwtScaleDiv instance.
-
-  \param interval Interval
-  \param ticks List of major, medium and minor ticks
-*/
-QwtScaleDiv::QwtScaleDiv( const QwtInterval &interval,
-        QList<double> ticks[NTickTypes] ):
-    d_lowerBound( interval.minValue() ),
-    d_upperBound( interval.maxValue() ),
-    d_isValid( true )
-{
-    for ( int i = 0; i < NTickTypes; i++ )
-        d_ticks[i] = ticks[i];
-}
-
-/*!
-  Construct QwtScaleDiv instance.
-
-  \param lowerBound First interval limit
-  \param upperBound Second interval limit
-  \param ticks List of major, medium and minor ticks
-*/
-QwtScaleDiv::QwtScaleDiv(
-        double lowerBound, double upperBound,
-        QList<double> ticks[NTickTypes] ):
-    d_lowerBound( lowerBound ),
-    d_upperBound( upperBound ),
-    d_isValid( true )
-{
-    for ( int i = 0; i < NTickTypes; i++ )
-        d_ticks[i] = ticks[i];
-}
-
-/*!
-   Change the interval
-   \param interval Interval
-*/
-void QwtScaleDiv::setInterval( const QwtInterval &interval )
-{
-    setInterval( interval.minValue(), interval.maxValue() );
-}
-
-/*!
-  \brief Equality operator
-  \return true if this instance is equal to other
-*/
-bool QwtScaleDiv::operator==( const QwtScaleDiv &other ) const
-{
-    if ( d_lowerBound != other.d_lowerBound ||
-        d_upperBound != other.d_upperBound ||
-        d_isValid != other.d_isValid )
-    {
-        return false;
-    }
-
-    for ( int i = 0; i < NTickTypes; i++ )
-    {
-        if ( d_ticks[i] != other.d_ticks[i] )
-            return false;
-    }
-
-    return true;
-}
-
-/*!
-  \brief Inequality
-  \return true if this instance is not equal to s
-*/
-bool QwtScaleDiv::operator!=( const QwtScaleDiv &s ) const
-{
-    return ( !( *this == s ) );
-}
-
-//! Invalidate the scale division
-void QwtScaleDiv::invalidate()
-{
-    d_isValid = false;
-
-    // detach arrays
-    for ( int i = 0; i < NTickTypes; i++ )
-        d_ticks[i].clear();
-
-    d_lowerBound = d_upperBound = 0;
-}
-
-//! Check if the scale division is valid
-bool QwtScaleDiv::isValid() const
-{
-    return d_isValid;
-}
-
-/*!
-  Return if a value is between lowerBound() and upperBound()
-
-  \param value Value
-  \return true/false
-*/
-bool QwtScaleDiv::contains( double value ) const
-{
-    if ( !d_isValid )
-        return false;
-
-    const double min = qMin( d_lowerBound, d_upperBound );
-    const double max = qMax( d_lowerBound, d_upperBound );
-
-    return value >= min && value <= max;
-}
-
-//! Invert the scale divison
-void QwtScaleDiv::invert()
-{
-    qSwap( d_lowerBound, d_upperBound );
-
-    for ( int i = 0; i < NTickTypes; i++ )
-    {
-        QList<double>& ticks = d_ticks[i];
-
-        const int size = ticks.count();
-        const int size2 = size / 2;
-
-        for ( int i = 0; i < size2; i++ )
-            qSwap( ticks[i], ticks[size - 1 - i] );
-    }
-}
-
-/*!
-    Assign ticks
-
-   \param type MinorTick, MediumTick or MajorTick
-   \param ticks Values of the tick positions
-*/
-void QwtScaleDiv::setTicks( int type, const QList<double> &ticks )
-{
-    if ( type >= 0 || type < NTickTypes )
-        d_ticks[type] = ticks;
-}
-
-/*!
-   Return a list of ticks
-
-   \param type MinorTick, MediumTick or MajorTick
-*/
-const QList<double> &QwtScaleDiv::ticks( int type ) const
-{
-    if ( type >= 0 || type < NTickTypes )
-        return d_ticks[type];
-
-    static QList<double> noTicks;
-    return noTicks;
-}
->>>>>>> ff16dd03
+}