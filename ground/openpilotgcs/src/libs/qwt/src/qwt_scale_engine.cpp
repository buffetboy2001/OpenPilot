<<<<<<< HEAD
/* -*- mode: C++ ; c-file-style: "stroustrup" -*- *****************************
 * Qwt Widget Library
 * Copyright (C) 1997   Josef Wilgen
 * Copyright (C) 2002   Uwe Rathmann
 *
 * This library is free software; you can redistribute it and/or
 * modify it under the terms of the Qwt License, Version 1.0
 *****************************************************************************/

#include "qwt_scale_engine.h"
#include "qwt_math.h"
#include "qwt_scale_map.h"
#include <qalgorithms.h>
#include <qmath.h>
#include <float.h>

#if QT_VERSION < 0x040601
#define qFabs(x) ::fabs(x)
#define qExp(x) ::exp(x)
#endif

static const double _eps = 1.0e-6;

/*!
  Ceil a value, relative to an interval

  \param value Value to ceil
  \param intervalSize Interval size

  \sa floorEps()
*/
double QwtScaleArithmetic::ceilEps( double value,
    double intervalSize )
{
    const double eps = _eps * intervalSize;

    value = ( value - eps ) / intervalSize;
    return ::ceil( value ) * intervalSize;
}

/*!
  Floor a value, relative to an interval

  \param value Value to floor
  \param intervalSize Interval size

  \sa floorEps()
*/
double QwtScaleArithmetic::floorEps( double value, double intervalSize )
{
    const double eps = _eps * intervalSize;

    value = ( value + eps ) / intervalSize;
    return ::floor( value ) * intervalSize;
}

/*!
  \brief Divide an interval into steps

  \f$stepSize = (intervalSize - intervalSize * 10e^{-6}) / numSteps\f$

  \param intervalSize Interval size
  \param numSteps Number of steps
  \return Step size
*/
double QwtScaleArithmetic::divideEps( double intervalSize, double numSteps )
{
    if ( numSteps == 0.0 || intervalSize == 0.0 )
        return 0.0;

    return ( intervalSize - ( _eps * intervalSize ) ) / numSteps;
}

/*!
  Find the smallest value out of {1,2,5}*10^n with an integer number n
  which is greater than or equal to x

  \param x Input value
*/
double QwtScaleArithmetic::ceil125( double x )
{
    if ( x == 0.0 )
        return 0.0;

    const double sign = ( x > 0 ) ? 1.0 : -1.0;
    const double lx = ::log10( qFabs( x ) );
    const double p10 = ::floor( lx );

    double fr = qPow( 10.0, lx - p10 );
    if ( fr <= 1.0 )
        fr = 1.0;
    else if ( fr <= 2.0 )
        fr = 2.0;
    else if ( fr <= 5.0 )
        fr = 5.0;
    else
        fr = 10.0;

    return sign * fr * qPow( 10.0, p10 );
}

/*!
  \brief Find the largest value out of {1,2,5}*10^n with an integer number n
  which is smaller than or equal to x

  \param x Input value
*/
double QwtScaleArithmetic::floor125( double x )
{
    if ( x == 0.0 )
        return 0.0;

    double sign = ( x > 0 ) ? 1.0 : -1.0;
    const double lx = ::log10( qFabs( x ) );
    const double p10 = ::floor( lx );

    double fr = qPow( 10.0, lx - p10 );
    if ( fr >= 10.0 )
        fr = 10.0;
    else if ( fr >= 5.0 )
        fr = 5.0;
    else if ( fr >= 2.0 )
        fr = 2.0;
    else
        fr = 1.0;

    return sign * fr * qPow( 10.0, p10 );
}

class QwtScaleEngine::PrivateData
{
public:
    PrivateData():
        attributes( QwtScaleEngine::NoAttribute ),
        lowerMargin( 0.0 ),
        upperMargin( 0.0 ),
        referenceValue( 0.0 )
    {
    }

    QwtScaleEngine::Attributes attributes;       // scale attributes

    double lowerMargin;      // margins
    double upperMargin;

    double referenceValue; // reference value

};

//! Constructor
QwtScaleEngine::QwtScaleEngine()
{
    d_data = new PrivateData;
}


//! Destructor
QwtScaleEngine::~QwtScaleEngine ()
{
    delete d_data;
}

/*!
    \return the margin at the lower end of the scale
    The default margin is 0.

    \sa setMargins()
*/
double QwtScaleEngine::lowerMargin() const
{
    return d_data->lowerMargin;
}

/*!
    \return the margin at the upper end of the scale
    The default margin is 0.

    \sa setMargins()
*/
double QwtScaleEngine::upperMargin() const
{
    return d_data->upperMargin;
}

/*!
  \brief Specify margins at the scale's endpoints
  \param lower minimum distance between the scale's lower boundary and the
             smallest enclosed value
  \param upper minimum distance between the scale's upper boundary and the
             greatest enclosed value

  Margins can be used to leave a minimum amount of space between
  the enclosed intervals and the boundaries of the scale.

  \warning
  \li QwtLog10ScaleEngine measures the margins in decades.

  \sa upperMargin(), lowerMargin()
*/

void QwtScaleEngine::setMargins( double lower, double upper )
{
    d_data->lowerMargin = qMax( lower, 0.0 );
    d_data->upperMargin = qMax( upper, 0.0 );
}

/*!
  Calculate a step size for an interval size

  \param intervalSize Interval size
  \param numSteps Number of steps

  \return Step size
*/
double QwtScaleEngine::divideInterval(
    double intervalSize, int numSteps ) const
{
    if ( numSteps <= 0 )
        return 0.0;

    double v = QwtScaleArithmetic::divideEps( intervalSize, numSteps );
    return QwtScaleArithmetic::ceil125( v );
}

/*!
  Check if an interval "contains" a value

  \param interval Interval
  \param value Value

  \sa QwtScaleArithmetic::compareEps()
*/
bool QwtScaleEngine::contains(
    const QwtInterval &interval, double value ) const
{
    if ( !interval.isValid() )
        return false;

    if ( qwtFuzzyCompare( value, interval.minValue(), interval.width() ) < 0 )
        return false;

    if ( qwtFuzzyCompare( value, interval.maxValue(), interval.width() ) > 0 )
        return false;

    return true;
}

/*!
  Remove ticks from a list, that are not inside an interval

  \param ticks Tick list
  \param interval Interval

  \return Stripped tick list
*/
QList<double> QwtScaleEngine::strip( const QList<double>& ticks,
    const QwtInterval &interval ) const
{
    if ( !interval.isValid() || ticks.count() == 0 )
        return QList<double>();

    if ( contains( interval, ticks.first() )
        && contains( interval, ticks.last() ) )
    {
        return ticks;
    }

    QList<double> strippedTicks;
    for ( int i = 0; i < ticks.count(); i++ )
    {
        if ( contains( interval, ticks[i] ) )
            strippedTicks += ticks[i];
    }
    return strippedTicks;
}

/*!
  \brief Build an interval for a value

  In case of v == 0.0 the interval is [-0.5, 0.5],
  otherwide it is [0.5 * v, 1.5 * v]
*/

QwtInterval QwtScaleEngine::buildInterval( double v ) const
{
    const double delta = ( v == 0.0 ) ? 0.5 : qAbs( 0.5 * v );

    if ( DBL_MAX - delta < v )
        return QwtInterval( DBL_MAX - delta, DBL_MAX );

    if ( -DBL_MAX + delta > v )
        return QwtInterval( -DBL_MAX, -DBL_MAX + delta );

    return QwtInterval( v - delta, v + delta );
}

/*!
  Change a scale attribute

  \param attribute Attribute to change
  \param on On/Off

  \sa Attribute, testAttribute()
*/
void QwtScaleEngine::setAttribute( Attribute attribute, bool on )
{
    if ( on )
        d_data->attributes |= attribute;
    else
        d_data->attributes &= ~attribute;
}

/*!
  Check if a attribute is set.

  \param attribute Attribute to be tested
  \sa Attribute, setAttribute()
*/
bool QwtScaleEngine::testAttribute( Attribute attribute ) const
{
    return ( d_data->attributes & attribute );
}

/*!
  Change the scale attribute

  \param attributes Set scale attributes
  \sa Attribute, attributes()
*/
void QwtScaleEngine::setAttributes( Attributes attributes )
{
    d_data->attributes = attributes;
}

/*!
  Return the scale attributes
  \sa Attribute, setAttributes(), testAttribute()
*/
QwtScaleEngine::Attributes QwtScaleEngine::attributes() const
{
    return d_data->attributes;
}

/*!
  \brief Specify a reference point
  \param r new reference value

  The reference point is needed if options IncludeReference or
  Symmetric are active. Its default value is 0.0.

  \sa Attribute
*/
void QwtScaleEngine::setReference( double r )
{
    d_data->referenceValue = r;
}

/*!
 \return the reference value
 \sa setReference(), setAttribute()
*/
double QwtScaleEngine::reference() const
{
    return d_data->referenceValue;
}

/*!
  Return a transformation, for linear scales
*/
QwtScaleTransformation *QwtLinearScaleEngine::transformation() const
{
    return new QwtScaleTransformation( QwtScaleTransformation::Linear );
}

/*!
    Align and divide an interval

   \param maxNumSteps Max. number of steps
   \param x1 First limit of the interval (In/Out)
   \param x2 Second limit of the interval (In/Out)
   \param stepSize Step size (Out)

   \sa setAttribute()
*/
void QwtLinearScaleEngine::autoScale( int maxNumSteps,
    double &x1, double &x2, double &stepSize ) const
{
    QwtInterval interval( x1, x2 );
    interval = interval.normalized();

    interval.setMinValue( interval.minValue() - lowerMargin() );
    interval.setMaxValue( interval.maxValue() + upperMargin() );

    if ( testAttribute( QwtScaleEngine::Symmetric ) )
        interval = interval.symmetrize( reference() );

    if ( testAttribute( QwtScaleEngine::IncludeReference ) )
        interval = interval.extend( reference() );

    if ( interval.width() == 0.0 )
        interval = buildInterval( interval.minValue() );

    stepSize = divideInterval( interval.width(), qMax( maxNumSteps, 1 ) );

    if ( !testAttribute( QwtScaleEngine::Floating ) )
        interval = align( interval, stepSize );

    x1 = interval.minValue();
    x2 = interval.maxValue();

    if ( testAttribute( QwtScaleEngine::Inverted ) )
    {
        qSwap( x1, x2 );
        stepSize = -stepSize;
    }
}

/*!
   \brief Calculate a scale division

   \param x1 First interval limit
   \param x2 Second interval limit
   \param maxMajSteps Maximum for the number of major steps
   \param maxMinSteps Maximum number of minor steps
   \param stepSize Step size. If stepSize == 0, the scaleEngine
                   calculates one.

   \sa QwtScaleEngine::stepSize(), QwtScaleEngine::subDivide()
*/
QwtScaleDiv QwtLinearScaleEngine::divideScale( double x1, double x2,
    int maxMajSteps, int maxMinSteps, double stepSize ) const
{
    QwtInterval interval = QwtInterval( x1, x2 ).normalized();
    if ( interval.width() <= 0 )
        return QwtScaleDiv();

    stepSize = qAbs( stepSize );
    if ( stepSize == 0.0 )
    {
        if ( maxMajSteps < 1 )
            maxMajSteps = 1;

        stepSize = divideInterval( interval.width(), maxMajSteps );
    }

    QwtScaleDiv scaleDiv;

    if ( stepSize != 0.0 )
    {
        QList<double> ticks[QwtScaleDiv::NTickTypes];
        buildTicks( interval, stepSize, maxMinSteps, ticks );

        scaleDiv = QwtScaleDiv( interval, ticks );
    }

    if ( x1 > x2 )
        scaleDiv.invert();

    return scaleDiv;
}

/*!
   \brief Calculate ticks for an interval

   \param interval Interval
   \param stepSize Step size
   \param maxMinSteps Maximum number of minor steps
   \param ticks Arrays to be filled with the calculated ticks

   \sa buildMajorTicks(), buildMinorTicks
*/
void QwtLinearScaleEngine::buildTicks(
    const QwtInterval& interval, double stepSize, int maxMinSteps,
    QList<double> ticks[QwtScaleDiv::NTickTypes] ) const
{
    const QwtInterval boundingInterval = align( interval, stepSize );

    ticks[QwtScaleDiv::MajorTick] =
        buildMajorTicks( boundingInterval, stepSize );

    if ( maxMinSteps > 0 )
    {
        buildMinorTicks( ticks[QwtScaleDiv::MajorTick], maxMinSteps, stepSize,
            ticks[QwtScaleDiv::MinorTick], ticks[QwtScaleDiv::MediumTick] );
    }

    for ( int i = 0; i < QwtScaleDiv::NTickTypes; i++ )
    {
        ticks[i] = strip( ticks[i], interval );

        // ticks very close to 0.0 are
        // explicitely set to 0.0

        for ( int j = 0; j < ticks[i].count(); j++ )
        {
            if ( qwtFuzzyCompare( ticks[i][j], 0.0, stepSize ) == 0 )
                ticks[i][j] = 0.0;
        }
    }
}

/*!
   \brief Calculate major ticks for an interval

   \param interval Interval
   \param stepSize Step size

   \return Calculated ticks
*/
QList<double> QwtLinearScaleEngine::buildMajorTicks(
    const QwtInterval &interval, double stepSize ) const
{
    int numTicks = qRound( interval.width() / stepSize ) + 1;
    if ( numTicks > 10000 )
        numTicks = 10000;

    QList<double> ticks;

    ticks += interval.minValue();
    for ( int i = 1; i < numTicks - 1; i++ )
        ticks += interval.minValue() + i * stepSize;
    ticks += interval.maxValue();

    return ticks;
}

/*!
   \brief Calculate minor/medium ticks for major ticks

   \param majorTicks Major ticks
   \param maxMinSteps Maximum number of minor steps
   \param stepSize Step size
   \param minorTicks Array to be filled with the calculated minor ticks
   \param mediumTicks Array to be filled with the calculated medium ticks

*/
void QwtLinearScaleEngine::buildMinorTicks(
    const QList<double>& majorTicks,
    int maxMinSteps, double stepSize,
    QList<double> &minorTicks,
    QList<double> &mediumTicks ) const
{
    double minStep = divideInterval( stepSize, maxMinSteps );
    if ( minStep == 0.0 )
        return;

    // # ticks per interval
    int numTicks = qCeil( qAbs( stepSize / minStep ) ) - 1;

    // Do the minor steps fit into the interval?
    if ( qwtFuzzyCompare( ( numTicks +  1 ) * qAbs( minStep ),
        qAbs( stepSize ), stepSize ) > 0 )
    {
        numTicks = 1;
        minStep = stepSize * 0.5;
    }

    int medIndex = -1;
    if ( numTicks % 2 )
        medIndex = numTicks / 2;

    // calculate minor ticks

    for ( int i = 0; i < majorTicks.count(); i++ )
    {
        double val = majorTicks[i];
        for ( int k = 0; k < numTicks; k++ )
        {
            val += minStep;

            double alignedValue = val;
            if ( qwtFuzzyCompare( val, 0.0, stepSize ) == 0 )
                alignedValue = 0.0;

            if ( k == medIndex )
                mediumTicks += alignedValue;
            else
                minorTicks += alignedValue;
        }
    }
}

/*!
  \brief Align an interval to a step size

  The limits of an interval are aligned that both are integer
  multiples of the step size.

  \param interval Interval
  \param stepSize Step size

  \return Aligned interval
*/
QwtInterval QwtLinearScaleEngine::align(
    const QwtInterval &interval, double stepSize ) const
{
    double x1 = interval.minValue();
    double x2 = interval.maxValue();

    if ( -DBL_MAX + stepSize <= x1 )
    {
        const double x = QwtScaleArithmetic::floorEps( x1, stepSize );
        if ( qwtFuzzyCompare( x1, x, stepSize ) != 0 )
            x1 = x;
    }

    if ( DBL_MAX - stepSize >= x2 )
    {
        const double x = QwtScaleArithmetic::ceilEps( x2, stepSize );
        if ( qwtFuzzyCompare( x2, x, stepSize ) != 0 )
            x2 = x;
    }

    return QwtInterval( x1, x2 );
}

/*!
  Return a transformation, for logarithmic (base 10) scales
*/
QwtScaleTransformation *QwtLog10ScaleEngine::transformation() const
{
    return new QwtScaleTransformation( QwtScaleTransformation::Log10 );
}

/*!
    Align and divide an interval

   \param maxNumSteps Max. number of steps
   \param x1 First limit of the interval (In/Out)
   \param x2 Second limit of the interval (In/Out)
   \param stepSize Step size (Out)

   \sa QwtScaleEngine::setAttribute()
*/
void QwtLog10ScaleEngine::autoScale( int maxNumSteps,
    double &x1, double &x2, double &stepSize ) const
{
    if ( x1 > x2 )
        qSwap( x1, x2 );

    QwtInterval interval( x1 / qPow( 10.0, lowerMargin() ),
        x2 * qPow( 10.0, upperMargin() ) );

    if ( interval.maxValue() / interval.minValue() < 10.0 )
    {
        // scale width is less than one decade -> try to build a linear scale

        QwtLinearScaleEngine linearScaler;
        linearScaler.setAttributes( attributes() );
        linearScaler.setReference( reference() );
        linearScaler.setMargins( lowerMargin(), upperMargin() );

        linearScaler.autoScale( maxNumSteps, x1, x2, stepSize );

        QwtInterval linearInterval = QwtInterval( x1, x2 ).normalized();
        linearInterval = linearInterval.limited( LOG_MIN, LOG_MAX );

        if ( linearInterval.maxValue() / linearInterval.minValue() < 10.0 )
        {
            // the aligned scale is still less than a decade
    
            if ( stepSize < 0.0 )
                stepSize = -::log10( qAbs( stepSize ) );
            else
                stepSize = ::log10( stepSize );

            return;
        }
    }

    double logRef = 1.0;
    if ( reference() > LOG_MIN / 2 )
        logRef = qMin( reference(), LOG_MAX / 2 );

    if ( testAttribute( QwtScaleEngine::Symmetric ) )
    {
        const double delta = qMax( interval.maxValue() / logRef,
            logRef / interval.minValue() );
        interval.setInterval( logRef / delta, logRef * delta );
    }

    if ( testAttribute( QwtScaleEngine::IncludeReference ) )
        interval = interval.extend( logRef );

    interval = interval.limited( LOG_MIN, LOG_MAX );

    if ( interval.width() == 0.0 )
        interval = buildInterval( interval.minValue() );

    stepSize = divideInterval( log10( interval ).width(), qMax( maxNumSteps, 1 ) );
    if ( stepSize < 1.0 )
        stepSize = 1.0;

    if ( !testAttribute( QwtScaleEngine::Floating ) )
        interval = align( interval, stepSize );

    x1 = interval.minValue();
    x2 = interval.maxValue();

    if ( testAttribute( QwtScaleEngine::Inverted ) )
    {
        qSwap( x1, x2 );
        stepSize = -stepSize;
    }
}

/*!
   \brief Calculate a scale division

   \param x1 First interval limit
   \param x2 Second interval limit
   \param maxMajSteps Maximum for the number of major steps
   \param maxMinSteps Maximum number of minor steps
   \param stepSize Step size. If stepSize == 0, the scaleEngine
                   calculates one.

   \sa QwtScaleEngine::stepSize(), QwtLog10ScaleEngine::subDivide()
*/
QwtScaleDiv QwtLog10ScaleEngine::divideScale( double x1, double x2,
    int maxMajSteps, int maxMinSteps, double stepSize ) const
{
    QwtInterval interval = QwtInterval( x1, x2 ).normalized();
    interval = interval.limited( LOG_MIN, LOG_MAX );

    if ( interval.width() <= 0 )
        return QwtScaleDiv();

    if ( interval.maxValue() / interval.minValue() < 10.0 )
    {
        // scale width is less than one decade -> build linear scale

        QwtLinearScaleEngine linearScaler;
        linearScaler.setAttributes( attributes() );
        linearScaler.setReference( reference() );
        linearScaler.setMargins( lowerMargin(), upperMargin() );

        if ( stepSize != 0.0 )
        {
            if ( stepSize < 0.0 )
                stepSize = -qPow( 10.0, -stepSize );
            else
                stepSize = qPow( 10.0, stepSize );
        }

        return linearScaler.divideScale( x1, x2,
            maxMajSteps, maxMinSteps, stepSize );
    }

    stepSize = qAbs( stepSize );
    if ( stepSize == 0.0 )
    {
        if ( maxMajSteps < 1 )
            maxMajSteps = 1;

        stepSize = divideInterval( log10( interval ).width(), maxMajSteps );
        if ( stepSize < 1.0 )
            stepSize = 1.0; // major step must be >= 1 decade
    }

    QwtScaleDiv scaleDiv;
    if ( stepSize != 0.0 )
    {
        QList<double> ticks[QwtScaleDiv::NTickTypes];
        buildTicks( interval, stepSize, maxMinSteps, ticks );

        scaleDiv = QwtScaleDiv( interval, ticks );
    }

    if ( x1 > x2 )
        scaleDiv.invert();

    return scaleDiv;
}

/*!
   \brief Calculate ticks for an interval

   \param interval Interval
   \param maxMinSteps Maximum number of minor steps
   \param stepSize Step size
   \param ticks Arrays to be filled with the calculated ticks

   \sa buildMajorTicks(), buildMinorTicks
*/
void QwtLog10ScaleEngine::buildTicks(
    const QwtInterval& interval, double stepSize, int maxMinSteps,
    QList<double> ticks[QwtScaleDiv::NTickTypes] ) const
{
    const QwtInterval boundingInterval = align( interval, stepSize );

    ticks[QwtScaleDiv::MajorTick] =
        buildMajorTicks( boundingInterval, stepSize );

    if ( maxMinSteps > 0 )
    {
        ticks[QwtScaleDiv::MinorTick] = buildMinorTicks(
            ticks[QwtScaleDiv::MajorTick], maxMinSteps, stepSize );
    }

    for ( int i = 0; i < QwtScaleDiv::NTickTypes; i++ )
        ticks[i] = strip( ticks[i], interval );
}

/*!
   \brief Calculate major ticks for an interval

   \param interval Interval
   \param stepSize Step size

   \return Calculated ticks
*/
QList<double> QwtLog10ScaleEngine::buildMajorTicks(
    const QwtInterval &interval, double stepSize ) const
{
    double width = log10( interval ).width();

    int numTicks = qRound( width / stepSize ) + 1;
    if ( numTicks > 10000 )
        numTicks = 10000;

    const double lxmin = ::log( interval.minValue() );
    const double lxmax = ::log( interval.maxValue() );
    const double lstep = ( lxmax - lxmin ) / double( numTicks - 1 );

    QList<double> ticks;

    ticks += interval.minValue();

    for ( int i = 1; i < numTicks - 1; i++ )
        ticks += qExp( lxmin + double( i ) * lstep );

    ticks += interval.maxValue();

    return ticks;
}

/*!
   \brief Calculate minor/medium ticks for major ticks

   \param majorTicks Major ticks
   \param maxMinSteps Maximum number of minor steps
   \param stepSize Step size
*/
QList<double> QwtLog10ScaleEngine::buildMinorTicks(
    const QList<double> &majorTicks,
    int maxMinSteps, double stepSize ) const
{
    if ( stepSize < 1.1 )          // major step width is one decade
    {
        if ( maxMinSteps < 1 )
            return QList<double>();

        int k0, kstep, kmax;

        if ( maxMinSteps >= 8 )
        {
            k0 = 2;
            kmax = 9;
            kstep = 1;
        }
        else if ( maxMinSteps >= 4 )
        {
            k0 = 2;
            kmax = 8;
            kstep = 2;
        }
        else if ( maxMinSteps >= 2 )
        {
            k0 = 2;
            kmax = 5;
            kstep = 3;
        }
        else
        {
            k0 = 5;
            kmax = 5;
            kstep = 1;
        }

        QList<double> minorTicks;

        for ( int i = 0; i < majorTicks.count(); i++ )
        {
            const double v = majorTicks[i];
            for ( int k = k0; k <= kmax; k += kstep )
                minorTicks += v * double( k );
        }

        return minorTicks;
    }
    else  // major step > one decade
    {
        double minStep = divideInterval( stepSize, maxMinSteps );
        if ( minStep == 0.0 )
            return QList<double>();

        if ( minStep < 1.0 )
            minStep = 1.0;

        // # subticks per interval
        int nMin = qRound( stepSize / minStep ) - 1;

        // Do the minor steps fit into the interval?

        if ( qwtFuzzyCompare( ( nMin +  1 ) * minStep,
            qAbs( stepSize ), stepSize ) > 0 )
        {
            nMin = 0;
        }

        if ( nMin < 1 )
            return QList<double>();      // no subticks

        // substep factor = 10^substeps
        const qreal minFactor = qMax( qPow( 10.0, minStep ), qreal( 10.0 ) );

        QList<double> minorTicks;
        for ( int i = 0; i < majorTicks.count(); i++ )
        {
            double val = majorTicks[i];
            for ( int k = 0; k < nMin; k++ )
            {
                val *= minFactor;
                minorTicks += val;
            }
        }
        return minorTicks;
    }
}

/*!
  \brief Align an interval to a step size

  The limits of an interval are aligned that both are integer
  multiples of the step size.

  \param interval Interval
  \param stepSize Step size

  \return Aligned interval
*/
QwtInterval QwtLog10ScaleEngine::align(
    const QwtInterval &interval, double stepSize ) const
{
    const QwtInterval intv = log10( interval );

    double x1 = QwtScaleArithmetic::floorEps( intv.minValue(), stepSize );
    if ( qwtFuzzyCompare( interval.minValue(), x1, stepSize ) == 0 )
        x1 = interval.minValue();

    double x2 = QwtScaleArithmetic::ceilEps( intv.maxValue(), stepSize );
    if ( qwtFuzzyCompare( interval.maxValue(), x2, stepSize ) == 0 )
        x2 = interval.maxValue();

    return pow10( QwtInterval( x1, x2 ) );
}

/*!
  Return the interval [log10(interval.minValue(), log10(interval.maxValue]
*/

QwtInterval QwtLog10ScaleEngine::log10( const QwtInterval &interval ) const
{
    return QwtInterval( ::log10( interval.minValue() ),
            ::log10( interval.maxValue() ) );
}

/*!
  Return the interval [pow10(interval.minValue(), pow10(interval.maxValue]
*/
QwtInterval QwtLog10ScaleEngine::pow10( const QwtInterval &interval ) const
{
    return QwtInterval( qPow( 10.0, interval.minValue() ),
            qPow( 10.0, interval.maxValue() ) );
}
=======
/* -*- mode: C++ ; c-file-style: "stroustrup" -*- *****************************
 * Qwt Widget Library
 * Copyright (C) 1997   Josef Wilgen
 * Copyright (C) 2002   Uwe Rathmann
 *
 * This library is free software; you can redistribute it and/or
 * modify it under the terms of the Qwt License, Version 1.0
 *****************************************************************************/

#include "qwt_scale_engine.h"
#include "qwt_math.h"
#include "qwt_scale_map.h"
#include <qalgorithms.h>
#include <qmath.h>

#if QT_VERSION < 0x040601
#define qFabs(x) ::fabs(x)
#define qExp(x) ::exp(x)
#endif

static const double _eps = 1.0e-6;

/*!
  Ceil a value, relative to an interval

  \param value Value to ceil
  \param intervalSize Interval size

  \sa floorEps()
*/
double QwtScaleArithmetic::ceilEps( double value,
    double intervalSize )
{
    const double eps = _eps * intervalSize;

    value = ( value - eps ) / intervalSize;
    return qwtCeilF( value ) * intervalSize;
}

/*!
  Floor a value, relative to an interval

  \param value Value to floor
  \param intervalSize Interval size

  \sa floorEps()
*/
double QwtScaleArithmetic::floorEps( double value, double intervalSize )
{
    const double eps = _eps * intervalSize;

    value = ( value + eps ) / intervalSize;
    return qwtFloorF( value ) * intervalSize;
}

/*!
  \brief Divide an interval into steps

  \f$stepSize = (intervalSize - intervalSize * 10e^{-6}) / numSteps\f$

  \param intervalSize Interval size
  \param numSteps Number of steps
  \return Step size
*/
double QwtScaleArithmetic::divideEps( double intervalSize, double numSteps )
{
    if ( numSteps == 0.0 || intervalSize == 0.0 )
        return 0.0;

    return ( intervalSize - ( _eps * intervalSize ) ) / numSteps;
}

/*!
  Find the smallest value out of {1,2,5}*10^n with an integer number n
  which is greater than or equal to x

  \param x Input value
*/
double QwtScaleArithmetic::ceil125( double x )
{
    if ( x == 0.0 )
        return 0.0;

    const double sign = ( x > 0 ) ? 1.0 : -1.0;
    const double lx = ::log10( qFabs( x ) );
    const double p10 = qwtFloorF( lx );

    double fr = qPow( 10.0, lx - p10 );
    if ( fr <= 1.0 )
        fr = 1.0;
    else if ( fr <= 2.0 )
        fr = 2.0;
    else if ( fr <= 5.0 )
        fr = 5.0;
    else
        fr = 10.0;

    return sign * fr * qPow( 10.0, p10 );
}

/*!
  \brief Find the largest value out of {1,2,5}*10^n with an integer number n
  which is smaller than or equal to x

  \param x Input value
*/
double QwtScaleArithmetic::floor125( double x )
{
    if ( x == 0.0 )
        return 0.0;

    double sign = ( x > 0 ) ? 1.0 : -1.0;
    const double lx = ::log10( qFabs( x ) );
    const double p10 = qwtFloorF( lx );

    double fr = qPow( 10.0, lx - p10 );
    if ( fr >= 10.0 )
        fr = 10.0;
    else if ( fr >= 5.0 )
        fr = 5.0;
    else if ( fr >= 2.0 )
        fr = 2.0;
    else
        fr = 1.0;

    return sign * fr * qPow( 10.0, p10 );
}

class QwtScaleEngine::PrivateData
{
public:
    PrivateData():
        attributes( QwtScaleEngine::NoAttribute ),
        lowerMargin( 0.0 ),
        upperMargin( 0.0 ),
        referenceValue( 0.0 )
    {
    }

    QwtScaleEngine::Attributes attributes;       // scale attributes

    double lowerMargin;      // margins
    double upperMargin;

    double referenceValue; // reference value

};

//! Constructor
QwtScaleEngine::QwtScaleEngine()
{
    d_data = new PrivateData;
}


//! Destructor
QwtScaleEngine::~QwtScaleEngine ()
{
    delete d_data;
}

/*!
    \return the margin at the lower end of the scale
    The default margin is 0.

    \sa setMargins()
*/
double QwtScaleEngine::lowerMargin() const
{
    return d_data->lowerMargin;
}

/*!
    \return the margin at the upper end of the scale
    The default margin is 0.

    \sa setMargins()
*/
double QwtScaleEngine::upperMargin() const
{
    return d_data->upperMargin;
}

/*!
  \brief Specify margins at the scale's endpoints
  \param lower minimum distance between the scale's lower boundary and the
             smallest enclosed value
  \param upper minimum distance between the scale's upper boundary and the
             greatest enclosed value

  Margins can be used to leave a minimum amount of space between
  the enclosed intervals and the boundaries of the scale.

  \warning
  \li QwtLog10ScaleEngine measures the margins in decades.

  \sa upperMargin(), lowerMargin()
*/

void QwtScaleEngine::setMargins( double lower, double upper )
{
    d_data->lowerMargin = qMax( lower, 0.0 );
    d_data->upperMargin = qMax( upper, 0.0 );
}

/*!
  Calculate a step size for an interval size

  \param intervalSize Interval size
  \param numSteps Number of steps

  \return Step size
*/
double QwtScaleEngine::divideInterval(
    double intervalSize, int numSteps ) const
{
    if ( numSteps <= 0 )
        return 0.0;

    double v = QwtScaleArithmetic::divideEps( intervalSize, numSteps );
    return QwtScaleArithmetic::ceil125( v );
}

/*!
  Check if an interval "contains" a value

  \param interval Interval
  \param value Value

  \sa QwtScaleArithmetic::compareEps()
*/
bool QwtScaleEngine::contains(
    const QwtInterval &interval, double value ) const
{
    if ( !interval.isValid() )
        return false;

    if ( qwtFuzzyCompare( value, interval.minValue(), interval.width() ) < 0 )
        return false;

    if ( qwtFuzzyCompare( value, interval.maxValue(), interval.width() ) > 0 )
        return false;

    return true;
}

/*!
  Remove ticks from a list, that are not inside an interval

  \param ticks Tick list
  \param interval Interval

  \return Stripped tick list
*/
QList<double> QwtScaleEngine::strip( const QList<double>& ticks,
    const QwtInterval &interval ) const
{
    if ( !interval.isValid() || ticks.count() == 0 )
        return QList<double>();

    if ( contains( interval, ticks.first() )
        && contains( interval, ticks.last() ) )
    {
        return ticks;
    }

    QList<double> strippedTicks;
    for ( int i = 0; i < ticks.count(); i++ )
    {
        if ( contains( interval, ticks[i] ) )
            strippedTicks += ticks[i];
    }
    return strippedTicks;
}

/*!
  \brief Build an interval for a value

  In case of v == 0.0 the interval is [-0.5, 0.5],
  otherwide it is [0.5 * v, 1.5 * v]
*/

QwtInterval QwtScaleEngine::buildInterval( double v ) const
{
    const double delta = ( v == 0.0 ) ? 0.5 : qAbs( 0.5 * v );
    return QwtInterval( v - delta, v + delta );
}

/*!
  Change a scale attribute

  \param attribute Attribute to change
  \param on On/Off

  \sa Attribute, testAttribute()
*/
void QwtScaleEngine::setAttribute( Attribute attribute, bool on )
{
    if ( on )
        d_data->attributes |= attribute;
    else
        d_data->attributes &= ~attribute;
}

/*!
  Check if a attribute is set.

  \param attribute Attribute to be tested
  \sa Attribute, setAttribute()
*/
bool QwtScaleEngine::testAttribute( Attribute attribute ) const
{
    return ( d_data->attributes & attribute );
}

/*!
  Change the scale attribute

  \param attributes Set scale attributes
  \sa Attribute, attributes()
*/
void QwtScaleEngine::setAttributes( Attributes attributes )
{
    d_data->attributes = attributes;
}

/*!
  Return the scale attributes
  \sa Attribute, setAttributes(), testAttribute()
*/
QwtScaleEngine::Attributes QwtScaleEngine::attributes() const
{
    return d_data->attributes;
}

/*!
  \brief Specify a reference point
  \param r new reference value

  The reference point is needed if options IncludeReference or
  Symmetric are active. Its default value is 0.0.

  \sa Attribute
*/
void QwtScaleEngine::setReference( double r )
{
    d_data->referenceValue = r;
}

/*!
 \return the reference value
 \sa setReference(), setAttribute()
*/
double QwtScaleEngine::reference() const
{
    return d_data->referenceValue;
}

/*!
  Return a transformation, for linear scales
*/
QwtScaleTransformation *QwtLinearScaleEngine::transformation() const
{
    return new QwtScaleTransformation( QwtScaleTransformation::Linear );
}

/*!
    Align and divide an interval

   \param maxNumSteps Max. number of steps
   \param x1 First limit of the interval (In/Out)
   \param x2 Second limit of the interval (In/Out)
   \param stepSize Step size (Out)

   \sa setAttribute()
*/
void QwtLinearScaleEngine::autoScale( int maxNumSteps,
    double &x1, double &x2, double &stepSize ) const
{
    QwtInterval interval( x1, x2 );
    interval = interval.normalized();

    interval.setMinValue( interval.minValue() - lowerMargin() );
    interval.setMaxValue( interval.maxValue() + upperMargin() );

    if ( testAttribute( QwtScaleEngine::Symmetric ) )
        interval = interval.symmetrize( reference() );

    if ( testAttribute( QwtScaleEngine::IncludeReference ) )
        interval = interval.extend( reference() );

    if ( interval.width() == 0.0 )
        interval = buildInterval( interval.minValue() );

    stepSize = divideInterval( interval.width(), qMax( maxNumSteps, 1 ) );

    if ( !testAttribute( QwtScaleEngine::Floating ) )
        interval = align( interval, stepSize );

    x1 = interval.minValue();
    x2 = interval.maxValue();

    if ( testAttribute( QwtScaleEngine::Inverted ) )
    {
        qSwap( x1, x2 );
        stepSize = -stepSize;
    }
}

/*!
   \brief Calculate a scale division

   \param x1 First interval limit
   \param x2 Second interval limit
   \param maxMajSteps Maximum for the number of major steps
   \param maxMinSteps Maximum number of minor steps
   \param stepSize Step size. If stepSize == 0, the scaleEngine
                   calculates one.

   \sa QwtScaleEngine::stepSize(), QwtScaleEngine::subDivide()
*/
QwtScaleDiv QwtLinearScaleEngine::divideScale( double x1, double x2,
    int maxMajSteps, int maxMinSteps, double stepSize ) const
{
    QwtInterval interval = QwtInterval( x1, x2 ).normalized();
    if ( interval.width() <= 0 )
        return QwtScaleDiv();

    stepSize = qAbs( stepSize );
    if ( stepSize == 0.0 )
    {
        if ( maxMajSteps < 1 )
            maxMajSteps = 1;

        stepSize = divideInterval( interval.width(), maxMajSteps );
    }

    QwtScaleDiv scaleDiv;

    if ( stepSize != 0.0 )
    {
        QList<double> ticks[QwtScaleDiv::NTickTypes];
        buildTicks( interval, stepSize, maxMinSteps, ticks );

        scaleDiv = QwtScaleDiv( interval, ticks );
    }

    if ( x1 > x2 )
        scaleDiv.invert();

    return scaleDiv;
}

/*!
   \brief Calculate ticks for an interval

   \param interval Interval
   \param stepSize Step size
   \param maxMinSteps Maximum number of minor steps
   \param ticks Arrays to be filled with the calculated ticks

   \sa buildMajorTicks(), buildMinorTicks
*/
void QwtLinearScaleEngine::buildTicks(
    const QwtInterval& interval, double stepSize, int maxMinSteps,
    QList<double> ticks[QwtScaleDiv::NTickTypes] ) const
{
    const QwtInterval boundingInterval =
        align( interval, stepSize );

    ticks[QwtScaleDiv::MajorTick] =
        buildMajorTicks( boundingInterval, stepSize );

    if ( maxMinSteps > 0 )
    {
        buildMinorTicks( ticks[QwtScaleDiv::MajorTick], maxMinSteps, stepSize,
            ticks[QwtScaleDiv::MinorTick], ticks[QwtScaleDiv::MediumTick] );
    }

    for ( int i = 0; i < QwtScaleDiv::NTickTypes; i++ )
    {
        ticks[i] = strip( ticks[i], interval );

        // ticks very close to 0.0 are
        // explicitely set to 0.0

        for ( int j = 0; j < ticks[i].count(); j++ )
        {
            if ( qwtFuzzyCompare( ticks[i][j], 0.0, stepSize ) == 0 )
                ticks[i][j] = 0.0;
        }
    }
}

/*!
   \brief Calculate major ticks for an interval

   \param interval Interval
   \param stepSize Step size

   \return Calculated ticks
*/
QList<double> QwtLinearScaleEngine::buildMajorTicks(
    const QwtInterval &interval, double stepSize ) const
{
    int numTicks = qRound( interval.width() / stepSize ) + 1;
    if ( numTicks > 10000 )
        numTicks = 10000;

    QList<double> ticks;

    ticks += interval.minValue();
    for ( int i = 1; i < numTicks - 1; i++ )
        ticks += interval.minValue() + i * stepSize;
    ticks += interval.maxValue();

    return ticks;
}

/*!
   \brief Calculate minor/medium ticks for major ticks

   \param majorTicks Major ticks
   \param maxMinSteps Maximum number of minor steps
   \param stepSize Step size
   \param minorTicks Array to be filled with the calculated minor ticks
   \param mediumTicks Array to be filled with the calculated medium ticks

*/
void QwtLinearScaleEngine::buildMinorTicks(
    const QList<double>& majorTicks,
    int maxMinSteps, double stepSize,
    QList<double> &minorTicks,
    QList<double> &mediumTicks ) const
{
    double minStep = divideInterval( stepSize, maxMinSteps );
    if ( minStep == 0.0 )
        return;

    // # ticks per interval
    int numTicks = qCeil( qAbs( stepSize / minStep ) ) - 1;

    // Do the minor steps fit into the interval?
    if ( qwtFuzzyCompare( ( numTicks +  1 ) * qAbs( minStep ),
        qAbs( stepSize ), stepSize ) > 0 )
    {
        numTicks = 1;
        minStep = stepSize * 0.5;
    }

    int medIndex = -1;
    if ( numTicks % 2 )
        medIndex = numTicks / 2;

    // calculate minor ticks

    for ( int i = 0; i < majorTicks.count(); i++ )
    {
        double val = majorTicks[i];
        for ( int k = 0; k < numTicks; k++ )
        {
            val += minStep;

            double alignedValue = val;
            if ( qwtFuzzyCompare( val, 0.0, stepSize ) == 0 )
                alignedValue = 0.0;

            if ( k == medIndex )
                mediumTicks += alignedValue;
            else
                minorTicks += alignedValue;
        }
    }
}

/*!
  \brief Align an interval to a step size

  The limits of an interval are aligned that both are integer
  multiples of the step size.

  \param interval Interval
  \param stepSize Step size

  \return Aligned interval
*/
QwtInterval QwtLinearScaleEngine::align(
    const QwtInterval &interval, double stepSize ) const
{
    double x1 = QwtScaleArithmetic::floorEps( interval.minValue(), stepSize );
    if ( qwtFuzzyCompare( interval.minValue(), x1, stepSize ) == 0 )
        x1 = interval.minValue();

    double x2 = QwtScaleArithmetic::ceilEps( interval.maxValue(), stepSize );
    if ( qwtFuzzyCompare( interval.maxValue(), x2, stepSize ) == 0 )
        x2 = interval.maxValue();

    return QwtInterval( x1, x2 );
}

/*!
  Return a transformation, for logarithmic (base 10) scales
*/
QwtScaleTransformation *QwtLog10ScaleEngine::transformation() const
{
    return new QwtScaleTransformation( QwtScaleTransformation::Log10 );
}

/*!
    Align and divide an interval

   \param maxNumSteps Max. number of steps
   \param x1 First limit of the interval (In/Out)
   \param x2 Second limit of the interval (In/Out)
   \param stepSize Step size (Out)

   \sa QwtScaleEngine::setAttribute()
*/
void QwtLog10ScaleEngine::autoScale( int maxNumSteps,
                                     double &x1, double &x2, double &stepSize ) const
{
    if ( x1 > x2 )
        qSwap( x1, x2 );

    QwtInterval interval( x1 / qPow( 10.0, lowerMargin() ),
        x2 * qPow( 10.0, upperMargin() ) );

    if ( interval.maxValue() / interval.minValue() < 10.0 )
    {
        // scale width is less than one decade -> build linear scale

        QwtLinearScaleEngine linearScaler;
        linearScaler.setAttributes( attributes() );
        linearScaler.setReference( reference() );
        linearScaler.setMargins( lowerMargin(), upperMargin() );

        linearScaler.autoScale( maxNumSteps, x1, x2, stepSize );
        stepSize = ::log10( stepSize );

        return;
    }

    double logRef = 1.0;
    if ( reference() > LOG_MIN / 2 )
        logRef = qMin( reference(), LOG_MAX / 2 );

    if ( testAttribute( QwtScaleEngine::Symmetric ) )
    {
        const double delta = qMax( interval.maxValue() / logRef,
            logRef / interval.minValue() );
        interval.setInterval( logRef / delta, logRef * delta );
    }

    if ( testAttribute( QwtScaleEngine::IncludeReference ) )
        interval = interval.extend( logRef );

    interval = interval.limited( LOG_MIN, LOG_MAX );

    if ( interval.width() == 0.0 )
        interval = buildInterval( interval.minValue() );

    stepSize = divideInterval( log10( interval ).width(), qMax( maxNumSteps, 1 ) );
    if ( stepSize < 1.0 )
        stepSize = 1.0;

    if ( !testAttribute( QwtScaleEngine::Floating ) )
        interval = align( interval, stepSize );

    x1 = interval.minValue();
    x2 = interval.maxValue();

    if ( testAttribute( QwtScaleEngine::Inverted ) )
    {
        qSwap( x1, x2 );
        stepSize = -stepSize;
    }
}

/*!
   \brief Calculate a scale division

   \param x1 First interval limit
   \param x2 Second interval limit
   \param maxMajSteps Maximum for the number of major steps
   \param maxMinSteps Maximum number of minor steps
   \param stepSize Step size. If stepSize == 0, the scaleEngine
                   calculates one.

   \sa QwtScaleEngine::stepSize(), QwtLog10ScaleEngine::subDivide()
*/
QwtScaleDiv QwtLog10ScaleEngine::divideScale( double x1, double x2,
    int maxMajSteps, int maxMinSteps, double stepSize ) const
{
    QwtInterval interval = QwtInterval( x1, x2 ).normalized();
    interval = interval.limited( LOG_MIN, LOG_MAX );

    if ( interval.width() <= 0 )
        return QwtScaleDiv();

    if ( interval.maxValue() / interval.minValue() < 10.0 )
    {
        // scale width is less than one decade -> build linear scale

        QwtLinearScaleEngine linearScaler;
        linearScaler.setAttributes( attributes() );
        linearScaler.setReference( reference() );
        linearScaler.setMargins( lowerMargin(), upperMargin() );

        if ( stepSize != 0.0 )
            stepSize = qPow( 10.0, stepSize );

        return linearScaler.divideScale( x1, x2,
            maxMajSteps, maxMinSteps, stepSize );
    }

    stepSize = qAbs( stepSize );
    if ( stepSize == 0.0 )
    {
        if ( maxMajSteps < 1 )
            maxMajSteps = 1;

        stepSize = divideInterval( log10( interval ).width(), maxMajSteps );
        if ( stepSize < 1.0 )
            stepSize = 1.0; // major step must be >= 1 decade
    }

    QwtScaleDiv scaleDiv;
    if ( stepSize != 0.0 )
    {
        QList<double> ticks[QwtScaleDiv::NTickTypes];
        buildTicks( interval, stepSize, maxMinSteps, ticks );

        scaleDiv = QwtScaleDiv( interval, ticks );
    }

    if ( x1 > x2 )
        scaleDiv.invert();

    return scaleDiv;
}

/*!
   \brief Calculate ticks for an interval

   \param interval Interval
   \param maxMinSteps Maximum number of minor steps
   \param stepSize Step size
   \param ticks Arrays to be filled with the calculated ticks

   \sa buildMajorTicks(), buildMinorTicks
*/
void QwtLog10ScaleEngine::buildTicks(
    const QwtInterval& interval, double stepSize, int maxMinSteps,
    QList<double> ticks[QwtScaleDiv::NTickTypes] ) const
{
    const QwtInterval boundingInterval = align( interval, stepSize );

    ticks[QwtScaleDiv::MajorTick] =
        buildMajorTicks( boundingInterval, stepSize );

    if ( maxMinSteps > 0 )
    {
        ticks[QwtScaleDiv::MinorTick] = buildMinorTicks(
            ticks[QwtScaleDiv::MajorTick], maxMinSteps, stepSize );
    }

    for ( int i = 0; i < QwtScaleDiv::NTickTypes; i++ )
        ticks[i] = strip( ticks[i], interval );
}

/*!
   \brief Calculate major ticks for an interval

   \param interval Interval
   \param stepSize Step size

   \return Calculated ticks
*/
QList<double> QwtLog10ScaleEngine::buildMajorTicks(
    const QwtInterval &interval, double stepSize ) const
{
    double width = log10( interval ).width();

    int numTicks = qRound( width / stepSize ) + 1;
    if ( numTicks > 10000 )
        numTicks = 10000;

    const double lxmin = ::log( interval.minValue() );
    const double lxmax = ::log( interval.maxValue() );
    const double lstep = ( lxmax - lxmin ) / double( numTicks - 1 );

    QList<double> ticks;

    ticks += interval.minValue();

    for ( int i = 1; i < numTicks - 1; i++ )
        ticks += qExp( lxmin + double( i ) * lstep );

    ticks += interval.maxValue();

    return ticks;
}

/*!
   \brief Calculate minor/medium ticks for major ticks

   \param majorTicks Major ticks
   \param maxMinSteps Maximum number of minor steps
   \param stepSize Step size
*/
QList<double> QwtLog10ScaleEngine::buildMinorTicks(
    const QList<double> &majorTicks,
    int maxMinSteps, double stepSize ) const
{
    if ( stepSize < 1.1 )          // major step width is one decade
    {
        if ( maxMinSteps < 1 )
            return QList<double>();

        int k0, kstep, kmax;

        if ( maxMinSteps >= 8 )
        {
            k0 = 2;
            kmax = 9;
            kstep = 1;
        }
        else if ( maxMinSteps >= 4 )
        {
            k0 = 2;
            kmax = 8;
            kstep = 2;
        }
        else if ( maxMinSteps >= 2 )
        {
            k0 = 2;
            kmax = 5;
            kstep = 3;
        }
        else
        {
            k0 = 5;
            kmax = 5;
            kstep = 1;
        }

        QList<double> minorTicks;

        for ( int i = 0; i < majorTicks.count(); i++ )
        {
            const double v = majorTicks[i];
            for ( int k = k0; k <= kmax; k += kstep )
                minorTicks += v * double( k );
        }

        return minorTicks;
    }
    else  // major step > one decade
    {
        double minStep = divideInterval( stepSize, maxMinSteps );
        if ( minStep == 0.0 )
            return QList<double>();

        if ( minStep < 1.0 )
            minStep = 1.0;

        // # subticks per interval
        int nMin = qRound( stepSize / minStep ) - 1;

        // Do the minor steps fit into the interval?

        if ( qwtFuzzyCompare( ( nMin +  1 ) * minStep,
            qAbs( stepSize ), stepSize ) > 0 )
        {
            nMin = 0;
        }

        if ( nMin < 1 )
            return QList<double>();      // no subticks

        // substep factor = 10^substeps
        const qreal minFactor = qMax( qPow( 10.0, minStep ), qreal( 10.0 ) );

        QList<double> minorTicks;
        for ( int i = 0; i < majorTicks.count(); i++ )
        {
            double val = majorTicks[i];
            for ( int k = 0; k < nMin; k++ )
            {
                val *= minFactor;
                minorTicks += val;
            }
        }
        return minorTicks;
    }
}

/*!
  \brief Align an interval to a step size

  The limits of an interval are aligned that both are integer
  multiples of the step size.

  \param interval Interval
  \param stepSize Step size

  \return Aligned interval
*/
QwtInterval QwtLog10ScaleEngine::align(
    const QwtInterval &interval, double stepSize ) const
{
    const QwtInterval intv = log10( interval );

    double x1 = QwtScaleArithmetic::floorEps( intv.minValue(), stepSize );
    if ( qwtFuzzyCompare( interval.minValue(), x1, stepSize ) == 0 )
        x1 = interval.minValue();

    double x2 = QwtScaleArithmetic::ceilEps( intv.maxValue(), stepSize );
    if ( qwtFuzzyCompare( interval.maxValue(), x2, stepSize ) == 0 )
        x2 = interval.maxValue();

    return pow10( QwtInterval( x1, x2 ) );
}

/*!
  Return the interval [log10(interval.minValue(), log10(interval.maxValue]
*/

QwtInterval QwtLog10ScaleEngine::log10( const QwtInterval &interval ) const
{
    return QwtInterval( ::log10( interval.minValue() ),
            ::log10( interval.maxValue() ) );
}

/*!
  Return the interval [pow10(interval.minValue(), pow10(interval.maxValue]
*/
QwtInterval QwtLog10ScaleEngine::pow10( const QwtInterval &interval ) const
{
    return QwtInterval( qPow( 10.0, interval.minValue() ),
            qPow( 10.0, interval.maxValue() ) );
}
>>>>>>> ff16dd03
<|MERGE_RESOLUTION|>--- conflicted
+++ resolved
@@ -1,4 +1,3 @@
-<<<<<<< HEAD
 /* -*- mode: C++ ; c-file-style: "stroustrup" -*- *****************************
  * Qwt Widget Library
  * Copyright (C) 1997   Josef Wilgen
@@ -973,948 +972,4 @@
 {
     return QwtInterval( qPow( 10.0, interval.minValue() ),
             qPow( 10.0, interval.maxValue() ) );
-}
-=======
-/* -*- mode: C++ ; c-file-style: "stroustrup" -*- *****************************
- * Qwt Widget Library
- * Copyright (C) 1997   Josef Wilgen
- * Copyright (C) 2002   Uwe Rathmann
- *
- * This library is free software; you can redistribute it and/or
- * modify it under the terms of the Qwt License, Version 1.0
- *****************************************************************************/
-
-#include "qwt_scale_engine.h"
-#include "qwt_math.h"
-#include "qwt_scale_map.h"
-#include <qalgorithms.h>
-#include <qmath.h>
-
-#if QT_VERSION < 0x040601
-#define qFabs(x) ::fabs(x)
-#define qExp(x) ::exp(x)
-#endif
-
-static const double _eps = 1.0e-6;
-
-/*!
-  Ceil a value, relative to an interval
-
-  \param value Value to ceil
-  \param intervalSize Interval size
-
-  \sa floorEps()
-*/
-double QwtScaleArithmetic::ceilEps( double value,
-    double intervalSize )
-{
-    const double eps = _eps * intervalSize;
-
-    value = ( value - eps ) / intervalSize;
-    return qwtCeilF( value ) * intervalSize;
-}
-
-/*!
-  Floor a value, relative to an interval
-
-  \param value Value to floor
-  \param intervalSize Interval size
-
-  \sa floorEps()
-*/
-double QwtScaleArithmetic::floorEps( double value, double intervalSize )
-{
-    const double eps = _eps * intervalSize;
-
-    value = ( value + eps ) / intervalSize;
-    return qwtFloorF( value ) * intervalSize;
-}
-
-/*!
-  \brief Divide an interval into steps
-
-  \f$stepSize = (intervalSize - intervalSize * 10e^{-6}) / numSteps\f$
-
-  \param intervalSize Interval size
-  \param numSteps Number of steps
-  \return Step size
-*/
-double QwtScaleArithmetic::divideEps( double intervalSize, double numSteps )
-{
-    if ( numSteps == 0.0 || intervalSize == 0.0 )
-        return 0.0;
-
-    return ( intervalSize - ( _eps * intervalSize ) ) / numSteps;
-}
-
-/*!
-  Find the smallest value out of {1,2,5}*10^n with an integer number n
-  which is greater than or equal to x
-
-  \param x Input value
-*/
-double QwtScaleArithmetic::ceil125( double x )
-{
-    if ( x == 0.0 )
-        return 0.0;
-
-    const double sign = ( x > 0 ) ? 1.0 : -1.0;
-    const double lx = ::log10( qFabs( x ) );
-    const double p10 = qwtFloorF( lx );
-
-    double fr = qPow( 10.0, lx - p10 );
-    if ( fr <= 1.0 )
-        fr = 1.0;
-    else if ( fr <= 2.0 )
-        fr = 2.0;
-    else if ( fr <= 5.0 )
-        fr = 5.0;
-    else
-        fr = 10.0;
-
-    return sign * fr * qPow( 10.0, p10 );
-}
-
-/*!
-  \brief Find the largest value out of {1,2,5}*10^n with an integer number n
-  which is smaller than or equal to x
-
-  \param x Input value
-*/
-double QwtScaleArithmetic::floor125( double x )
-{
-    if ( x == 0.0 )
-        return 0.0;
-
-    double sign = ( x > 0 ) ? 1.0 : -1.0;
-    const double lx = ::log10( qFabs( x ) );
-    const double p10 = qwtFloorF( lx );
-
-    double fr = qPow( 10.0, lx - p10 );
-    if ( fr >= 10.0 )
-        fr = 10.0;
-    else if ( fr >= 5.0 )
-        fr = 5.0;
-    else if ( fr >= 2.0 )
-        fr = 2.0;
-    else
-        fr = 1.0;
-
-    return sign * fr * qPow( 10.0, p10 );
-}
-
-class QwtScaleEngine::PrivateData
-{
-public:
-    PrivateData():
-        attributes( QwtScaleEngine::NoAttribute ),
-        lowerMargin( 0.0 ),
-        upperMargin( 0.0 ),
-        referenceValue( 0.0 )
-    {
-    }
-
-    QwtScaleEngine::Attributes attributes;       // scale attributes
-
-    double lowerMargin;      // margins
-    double upperMargin;
-
-    double referenceValue; // reference value
-
-};
-
-//! Constructor
-QwtScaleEngine::QwtScaleEngine()
-{
-    d_data = new PrivateData;
-}
-
-
-//! Destructor
-QwtScaleEngine::~QwtScaleEngine ()
-{
-    delete d_data;
-}
-
-/*!
-    \return the margin at the lower end of the scale
-    The default margin is 0.
-
-    \sa setMargins()
-*/
-double QwtScaleEngine::lowerMargin() const
-{
-    return d_data->lowerMargin;
-}
-
-/*!
-    \return the margin at the upper end of the scale
-    The default margin is 0.
-
-    \sa setMargins()
-*/
-double QwtScaleEngine::upperMargin() const
-{
-    return d_data->upperMargin;
-}
-
-/*!
-  \brief Specify margins at the scale's endpoints
-  \param lower minimum distance between the scale's lower boundary and the
-             smallest enclosed value
-  \param upper minimum distance between the scale's upper boundary and the
-             greatest enclosed value
-
-  Margins can be used to leave a minimum amount of space between
-  the enclosed intervals and the boundaries of the scale.
-
-  \warning
-  \li QwtLog10ScaleEngine measures the margins in decades.
-
-  \sa upperMargin(), lowerMargin()
-*/
-
-void QwtScaleEngine::setMargins( double lower, double upper )
-{
-    d_data->lowerMargin = qMax( lower, 0.0 );
-    d_data->upperMargin = qMax( upper, 0.0 );
-}
-
-/*!
-  Calculate a step size for an interval size
-
-  \param intervalSize Interval size
-  \param numSteps Number of steps
-
-  \return Step size
-*/
-double QwtScaleEngine::divideInterval(
-    double intervalSize, int numSteps ) const
-{
-    if ( numSteps <= 0 )
-        return 0.0;
-
-    double v = QwtScaleArithmetic::divideEps( intervalSize, numSteps );
-    return QwtScaleArithmetic::ceil125( v );
-}
-
-/*!
-  Check if an interval "contains" a value
-
-  \param interval Interval
-  \param value Value
-
-  \sa QwtScaleArithmetic::compareEps()
-*/
-bool QwtScaleEngine::contains(
-    const QwtInterval &interval, double value ) const
-{
-    if ( !interval.isValid() )
-        return false;
-
-    if ( qwtFuzzyCompare( value, interval.minValue(), interval.width() ) < 0 )
-        return false;
-
-    if ( qwtFuzzyCompare( value, interval.maxValue(), interval.width() ) > 0 )
-        return false;
-
-    return true;
-}
-
-/*!
-  Remove ticks from a list, that are not inside an interval
-
-  \param ticks Tick list
-  \param interval Interval
-
-  \return Stripped tick list
-*/
-QList<double> QwtScaleEngine::strip( const QList<double>& ticks,
-    const QwtInterval &interval ) const
-{
-    if ( !interval.isValid() || ticks.count() == 0 )
-        return QList<double>();
-
-    if ( contains( interval, ticks.first() )
-        && contains( interval, ticks.last() ) )
-    {
-        return ticks;
-    }
-
-    QList<double> strippedTicks;
-    for ( int i = 0; i < ticks.count(); i++ )
-    {
-        if ( contains( interval, ticks[i] ) )
-            strippedTicks += ticks[i];
-    }
-    return strippedTicks;
-}
-
-/*!
-  \brief Build an interval for a value
-
-  In case of v == 0.0 the interval is [-0.5, 0.5],
-  otherwide it is [0.5 * v, 1.5 * v]
-*/
-
-QwtInterval QwtScaleEngine::buildInterval( double v ) const
-{
-    const double delta = ( v == 0.0 ) ? 0.5 : qAbs( 0.5 * v );
-    return QwtInterval( v - delta, v + delta );
-}
-
-/*!
-  Change a scale attribute
-
-  \param attribute Attribute to change
-  \param on On/Off
-
-  \sa Attribute, testAttribute()
-*/
-void QwtScaleEngine::setAttribute( Attribute attribute, bool on )
-{
-    if ( on )
-        d_data->attributes |= attribute;
-    else
-        d_data->attributes &= ~attribute;
-}
-
-/*!
-  Check if a attribute is set.
-
-  \param attribute Attribute to be tested
-  \sa Attribute, setAttribute()
-*/
-bool QwtScaleEngine::testAttribute( Attribute attribute ) const
-{
-    return ( d_data->attributes & attribute );
-}
-
-/*!
-  Change the scale attribute
-
-  \param attributes Set scale attributes
-  \sa Attribute, attributes()
-*/
-void QwtScaleEngine::setAttributes( Attributes attributes )
-{
-    d_data->attributes = attributes;
-}
-
-/*!
-  Return the scale attributes
-  \sa Attribute, setAttributes(), testAttribute()
-*/
-QwtScaleEngine::Attributes QwtScaleEngine::attributes() const
-{
-    return d_data->attributes;
-}
-
-/*!
-  \brief Specify a reference point
-  \param r new reference value
-
-  The reference point is needed if options IncludeReference or
-  Symmetric are active. Its default value is 0.0.
-
-  \sa Attribute
-*/
-void QwtScaleEngine::setReference( double r )
-{
-    d_data->referenceValue = r;
-}
-
-/*!
- \return the reference value
- \sa setReference(), setAttribute()
-*/
-double QwtScaleEngine::reference() const
-{
-    return d_data->referenceValue;
-}
-
-/*!
-  Return a transformation, for linear scales
-*/
-QwtScaleTransformation *QwtLinearScaleEngine::transformation() const
-{
-    return new QwtScaleTransformation( QwtScaleTransformation::Linear );
-}
-
-/*!
-    Align and divide an interval
-
-   \param maxNumSteps Max. number of steps
-   \param x1 First limit of the interval (In/Out)
-   \param x2 Second limit of the interval (In/Out)
-   \param stepSize Step size (Out)
-
-   \sa setAttribute()
-*/
-void QwtLinearScaleEngine::autoScale( int maxNumSteps,
-    double &x1, double &x2, double &stepSize ) const
-{
-    QwtInterval interval( x1, x2 );
-    interval = interval.normalized();
-
-    interval.setMinValue( interval.minValue() - lowerMargin() );
-    interval.setMaxValue( interval.maxValue() + upperMargin() );
-
-    if ( testAttribute( QwtScaleEngine::Symmetric ) )
-        interval = interval.symmetrize( reference() );
-
-    if ( testAttribute( QwtScaleEngine::IncludeReference ) )
-        interval = interval.extend( reference() );
-
-    if ( interval.width() == 0.0 )
-        interval = buildInterval( interval.minValue() );
-
-    stepSize = divideInterval( interval.width(), qMax( maxNumSteps, 1 ) );
-
-    if ( !testAttribute( QwtScaleEngine::Floating ) )
-        interval = align( interval, stepSize );
-
-    x1 = interval.minValue();
-    x2 = interval.maxValue();
-
-    if ( testAttribute( QwtScaleEngine::Inverted ) )
-    {
-        qSwap( x1, x2 );
-        stepSize = -stepSize;
-    }
-}
-
-/*!
-   \brief Calculate a scale division
-
-   \param x1 First interval limit
-   \param x2 Second interval limit
-   \param maxMajSteps Maximum for the number of major steps
-   \param maxMinSteps Maximum number of minor steps
-   \param stepSize Step size. If stepSize == 0, the scaleEngine
-                   calculates one.
-
-   \sa QwtScaleEngine::stepSize(), QwtScaleEngine::subDivide()
-*/
-QwtScaleDiv QwtLinearScaleEngine::divideScale( double x1, double x2,
-    int maxMajSteps, int maxMinSteps, double stepSize ) const
-{
-    QwtInterval interval = QwtInterval( x1, x2 ).normalized();
-    if ( interval.width() <= 0 )
-        return QwtScaleDiv();
-
-    stepSize = qAbs( stepSize );
-    if ( stepSize == 0.0 )
-    {
-        if ( maxMajSteps < 1 )
-            maxMajSteps = 1;
-
-        stepSize = divideInterval( interval.width(), maxMajSteps );
-    }
-
-    QwtScaleDiv scaleDiv;
-
-    if ( stepSize != 0.0 )
-    {
-        QList<double> ticks[QwtScaleDiv::NTickTypes];
-        buildTicks( interval, stepSize, maxMinSteps, ticks );
-
-        scaleDiv = QwtScaleDiv( interval, ticks );
-    }
-
-    if ( x1 > x2 )
-        scaleDiv.invert();
-
-    return scaleDiv;
-}
-
-/*!
-   \brief Calculate ticks for an interval
-
-   \param interval Interval
-   \param stepSize Step size
-   \param maxMinSteps Maximum number of minor steps
-   \param ticks Arrays to be filled with the calculated ticks
-
-   \sa buildMajorTicks(), buildMinorTicks
-*/
-void QwtLinearScaleEngine::buildTicks(
-    const QwtInterval& interval, double stepSize, int maxMinSteps,
-    QList<double> ticks[QwtScaleDiv::NTickTypes] ) const
-{
-    const QwtInterval boundingInterval =
-        align( interval, stepSize );
-
-    ticks[QwtScaleDiv::MajorTick] =
-        buildMajorTicks( boundingInterval, stepSize );
-
-    if ( maxMinSteps > 0 )
-    {
-        buildMinorTicks( ticks[QwtScaleDiv::MajorTick], maxMinSteps, stepSize,
-            ticks[QwtScaleDiv::MinorTick], ticks[QwtScaleDiv::MediumTick] );
-    }
-
-    for ( int i = 0; i < QwtScaleDiv::NTickTypes; i++ )
-    {
-        ticks[i] = strip( ticks[i], interval );
-
-        // ticks very close to 0.0 are
-        // explicitely set to 0.0
-
-        for ( int j = 0; j < ticks[i].count(); j++ )
-        {
-            if ( qwtFuzzyCompare( ticks[i][j], 0.0, stepSize ) == 0 )
-                ticks[i][j] = 0.0;
-        }
-    }
-}
-
-/*!
-   \brief Calculate major ticks for an interval
-
-   \param interval Interval
-   \param stepSize Step size
-
-   \return Calculated ticks
-*/
-QList<double> QwtLinearScaleEngine::buildMajorTicks(
-    const QwtInterval &interval, double stepSize ) const
-{
-    int numTicks = qRound( interval.width() / stepSize ) + 1;
-    if ( numTicks > 10000 )
-        numTicks = 10000;
-
-    QList<double> ticks;
-
-    ticks += interval.minValue();
-    for ( int i = 1; i < numTicks - 1; i++ )
-        ticks += interval.minValue() + i * stepSize;
-    ticks += interval.maxValue();
-
-    return ticks;
-}
-
-/*!
-   \brief Calculate minor/medium ticks for major ticks
-
-   \param majorTicks Major ticks
-   \param maxMinSteps Maximum number of minor steps
-   \param stepSize Step size
-   \param minorTicks Array to be filled with the calculated minor ticks
-   \param mediumTicks Array to be filled with the calculated medium ticks
-
-*/
-void QwtLinearScaleEngine::buildMinorTicks(
-    const QList<double>& majorTicks,
-    int maxMinSteps, double stepSize,
-    QList<double> &minorTicks,
-    QList<double> &mediumTicks ) const
-{
-    double minStep = divideInterval( stepSize, maxMinSteps );
-    if ( minStep == 0.0 )
-        return;
-
-    // # ticks per interval
-    int numTicks = qCeil( qAbs( stepSize / minStep ) ) - 1;
-
-    // Do the minor steps fit into the interval?
-    if ( qwtFuzzyCompare( ( numTicks +  1 ) * qAbs( minStep ),
-        qAbs( stepSize ), stepSize ) > 0 )
-    {
-        numTicks = 1;
-        minStep = stepSize * 0.5;
-    }
-
-    int medIndex = -1;
-    if ( numTicks % 2 )
-        medIndex = numTicks / 2;
-
-    // calculate minor ticks
-
-    for ( int i = 0; i < majorTicks.count(); i++ )
-    {
-        double val = majorTicks[i];
-        for ( int k = 0; k < numTicks; k++ )
-        {
-            val += minStep;
-
-            double alignedValue = val;
-            if ( qwtFuzzyCompare( val, 0.0, stepSize ) == 0 )
-                alignedValue = 0.0;
-
-            if ( k == medIndex )
-                mediumTicks += alignedValue;
-            else
-                minorTicks += alignedValue;
-        }
-    }
-}
-
-/*!
-  \brief Align an interval to a step size
-
-  The limits of an interval are aligned that both are integer
-  multiples of the step size.
-
-  \param interval Interval
-  \param stepSize Step size
-
-  \return Aligned interval
-*/
-QwtInterval QwtLinearScaleEngine::align(
-    const QwtInterval &interval, double stepSize ) const
-{
-    double x1 = QwtScaleArithmetic::floorEps( interval.minValue(), stepSize );
-    if ( qwtFuzzyCompare( interval.minValue(), x1, stepSize ) == 0 )
-        x1 = interval.minValue();
-
-    double x2 = QwtScaleArithmetic::ceilEps( interval.maxValue(), stepSize );
-    if ( qwtFuzzyCompare( interval.maxValue(), x2, stepSize ) == 0 )
-        x2 = interval.maxValue();
-
-    return QwtInterval( x1, x2 );
-}
-
-/*!
-  Return a transformation, for logarithmic (base 10) scales
-*/
-QwtScaleTransformation *QwtLog10ScaleEngine::transformation() const
-{
-    return new QwtScaleTransformation( QwtScaleTransformation::Log10 );
-}
-
-/*!
-    Align and divide an interval
-
-   \param maxNumSteps Max. number of steps
-   \param x1 First limit of the interval (In/Out)
-   \param x2 Second limit of the interval (In/Out)
-   \param stepSize Step size (Out)
-
-   \sa QwtScaleEngine::setAttribute()
-*/
-void QwtLog10ScaleEngine::autoScale( int maxNumSteps,
-                                     double &x1, double &x2, double &stepSize ) const
-{
-    if ( x1 > x2 )
-        qSwap( x1, x2 );
-
-    QwtInterval interval( x1 / qPow( 10.0, lowerMargin() ),
-        x2 * qPow( 10.0, upperMargin() ) );
-
-    if ( interval.maxValue() / interval.minValue() < 10.0 )
-    {
-        // scale width is less than one decade -> build linear scale
-
-        QwtLinearScaleEngine linearScaler;
-        linearScaler.setAttributes( attributes() );
-        linearScaler.setReference( reference() );
-        linearScaler.setMargins( lowerMargin(), upperMargin() );
-
-        linearScaler.autoScale( maxNumSteps, x1, x2, stepSize );
-        stepSize = ::log10( stepSize );
-
-        return;
-    }
-
-    double logRef = 1.0;
-    if ( reference() > LOG_MIN / 2 )
-        logRef = qMin( reference(), LOG_MAX / 2 );
-
-    if ( testAttribute( QwtScaleEngine::Symmetric ) )
-    {
-        const double delta = qMax( interval.maxValue() / logRef,
-            logRef / interval.minValue() );
-        interval.setInterval( logRef / delta, logRef * delta );
-    }
-
-    if ( testAttribute( QwtScaleEngine::IncludeReference ) )
-        interval = interval.extend( logRef );
-
-    interval = interval.limited( LOG_MIN, LOG_MAX );
-
-    if ( interval.width() == 0.0 )
-        interval = buildInterval( interval.minValue() );
-
-    stepSize = divideInterval( log10( interval ).width(), qMax( maxNumSteps, 1 ) );
-    if ( stepSize < 1.0 )
-        stepSize = 1.0;
-
-    if ( !testAttribute( QwtScaleEngine::Floating ) )
-        interval = align( interval, stepSize );
-
-    x1 = interval.minValue();
-    x2 = interval.maxValue();
-
-    if ( testAttribute( QwtScaleEngine::Inverted ) )
-    {
-        qSwap( x1, x2 );
-        stepSize = -stepSize;
-    }
-}
-
-/*!
-   \brief Calculate a scale division
-
-   \param x1 First interval limit
-   \param x2 Second interval limit
-   \param maxMajSteps Maximum for the number of major steps
-   \param maxMinSteps Maximum number of minor steps
-   \param stepSize Step size. If stepSize == 0, the scaleEngine
-                   calculates one.
-
-   \sa QwtScaleEngine::stepSize(), QwtLog10ScaleEngine::subDivide()
-*/
-QwtScaleDiv QwtLog10ScaleEngine::divideScale( double x1, double x2,
-    int maxMajSteps, int maxMinSteps, double stepSize ) const
-{
-    QwtInterval interval = QwtInterval( x1, x2 ).normalized();
-    interval = interval.limited( LOG_MIN, LOG_MAX );
-
-    if ( interval.width() <= 0 )
-        return QwtScaleDiv();
-
-    if ( interval.maxValue() / interval.minValue() < 10.0 )
-    {
-        // scale width is less than one decade -> build linear scale
-
-        QwtLinearScaleEngine linearScaler;
-        linearScaler.setAttributes( attributes() );
-        linearScaler.setReference( reference() );
-        linearScaler.setMargins( lowerMargin(), upperMargin() );
-
-        if ( stepSize != 0.0 )
-            stepSize = qPow( 10.0, stepSize );
-
-        return linearScaler.divideScale( x1, x2,
-            maxMajSteps, maxMinSteps, stepSize );
-    }
-
-    stepSize = qAbs( stepSize );
-    if ( stepSize == 0.0 )
-    {
-        if ( maxMajSteps < 1 )
-            maxMajSteps = 1;
-
-        stepSize = divideInterval( log10( interval ).width(), maxMajSteps );
-        if ( stepSize < 1.0 )
-            stepSize = 1.0; // major step must be >= 1 decade
-    }
-
-    QwtScaleDiv scaleDiv;
-    if ( stepSize != 0.0 )
-    {
-        QList<double> ticks[QwtScaleDiv::NTickTypes];
-        buildTicks( interval, stepSize, maxMinSteps, ticks );
-
-        scaleDiv = QwtScaleDiv( interval, ticks );
-    }
-
-    if ( x1 > x2 )
-        scaleDiv.invert();
-
-    return scaleDiv;
-}
-
-/*!
-   \brief Calculate ticks for an interval
-
-   \param interval Interval
-   \param maxMinSteps Maximum number of minor steps
-   \param stepSize Step size
-   \param ticks Arrays to be filled with the calculated ticks
-
-   \sa buildMajorTicks(), buildMinorTicks
-*/
-void QwtLog10ScaleEngine::buildTicks(
-    const QwtInterval& interval, double stepSize, int maxMinSteps,
-    QList<double> ticks[QwtScaleDiv::NTickTypes] ) const
-{
-    const QwtInterval boundingInterval = align( interval, stepSize );
-
-    ticks[QwtScaleDiv::MajorTick] =
-        buildMajorTicks( boundingInterval, stepSize );
-
-    if ( maxMinSteps > 0 )
-    {
-        ticks[QwtScaleDiv::MinorTick] = buildMinorTicks(
-            ticks[QwtScaleDiv::MajorTick], maxMinSteps, stepSize );
-    }
-
-    for ( int i = 0; i < QwtScaleDiv::NTickTypes; i++ )
-        ticks[i] = strip( ticks[i], interval );
-}
-
-/*!
-   \brief Calculate major ticks for an interval
-
-   \param interval Interval
-   \param stepSize Step size
-
-   \return Calculated ticks
-*/
-QList<double> QwtLog10ScaleEngine::buildMajorTicks(
-    const QwtInterval &interval, double stepSize ) const
-{
-    double width = log10( interval ).width();
-
-    int numTicks = qRound( width / stepSize ) + 1;
-    if ( numTicks > 10000 )
-        numTicks = 10000;
-
-    const double lxmin = ::log( interval.minValue() );
-    const double lxmax = ::log( interval.maxValue() );
-    const double lstep = ( lxmax - lxmin ) / double( numTicks - 1 );
-
-    QList<double> ticks;
-
-    ticks += interval.minValue();
-
-    for ( int i = 1; i < numTicks - 1; i++ )
-        ticks += qExp( lxmin + double( i ) * lstep );
-
-    ticks += interval.maxValue();
-
-    return ticks;
-}
-
-/*!
-   \brief Calculate minor/medium ticks for major ticks
-
-   \param majorTicks Major ticks
-   \param maxMinSteps Maximum number of minor steps
-   \param stepSize Step size
-*/
-QList<double> QwtLog10ScaleEngine::buildMinorTicks(
-    const QList<double> &majorTicks,
-    int maxMinSteps, double stepSize ) const
-{
-    if ( stepSize < 1.1 )          // major step width is one decade
-    {
-        if ( maxMinSteps < 1 )
-            return QList<double>();
-
-        int k0, kstep, kmax;
-
-        if ( maxMinSteps >= 8 )
-        {
-            k0 = 2;
-            kmax = 9;
-            kstep = 1;
-        }
-        else if ( maxMinSteps >= 4 )
-        {
-            k0 = 2;
-            kmax = 8;
-            kstep = 2;
-        }
-        else if ( maxMinSteps >= 2 )
-        {
-            k0 = 2;
-            kmax = 5;
-            kstep = 3;
-        }
-        else
-        {
-            k0 = 5;
-            kmax = 5;
-            kstep = 1;
-        }
-
-        QList<double> minorTicks;
-
-        for ( int i = 0; i < majorTicks.count(); i++ )
-        {
-            const double v = majorTicks[i];
-            for ( int k = k0; k <= kmax; k += kstep )
-                minorTicks += v * double( k );
-        }
-
-        return minorTicks;
-    }
-    else  // major step > one decade
-    {
-        double minStep = divideInterval( stepSize, maxMinSteps );
-        if ( minStep == 0.0 )
-            return QList<double>();
-
-        if ( minStep < 1.0 )
-            minStep = 1.0;
-
-        // # subticks per interval
-        int nMin = qRound( stepSize / minStep ) - 1;
-
-        // Do the minor steps fit into the interval?
-
-        if ( qwtFuzzyCompare( ( nMin +  1 ) * minStep,
-            qAbs( stepSize ), stepSize ) > 0 )
-        {
-            nMin = 0;
-        }
-
-        if ( nMin < 1 )
-            return QList<double>();      // no subticks
-
-        // substep factor = 10^substeps
-        const qreal minFactor = qMax( qPow( 10.0, minStep ), qreal( 10.0 ) );
-
-        QList<double> minorTicks;
-        for ( int i = 0; i < majorTicks.count(); i++ )
-        {
-            double val = majorTicks[i];
-            for ( int k = 0; k < nMin; k++ )
-            {
-                val *= minFactor;
-                minorTicks += val;
-            }
-        }
-        return minorTicks;
-    }
-}
-
-/*!
-  \brief Align an interval to a step size
-
-  The limits of an interval are aligned that both are integer
-  multiples of the step size.
-
-  \param interval Interval
-  \param stepSize Step size
-
-  \return Aligned interval
-*/
-QwtInterval QwtLog10ScaleEngine::align(
-    const QwtInterval &interval, double stepSize ) const
-{
-    const QwtInterval intv = log10( interval );
-
-    double x1 = QwtScaleArithmetic::floorEps( intv.minValue(), stepSize );
-    if ( qwtFuzzyCompare( interval.minValue(), x1, stepSize ) == 0 )
-        x1 = interval.minValue();
-
-    double x2 = QwtScaleArithmetic::ceilEps( intv.maxValue(), stepSize );
-    if ( qwtFuzzyCompare( interval.maxValue(), x2, stepSize ) == 0 )
-        x2 = interval.maxValue();
-
-    return pow10( QwtInterval( x1, x2 ) );
-}
-
-/*!
-  Return the interval [log10(interval.minValue(), log10(interval.maxValue]
-*/
-
-QwtInterval QwtLog10ScaleEngine::log10( const QwtInterval &interval ) const
-{
-    return QwtInterval( ::log10( interval.minValue() ),
-            ::log10( interval.maxValue() ) );
-}
-
-/*!
-  Return the interval [pow10(interval.minValue(), pow10(interval.maxValue]
-*/
-QwtInterval QwtLog10ScaleEngine::pow10( const QwtInterval &interval ) const
-{
-    return QwtInterval( qPow( 10.0, interval.minValue() ),
-            qPow( 10.0, interval.maxValue() ) );
-}
->>>>>>> ff16dd03
+}