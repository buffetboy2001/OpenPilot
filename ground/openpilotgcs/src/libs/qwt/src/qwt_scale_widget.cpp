--- conflicted
+++ resolved
@@ -1,4 +1,3 @@
-<<<<<<< HEAD
 /* -*- mode: C++ ; c-file-style: "stroustrup" -*- *****************************
  * Qwt Widget Library
  * Copyright (C) 1997   Josef Wilgen
@@ -916,923 +915,4 @@
 const QwtColorMap *QwtScaleWidget::colorMap() const
 {
     return d_data->colorBar.colorMap;
-}
-=======
-/* -*- mode: C++ ; c-file-style: "stroustrup" -*- *****************************
- * Qwt Widget Library
- * Copyright (C) 1997   Josef Wilgen
- * Copyright (C) 2002   Uwe Rathmann
- *
- * This library is free software; you can redistribute it and/or
- * modify it under the terms of the Qwt License, Version 1.0
- *****************************************************************************/
-
-#include "qwt_scale_widget.h"
-#include "qwt_painter.h"
-#include "qwt_color_map.h"
-#include "qwt_scale_map.h"
-#include "qwt_math.h"
-#include "qwt_scale_div.h"
-#include "qwt_text.h"
-#include <qpainter.h>
-#include <qevent.h>
-#include <qmath.h>
-#include <qstyle.h>
-#include <qstyleoption.h>
-
-class QwtScaleWidget::PrivateData
-{
-public:
-    PrivateData():
-        scaleDraw( NULL )
-    {
-        colorBar.colorMap = NULL;
-    }
-
-    ~PrivateData()
-    {
-        delete scaleDraw;
-        delete colorBar.colorMap;
-    }
-
-    QwtScaleDraw *scaleDraw;
-
-    int borderDist[2];
-    int minBorderDist[2];
-    int scaleLength;
-    int margin;
-
-    int titleOffset;
-    int spacing;
-    QwtText title;
-
-    QwtScaleWidget::LayoutFlags layoutFlags;
-
-    struct t_colorBar
-    {
-        bool isEnabled;
-        int width;
-        QwtInterval interval;
-        QwtColorMap *colorMap;
-    } colorBar;
-};
-
-/*!
-  \brief Create a scale with the position QwtScaleWidget::Left
-  \param parent Parent widget
-*/
-QwtScaleWidget::QwtScaleWidget( QWidget *parent ):
-    QWidget( parent )
-{
-    initScale( QwtScaleDraw::LeftScale );
-}
-
-/*!
-  \brief Constructor
-  \param align Alignment.
-  \param parent Parent widget
-*/
-QwtScaleWidget::QwtScaleWidget(
-        QwtScaleDraw::Alignment align, QWidget *parent ):
-    QWidget( parent )
-{
-    initScale( align );
-}
-
-//! Destructor
-QwtScaleWidget::~QwtScaleWidget()
-{
-    delete d_data;
-}
-
-//! Initialize the scale
-void QwtScaleWidget::initScale( QwtScaleDraw::Alignment align )
-{
-    d_data = new PrivateData;
-
-    d_data->layoutFlags = 0;
-    if ( align == QwtScaleDraw::RightScale )
-        d_data->layoutFlags |= TitleInverted;
-
-    d_data->borderDist[0] = 0;
-    d_data->borderDist[1] = 0;
-    d_data->minBorderDist[0] = 0;
-    d_data->minBorderDist[1] = 0;
-    d_data->margin = 4;
-    d_data->titleOffset = 0;
-    d_data->spacing = 2;
-
-    d_data->scaleDraw = new QwtScaleDraw;
-    d_data->scaleDraw->setAlignment( align );
-    d_data->scaleDraw->setLength( 10 );
-
-    d_data->colorBar.colorMap = new QwtLinearColorMap();
-    d_data->colorBar.isEnabled = false;
-    d_data->colorBar.width = 10;
-
-    const int flags = Qt::AlignHCenter
-        | Qt::TextExpandTabs | Qt::TextWordWrap;
-    d_data->title.setRenderFlags( flags );
-    d_data->title.setFont( font() );
-
-    QSizePolicy policy( QSizePolicy::MinimumExpanding,
-        QSizePolicy::Fixed );
-    if ( d_data->scaleDraw->orientation() == Qt::Vertical )
-        policy.transpose();
-
-    setSizePolicy( policy );
-
-    setAttribute( Qt::WA_WState_OwnSizePolicy, false );
-}
-
-/*!
-   Toggle an layout flag
-
-   \param flag Layout flag
-   \param on true/false
-
-   \sa testLayoutFlag(), LayoutFlag
-*/
-void QwtScaleWidget::setLayoutFlag( LayoutFlag flag, bool on )
-{
-    if ( ( ( d_data->layoutFlags & flag ) != 0 ) != on )
-    {
-        if ( on )
-            d_data->layoutFlags |= flag;
-        else
-            d_data->layoutFlags &= ~flag;
-    }
-}
-
-/*!
-   Test a layout flag
-
-   \param flag Layout flag
-   \return true/false
-   \sa setLayoutFlag(), LayoutFlag
-*/
-bool QwtScaleWidget::testLayoutFlag( LayoutFlag flag ) const
-{
-    return ( d_data->layoutFlags & flag );
-}
-
-/*!
-  Give title new text contents
-
-  \param title New title
-  \sa title(), setTitle(const QwtText &);
-*/
-void QwtScaleWidget::setTitle( const QString &title )
-{
-    if ( d_data->title.text() != title )
-    {
-        d_data->title.setText( title );
-        layoutScale();
-    }
-}
-
-/*!
-  Give title new text contents
-
-  \param title New title
-  \sa title()
-  \warning The title flags are interpreted in
-               direction of the label, AlignTop, AlignBottom can't be set
-               as the title will always be aligned to the scale.
-*/
-void QwtScaleWidget::setTitle( const QwtText &title )
-{
-    QwtText t = title;
-    const int flags = title.renderFlags() & ~( Qt::AlignTop | Qt::AlignBottom );
-    t.setRenderFlags( flags );
-
-    if ( t != d_data->title )
-    {
-        d_data->title = t;
-        layoutScale();
-    }
-}
-
-/*!
-  Change the alignment
-
-  \param alignment New alignment
-  \sa alignment()
-*/
-void QwtScaleWidget::setAlignment( QwtScaleDraw::Alignment alignment )
-{
-    if ( !testAttribute( Qt::WA_WState_OwnSizePolicy ) )
-    {
-        QSizePolicy policy( QSizePolicy::MinimumExpanding,
-            QSizePolicy::Fixed );
-        if ( d_data->scaleDraw->orientation() == Qt::Vertical )
-            policy.transpose();
-        setSizePolicy( policy );
-
-        setAttribute( Qt::WA_WState_OwnSizePolicy, false );
-    }
-
-    if ( d_data->scaleDraw )
-        d_data->scaleDraw->setAlignment( alignment );
-    layoutScale();
-}
-
-
-/*!
-    \return position
-    \sa setPosition()
-*/
-QwtScaleDraw::Alignment QwtScaleWidget::alignment() const
-{
-    if ( !scaleDraw() )
-        return QwtScaleDraw::LeftScale;
-
-    return scaleDraw()->alignment();
-}
-
-/*!
-  Specify distances of the scale's endpoints from the
-  widget's borders. The actual borders will never be less
-  than minimum border distance.
-  \param dist1 Left or top Distance
-  \param dist2 Right or bottom distance
-  \sa borderDist()
-*/
-void QwtScaleWidget::setBorderDist( int dist1, int dist2 )
-{
-    if ( dist1 != d_data->borderDist[0] || dist2 != d_data->borderDist[1] )
-    {
-        d_data->borderDist[0] = dist1;
-        d_data->borderDist[1] = dist2;
-        layoutScale();
-    }
-}
-
-/*!
-  \brief Specify the margin to the colorBar/base line.
-  \param margin Margin
-  \sa margin()
-*/
-void QwtScaleWidget::setMargin( int margin )
-{
-    margin = qMax( 0, margin );
-    if ( margin != d_data->margin )
-    {
-        d_data->margin = margin;
-        layoutScale();
-    }
-}
-
-/*!
-  \brief Specify the distance between color bar, scale and title
-  \param spacing Spacing
-  \sa spacing()
-*/
-void QwtScaleWidget::setSpacing( int spacing )
-{
-    spacing = qMax( 0, spacing );
-    if ( spacing != d_data->spacing )
-    {
-        d_data->spacing = spacing;
-        layoutScale();
-    }
-}
-
-/*!
-  \brief Change the alignment for the labels.
-
-  \sa QwtScaleDraw::setLabelAlignment(), setLabelRotation()
-*/
-void QwtScaleWidget::setLabelAlignment( Qt::Alignment alignment )
-{
-    d_data->scaleDraw->setLabelAlignment( alignment );
-    layoutScale();
-}
-
-/*!
-  \brief Change the rotation for the labels.
-  See QwtScaleDraw::setLabelRotation().
-
-  \param rotation Rotation
-  \sa QwtScaleDraw::setLabelRotation(), setLabelFlags()
-*/
-void QwtScaleWidget::setLabelRotation( double rotation )
-{
-    d_data->scaleDraw->setLabelRotation( rotation );
-    layoutScale();
-}
-
-/*!
-  Set a scale draw
-  sd has to be created with new and will be deleted in
-  ~QwtScaleWidget() or the next call of setScaleDraw().
-
-  \param sd ScaleDraw object
-  \sa scaleDraw()
-*/
-void QwtScaleWidget::setScaleDraw( QwtScaleDraw *sd )
-{
-    if ( sd == NULL || sd == d_data->scaleDraw )
-        return;
-
-    if ( d_data->scaleDraw )
-        sd->setAlignment( d_data->scaleDraw->alignment() );
-
-    delete d_data->scaleDraw;
-    d_data->scaleDraw = sd;
-
-    layoutScale();
-}
-
-/*!
-    scaleDraw of this scale
-    \sa setScaleDraw(), QwtScaleDraw::setScaleDraw()
-*/
-const QwtScaleDraw *QwtScaleWidget::scaleDraw() const
-{
-    return d_data->scaleDraw;
-}
-
-/*!
-    scaleDraw of this scale
-    \sa QwtScaleDraw::setScaleDraw()
-*/
-QwtScaleDraw *QwtScaleWidget::scaleDraw()
-{
-    return d_data->scaleDraw;
-}
-
-/*!
-    \return title
-    \sa setTitle()
-*/
-QwtText QwtScaleWidget::title() const
-{
-    return d_data->title;
-}
-
-/*!
-    \return start border distance
-    \sa setBorderDist()
-*/
-int QwtScaleWidget::startBorderDist() const
-{
-    return d_data->borderDist[0];
-}
-
-/*!
-    \return end border distance
-    \sa setBorderDist()
-*/
-int QwtScaleWidget::endBorderDist() const
-{
-    return d_data->borderDist[1];
-}
-
-/*!
-    \return margin
-    \sa setMargin()
-*/
-int QwtScaleWidget::margin() const
-{
-    return d_data->margin;
-}
-
-/*!
-    \return distance between scale and title
-    \sa setMargin()
-*/
-int QwtScaleWidget::spacing() const
-{
-    return d_data->spacing;
-}
-
-/*!
-  \brief paintEvent
-*/
-void QwtScaleWidget::paintEvent( QPaintEvent *event )
-{
-    QPainter painter( this );
-    painter.setClipRegion( event->region() );
-
-    QStyleOption opt;
-    opt.init(this);
-    style()->drawPrimitive(QStyle::PE_Widget, &opt, &painter, this);
-
-    draw( &painter );
-}
-
-/*!
-  \brief draw the scale
-*/
-void QwtScaleWidget::draw( QPainter *painter ) const
-{
-    d_data->scaleDraw->draw( painter, palette() );
-
-    if ( d_data->colorBar.isEnabled && d_data->colorBar.width > 0 &&
-        d_data->colorBar.interval.isValid() )
-    {
-        drawColorBar( painter, colorBarRect( contentsRect() ) );
-    }
-
-    QRect r = contentsRect();
-    if ( d_data->scaleDraw->orientation() == Qt::Horizontal )
-    {
-        r.setLeft( r.left() + d_data->borderDist[0] );
-        r.setWidth( r.width() - d_data->borderDist[1] );
-    }
-    else
-    {
-        r.setTop( r.top() + d_data->borderDist[0] );
-        r.setHeight( r.height() - d_data->borderDist[1] );
-    }
-
-    if ( !d_data->title.isEmpty() )
-        drawTitle( painter, d_data->scaleDraw->alignment(), r );
-}
-
-/*!
-  Calculate the the rectangle for the color bar
-
-  \param rect Bounding rectangle for all components of the scale
-  \return Rectabgle for the color bar
-*/
-QRectF QwtScaleWidget::colorBarRect( const QRectF& rect ) const
-{
-    QRectF cr = rect;
-
-    if ( d_data->scaleDraw->orientation() == Qt::Horizontal )
-    {
-        cr.setLeft( cr.left() + d_data->borderDist[0] );
-        cr.setWidth( cr.width() - d_data->borderDist[1] + 1 );
-    }
-    else
-    {
-        cr.setTop( cr.top() + d_data->borderDist[0] );
-        cr.setHeight( cr.height() - d_data->borderDist[1] + 1 );
-    }
-
-    switch ( d_data->scaleDraw->alignment() )
-    {
-        case QwtScaleDraw::LeftScale:
-        {
-            cr.setLeft( cr.right() - d_data->margin
-                - d_data->colorBar.width );
-            cr.setWidth( d_data->colorBar.width );
-            break;
-        }
-
-        case QwtScaleDraw::RightScale:
-        {
-            cr.setLeft( cr.left() + d_data->margin );
-            cr.setWidth( d_data->colorBar.width );
-            break;
-        }
-
-        case QwtScaleDraw::BottomScale:
-        {
-            cr.setTop( cr.top() + d_data->margin );
-            cr.setHeight( d_data->colorBar.width );
-            break;
-        }
-
-        case QwtScaleDraw::TopScale:
-        {
-            cr.setTop( cr.bottom() - d_data->margin
-                - d_data->colorBar.width );
-            cr.setHeight( d_data->colorBar.width );
-            break;
-        }
-    }
-
-    return cr;
-}
-
-/*!
-  Event handler for resize event
-  \param event Resize event
-*/
-void QwtScaleWidget::resizeEvent( QResizeEvent *event )
-{
-    Q_UNUSED( event );
-    layoutScale( false );
-}
-
-/*!
-  Recalculate the scale's geometry and layout based on
-  the current rect and fonts.
-
-  \param update_geometry Notify the layout system and call update
-                         to redraw the scale
-*/
-
-void QwtScaleWidget::layoutScale( bool update_geometry )
-{
-    int bd0, bd1;
-    getBorderDistHint( bd0, bd1 );
-    if ( d_data->borderDist[0] > bd0 )
-        bd0 = d_data->borderDist[0];
-    if ( d_data->borderDist[1] > bd1 )
-        bd1 = d_data->borderDist[1];
-
-    int colorBarWidth = 0;
-    if ( d_data->colorBar.isEnabled && d_data->colorBar.interval.isValid() )
-        colorBarWidth = d_data->colorBar.width + d_data->spacing;
-
-    const QRectF r = contentsRect();
-    double x, y, length;
-
-    if ( d_data->scaleDraw->orientation() == Qt::Vertical )
-    {
-        y = r.top() + bd0;
-        length = r.height() - ( bd0 + bd1 );
-
-        if ( d_data->scaleDraw->alignment() == QwtScaleDraw::LeftScale )
-            x = r.right() - 1.0 - d_data->margin - colorBarWidth;
-        else
-            x = r.left() + d_data->margin + colorBarWidth;
-    }
-    else
-    {
-        x = r.left() + bd0;
-        length = r.width() - ( bd0 + bd1 );
-
-        if ( d_data->scaleDraw->alignment() == QwtScaleDraw::BottomScale )
-            y = r.top() + d_data->margin + colorBarWidth;
-        else
-            y = r.bottom() - 1.0 - d_data->margin - colorBarWidth;
-    }
-
-    d_data->scaleDraw->move( x, y );
-    d_data->scaleDraw->setLength( length );
-
-    const int extent = qCeil( d_data->scaleDraw->extent( font() ) );
-
-    d_data->titleOffset =
-        d_data->margin + d_data->spacing + colorBarWidth + extent;
-
-    if ( update_geometry )
-    {
-        updateGeometry();
-        update();
-    }
-}
-
-/*!
-  Draw the color bar of the scale widget
-
-  \param painter Painter
-  \param rect Bounding rectangle for the color bar
-
-  \sa setColorBarEnabled()
-*/
-void QwtScaleWidget::drawColorBar( QPainter *painter, const QRectF& rect ) const
-{
-    if ( !d_data->colorBar.interval.isValid() )
-        return;
-
-    const QwtScaleDraw* sd = d_data->scaleDraw;
-
-    QwtPainter::drawColorBar( painter, *d_data->colorBar.colorMap,
-        d_data->colorBar.interval.normalized(), sd->scaleMap(),
-        sd->orientation(), rect );
-}
-
-/*!
-  Rotate and paint a title according to its position into a given rectangle.
-
-  \param painter Painter
-  \param align Alignment
-  \param rect Bounding rectangle
-*/
-
-void QwtScaleWidget::drawTitle( QPainter *painter,
-    QwtScaleDraw::Alignment align, const QRectF &rect ) const
-{
-    QRectF r = rect;
-    double angle;
-    int flags = d_data->title.renderFlags() &
-        ~( Qt::AlignTop | Qt::AlignBottom | Qt::AlignVCenter );
-
-    switch ( align )
-    {
-        case QwtScaleDraw::LeftScale:
-            angle = -90.0;
-            flags |= Qt::AlignTop;
-            r.setRect( r.left(), r.bottom(),
-                r.height(), r.width() - d_data->titleOffset );
-            break;
-
-        case QwtScaleDraw::RightScale:
-            angle = -90.0;
-            flags |= Qt::AlignTop;
-            r.setRect( r.left() + d_data->titleOffset, r.bottom(),
-                r.height(), r.width() - d_data->titleOffset );
-            break;
-
-        case QwtScaleDraw::BottomScale:
-            angle = 0.0;
-            flags |= Qt::AlignBottom;
-            r.setTop( r.top() + d_data->titleOffset );
-            break;
-
-        case QwtScaleDraw::TopScale:
-        default:
-            angle = 0.0;
-            flags |= Qt::AlignTop;
-            r.setBottom( r.bottom() - d_data->titleOffset );
-            break;
-    }
-
-    if ( d_data->layoutFlags & TitleInverted )
-    {
-        if ( align == QwtScaleDraw::LeftScale
-            || align == QwtScaleDraw::RightScale )
-        {
-            angle = -angle;
-            r.setRect( r.x() + r.height(), r.y() - r.width(),
-                r.width(), r.height() );
-        }
-    }
-
-    painter->save();
-    painter->setFont( font() );
-    painter->setPen( palette().color( QPalette::Text ) );
-
-    painter->translate( r.x(), r.y() );
-    if ( angle != 0.0 )
-        painter->rotate( angle );
-
-    QwtText title = d_data->title;
-    title.setRenderFlags( flags );
-    title.draw( painter, QRect( 0, 0, r.width(), r.height() ) );
-
-    painter->restore();
-}
-
-/*!
-  \brief Notify a change of the scale
-
-  This virtual function can be overloaded by derived
-  classes. The default implementation updates the geometry
-  and repaints the widget.
-*/
-
-void QwtScaleWidget::scaleChange()
-{
-    layoutScale();
-}
-
-/*!
-  \return a size hint
-*/
-QSize QwtScaleWidget::sizeHint() const
-{
-    return minimumSizeHint();
-}
-
-/*!
-  \return a minimum size hint
-*/
-QSize QwtScaleWidget::minimumSizeHint() const
-{
-    const Qt::Orientation o = d_data->scaleDraw->orientation();
-
-    // Border Distance cannot be less than the scale borderDistHint
-    // Note, the borderDistHint is already included in minHeight/minWidth
-    int length = 0;
-    int mbd1, mbd2;
-    getBorderDistHint( mbd1, mbd2 );
-    length += qMax( 0, d_data->borderDist[0] - mbd1 );
-    length += qMax( 0, d_data->borderDist[1] - mbd2 );
-    length += d_data->scaleDraw->minLength( font() );
-
-    int dim = dimForLength( length, font() );
-    if ( length < dim )
-    {
-        // compensate for long titles
-        length = dim;
-        dim = dimForLength( length, font() );
-    }
-
-    QSize size( length + 2, dim );
-    if ( o == Qt::Vertical )
-        size.transpose();
-
-    int left, right, top, bottom;
-    getContentsMargins( &left, &top, &right, &bottom );
-    return size + QSize( left + right, top + bottom );
-}
-
-/*!
-  \brief Find the height of the title for a given width.
-  \param width Width
-  \return height Height
- */
-
-int QwtScaleWidget::titleHeightForWidth( int width ) const
-{
-    return d_data->title.heightForWidth( width, font() );
-}
-
-/*!
-  \brief Find the minimum dimension for a given length.
-         dim is the height, length the width seen in
-         direction of the title.
-  \param length width for horizontal, height for vertical scales
-  \param scaleFont Font of the scale
-  \return height for horizontal, width for vertical scales
-*/
-
-int QwtScaleWidget::dimForLength( int length, const QFont &scaleFont ) const
-{
-    const int extent = qCeil( d_data->scaleDraw->extent( scaleFont ) );
-
-    int dim = d_data->margin + extent + 1;
-
-    if ( !d_data->title.isEmpty() )
-        dim += titleHeightForWidth( length ) + d_data->spacing;
-
-    if ( d_data->colorBar.isEnabled && d_data->colorBar.interval.isValid() )
-        dim += d_data->colorBar.width + d_data->spacing;
-
-    return dim;
-}
-
-/*!
-  \brief Calculate a hint for the border distances.
-
-  This member function calculates the distance
-  of the scale's endpoints from the widget borders which
-  is required for the mark labels to fit into the widget.
-  The maximum of this distance an the minimum border distance
-  is returned.
-
-  \warning
-  <ul> <li>The minimum border distance depends on the font.</ul>
-  \sa setMinBorderDist(), getMinBorderDist(), setBorderDist()
-*/
-void QwtScaleWidget::getBorderDistHint( int &start, int &end ) const
-{
-    d_data->scaleDraw->getBorderDistHint( font(), start, end );
-
-    if ( start < d_data->minBorderDist[0] )
-        start = d_data->minBorderDist[0];
-
-    if ( end < d_data->minBorderDist[1] )
-        end = d_data->minBorderDist[1];
-}
-
-/*!
-  Set a minimum value for the distances of the scale's endpoints from
-  the widget borders. This is useful to avoid that the scales
-  are "jumping", when the tick labels or their positions change
-  often.
-
-  \param start Minimum for the start border
-  \param end Minimum for the end border
-  \sa getMinBorderDist(), getBorderDistHint()
-*/
-void QwtScaleWidget::setMinBorderDist( int start, int end )
-{
-    d_data->minBorderDist[0] = start;
-    d_data->minBorderDist[1] = end;
-}
-
-/*!
-  Get the minimum value for the distances of the scale's endpoints from
-  the widget borders.
-
-  \sa setMinBorderDist(), getBorderDistHint()
-*/
-void QwtScaleWidget::getMinBorderDist( int &start, int &end ) const
-{
-    start = d_data->minBorderDist[0];
-    end = d_data->minBorderDist[1];
-}
-
-/*!
-  \brief Assign a scale division
-
-  The scale division determines where to set the tick marks.
-
-  \param transformation Transformation, needed to translate between
-                        scale and pixal values
-  \param scaleDiv Scale Division
-  \sa For more information about scale divisions, see QwtScaleDiv.
-*/
-void QwtScaleWidget::setScaleDiv(
-    QwtScaleTransformation *transformation,
-    const QwtScaleDiv &scaleDiv )
-{
-    QwtScaleDraw *sd = d_data->scaleDraw;
-    if ( sd->scaleDiv() != scaleDiv ||
-        sd->scaleMap().transformation()->type() != transformation->type() )
-    {
-        sd->setTransformation( transformation );
-        sd->setScaleDiv( scaleDiv );
-        layoutScale();
-
-        Q_EMIT scaleDivChanged();
-    }
-    else
-    {
-        /*
-          The transformation doesn't anything different as the 
-          previous one. So we better throw it silently away instead of 
-          initiating heavy updates
-         */
-
-        delete transformation;
-    }
-}
-
-/*!
-  En/disable a color bar associated to the scale
-  \sa isColorBarEnabled(), setColorBarWidth()
-*/
-void QwtScaleWidget::setColorBarEnabled( bool on )
-{
-    if ( on != d_data->colorBar.isEnabled )
-    {
-        d_data->colorBar.isEnabled = on;
-        layoutScale();
-    }
-}
-
-/*!
-  \return true, when the color bar is enabled
-  \sa setColorBarEnabled(), setColorBarWidth()
-*/
-bool QwtScaleWidget::isColorBarEnabled() const
-{
-    return d_data->colorBar.isEnabled;
-}
-
-/*!
-  Set the width of the color bar
-
-  \param width Width
-  \sa colorBarWidth(), setColorBarEnabled()
-*/
-void QwtScaleWidget::setColorBarWidth( int width )
-{
-    if ( width != d_data->colorBar.width )
-    {
-        d_data->colorBar.width = width;
-        if ( isColorBarEnabled() )
-            layoutScale();
-    }
-}
-
-/*!
-  \return Width of the color bar
-  \sa setColorBarEnabled(), setColorBarEnabled()
-*/
-int QwtScaleWidget::colorBarWidth() const
-{
-    return d_data->colorBar.width;
-}
-
-/*!
-  \return Value interval for the color bar
-  \sa setColorMap(), colorMap()
-*/
-QwtInterval QwtScaleWidget::colorBarInterval() const
-{
-    return d_data->colorBar.interval;
-}
-
-/*!
-  Set the color map and value interval, that are used for displaying
-  the color bar.
-
-  \param interval Value interval
-  \param colorMap Color map
-
-  \sa colorMap(), colorBarInterval()
-*/
-void QwtScaleWidget::setColorMap(
-    const QwtInterval &interval, QwtColorMap *colorMap )
-{
-    d_data->colorBar.interval = interval;
-
-    if ( colorMap != d_data->colorBar.colorMap )
-    {
-        delete d_data->colorBar.colorMap;
-        d_data->colorBar.colorMap = colorMap;
-    }
-
-    if ( isColorBarEnabled() )
-        layoutScale();
-}
-
-/*!
-  \return Color map
-  \sa setColorMap(), colorBarInterval()
-*/
-const QwtColorMap *QwtScaleWidget::colorMap() const
-{
-    return d_data->colorBar.colorMap;
-}
->>>>>>> ff16dd03
+}