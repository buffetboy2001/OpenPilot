<<<<<<< HEAD
/* -*- mode: C++ ; c-file-style: "stroustrup" -*- *****************************
 * Qwt Widget Library
 * Copyright (C) 1997   Josef Wilgen
 * Copyright (C) 2002   Uwe Rathmann
 *
 * This library is free software; you can redistribute it and/or
 * modify it under the terms of the Qwt License, Version 1.0
 *****************************************************************************/

#include "qwt_series_data.h"
#include "qwt_math.h"

static inline QRectF qwtBoundingRect( const QPointF &sample )
{
    return QRectF( sample.x(), sample.y(), 0.0, 0.0 );
}

static inline QRectF qwtBoundingRect( const QwtPoint3D &sample )
{
    return QRectF( sample.x(), sample.y(), 0.0, 0.0 );
}

static inline QRectF qwtBoundingRect( const QwtPointPolar &sample )
{
    return QRectF( sample.azimuth(), sample.radius(), 0.0, 0.0 );
}

static inline QRectF qwtBoundingRect( const QwtIntervalSample &sample )
{
    return QRectF( sample.interval.minValue(), sample.value,
        sample.interval.maxValue() - sample.interval.minValue(), 0.0 );
}

static inline QRectF qwtBoundingRect( const QwtSetSample &sample )
{
    double minX = sample.set[0];
    double maxX = sample.set[0];

    for ( int i = 1; i < sample.set.size(); i++ )
    {
        if ( sample.set[i] < minX )
            minX = sample.set[i];
        if ( sample.set[i] > maxX )
            maxX = sample.set[i];
    }

    double minY = sample.value;
    double maxY = sample.value;

    return QRectF( minX, minY, maxX - minX, maxY - minY );
}

/*!
  \brief Calculate the bounding rect of a series subset

  Slow implementation, that iterates over the series.

  \param series Series
  \param from Index of the first sample, <= 0 means from the beginning
  \param to Index of the last sample, < 0 means to the end

  \return Bounding rectangle
*/

template <class T>
QRectF qwtBoundingRectT(
    const QwtSeriesData<T>& series, int from, int to )
{
    QRectF boundingRect( 1.0, 1.0, -2.0, -2.0 ); // invalid;

    if ( from < 0 )
        from = 0;

    if ( to < 0 )
        to = series.size() - 1;

    if ( to < from )
        return boundingRect;

    int i;
    for ( i = from; i <= to; i++ )
    {
        const QRectF rect = qwtBoundingRect( series.sample( i ) );
        if ( rect.width() >= 0.0 && rect.height() >= 0.0 )
        {
            boundingRect = rect;
            i++;
            break;
        }
    }

    for ( ; i <= to; i++ )
    {
        const QRectF rect = qwtBoundingRect( series.sample( i ) );
        if ( rect.width() >= 0.0 && rect.height() >= 0.0 )
        {
            boundingRect.setLeft( qMin( boundingRect.left(), rect.left() ) );
            boundingRect.setRight( qMax( boundingRect.right(), rect.right() ) );
            boundingRect.setTop( qMin( boundingRect.top(), rect.top() ) );
            boundingRect.setBottom( qMax( boundingRect.bottom(), rect.bottom() ) );
        }
    }

    return boundingRect;
}

/*!
  \brief Calculate the bounding rect of a series subset

  Slow implementation, that iterates over the series.

  \param series Series
  \param from Index of the first sample, <= 0 means from the beginning
  \param to Index of the last sample, < 0 means to the end

  \return Bounding rectangle
*/
QRectF qwtBoundingRect(
    const QwtSeriesData<QPointF> &series, int from, int to )
{
    return qwtBoundingRectT<QPointF>( series, from, to );
}

/*!
  \brief Calculate the bounding rect of a series subset

  Slow implementation, that iterates over the series.

  \param series Series
  \param from Index of the first sample, <= 0 means from the beginning
  \param to Index of the last sample, < 0 means to the end

  \return Bounding rectangle
*/
QRectF qwtBoundingRect(
    const QwtSeriesData<QwtPoint3D> &series, int from, int to )
{
    return qwtBoundingRectT<QwtPoint3D>( series, from, to );
}

/*!
  \brief Calculate the bounding rect of a series subset

  The horizontal coordinates represent the azimuth, the
  vertical coordinates the radius.

  Slow implementation, that iterates over the series.

  \param series Series
  \param from Index of the first sample, <= 0 means from the beginning
  \param to Index of the last sample, < 0 means to the end

  \return Bounding rectangle
*/
QRectF qwtBoundingRect(
    const QwtSeriesData<QwtPointPolar> &series, int from, int to )
{
    return qwtBoundingRectT<QwtPointPolar>( series, from, to );
}

/*!
  \brief Calculate the bounding rect of a series subset

  Slow implementation, that iterates over the series.

  \param series Series
  \param from Index of the first sample, <= 0 means from the beginning
  \param to Index of the last sample, < 0 means to the end

  \return Bounding rectangle
*/
QRectF qwtBoundingRect(
    const QwtSeriesData<QwtIntervalSample>& series, int from, int to )
{
    return qwtBoundingRectT<QwtIntervalSample>( series, from, to );
}

/*!
  \brief Calculate the bounding rect of a series subset

  Slow implementation, that iterates over the series.

  \param series Series
  \param from Index of the first sample, <= 0 means from the beginning
  \param to Index of the last sample, < 0 means to the end

  \return Bounding rectangle
*/
QRectF qwtBoundingRect(
    const QwtSeriesData<QwtSetSample>& series, int from, int to )
{
    return qwtBoundingRectT<QwtSetSample>( series, from, to );
}

/*!
   Constructor
   \param samples Samples
*/
QwtPointSeriesData::QwtPointSeriesData(
        const QVector<QPointF> &samples ):
    QwtArraySeriesData<QPointF>( samples )
{
}

/*!
  \brief Calculate the bounding rect

  The bounding rectangle is calculated once by iterating over all
  points and is stored for all following requests.

  \return Bounding rectangle
*/
QRectF QwtPointSeriesData::boundingRect() const
{
    if ( d_boundingRect.width() < 0.0 )
        d_boundingRect = qwtBoundingRect( *this );

    return d_boundingRect;
}

/*!
   Constructor
   \param samples Samples
*/
QwtPoint3DSeriesData::QwtPoint3DSeriesData(
        const QVector<QwtPoint3D> &samples ):
    QwtArraySeriesData<QwtPoint3D>( samples )
{
}

/*!
  \brief Calculate the bounding rect

  The bounding rectangle is calculated once by iterating over all
  points and is stored for all following requests.

  \return Bounding rectangle
*/
QRectF QwtPoint3DSeriesData::boundingRect() const
{
    if ( d_boundingRect.width() < 0.0 )
        d_boundingRect = qwtBoundingRect( *this );

    return d_boundingRect;
}

/*!
   Constructor
   \param samples Samples
*/
QwtIntervalSeriesData::QwtIntervalSeriesData(
        const QVector<QwtIntervalSample> &samples ):
    QwtArraySeriesData<QwtIntervalSample>( samples )
{
}

/*!
  \brief Calculate the bounding rect

  The bounding rectangle is calculated once by iterating over all
  points and is stored for all following requests.

  \return Bounding rectangle
*/
QRectF QwtIntervalSeriesData::boundingRect() const
{
    if ( d_boundingRect.width() < 0.0 )
        d_boundingRect = qwtBoundingRect( *this );

    return d_boundingRect;
}

/*!
   Constructor
   \param samples Samples
*/
QwtSetSeriesData::QwtSetSeriesData(
        const QVector<QwtSetSample> &samples ):
    QwtArraySeriesData<QwtSetSample>( samples )
{
}

/*!
  \brief Calculate the bounding rect

  The bounding rectangle is calculated once by iterating over all
  points and is stored for all following requests.

  \return Bounding rectangle
*/
QRectF QwtSetSeriesData::boundingRect() const
{
    if ( d_boundingRect.width() < 0.0 )
        d_boundingRect = qwtBoundingRect( *this );

    return d_boundingRect;
}

/*!
  Constructor

  \param x Array of x values
  \param y Array of y values

  \sa QwtPlotCurve::setData(), QwtPlotCurve::setSamples()
*/
QwtPointArrayData::QwtPointArrayData(
        const QVector<double> &x, const QVector<double> &y ):
    d_x( x ),
    d_y( y )
{
}

/*!
  Constructor

  \param x Array of x values
  \param y Array of y values
  \param size Size of the x and y arrays
  \sa QwtPlotCurve::setData(), QwtPlotCurve::setSamples()
*/
QwtPointArrayData::QwtPointArrayData( const double *x,
        const double *y, size_t size )
{
    d_x.resize( size );
    memcpy( d_x.data(), x, size * sizeof( double ) );

    d_y.resize( size );
    memcpy( d_y.data(), y, size * sizeof( double ) );
}

/*!
  \brief Calculate the bounding rect

  The bounding rectangle is calculated once by iterating over all
  points and is stored for all following requests.

  \return Bounding rectangle
*/
QRectF QwtPointArrayData::boundingRect() const
{
    if ( d_boundingRect.width() < 0 )
        d_boundingRect = qwtBoundingRect( *this );

    return d_boundingRect;
}

//! \return Size of the data set
size_t QwtPointArrayData::size() const
{
    return qMin( d_x.size(), d_y.size() );
}

/*!
  Return the sample at position i

  \param i Index
  \return Sample at position i
*/
QPointF QwtPointArrayData::sample( size_t i ) const
{
    return QPointF( d_x[int( i )], d_y[int( i )] );
}

//! \return Array of the x-values
const QVector<double> &QwtPointArrayData::xData() const
{
    return d_x;
}

//! \return Array of the y-values
const QVector<double> &QwtPointArrayData::yData() const
{
    return d_y;
}

/*!
  Constructor

  \param x Array of x values
  \param y Array of y values
  \param size Size of the x and y arrays

  \warning The programmer must assure that the memory blocks referenced
           by the pointers remain valid during the lifetime of the
           QwtPlotCPointer object.

  \sa QwtPlotCurve::setData(), QwtPlotCurve::setRawSamples()
*/
QwtCPointerData::QwtCPointerData(
        const double *x, const double *y, size_t size ):
    d_x( x ),
    d_y( y ),
    d_size( size )
{
}

/*!
  \brief Calculate the bounding rect

  The bounding rectangle is calculated once by iterating over all
  points and is stored for all following requests.

  \return Bounding rectangle
*/
QRectF QwtCPointerData::boundingRect() const
{
    if ( d_boundingRect.width() < 0 )
        d_boundingRect = qwtBoundingRect( *this );

    return d_boundingRect;
}

//! \return Size of the data set
size_t QwtCPointerData::size() const
{
    return d_size;
}

/*!
  Return the sample at position i

  \param i Index
  \return Sample at position i
*/
QPointF QwtCPointerData::sample( size_t i ) const
{
    return QPointF( d_x[int( i )], d_y[int( i )] );
}

//! \return Array of the x-values
const double *QwtCPointerData::xData() const
{
    return d_x;
}

//! \return Array of the y-values
const double *QwtCPointerData::yData() const
{
    return d_y;
}

/*!
   Constructor

   \param size Number of points
   \param interval Bounding interval for the points

   \sa setInterval(), setSize()
*/
QwtSyntheticPointData::QwtSyntheticPointData(
        size_t size, const QwtInterval &interval ):
    d_size( size ),
    d_interval( interval )
{
}

/*!
  Change the number of points

  \param size Number of points
  \sa size(), setInterval()
*/
void QwtSyntheticPointData::setSize( size_t size )
{
    d_size = size;
}

/*!
  \return Number of points
  \sa setSize(), interval()
*/
size_t QwtSyntheticPointData::size() const
{
    return d_size;
}

/*!
   Set the bounding interval

   \param interval Interval
   \sa interval(), setSize()
*/
void QwtSyntheticPointData::setInterval( const QwtInterval &interval )
{
    d_interval = interval.normalized();
}

/*!
   \return Bounding interval
   \sa setInterval(), size()
*/
QwtInterval QwtSyntheticPointData::interval() const
{
    return d_interval;
}

/*!
   Set a the "rect of interest"

   QwtPlotSeriesItem defines the current area of the plot canvas
   as "rect of interest" ( QwtPlotSeriesItem::updateScaleDiv() ).

   If interval().isValid() == false the x values are calculated
   in the interval rect.left() -> rect.right().

   \sa rectOfInterest()
*/
void QwtSyntheticPointData::setRectOfInterest( const QRectF &rect )
{
    d_rectOfInterest = rect;
    d_intervalOfInterest = QwtInterval(
        rect.left(), rect.right() ).normalized();
}

/*!
   \return "rect of interest"
   \sa setRectOfInterest()
*/
QRectF QwtSyntheticPointData::rectOfInterest() const
{
    return d_rectOfInterest;
}

/*!
  \brief Calculate the bounding rect

  This implementation iterates over all points, what could often
  be implemented much faster using the characteristics of the series.
  When there are many points it is recommended to overload and
  reimplement this method using the characteristics of the series
  ( if possible ).

  \return Bounding rectangle
*/
QRectF QwtSyntheticPointData::boundingRect() const
{
    if ( d_size == 0 ||
        !( d_interval.isValid() || d_intervalOfInterest.isValid() ) )
    {
        return QRectF( 1.0, 1.0, -2.0, -2.0 ); // something invalid
    }

    return qwtBoundingRect( *this );
}

/*!
   Calculate the point from an index

   \param index Index
   \return QPointF(x(index), y(x(index)));

   \warning For invalid indices ( index < 0 || index >= size() )
            (0, 0) is returned.
*/
QPointF QwtSyntheticPointData::sample( size_t index ) const
{
    if ( index >= d_size )
        return QPointF( 0, 0 );

    const double xValue = x( index );
    const double yValue = y( xValue );

    return QPointF( xValue, yValue );
}

/*!
   Calculate a x-value from an index

   x values are calculated by deviding an interval into
   equidistant steps. If !interval().isValid() the
   interval is calculated from the "rect of interest".

   \sa interval(), rectOfInterest(), y()
*/
double QwtSyntheticPointData::x( uint index ) const
{
    const QwtInterval &interval = d_interval.isValid() ?
        d_interval : d_intervalOfInterest;

    if ( !interval.isValid() || d_size == 0 || index >= d_size )
        return 0.0;

    const double dx = interval.width() / d_size;
    return interval.minValue() + index * dx;
}
=======
/* -*- mode: C++ ; c-file-style: "stroustrup" -*- *****************************
 * Qwt Widget Library
 * Copyright (C) 1997   Josef Wilgen
 * Copyright (C) 2002   Uwe Rathmann
 *
 * This library is free software; you can redistribute it and/or
 * modify it under the terms of the Qwt License, Version 1.0
 *****************************************************************************/

#include "qwt_series_data.h"
#include "qwt_math.h"

static inline QRectF qwtBoundingRect( const QPointF &sample )
{
    return QRectF( sample.x(), sample.y(), 0.0, 0.0 );
}

static inline QRectF qwtBoundingRect( const QwtPoint3D &sample )
{
    return QRectF( sample.x(), sample.y(), 0.0, 0.0 );
}

static inline QRectF qwtBoundingRect( const QwtPointPolar &sample )
{
    return QRectF( sample.azimuth(), sample.radius(), 0.0, 0.0 );
}

static inline QRectF qwtBoundingRect( const QwtIntervalSample &sample )
{
    return QRectF( sample.interval.minValue(), sample.value,
        sample.interval.maxValue() - sample.interval.minValue(), 0.0 );
}

static inline QRectF qwtBoundingRect( const QwtSetSample &sample )
{
    double minX = sample.set[0];
    double maxX = sample.set[0];

    for ( int i = 1; i < ( int )sample.set.size(); i++ )
    {
        if ( sample.set[i] < minX )
            minX = sample.set[i];
        if ( sample.set[i] > maxX )
            maxX = sample.set[i];
    }

    double minY = sample.value;
    double maxY = sample.value;

    return QRectF( minX, minY, maxX - minX, maxY - minY );
}

/*!
  \brief Calculate the bounding rect of a series subset

  Slow implementation, that iterates over the series.

  \param series Series
  \param from Index of the first sample, <= 0 means from the beginning
  \param to Index of the last sample, < 0 means to the end

  \return Bounding rectangle
*/

template <class T>
QRectF qwtBoundingRectT( 
    const QwtSeriesData<T>& series, int from, int to )
{
    QRectF boundingRect( 1.0, 1.0, -2.0, -2.0 ); // invalid;

    if ( from < 0 )
        from = 0;

    if ( to < 0 )
        to = series.size() - 1;

    if ( to < from )
        return boundingRect;

    int i;
    for ( i = from; i <= to; i++ )
    {
        const QRectF rect = qwtBoundingRect( series.sample( i ) );
        if ( rect.width() >= 0.0 && rect.height() >= 0.0 )
        {
            boundingRect = rect;
            i++;
            break;
        }
    }

    for ( ; i <= to; i++ )
    {
        const QRectF rect = qwtBoundingRect( series.sample( i ) );
        if ( rect.width() >= 0.0 && rect.height() >= 0.0 )
        {
            boundingRect.setLeft( qMin( boundingRect.left(), rect.left() ) );
            boundingRect.setRight( qMax( boundingRect.right(), rect.right() ) );
            boundingRect.setTop( qMin( boundingRect.top(), rect.top() ) );
            boundingRect.setBottom( qMax( boundingRect.bottom(), rect.bottom() ) );
        }
    }

    return boundingRect;
}

/*!
  \brief Calculate the bounding rect of a series subset

  Slow implementation, that iterates over the series.

  \param series Series
  \param from Index of the first sample, <= 0 means from the beginning
  \param to Index of the last sample, < 0 means to the end

  \return Bounding rectangle
*/
QRectF qwtBoundingRect( 
    const QwtSeriesData<QPointF> &series, int from, int to )
{
    return qwtBoundingRectT<QPointF>( series, from, to );
}

/*!
  \brief Calculate the bounding rect of a series subset

  Slow implementation, that iterates over the series.

  \param series Series
  \param from Index of the first sample, <= 0 means from the beginning
  \param to Index of the last sample, < 0 means to the end

  \return Bounding rectangle
*/
QRectF qwtBoundingRect( 
    const QwtSeriesData<QwtPoint3D> &series, int from, int to )
{
    return qwtBoundingRectT<QwtPoint3D>( series, from, to );
}

/*!
  \brief Calculate the bounding rect of a series subset

  The horizontal coordinates represent the azimuth, the
  vertical coordinates the radius.

  Slow implementation, that iterates over the series.

  \param series Series
  \param from Index of the first sample, <= 0 means from the beginning
  \param to Index of the last sample, < 0 means to the end

  \return Bounding rectangle
*/
QRectF qwtBoundingRect( 
    const QwtSeriesData<QwtPointPolar> &series, int from, int to )
{
    return qwtBoundingRectT<QwtPointPolar>( series, from, to );
}

/*!
  \brief Calculate the bounding rect of a series subset

  Slow implementation, that iterates over the series.

  \param series Series
  \param from Index of the first sample, <= 0 means from the beginning
  \param to Index of the last sample, < 0 means to the end

  \return Bounding rectangle
*/
QRectF qwtBoundingRect( 
    const QwtSeriesData<QwtIntervalSample>& series, int from, int to )
{
    return qwtBoundingRectT<QwtIntervalSample>( series, from, to );
}

/*!
  \brief Calculate the bounding rect of a series subset

  Slow implementation, that iterates over the series.

  \param series Series
  \param from Index of the first sample, <= 0 means from the beginning
  \param to Index of the last sample, < 0 means to the end

  \return Bounding rectangle
*/
QRectF qwtBoundingRect( 
    const QwtSeriesData<QwtSetSample>& series, int from, int to )
{
    return qwtBoundingRectT<QwtSetSample>( series, from, to );
}

/*!
   Constructor
   \param samples Samples
*/
QwtPointSeriesData::QwtPointSeriesData(
        const QVector<QPointF> &samples ):
    QwtArraySeriesData<QPointF>( samples )
{
}

/*!
  \brief Calculate the bounding rect

  The bounding rectangle is calculated once by iterating over all
  points and is stored for all following requests.

  \return Bounding rectangle
*/
QRectF QwtPointSeriesData::boundingRect() const
{
    if ( d_boundingRect.width() < 0.0 )
        d_boundingRect = qwtBoundingRect( *this );

    return d_boundingRect;
}

/*!
   Constructor
   \param samples Samples
*/
QwtPoint3DSeriesData::QwtPoint3DSeriesData(
        const QVector<QwtPoint3D> &samples ):
    QwtArraySeriesData<QwtPoint3D>( samples )
{
}

/*!
  \brief Calculate the bounding rect

  The bounding rectangle is calculated once by iterating over all
  points and is stored for all following requests.

  \return Bounding rectangle
*/
QRectF QwtPoint3DSeriesData::boundingRect() const
{
    if ( d_boundingRect.width() < 0.0 )
        d_boundingRect = qwtBoundingRect( *this );

    return d_boundingRect;
}

/*!
   Constructor
   \param samples Samples
*/
QwtIntervalSeriesData::QwtIntervalSeriesData(
        const QVector<QwtIntervalSample> &samples ):
    QwtArraySeriesData<QwtIntervalSample>( samples )
{
}

/*!
  \brief Calculate the bounding rect

  The bounding rectangle is calculated once by iterating over all
  points and is stored for all following requests.

  \return Bounding rectangle
*/
QRectF QwtIntervalSeriesData::boundingRect() const
{
    if ( d_boundingRect.width() < 0.0 )
        d_boundingRect = qwtBoundingRect( *this );

    return d_boundingRect;
}

/*!
   Constructor
   \param samples Samples
*/
QwtSetSeriesData::QwtSetSeriesData(
        const QVector<QwtSetSample> &samples ):
    QwtArraySeriesData<QwtSetSample>( samples )
{
}

/*!
  \brief Calculate the bounding rect

  The bounding rectangle is calculated once by iterating over all
  points and is stored for all following requests.

  \return Bounding rectangle
*/
QRectF QwtSetSeriesData::boundingRect() const
{
    if ( d_boundingRect.width() < 0.0 )
        d_boundingRect = qwtBoundingRect( *this );

    return d_boundingRect;
}

/*!
  Constructor

  \param x Array of x values
  \param y Array of y values

  \sa QwtPlotCurve::setData(), QwtPlotCurve::setSamples()
*/
QwtPointArrayData::QwtPointArrayData(
        const QVector<double> &x, const QVector<double> &y ):
    d_x( x ),
    d_y( y )
{
}

/*!
  Constructor

  \param x Array of x values
  \param y Array of y values
  \param size Size of the x and y arrays
  \sa QwtPlotCurve::setData(), QwtPlotCurve::setSamples()
*/
QwtPointArrayData::QwtPointArrayData( const double *x,
        const double *y, size_t size )
{
    d_x.resize( size );
    qMemCopy( d_x.data(), x, size * sizeof( double ) );

    d_y.resize( size );
    qMemCopy( d_y.data(), y, size * sizeof( double ) );
}

/*!
  \brief Calculate the bounding rect

  The bounding rectangle is calculated once by iterating over all
  points and is stored for all following requests.

  \return Bounding rectangle
*/
QRectF QwtPointArrayData::boundingRect() const
{
    if ( d_boundingRect.width() < 0 )
        d_boundingRect = qwtBoundingRect( *this );

    return d_boundingRect;
}

//! \return Size of the data set
size_t QwtPointArrayData::size() const
{
    return qMin( d_x.size(), d_y.size() );
}

/*!
  Return the sample at position i

  \param i Index
  \return Sample at position i
*/
QPointF QwtPointArrayData::sample( size_t i ) const
{
    return QPointF( d_x[int( i )], d_y[int( i )] );
}

//! \return Array of the x-values
const QVector<double> &QwtPointArrayData::xData() const
{
    return d_x;
}

//! \return Array of the y-values
const QVector<double> &QwtPointArrayData::yData() const
{
    return d_y;
}

/*!
  Constructor

  \param x Array of x values
  \param y Array of y values
  \param size Size of the x and y arrays

  \warning The programmer must assure that the memory blocks referenced
           by the pointers remain valid during the lifetime of the
           QwtPlotCPointer object.

  \sa QwtPlotCurve::setData(), QwtPlotCurve::setRawSamples()
*/
QwtCPointerData::QwtCPointerData(
        const double *x, const double *y, size_t size ):
    d_x( x ),
    d_y( y ),
    d_size( size )
{
}

/*!
  \brief Calculate the bounding rect

  The bounding rectangle is calculated once by iterating over all
  points and is stored for all following requests.

  \return Bounding rectangle
*/
QRectF QwtCPointerData::boundingRect() const
{
    if ( d_boundingRect.width() < 0 )
        d_boundingRect = qwtBoundingRect( *this );

    return d_boundingRect;
}

//! \return Size of the data set
size_t QwtCPointerData::size() const
{
    return d_size;
}

/*!
  Return the sample at position i

  \param i Index
  \return Sample at position i
*/
QPointF QwtCPointerData::sample( size_t i ) const
{
    return QPointF( d_x[int( i )], d_y[int( i )] );
}

//! \return Array of the x-values
const double *QwtCPointerData::xData() const
{
    return d_x;
}

//! \return Array of the y-values
const double *QwtCPointerData::yData() const
{
    return d_y;
}

/*!
   Constructor

   \param size Number of points
   \param interval Bounding interval for the points

   \sa setInterval(), setSize()
*/
QwtSyntheticPointData::QwtSyntheticPointData(
        size_t size, const QwtInterval &interval ):
    d_size( size ),
    d_interval( interval )
{
}

/*!
  Change the number of points

  \param size Number of points
  \sa size(), setInterval()
*/
void QwtSyntheticPointData::setSize( size_t size )
{
    d_size = size;
}

/*!
  \return Number of points
  \sa setSize(), interval()
*/
size_t QwtSyntheticPointData::size() const
{
    return d_size;
}

/*!
   Set the bounding interval

   \param interval Interval
   \sa interval(), setSize()
*/
void QwtSyntheticPointData::setInterval( const QwtInterval &interval )
{
    d_interval = interval.normalized();
}

/*!
   \return Bounding interval
   \sa setInterval(), size()
*/
QwtInterval QwtSyntheticPointData::interval() const
{
    return d_interval;
}

/*!
   Set a the "rect of interest"

   QwtPlotSeriesItem defines the current area of the plot canvas
   as "rect of interest" ( QwtPlotSeriesItem::updateScaleDiv() ).

   If interval().isValid() == false the x values are calculated
   in the interval rect.left() -> rect.right().

   \sa rectOfInterest()
*/
void QwtSyntheticPointData::setRectOfInterest( const QRectF &rect )
{
    d_rectOfInterest = rect;
    d_intervalOfInterest = QwtInterval(
        rect.left(), rect.right() ).normalized();
}

/*!
   \return "rect of interest"
   \sa setRectOfInterest()
*/
QRectF QwtSyntheticPointData::rectOfInterest() const
{
    return d_rectOfInterest;
}

/*!
  \brief Calculate the bounding rect

  This implementation iterates over all points, what could often
  be implemented much faster using the characteristics of the series.
  When there are many points it is recommended to overload and
  reimplement this method using the characteristics of the series
  ( if possible ).

  \return Bounding rectangle
*/
QRectF QwtSyntheticPointData::boundingRect() const
{
    if ( d_size == 0 || 
        !( d_interval.isValid() || d_intervalOfInterest.isValid() ) )
    {
        return QRectF(1.0, 1.0, -2.0, -2.0); // something invalid
    }

    return qwtBoundingRect( *this );
}

/*!
   Calculate the point from an index

   \param index Index
   \return QPointF(x(index), y(x(index)));

   \warning For invalid indices ( index < 0 || index >= size() )
            (0, 0) is returned.
*/
QPointF QwtSyntheticPointData::sample( size_t index ) const
{
    if ( index >= d_size )
        return QPointF( 0, 0 );

    const double xValue = x( index );
    const double yValue = y( xValue );

    return QPointF( xValue, yValue );
}

/*!
   Calculate a x-value from an index

   x values are calculated by deviding an interval into
   equidistant steps. If !interval().isValid() the
   interval is calculated from the "rect of interest".

   \sa interval(), rectOfInterest(), y()
*/
double QwtSyntheticPointData::x( uint index ) const
{
    const QwtInterval &interval = d_interval.isValid() ?
        d_interval : d_intervalOfInterest;

    if ( !interval.isValid() || d_size == 0 || index >= d_size )
        return 0.0;

    const double dx = interval.width() / d_size;
    return interval.minValue() + index * dx;
}
>>>>>>> ff16dd03
<|MERGE_RESOLUTION|>--- conflicted
+++ resolved
@@ -1,4 +1,3 @@
-<<<<<<< HEAD
 /* -*- mode: C++ ; c-file-style: "stroustrup" -*- *****************************
  * Qwt Widget Library
  * Copyright (C) 1997   Josef Wilgen
@@ -584,592 +583,4 @@
 
     const double dx = interval.width() / d_size;
     return interval.minValue() + index * dx;
-}
-=======
-/* -*- mode: C++ ; c-file-style: "stroustrup" -*- *****************************
- * Qwt Widget Library
- * Copyright (C) 1997   Josef Wilgen
- * Copyright (C) 2002   Uwe Rathmann
- *
- * This library is free software; you can redistribute it and/or
- * modify it under the terms of the Qwt License, Version 1.0
- *****************************************************************************/
-
-#include "qwt_series_data.h"
-#include "qwt_math.h"
-
-static inline QRectF qwtBoundingRect( const QPointF &sample )
-{
-    return QRectF( sample.x(), sample.y(), 0.0, 0.0 );
-}
-
-static inline QRectF qwtBoundingRect( const QwtPoint3D &sample )
-{
-    return QRectF( sample.x(), sample.y(), 0.0, 0.0 );
-}
-
-static inline QRectF qwtBoundingRect( const QwtPointPolar &sample )
-{
-    return QRectF( sample.azimuth(), sample.radius(), 0.0, 0.0 );
-}
-
-static inline QRectF qwtBoundingRect( const QwtIntervalSample &sample )
-{
-    return QRectF( sample.interval.minValue(), sample.value,
-        sample.interval.maxValue() - sample.interval.minValue(), 0.0 );
-}
-
-static inline QRectF qwtBoundingRect( const QwtSetSample &sample )
-{
-    double minX = sample.set[0];
-    double maxX = sample.set[0];
-
-    for ( int i = 1; i < ( int )sample.set.size(); i++ )
-    {
-        if ( sample.set[i] < minX )
-            minX = sample.set[i];
-        if ( sample.set[i] > maxX )
-            maxX = sample.set[i];
-    }
-
-    double minY = sample.value;
-    double maxY = sample.value;
-
-    return QRectF( minX, minY, maxX - minX, maxY - minY );
-}
-
-/*!
-  \brief Calculate the bounding rect of a series subset
-
-  Slow implementation, that iterates over the series.
-
-  \param series Series
-  \param from Index of the first sample, <= 0 means from the beginning
-  \param to Index of the last sample, < 0 means to the end
-
-  \return Bounding rectangle
-*/
-
-template <class T>
-QRectF qwtBoundingRectT( 
-    const QwtSeriesData<T>& series, int from, int to )
-{
-    QRectF boundingRect( 1.0, 1.0, -2.0, -2.0 ); // invalid;
-
-    if ( from < 0 )
-        from = 0;
-
-    if ( to < 0 )
-        to = series.size() - 1;
-
-    if ( to < from )
-        return boundingRect;
-
-    int i;
-    for ( i = from; i <= to; i++ )
-    {
-        const QRectF rect = qwtBoundingRect( series.sample( i ) );
-        if ( rect.width() >= 0.0 && rect.height() >= 0.0 )
-        {
-            boundingRect = rect;
-            i++;
-            break;
-        }
-    }
-
-    for ( ; i <= to; i++ )
-    {
-        const QRectF rect = qwtBoundingRect( series.sample( i ) );
-        if ( rect.width() >= 0.0 && rect.height() >= 0.0 )
-        {
-            boundingRect.setLeft( qMin( boundingRect.left(), rect.left() ) );
-            boundingRect.setRight( qMax( boundingRect.right(), rect.right() ) );
-            boundingRect.setTop( qMin( boundingRect.top(), rect.top() ) );
-            boundingRect.setBottom( qMax( boundingRect.bottom(), rect.bottom() ) );
-        }
-    }
-
-    return boundingRect;
-}
-
-/*!
-  \brief Calculate the bounding rect of a series subset
-
-  Slow implementation, that iterates over the series.
-
-  \param series Series
-  \param from Index of the first sample, <= 0 means from the beginning
-  \param to Index of the last sample, < 0 means to the end
-
-  \return Bounding rectangle
-*/
-QRectF qwtBoundingRect( 
-    const QwtSeriesData<QPointF> &series, int from, int to )
-{
-    return qwtBoundingRectT<QPointF>( series, from, to );
-}
-
-/*!
-  \brief Calculate the bounding rect of a series subset
-
-  Slow implementation, that iterates over the series.
-
-  \param series Series
-  \param from Index of the first sample, <= 0 means from the beginning
-  \param to Index of the last sample, < 0 means to the end
-
-  \return Bounding rectangle
-*/
-QRectF qwtBoundingRect( 
-    const QwtSeriesData<QwtPoint3D> &series, int from, int to )
-{
-    return qwtBoundingRectT<QwtPoint3D>( series, from, to );
-}
-
-/*!
-  \brief Calculate the bounding rect of a series subset
-
-  The horizontal coordinates represent the azimuth, the
-  vertical coordinates the radius.
-
-  Slow implementation, that iterates over the series.
-
-  \param series Series
-  \param from Index of the first sample, <= 0 means from the beginning
-  \param to Index of the last sample, < 0 means to the end
-
-  \return Bounding rectangle
-*/
-QRectF qwtBoundingRect( 
-    const QwtSeriesData<QwtPointPolar> &series, int from, int to )
-{
-    return qwtBoundingRectT<QwtPointPolar>( series, from, to );
-}
-
-/*!
-  \brief Calculate the bounding rect of a series subset
-
-  Slow implementation, that iterates over the series.
-
-  \param series Series
-  \param from Index of the first sample, <= 0 means from the beginning
-  \param to Index of the last sample, < 0 means to the end
-
-  \return Bounding rectangle
-*/
-QRectF qwtBoundingRect( 
-    const QwtSeriesData<QwtIntervalSample>& series, int from, int to )
-{
-    return qwtBoundingRectT<QwtIntervalSample>( series, from, to );
-}
-
-/*!
-  \brief Calculate the bounding rect of a series subset
-
-  Slow implementation, that iterates over the series.
-
-  \param series Series
-  \param from Index of the first sample, <= 0 means from the beginning
-  \param to Index of the last sample, < 0 means to the end
-
-  \return Bounding rectangle
-*/
-QRectF qwtBoundingRect( 
-    const QwtSeriesData<QwtSetSample>& series, int from, int to )
-{
-    return qwtBoundingRectT<QwtSetSample>( series, from, to );
-}
-
-/*!
-   Constructor
-   \param samples Samples
-*/
-QwtPointSeriesData::QwtPointSeriesData(
-        const QVector<QPointF> &samples ):
-    QwtArraySeriesData<QPointF>( samples )
-{
-}
-
-/*!
-  \brief Calculate the bounding rect
-
-  The bounding rectangle is calculated once by iterating over all
-  points and is stored for all following requests.
-
-  \return Bounding rectangle
-*/
-QRectF QwtPointSeriesData::boundingRect() const
-{
-    if ( d_boundingRect.width() < 0.0 )
-        d_boundingRect = qwtBoundingRect( *this );
-
-    return d_boundingRect;
-}
-
-/*!
-   Constructor
-   \param samples Samples
-*/
-QwtPoint3DSeriesData::QwtPoint3DSeriesData(
-        const QVector<QwtPoint3D> &samples ):
-    QwtArraySeriesData<QwtPoint3D>( samples )
-{
-}
-
-/*!
-  \brief Calculate the bounding rect
-
-  The bounding rectangle is calculated once by iterating over all
-  points and is stored for all following requests.
-
-  \return Bounding rectangle
-*/
-QRectF QwtPoint3DSeriesData::boundingRect() const
-{
-    if ( d_boundingRect.width() < 0.0 )
-        d_boundingRect = qwtBoundingRect( *this );
-
-    return d_boundingRect;
-}
-
-/*!
-   Constructor
-   \param samples Samples
-*/
-QwtIntervalSeriesData::QwtIntervalSeriesData(
-        const QVector<QwtIntervalSample> &samples ):
-    QwtArraySeriesData<QwtIntervalSample>( samples )
-{
-}
-
-/*!
-  \brief Calculate the bounding rect
-
-  The bounding rectangle is calculated once by iterating over all
-  points and is stored for all following requests.
-
-  \return Bounding rectangle
-*/
-QRectF QwtIntervalSeriesData::boundingRect() const
-{
-    if ( d_boundingRect.width() < 0.0 )
-        d_boundingRect = qwtBoundingRect( *this );
-
-    return d_boundingRect;
-}
-
-/*!
-   Constructor
-   \param samples Samples
-*/
-QwtSetSeriesData::QwtSetSeriesData(
-        const QVector<QwtSetSample> &samples ):
-    QwtArraySeriesData<QwtSetSample>( samples )
-{
-}
-
-/*!
-  \brief Calculate the bounding rect
-
-  The bounding rectangle is calculated once by iterating over all
-  points and is stored for all following requests.
-
-  \return Bounding rectangle
-*/
-QRectF QwtSetSeriesData::boundingRect() const
-{
-    if ( d_boundingRect.width() < 0.0 )
-        d_boundingRect = qwtBoundingRect( *this );
-
-    return d_boundingRect;
-}
-
-/*!
-  Constructor
-
-  \param x Array of x values
-  \param y Array of y values
-
-  \sa QwtPlotCurve::setData(), QwtPlotCurve::setSamples()
-*/
-QwtPointArrayData::QwtPointArrayData(
-        const QVector<double> &x, const QVector<double> &y ):
-    d_x( x ),
-    d_y( y )
-{
-}
-
-/*!
-  Constructor
-
-  \param x Array of x values
-  \param y Array of y values
-  \param size Size of the x and y arrays
-  \sa QwtPlotCurve::setData(), QwtPlotCurve::setSamples()
-*/
-QwtPointArrayData::QwtPointArrayData( const double *x,
-        const double *y, size_t size )
-{
-    d_x.resize( size );
-    qMemCopy( d_x.data(), x, size * sizeof( double ) );
-
-    d_y.resize( size );
-    qMemCopy( d_y.data(), y, size * sizeof( double ) );
-}
-
-/*!
-  \brief Calculate the bounding rect
-
-  The bounding rectangle is calculated once by iterating over all
-  points and is stored for all following requests.
-
-  \return Bounding rectangle
-*/
-QRectF QwtPointArrayData::boundingRect() const
-{
-    if ( d_boundingRect.width() < 0 )
-        d_boundingRect = qwtBoundingRect( *this );
-
-    return d_boundingRect;
-}
-
-//! \return Size of the data set
-size_t QwtPointArrayData::size() const
-{
-    return qMin( d_x.size(), d_y.size() );
-}
-
-/*!
-  Return the sample at position i
-
-  \param i Index
-  \return Sample at position i
-*/
-QPointF QwtPointArrayData::sample( size_t i ) const
-{
-    return QPointF( d_x[int( i )], d_y[int( i )] );
-}
-
-//! \return Array of the x-values
-const QVector<double> &QwtPointArrayData::xData() const
-{
-    return d_x;
-}
-
-//! \return Array of the y-values
-const QVector<double> &QwtPointArrayData::yData() const
-{
-    return d_y;
-}
-
-/*!
-  Constructor
-
-  \param x Array of x values
-  \param y Array of y values
-  \param size Size of the x and y arrays
-
-  \warning The programmer must assure that the memory blocks referenced
-           by the pointers remain valid during the lifetime of the
-           QwtPlotCPointer object.
-
-  \sa QwtPlotCurve::setData(), QwtPlotCurve::setRawSamples()
-*/
-QwtCPointerData::QwtCPointerData(
-        const double *x, const double *y, size_t size ):
-    d_x( x ),
-    d_y( y ),
-    d_size( size )
-{
-}
-
-/*!
-  \brief Calculate the bounding rect
-
-  The bounding rectangle is calculated once by iterating over all
-  points and is stored for all following requests.
-
-  \return Bounding rectangle
-*/
-QRectF QwtCPointerData::boundingRect() const
-{
-    if ( d_boundingRect.width() < 0 )
-        d_boundingRect = qwtBoundingRect( *this );
-
-    return d_boundingRect;
-}
-
-//! \return Size of the data set
-size_t QwtCPointerData::size() const
-{
-    return d_size;
-}
-
-/*!
-  Return the sample at position i
-
-  \param i Index
-  \return Sample at position i
-*/
-QPointF QwtCPointerData::sample( size_t i ) const
-{
-    return QPointF( d_x[int( i )], d_y[int( i )] );
-}
-
-//! \return Array of the x-values
-const double *QwtCPointerData::xData() const
-{
-    return d_x;
-}
-
-//! \return Array of the y-values
-const double *QwtCPointerData::yData() const
-{
-    return d_y;
-}
-
-/*!
-   Constructor
-
-   \param size Number of points
-   \param interval Bounding interval for the points
-
-   \sa setInterval(), setSize()
-*/
-QwtSyntheticPointData::QwtSyntheticPointData(
-        size_t size, const QwtInterval &interval ):
-    d_size( size ),
-    d_interval( interval )
-{
-}
-
-/*!
-  Change the number of points
-
-  \param size Number of points
-  \sa size(), setInterval()
-*/
-void QwtSyntheticPointData::setSize( size_t size )
-{
-    d_size = size;
-}
-
-/*!
-  \return Number of points
-  \sa setSize(), interval()
-*/
-size_t QwtSyntheticPointData::size() const
-{
-    return d_size;
-}
-
-/*!
-   Set the bounding interval
-
-   \param interval Interval
-   \sa interval(), setSize()
-*/
-void QwtSyntheticPointData::setInterval( const QwtInterval &interval )
-{
-    d_interval = interval.normalized();
-}
-
-/*!
-   \return Bounding interval
-   \sa setInterval(), size()
-*/
-QwtInterval QwtSyntheticPointData::interval() const
-{
-    return d_interval;
-}
-
-/*!
-   Set a the "rect of interest"
-
-   QwtPlotSeriesItem defines the current area of the plot canvas
-   as "rect of interest" ( QwtPlotSeriesItem::updateScaleDiv() ).
-
-   If interval().isValid() == false the x values are calculated
-   in the interval rect.left() -> rect.right().
-
-   \sa rectOfInterest()
-*/
-void QwtSyntheticPointData::setRectOfInterest( const QRectF &rect )
-{
-    d_rectOfInterest = rect;
-    d_intervalOfInterest = QwtInterval(
-        rect.left(), rect.right() ).normalized();
-}
-
-/*!
-   \return "rect of interest"
-   \sa setRectOfInterest()
-*/
-QRectF QwtSyntheticPointData::rectOfInterest() const
-{
-    return d_rectOfInterest;
-}
-
-/*!
-  \brief Calculate the bounding rect
-
-  This implementation iterates over all points, what could often
-  be implemented much faster using the characteristics of the series.
-  When there are many points it is recommended to overload and
-  reimplement this method using the characteristics of the series
-  ( if possible ).
-
-  \return Bounding rectangle
-*/
-QRectF QwtSyntheticPointData::boundingRect() const
-{
-    if ( d_size == 0 || 
-        !( d_interval.isValid() || d_intervalOfInterest.isValid() ) )
-    {
-        return QRectF(1.0, 1.0, -2.0, -2.0); // something invalid
-    }
-
-    return qwtBoundingRect( *this );
-}
-
-/*!
-   Calculate the point from an index
-
-   \param index Index
-   \return QPointF(x(index), y(x(index)));
-
-   \warning For invalid indices ( index < 0 || index >= size() )
-            (0, 0) is returned.
-*/
-QPointF QwtSyntheticPointData::sample( size_t index ) const
-{
-    if ( index >= d_size )
-        return QPointF( 0, 0 );
-
-    const double xValue = x( index );
-    const double yValue = y( xValue );
-
-    return QPointF( xValue, yValue );
-}
-
-/*!
-   Calculate a x-value from an index
-
-   x values are calculated by deviding an interval into
-   equidistant steps. If !interval().isValid() the
-   interval is calculated from the "rect of interest".
-
-   \sa interval(), rectOfInterest(), y()
-*/
-double QwtSyntheticPointData::x( uint index ) const
-{
-    const QwtInterval &interval = d_interval.isValid() ?
-        d_interval : d_intervalOfInterest;
-
-    if ( !interval.isValid() || d_size == 0 || index >= d_size )
-        return 0.0;
-
-    const double dx = interval.width() / d_size;
-    return interval.minValue() + index * dx;
-}
->>>>>>> ff16dd03
+}