--- conflicted
+++ resolved
@@ -1,4 +1,3 @@
-<<<<<<< HEAD
 /* -*- mode: C++ ; c-file-style: "stroustrup" -*- *****************************
  * Qwt Widget Library
  * Copyright (C) 1997   Josef Wilgen
@@ -465,448 +464,4 @@
 QWT_EXPORT QRectF qwtBoundingRect(
     const QwtSeriesData<QwtSetSample> &, int from = 0, int to = -1 );
 
-#endif
-=======
-/* -*- mode: C++ ; c-file-style: "stroustrup" -*- *****************************
- * Qwt Widget Library
- * Copyright (C) 1997   Josef Wilgen
- * Copyright (C) 2002   Uwe Rathmann
- *
- * This library is free software; you can redistribute it and/or
- * modify it under the terms of the Qwt License, Version 1.0
- *****************************************************************************/
-
-#ifndef QWT_SERIES_DATA_H
-#define QWT_SERIES_DATA_H 1
-
-#include "qwt_global.h"
-#include "qwt_interval.h"
-#include "qwt_point_3d.h"
-#include "qwt_point_polar.h"
-#include <qvector.h>
-#include <qrect.h>
-
-//! \brief A sample of the types (x1-x2, y) or (x, y1-y2)
-class QWT_EXPORT QwtIntervalSample
-{
-public:
-    QwtIntervalSample();
-    QwtIntervalSample( double, const QwtInterval & );
-    QwtIntervalSample( double value, double min, double max );
-
-    bool operator==( const QwtIntervalSample & ) const;
-    bool operator!=( const QwtIntervalSample & ) const;
-
-    //! Value
-    double value;
-
-    //! Interval
-    QwtInterval interval;
-};
-
-/*!
-  Constructor
-  The value is set to 0.0, the interval is invalid
-*/
-inline QwtIntervalSample::QwtIntervalSample():
-    value( 0.0 )
-{
-}
-
-//! Constructor
-inline QwtIntervalSample::QwtIntervalSample(
-        double v, const QwtInterval &intv ):
-    value( v ),
-    interval( intv )
-{
-}
-
-//! Constructor
-inline QwtIntervalSample::QwtIntervalSample(
-        double v, double min, double max ):
-    value( v ),
-    interval( min, max )
-{
-}
-
-//! Compare operator
-inline bool QwtIntervalSample::operator==( 
-    const QwtIntervalSample &other ) const
-{
-    return value == other.value && interval == other.interval;
-}
-
-//! Compare operator
-inline bool QwtIntervalSample::operator!=( 
-    const QwtIntervalSample &other ) const
-{
-    return !( *this == other );
-}
-
-//! \brief A sample of the types (x1...xn, y) or (x, y1..yn)
-class QWT_EXPORT QwtSetSample
-{
-public:
-    QwtSetSample();
-    bool operator==( const QwtSetSample &other ) const;
-    bool operator!=( const QwtSetSample &other ) const;
-
-    //! value
-    double value;
-
-    //! Vector of values associated to value
-    QVector<double> set;
-};
-
-/*!
-  Constructor
-  The value is set to 0.0
-*/
-inline QwtSetSample::QwtSetSample():
-    value( 0.0 )
-{
-}
-
-//! Compare operator
-inline bool QwtSetSample::operator==( const QwtSetSample &other ) const
-{
-    return value == other.value && set == other.set;
-}
-
-//! Compare operator
-inline bool QwtSetSample::operator!=( const QwtSetSample &other ) const
-{
-    return !( *this == other );
-}
-
-/*!
-   \brief Abstract interface for iterating over samples
-
-   Qwt offers several implementations of the QwtSeriesData API,
-   but in situations, where data of an application specific format
-   needs to be displayed, without having to copy it, it is recommended
-   to implement an individual data access.
-*/
-template <typename T>
-class QwtSeriesData
-{
-public:
-    QwtSeriesData();
-    virtual ~QwtSeriesData();
-
-    //! \return Number of samples
-    virtual size_t size() const = 0;
-
-    /*!
-      Return a sample
-      \param i Index
-      \return Sample at position i
-     */
-    virtual T sample( size_t i ) const = 0;
-
-    /*!
-       Calculate the bounding rect of all samples
-
-       The bounding rect is necessary for autoscaling and can be used
-       for a couple of painting optimizations.
-
-       qwtBoundingRect(...) offers slow implementations iterating
-       over the samples. For large sets it is recommended to implement
-       something faster f.e. by caching the bounding rect.
-     */
-    virtual QRectF boundingRect() const = 0;
-
-    virtual void setRectOfInterest( const QRectF & );
-
-protected:
-    //! Can be used to cache a calculated bounding rectangle
-    mutable QRectF d_boundingRect;
-
-private:
-    QwtSeriesData<T> &operator=( const QwtSeriesData<T> & );
-};
-
-//! Constructor
-template <typename T>
-QwtSeriesData<T>::QwtSeriesData():
-    d_boundingRect( 0.0, 0.0, -1.0, -1.0 )
-{
-}
-
-//! Destructor
-template <typename T>
-QwtSeriesData<T>::~QwtSeriesData()
-{
-}
-
-/*!
-   Set a the "rect of interest"
-
-   QwtPlotSeriesItem defines the current area of the plot canvas
-   as "rect of interest" ( QwtPlotSeriesItem::updateScaleDiv() ).
-   It can be used to implement different levels of details.
-
-   The default implementation does nothing.
-*/
-template <typename T>
-void QwtSeriesData<T>::setRectOfInterest( const QRectF & )
-{
-}
-
-/*!
-  \brief Template class for data, that is organized as QVector
-
-  QVector uses implicit data sharing and can be
-  passed around as argument efficiently.
-*/
-template <typename T>
-class QwtArraySeriesData: public QwtSeriesData<T>
-{
-public:
-    QwtArraySeriesData();
-    QwtArraySeriesData( const QVector<T> & );
-
-    void setSamples( const QVector<T> & );
-    const QVector<T> samples() const;
-
-    virtual size_t size() const;
-    virtual T sample( size_t ) const;
-
-protected:
-    //! Vector of samples
-    QVector<T> d_samples;
-};
-
-//! Constructor
-template <typename T>
-QwtArraySeriesData<T>::QwtArraySeriesData()
-{
-}
-
-/*!
-   Constructor
-   \param samples Array of samples
-*/
-template <typename T>
-QwtArraySeriesData<T>::QwtArraySeriesData( const QVector<T> &samples ):
-    d_samples( samples )
-{
-}
-
-/*!
-  Assign an array of samples
-  \param samples Array of samples
-*/
-template <typename T>
-void QwtArraySeriesData<T>::setSamples( const QVector<T> &samples )
-{
-    QwtSeriesData<T>::d_boundingRect = QRectF( 0.0, 0.0, -1.0, -1.0 );
-    d_samples = samples;
-}
-
-//! \return Array of samples
-template <typename T>
-const QVector<T> QwtArraySeriesData<T>::samples() const
-{
-    return d_samples;
-}
-
-//! \return Number of samples
-template <typename T>
-size_t QwtArraySeriesData<T>::size() const
-{
-    return d_samples.size();
-}
-
-/*!
-  Return a sample
-  \param i Index
-  \return Sample at position i
-*/
-template <typename T>
-T QwtArraySeriesData<T>::sample( size_t i ) const
-{
-    return d_samples[i];
-}
-
-//! Interface for iterating over an array of points
-class QWT_EXPORT QwtPointSeriesData: public QwtArraySeriesData<QPointF>
-{
-public:
-    QwtPointSeriesData(
-        const QVector<QPointF> & = QVector<QPointF>() );
-
-    virtual QRectF boundingRect() const;
-};
-
-//! Interface for iterating over an array of 3D points
-class QWT_EXPORT QwtPoint3DSeriesData: public QwtArraySeriesData<QwtPoint3D>
-{
-public:
-    QwtPoint3DSeriesData(
-        const QVector<QwtPoint3D> & = QVector<QwtPoint3D>() );
-    virtual QRectF boundingRect() const;
-};
-
-//! Interface for iterating over an array of intervals
-class QWT_EXPORT QwtIntervalSeriesData: public QwtArraySeriesData<QwtIntervalSample>
-{
-public:
-    QwtIntervalSeriesData(
-        const QVector<QwtIntervalSample> & = QVector<QwtIntervalSample>() );
-
-    virtual QRectF boundingRect() const;
-};
-
-//! Interface for iterating over an array of samples
-class QWT_EXPORT QwtSetSeriesData: public QwtArraySeriesData<QwtSetSample>
-{
-public:
-    QwtSetSeriesData(
-        const QVector<QwtSetSample> & = QVector<QwtSetSample>() );
-
-    virtual QRectF boundingRect() const;
-};
-
-/*!
-  \brief Interface for iterating over two QVector<double> objects.
-*/
-class QWT_EXPORT QwtPointArrayData: public QwtSeriesData<QPointF>
-{
-public:
-    QwtPointArrayData( const QVector<double> &x, const QVector<double> &y );
-    QwtPointArrayData( const double *x, const double *y, size_t size );
-
-    virtual QRectF boundingRect() const;
-
-    virtual size_t size() const;
-    virtual QPointF sample( size_t i ) const;
-
-    const QVector<double> &xData() const;
-    const QVector<double> &yData() const;
-
-private:
-    QVector<double> d_x;
-    QVector<double> d_y;
-};
-
-/*!
-  \brief Data class containing two pointers to memory blocks of doubles.
- */
-class QWT_EXPORT QwtCPointerData: public QwtSeriesData<QPointF>
-{
-public:
-    QwtCPointerData( const double *x, const double *y, size_t size );
-
-    virtual QRectF boundingRect() const;
-    virtual size_t size() const;
-    virtual QPointF sample( size_t i ) const;
-
-    const double *xData() const;
-    const double *yData() const;
-
-private:
-    const double *d_x;
-    const double *d_y;
-    size_t d_size;
-};
-
-/*!
-  \brief Synthetic point data
-
-  QwtSyntheticPointData provides a fixed number of points for an interval.
-  The points are calculated in equidistant steps in x-direction.
-
-  If the interval is invalid, the points are calculated for
-  the "rect of interest", what normally is the displayed area on the
-  plot canvas. In this mode you get different levels of detail, when
-  zooming in/out.
-
-  \par Example
-
-  The following example shows how to implement a sinus curve.
-
-  \verbatim
-#include <cmath>
-#include <qwt_series_data.h>
-#include <qwt_plot_curve.h>
-#include <qwt_plot.h>
-#include <qapplication.h>
-
-class SinusData: public QwtSyntheticPointData
-{
-public:
-    SinusData():
-        QwtSyntheticPointData(100)
-    {
-    }
-    virtual double y(double x) const
-    {
-        return qSin(x);
-    }
-};
-
-int main(int argc, char **argv)
-{
-    QApplication a(argc, argv);
-
-    QwtPlot plot;
-    plot.setAxisScale(QwtPlot::xBottom, 0.0, 10.0);
-    plot.setAxisScale(QwtPlot::yLeft, -1.0, 1.0);
-
-    QwtPlotCurve *curve = new QwtPlotCurve("y = sin(x)");
-    curve->setData(SinusData());
-    curve->attach(&plot);
-
-    plot.show();
-    return a.exec();
-}
-   \endverbatim
-*/
-class QWT_EXPORT QwtSyntheticPointData: public QwtSeriesData<QPointF>
-{
-public:
-    QwtSyntheticPointData( size_t size,
-        const QwtInterval & = QwtInterval() );
-
-    void setSize( size_t size );
-    size_t size() const;
-
-    void setInterval( const QwtInterval& );
-    QwtInterval interval() const;
-
-    virtual QRectF boundingRect() const;
-    virtual QPointF sample( size_t i ) const;
-
-    /*!
-       Calculate a y value for a x value
-
-       \param x x value
-       \return Corresponding y value
-     */
-    virtual double y( double x ) const = 0;
-    virtual double x( uint index ) const;
-
-    virtual void setRectOfInterest( const QRectF & );
-    QRectF rectOfInterest() const;
-
-private:
-    size_t d_size;
-    QwtInterval d_interval;
-    QRectF d_rectOfInterest;
-    QwtInterval d_intervalOfInterest;
-};
-
-QWT_EXPORT QRectF qwtBoundingRect(
-    const QwtSeriesData<QPointF> &, int from = 0, int to = -1 );
-QWT_EXPORT QRectF qwtBoundingRect(
-    const QwtSeriesData<QwtPoint3D> &, int from = 0, int to = -1 );
-QWT_EXPORT QRectF qwtBoundingRect(
-    const QwtSeriesData<QwtPointPolar> &, int from = 0, int to = -1 );
-QWT_EXPORT QRectF qwtBoundingRect(
-    const QwtSeriesData<QwtIntervalSample> &, int from = 0, int to = -1 );
-QWT_EXPORT QRectF qwtBoundingRect(
-    const QwtSeriesData<QwtSetSample> &, int from = 0, int to = -1 );
-
-#endif 
->>>>>>> ff16dd03
+#endif