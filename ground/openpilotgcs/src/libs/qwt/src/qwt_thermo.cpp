--- conflicted
+++ resolved
@@ -1,4 +1,3 @@
-<<<<<<< HEAD
 /* -*- mode: C++ ; c-file-style: "stroustrup" -*- *****************************
  * Qwt Widget Library
  * Copyright (C) 1997   Josef Wilgen
@@ -1038,1042 +1037,4 @@
     h += top + bottom;
 
     return QSize( w, h );
-}
-=======
-/* -*- mode: C++ ; c-file-style: "stroustrup" -*- *****************************
- * Qwt Widget Library
- * Copyright (C) 1997   Josef Wilgen
- * Copyright (C) 2002   Uwe Rathmann
- *
- * This library is free software; you can redistribute it and/or
- * modify it under the terms of the Qwt License, Version 1.0
- *****************************************************************************/
-
-#include "qwt_thermo.h"
-#include "qwt_scale_engine.h"
-#include "qwt_scale_draw.h"
-#include "qwt_scale_map.h"
-#include "qwt_color_map.h"
-#include <qpainter.h>
-#include <qevent.h>
-#include <qdrawutil.h>
-#include <qstyle.h>
-#include <qstyleoption.h>
-
-static inline bool qwtIsLogarithmic( const QwtThermo *thermo )
-{
-    const QwtScaleTransformation::Type scaleType =
-        thermo->scaleEngine()->transformation()->type();
-
-    return ( scaleType == QwtScaleTransformation::Log10 );
-}
-
-static inline void qwtDrawLine( 
-    QPainter *painter, int pos, 
-    const QColor &color, const QRect pipeRect, 
-    Qt::Orientation orientation )
-{
-    painter->setPen( color );
-    if ( orientation == Qt::Horizontal )
-        painter->drawLine( pos, pipeRect.top(), pos, pipeRect.bottom() );
-    else
-        painter->drawLine( pipeRect.left(), pos, pipeRect.right(), pos );
-}
-
-QVector<double> qwtTickList( const QwtScaleDiv &scaleDiv, double value )
-{
-    QVector<double> values;
-
-    double lowerLimit = scaleDiv.interval().minValue();
-    double upperLimit = scaleDiv.interval().maxValue();
-
-    if ( upperLimit < lowerLimit )
-        qSwap( lowerLimit, upperLimit );
-
-    if ( value < lowerLimit )
-        return values;
-
-    if ( value < upperLimit )
-        upperLimit = value;
-
-    values += lowerLimit;
-
-    for ( int tickType = QwtScaleDiv::MinorTick;
-        tickType < QwtScaleDiv::NTickTypes; tickType++ )
-    {
-        const QList<double> ticks = scaleDiv.ticks( tickType );
-
-        for ( int i = 0; i < ticks.count(); i++ )
-        {
-            const double v = ticks[i];
-            if ( v > lowerLimit && v < upperLimit )
-                values += v;
-        }       
-    }   
-
-    values += upperLimit;
-    
-    return values;
-}
-
-class QwtThermo::PrivateData
-{
-public:
-    PrivateData():
-        orientation( Qt::Vertical ),
-        scalePos( QwtThermo::LeftScale ),
-        spacing( 3 ),
-        borderWidth( 2 ),
-        pipeWidth( 10 ),
-        minValue( 0.0 ),
-        maxValue( 0.0 ),
-        value( 0.0 ),
-        alarmLevel( 0.0 ),
-        alarmEnabled( false ),
-        autoFillPipe( true ),
-        colorMap( NULL )
-    {
-        rangeFlags = QwtInterval::IncludeBorders;
-    }
-
-    ~PrivateData()
-    {
-        delete colorMap;
-    }
-
-    QwtScaleMap map;
-
-    Qt::Orientation orientation;
-    ScalePos scalePos;
-    int spacing;
-    int borderWidth;
-    int pipeWidth;
-
-    double minValue;
-    double maxValue;
-    QwtInterval::BorderFlags rangeFlags;
-    double value;
-    double alarmLevel;
-    bool alarmEnabled;
-    bool autoFillPipe;
-
-    QwtColorMap *colorMap;
-};
-
-/*!
-  Constructor
-  \param parent Parent widget
-*/
-QwtThermo::QwtThermo( QWidget *parent ):
-    QWidget( parent )
-{
-    d_data = new PrivateData;
-    setRange( 0.0, 1.0, false );
-
-    QSizePolicy policy( QSizePolicy::MinimumExpanding, QSizePolicy::Fixed );
-    if ( d_data->orientation == Qt::Vertical )
-        policy.transpose();
-
-    setSizePolicy( policy );
-
-    setAttribute( Qt::WA_WState_OwnSizePolicy, false );
-}
-
-//! Destructor
-QwtThermo::~QwtThermo()
-{
-    delete d_data;
-}
-
-/*!
-  \brief Exclude/Include min/max values
-
-  According to the flags minValue() and maxValue()
-  are included/excluded from the pipe. In case of an
-  excluded value the corresponding tick is painted
-  1 pixel off of the pipeRect().
-
-  F.e. when a minimum
-  of 0.0 has to be displayed as an empty pipe the minValue()
-  needs to be excluded.
-
-  \param flags Range flags
-  \sa rangeFlags()
-*/
-void QwtThermo::setRangeFlags( QwtInterval::BorderFlags flags )
-{
-    if ( d_data->rangeFlags != flags )
-    {
-        d_data->rangeFlags = flags;
-        update();
-    }
-}
-
-/*!
-  \return Range flags
-  \sa setRangeFlags()
-*/
-QwtInterval::BorderFlags QwtThermo::rangeFlags() const
-{
-    return d_data->rangeFlags;
-}
-
-/*!
-  Set the maximum value.
-
-  \param maxValue Maximum value
-  \sa maxValue(), setMinValue(), setRange()
-*/
-void QwtThermo::setMaxValue( double maxValue )
-{
-    setRange( d_data->minValue, maxValue, qwtIsLogarithmic( this ) );
-}
-
-//! Return the maximum value.
-double QwtThermo::maxValue() const
-{
-    return d_data->maxValue;
-}
-
-/*!
-  Set the minimum value.
-
-  \param minValue Minimum value
-  \sa minValue(), setMaxValue(), setRange()
-*/
-void QwtThermo::setMinValue( double minValue )
-{
-    setRange( minValue, d_data->maxValue, qwtIsLogarithmic( this ) );
-}
-
-//! Return the minimum value.
-double QwtThermo::minValue() const
-{
-    return d_data->minValue;
-}
-
-/*!
-  Set the current value.
-
-  \param value New Value
-  \sa value()
-*/
-void QwtThermo::setValue( double value )
-{
-    if ( d_data->value != value )
-    {
-        d_data->value = value;
-        update();
-    }
-}
-
-//! Return the value.
-double QwtThermo::value() const
-{
-    return d_data->value;
-}
-
-/*!
-  \brief Set a scale draw
-
-  For changing the labels of the scales, it
-  is necessary to derive from QwtScaleDraw and
-  overload QwtScaleDraw::label().
-
-  \param scaleDraw ScaleDraw object, that has to be created with
-                   new and will be deleted in ~QwtThermo or the next
-                   call of setScaleDraw().
-*/
-void QwtThermo::setScaleDraw( QwtScaleDraw *scaleDraw )
-{
-    setAbstractScaleDraw( scaleDraw );
-}
-
-/*!
-   \return the scale draw of the thermo
-   \sa setScaleDraw()
-*/
-const QwtScaleDraw *QwtThermo::scaleDraw() const
-{
-    return static_cast<const QwtScaleDraw *>( abstractScaleDraw() );
-}
-
-/*!
-   \return the scale draw of the thermo
-   \sa setScaleDraw()
-*/
-QwtScaleDraw *QwtThermo::scaleDraw()
-{
-    return static_cast<QwtScaleDraw *>( abstractScaleDraw() );
-}
-
-/*!
-  Qt paint event.
-  \param event Paint event
-*/
-void QwtThermo::paintEvent( QPaintEvent *event )
-{
-    QPainter painter( this );
-    painter.setClipRegion( event->region() );
-
-    QStyleOption opt;
-    opt.init(this);
-    style()->drawPrimitive(QStyle::PE_Widget, &opt, &painter, this);
-
-    const QRect tRect = pipeRect();
-
-    if ( !tRect.contains( event->rect() ) )
-    {
-        if ( d_data->scalePos != NoScale )
-            scaleDraw()->draw( &painter, palette() );
-    }
-
-    const int bw = d_data->borderWidth;
-
-    const QBrush brush = palette().brush( QPalette::Base );
-    qDrawShadePanel( &painter, 
-        tRect.adjusted( -bw, -bw, bw, bw ),
-        palette(), true, bw, 
-        d_data->autoFillPipe ? &brush : NULL );
-
-    drawLiquid( &painter, tRect );
-}
-
-/*! 
-  Qt resize event handler
-  \param event Resize event
-*/
-void QwtThermo::resizeEvent( QResizeEvent *event )
-{
-    Q_UNUSED( event );
-    layoutThermo( false );
-}
-
-/*! 
-  Qt change event handler
-  \param event Event
-*/
-void QwtThermo::changeEvent( QEvent *event )
-{
-    switch( event->type() )
-    {
-        case QEvent::StyleChange:
-        case QEvent::FontChange:
-        {
-            layoutThermo( true );
-            break;
-        }
-        default:
-            break;
-    }
-}
-
-/*!
-  Recalculate the QwtThermo geometry and layout based on
-  the QwtThermo::contentsRect() and the fonts.
-
-  \param update_geometry notify the layout system and call update
-         to redraw the scale
-*/
-void QwtThermo::layoutThermo( bool update_geometry )
-{
-    const QRect tRect = pipeRect();
-    const int bw = d_data->borderWidth + d_data->spacing;
-    const bool inverted = ( maxValue() < minValue() );
-
-    int from, to;
-
-    if ( d_data->orientation == Qt::Horizontal )
-    {
-        from = tRect.left();
-        to = tRect.right();
-
-        if ( d_data->rangeFlags & QwtInterval::ExcludeMinimum )
-        {
-            if ( inverted )
-                to++;
-            else
-                from--;
-        }
-        if ( d_data->rangeFlags & QwtInterval::ExcludeMaximum )
-        {
-            if ( inverted )
-                from--;
-            else
-                to++;
-        }
-
-        switch ( d_data->scalePos )
-        {
-            case TopScale:
-            {
-                scaleDraw()->setAlignment( QwtScaleDraw::TopScale );
-                scaleDraw()->move( from, tRect.top() - bw );
-                scaleDraw()->setLength( to - from );
-                break;
-            }
-
-            case BottomScale:
-            case NoScale: 
-            default:
-            {
-                scaleDraw()->setAlignment( QwtScaleDraw::BottomScale );
-                scaleDraw()->move( from, tRect.bottom() + bw );
-                scaleDraw()->setLength( to - from );
-                break;
-            }
-        }
-
-        d_data->map.setPaintInterval( from, to );
-    }
-    else // Qt::Vertical
-    {
-        from = tRect.top();
-        to = tRect.bottom();
-
-        if ( d_data->rangeFlags & QwtInterval::ExcludeMinimum )
-        {
-            if ( inverted )
-                from--;
-            else
-                to++;
-        }
-        if ( d_data->rangeFlags & QwtInterval::ExcludeMaximum )
-        {
-            if ( inverted )
-                to++;
-            else
-                from--;
-        }
-
-        switch ( d_data->scalePos )
-        {
-            case RightScale:
-            {
-                scaleDraw()->setAlignment( QwtScaleDraw::RightScale );
-                scaleDraw()->move( tRect.right() + bw, from );
-                scaleDraw()->setLength( to - from );
-                break;
-            }
-
-            case LeftScale:
-            case NoScale: 
-            default:
-            {
-                scaleDraw()->setAlignment( QwtScaleDraw::LeftScale );
-                scaleDraw()->move( tRect.left() - bw, from );
-                scaleDraw()->setLength( to - from );
-                break;
-            }
-        }
-        d_data->map.setPaintInterval( to, from );
-    }
-
-    if ( update_geometry )
-    {
-        updateGeometry();
-        update();
-    }
-}
-
-/*!
-  \return Bounding rectangle of the pipe ( without borders )
-          in widget coordinates
-*/
-QRect QwtThermo::pipeRect() const
-{
-    const QRect cr = contentsRect();
-
-    int mbd = 0;
-    if ( d_data->scalePos != NoScale )
-    {
-        int d1, d2;
-        scaleDraw()->getBorderDistHint( font(), d1, d2 );
-        mbd = qMax( d1, d2 );
-    }
-    int bw = d_data->borderWidth;
-
-    QRect tRect;
-    if ( d_data->orientation == Qt::Horizontal )
-    {
-        switch ( d_data->scalePos )
-        {
-            case TopScale:
-            {
-                tRect.setRect(
-                    cr.x() + mbd + bw,
-                    cr.y() + cr.height() - d_data->pipeWidth - 2 * bw,
-                    cr.width() - 2 * ( bw + mbd ),
-                    d_data->pipeWidth 
-                );
-                break;
-            }
-
-            case BottomScale:
-            case NoScale: 
-            default:   
-            {
-                tRect.setRect(
-                    cr.x() + mbd + bw,
-                    cr.y() + d_data->borderWidth,
-                    cr.width() - 2 * ( bw + mbd ),
-                    d_data->pipeWidth 
-                );
-                break;
-            }
-        }
-    }
-    else // Qt::Vertical
-    {
-        switch ( d_data->scalePos )
-        {
-            case RightScale:
-            {
-                tRect.setRect(
-                    cr.x() + bw,
-                    cr.y() + mbd + bw,
-                    d_data->pipeWidth,
-                    cr.height() - 2 * ( bw + mbd ) 
-                );
-                break;
-            }
-            case LeftScale:
-            case NoScale: 
-            default:   
-            {
-                tRect.setRect(
-                    cr.x() + cr.width() - 2 * bw - d_data->pipeWidth,
-                    cr.y() + mbd + bw,
-                    d_data->pipeWidth,
-                    cr.height() - 2 * ( bw + mbd ) );
-                break;
-            }
-        }
-    }
-
-    return tRect;
-}
-
-/*!
-   \brief Set the thermometer orientation and the scale position.
-
-   The scale position NoScale disables the scale.
-   \param o orientation. Possible values are Qt::Horizontal and Qt::Vertical.
-         The default value is Qt::Vertical.
-   \param s Position of the scale.
-         The default value is NoScale.
-
-   A valid combination of scale position and orientation is enforced:
-   - a horizontal thermometer can have the scale positions TopScale,
-     BottomScale or NoScale;
-   - a vertical thermometer can have the scale positions LeftScale,
-     RightScale or NoScale;
-   - an invalid scale position will default to NoScale.
-
-   \sa setScalePosition()
-*/
-void QwtThermo::setOrientation( Qt::Orientation o, ScalePos s )
-{
-    if ( o == d_data->orientation && s == d_data->scalePos )
-        return;
-
-    switch ( o )
-    {
-        case Qt::Horizontal:
-        {
-            if ( ( s == NoScale ) || ( s == BottomScale ) || ( s == TopScale ) )
-                d_data->scalePos = s;
-            else
-                d_data->scalePos = NoScale;
-            break;
-        }
-        case Qt::Vertical:
-        {
-            if ( ( s == NoScale ) || ( s == LeftScale ) || ( s == RightScale ) )
-                d_data->scalePos = s;
-            else
-                d_data->scalePos = NoScale;
-            break;
-        }
-    }
-
-    if ( o != d_data->orientation )
-    {
-        if ( !testAttribute( Qt::WA_WState_OwnSizePolicy ) )
-        {
-            QSizePolicy sp = sizePolicy();
-            sp.transpose();
-            setSizePolicy( sp );
-
-            setAttribute( Qt::WA_WState_OwnSizePolicy, false );
-        }
-    }
-
-    d_data->orientation = o;
-    layoutThermo( true );
-}
-
-/*!
-  \brief Change the scale position (and thermometer orientation).
-
-  \param scalePos Position of the scale.
-
-  A valid combination of scale position and orientation is enforced:
-  - if the new scale position is LeftScale or RightScale, the
-    scale orientation will become Qt::Vertical;
-  - if the new scale position is BottomScale or TopScale, the scale
-    orientation will become Qt::Horizontal;
-  - if the new scale position is NoScale, the scale orientation 
-    will not change.
-
-  \sa setOrientation(), scalePosition()
-*/
-void QwtThermo::setScalePosition( ScalePos scalePos )
-{
-    if ( ( scalePos == BottomScale ) || ( scalePos == TopScale ) )
-        setOrientation( Qt::Horizontal, scalePos );
-    else if ( ( scalePos == LeftScale ) || ( scalePos == RightScale ) )
-        setOrientation( Qt::Vertical, scalePos );
-    else
-        setOrientation( d_data->orientation, NoScale );
-}
-
-/*!
-   Return the scale position.
-   \sa setScalePosition()
-*/
-QwtThermo::ScalePos QwtThermo::scalePosition() const
-{
-    return d_data->scalePos;
-}
-
-//! Notify a scale change.
-void QwtThermo::scaleChange()
-{
-    layoutThermo( true );
-}
-
-/*!
-   Redraw the liquid in thermometer pipe.
-   \param painter Painter
-   \param pipeRect Bounding rectangle of the pipe without borders
-*/
-void QwtThermo::drawLiquid( 
-    QPainter *painter, const QRect &pipeRect ) const
-{
-    painter->save();
-    painter->setClipRect( pipeRect, Qt::IntersectClip );
-
-    const bool inverted = ( maxValue() < minValue() );
-    if ( d_data->colorMap != NULL )
-    {
-        QwtInterval interval( d_data->minValue, d_data->maxValue );
-        interval = interval.normalized();
-
-        // Because the positions of the ticks are rounded
-        // we calculate the colors for the rounded tick values
-
-        QVector<double> values = qwtTickList(
-            scaleDraw()->scaleDiv(), d_data->value );
-
-        if ( d_data->map.isInverting() )
-            qSort( values.begin(), values.end(), qGreater<double>() );
-        else
-            qSort( values.begin(), values.end(), qLess<double>() );
-
-        int from;
-        if ( !values.isEmpty() )
-        {
-            from = qRound( d_data->map.transform( values[0] ) );
-            qwtDrawLine( painter, from,
-                d_data->colorMap->color( interval, values[0] ),
-                pipeRect, d_data->orientation );
-        }
-
-        for ( int i = 1; i < values.size(); i++ )
-        {
-            const int to = qRound( d_data->map.transform( values[i] ) );
-
-            for ( int pos = from + 1; pos < to; pos++ )
-            {
-                const double v = d_data->map.invTransform( pos );
-
-                qwtDrawLine( painter, pos, 
-                    d_data->colorMap->color( interval, v ),
-                    pipeRect, d_data->orientation );
-            }
-            qwtDrawLine( painter, to,
-                d_data->colorMap->color( interval, values[i] ),
-                pipeRect, d_data->orientation );
-
-            from = to;
-        }
-    }
-    else
-    {
-        const int tval = qRound( d_data->map.transform( d_data->value ) );
-
-        QRect fillRect = pipeRect;
-        if ( d_data->orientation == Qt::Horizontal )
-        {
-            if ( inverted )
-                fillRect.setLeft( tval );
-            else
-                fillRect.setRight( tval );
-        }
-        else // Qt::Vertical
-        {
-            if ( inverted )
-                fillRect.setBottom( tval );
-            else
-                fillRect.setTop( tval );
-        }
-
-        if ( d_data->alarmEnabled &&
-            d_data->value >= d_data->alarmLevel )
-        {
-            QRect alarmRect = fillRect;
-
-            const int taval = qRound( d_data->map.transform( d_data->alarmLevel ) );
-            if ( d_data->orientation == Qt::Horizontal )
-            {
-                if ( inverted )
-                    alarmRect.setRight( taval );
-                else
-                    alarmRect.setLeft( taval );
-            }
-            else
-            {
-                if ( inverted )
-                    alarmRect.setTop( taval );
-                else
-                    alarmRect.setBottom( taval );
-            }
-
-            fillRect = QRegion( fillRect ).subtracted( alarmRect ).boundingRect();
-
-            painter->fillRect( alarmRect, palette().brush( QPalette::Highlight ) );
-        }
-
-        painter->fillRect( fillRect, palette().brush( QPalette::ButtonText ) );
-    }
-
-    painter->restore();
-}
-
-/*!
-  \brief Change the spacing between pipe and scale
-
-  A spacing of 0 means, that the backbone of the scale is below
-  the pipe.
-
-  The default setting is 3 pixels.
-
-  \param spacing Number of pixels
-  \sa spacing();
-*/
-void QwtThermo::setSpacing( int spacing )
-{
-    if ( spacing <= 0 )
-        spacing = 0;
-
-    if ( spacing != d_data->spacing  )
-    {
-        d_data->spacing = spacing;
-        layoutThermo( true );
-    }
-}
-
-/*!
-  \return Number of pixels between pipe and scale
-  \sa setSpacing()
-*/
-int QwtThermo::spacing() const
-{
-    return d_data->spacing;
-}
-
-/*!
-   Set the border width of the pipe.
-   \param width Border width
-   \sa borderWidth()
-*/
-void QwtThermo::setBorderWidth( int width )
-{
-    if ( width <= 0 )
-        width = 0;
-
-    if ( width != d_data->borderWidth  )
-    {
-        d_data->borderWidth = width;
-        layoutThermo( true );
-    }
-}
-
-/*!
-   Return the border width of the thermometer pipe.
-   \sa setBorderWidth()
-*/
-int QwtThermo::borderWidth() const
-{
-    return d_data->borderWidth;
-}
-
-/*!
-  \brief Set the range
-
-  \param minValue value corresponding lower or left end 
-                  of the thermometer
-  \param maxValue value corresponding to the upper or 
-                  right end of the thermometer
-  \param logarithmic logarithmic mapping, true or false
-*/
-void QwtThermo::setRange( 
-    double minValue, double maxValue, bool logarithmic )
-{
-    if ( minValue == d_data->minValue && maxValue == d_data->maxValue
-        && logarithmic == qwtIsLogarithmic( this ) )
-    {
-        return;
-    }
-
-    if ( logarithmic != qwtIsLogarithmic( this ) )
-    {
-        if ( logarithmic )
-            setScaleEngine( new QwtLog10ScaleEngine );
-        else
-            setScaleEngine( new QwtLinearScaleEngine );
-    }
-
-    d_data->minValue = minValue;
-    d_data->maxValue = maxValue;
-
-    /*
-      There are two different maps, one for the scale, the other
-      for the values. This is confusing and will be changed
-      in the future. TODO ...
-     */
-
-    d_data->map.setTransformation( scaleEngine()->transformation() );
-    d_data->map.setScaleInterval( minValue, maxValue );
-
-    if ( autoScale() )
-        rescale( minValue, maxValue );
-
-    layoutThermo( true );
-}
-
-/*!
-  \brief Assign a color map for the fill color
-
-  \param colorMap Color map
-  \warning The alarm threshold has no effect, when
-           a color map has been assigned
-*/
-void QwtThermo::setColorMap( QwtColorMap *colorMap )
-{
-    if ( colorMap != d_data->colorMap )
-    {
-        delete d_data->colorMap;
-        d_data->colorMap = colorMap;
-    }
-}
-
-/*!
-  \return Color map for the fill color
-  \warning The alarm threshold has no effect, when
-           a color map has been assigned
-*/
-QwtColorMap *QwtThermo::colorMap()
-{
-    return d_data->colorMap;
-}
-
-/*!
-  \return Color map for the fill color
-  \warning The alarm threshold has no effect, when
-           a color map has been assigned
-*/
-const QwtColorMap *QwtThermo::colorMap() const
-{
-    return d_data->colorMap;
-}
-
-/*!
-  \brief Change the brush of the liquid.
- 
-  Changes the QPalette::ButtonText brush of the palette.
-
-  \param brush New brush. 
-  \sa fillBrush(), QWidget::setPalette()
-*/
-void QwtThermo::setFillBrush( const QBrush& brush )
-{
-    QPalette pal = palette();
-    pal.setBrush( QPalette::ButtonText, brush );
-    setPalette( pal );
-}
-
-/*!
-  Return the liquid ( QPalette::ButtonText ) brush. 
-  \sa setFillBrush(), QWidget::palette()
-*/
-const QBrush& QwtThermo::fillBrush() const
-{
-    return palette().brush( QPalette::ButtonText );
-}
-
-/*!
-  \brief Specify the liquid brush above the alarm threshold
-
-  Changes the QPalette::Highlight brush of the palette.
-
-  \param brush New brush. 
-  \sa alarmBrush(), QWidget::setPalette()
-
-  \warning The alarm threshold has no effect, when
-           a color map has been assigned
-*/
-void QwtThermo::setAlarmBrush( const QBrush& brush )
-{
-    QPalette pal = palette();
-    pal.setBrush( QPalette::Highlight, brush );
-    setPalette( pal );
-}
-
-/*!
-  Return the liquid brush ( QPalette::Highlight ) above the alarm threshold.
-  \sa setAlarmBrush(), QWidget::palette()
-
-  \warning The alarm threshold has no effect, when
-           a color map has been assigned
-*/
-const QBrush& QwtThermo::alarmBrush() const
-{
-    return palette().brush( QPalette::Highlight );
-}
-
-/*!
-  Specify the alarm threshold.
-
-  \param level Alarm threshold
-  \sa alarmLevel()
-
-  \warning The alarm threshold has no effect, when
-           a color map has been assigned
-*/
-void QwtThermo::setAlarmLevel( double level )
-{
-    d_data->alarmLevel = level;
-    d_data->alarmEnabled = 1;
-    update();
-}
-
-/*!
-  Return the alarm threshold.
-  \sa setAlarmLevel()
-
-  \warning The alarm threshold has no effect, when
-           a color map has been assigned
-*/
-double QwtThermo::alarmLevel() const
-{
-    return d_data->alarmLevel;
-}
-
-/*!
-  Change the width of the pipe.
-
-  \param width Width of the pipe
-  \sa pipeWidth()
-*/
-void QwtThermo::setPipeWidth( int width )
-{
-    if ( width > 0 )
-    {
-        d_data->pipeWidth = width;
-        layoutThermo( true );
-    }
-}
-
-/*!
-  Return the width of the pipe.
-  \sa setPipeWidth()
-*/
-int QwtThermo::pipeWidth() const
-{
-    return d_data->pipeWidth;
-}
-
-/*!
-  \brief Enable or disable the alarm threshold
-  \param tf true (disabled) or false (enabled)
-
-  \warning The alarm threshold has no effect, when
-           a color map has been assigned
-*/
-void QwtThermo::setAlarmEnabled( bool tf )
-{
-    d_data->alarmEnabled = tf;
-    update();
-}
-
-/*! 
-  \return True, when the alarm threshold is enabled.
-
-  \warning The alarm threshold has no effect, when
-           a color map has been assigned
-*/
-bool QwtThermo::alarmEnabled() const
-{
-    return d_data->alarmEnabled;
-}
-
-/*!
-  \return the minimum size hint
-  \sa minimumSizeHint()
-*/
-QSize QwtThermo::sizeHint() const
-{
-    return minimumSizeHint();
-}
-
-/*!
-  \brief Return a minimum size hint
-  \warning The return value depends on the font and the scale.
-  \sa sizeHint()
-*/
-QSize QwtThermo::minimumSizeHint() const
-{
-    int w = 0, h = 0;
-
-    if ( d_data->scalePos != NoScale )
-    {
-        const int sdExtent = qCeil( scaleDraw()->extent( font() ) );
-        const int sdLength = scaleDraw()->minLength( font() );
-
-        w = sdLength;
-        h = d_data->pipeWidth + sdExtent +
-            d_data->borderWidth + d_data->spacing;
-
-    }
-    else // no scale
-    {
-        w = 200;
-        h = d_data->pipeWidth;
-    }
-
-    if ( d_data->orientation == Qt::Vertical )
-        qSwap( w, h );
-
-    w += 2 * d_data->borderWidth;
-    h += 2 * d_data->borderWidth;
-
-    int left, right, top, bottom;
-    getContentsMargins( &left, &top, &right, &bottom );
-    w += left + right;
-    h += top + bottom;
-
-    return QSize( w, h );
-}
->>>>>>> ff16dd03
+}