<<<<<<< HEAD
################################################################
# Qwt Widget Library
# Copyright (C) 1997   Josef Wilgen
# Copyright (C) 2002   Uwe Rathmann
#
# This library is free software; you can redistribute it and/or
# modify it under the terms of the Qwt License, Version 1.0
################################################################

# qmake project file for building the qwt libraries

TEMPLATE = lib
TARGET = Qwt
DEFINES += QWT_LIBRARY
include(../../../openpilotgcslibrary.pri)
include( ../qwtconfig.pri )

#VVERSION = $$[QT_VERSION]
contains(QWT_CONFIG, QwtDll) {
CONFIG += dll
win32|symbian: DEFINES += QT_DLL QWT_DLL QWT_MAKEDLL
}
else {
CONFIG += staticlib
}

unix:!mac:LIBS += -lrt

HEADERS += \
    qwt.h \
    qwt_abstract_scale_draw.h \
    qwt_interval_symbol.h \
    qwt_clipper.h \
    qwt_color_map.h \
    qwt_compat.h \
    qwt_column_symbol.h \
    qwt_interval.h \
    qwt_dyngrid_layout.h \
    qwt_global.h \
    qwt_math.h \
    qwt_magnifier.h \
    qwt_null_paintdevice.h \
    qwt_painter.h \
    qwt_panner.h \
    qwt_picker.h \
    qwt_picker_machine.h \
    qwt_point_3d.h \
    qwt_point_polar.h \
    qwt_round_scale_draw.h \
    qwt_scale_div.h \
    qwt_scale_draw.h \
    qwt_scale_engine.h \
    qwt_scale_map.h \
    qwt_spline.h \
    qwt_symbol.h \
    qwt_system_clock.h \
    qwt_text_engine.h \
    qwt_text_label.h \
    qwt_text.h

SOURCES += \
    qwt_abstract_scale_draw.cpp \
    qwt_interval_symbol.cpp \
    qwt_clipper.cpp \
    qwt_color_map.cpp \
    qwt_column_symbol.cpp \
    qwt_interval.cpp \
    qwt_dyngrid_layout.cpp \
    qwt_math.cpp \
    qwt_magnifier.cpp \
    qwt_panner.cpp \
    qwt_null_paintdevice.cpp \
    qwt_painter.cpp \
    qwt_picker.cpp \
    qwt_round_scale_draw.cpp \
    qwt_scale_div.cpp \
    qwt_scale_draw.cpp \
    qwt_scale_map.cpp \
    qwt_spline.cpp \
    qwt_text_engine.cpp \
    qwt_text_label.cpp \
    qwt_text.cpp \
    qwt_event_pattern.cpp \
    qwt_picker_machine.cpp \
    qwt_point_3d.cpp \
    qwt_point_polar.cpp \
    qwt_scale_engine.cpp \
    qwt_symbol.cpp \
    qwt_system_clock.cpp

 
contains(QWT_CONFIG, QwtPlot) {

    HEADERS += \
        qwt_curve_fitter.h \
        qwt_event_pattern.h \
        qwt_legend.h \
        qwt_legend_item.h \
        qwt_legend_itemmanager.h \
        qwt_plot.h \
        qwt_plot_renderer.h \
        qwt_plot_curve.h \
        qwt_plot_dict.h \
        qwt_plot_directpainter.h \
        qwt_plot_grid.h \
        qwt_plot_histogram.h \
        qwt_plot_item.h \
        qwt_plot_intervalcurve.h \
        qwt_plot_layout.h \
        qwt_plot_marker.h \
        qwt_plot_rasteritem.h \
        qwt_plot_spectrogram.h \
        qwt_plot_spectrocurve.h \
        qwt_plot_scaleitem.h \
        qwt_plot_seriesitem.h \
        qwt_plot_canvas.h \
        qwt_plot_panner.h \
        qwt_plot_picker.h \
        qwt_plot_zoomer.h \
        qwt_plot_magnifier.h \
        qwt_plot_rescaler.h \
        qwt_raster_data.h \
        qwt_matrix_raster_data.h \
        qwt_sampling_thread.h \
        qwt_series_data.h \
        qwt_scale_widget.h 

    SOURCES += \
        qwt_curve_fitter.cpp \
        qwt_legend.cpp \
        qwt_legend_item.cpp \
        qwt_plot.cpp \
        qwt_plot_renderer.cpp \
        qwt_plot_xml.cpp \
        qwt_plot_axis.cpp \
        qwt_plot_curve.cpp \
        qwt_plot_dict.cpp \
        qwt_plot_directpainter.cpp \
        qwt_plot_grid.cpp \
        qwt_plot_histogram.cpp \
        qwt_plot_item.cpp \
        qwt_plot_intervalcurve.cpp \
        qwt_plot_spectrogram.cpp \
        qwt_plot_spectrocurve.cpp \
        qwt_plot_scaleitem.cpp \
        qwt_plot_seriesitem.cpp \
        qwt_plot_marker.cpp \
        qwt_plot_layout.cpp \
        qwt_plot_canvas.cpp \
        qwt_plot_panner.cpp \
        qwt_plot_rasteritem.cpp \
        qwt_plot_picker.cpp \
        qwt_plot_zoomer.cpp \
        qwt_plot_magnifier.cpp \
        qwt_plot_rescaler.cpp \
        qwt_raster_data.cpp \
        qwt_matrix_raster_data.cpp \
        qwt_sampling_thread.cpp \
        qwt_series_data.cpp \
        qwt_scale_widget.cpp 
}

contains(QWT_CONFIG, QwtSvg) {

    QT += svg
    HEADERS += qwt_plot_svgitem.h
    SOURCES += qwt_plot_svgitem.cpp 
}
else {

    DEFINES += QWT_NO_SVG
}

contains(QWT_CONFIG, QwtWidgets) {

    HEADERS += \
        qwt_abstract_slider.h \
        qwt_abstract_scale.h \
        qwt_arrow_button.h \
        qwt_analog_clock.h \
        qwt_compass.h \
        qwt_compass_rose.h \
        qwt_counter.h \
        qwt_dial.h \
        qwt_dial_needle.h \
        qwt_double_range.h \
        qwt_knob.h \
        qwt_slider.h \
        qwt_thermo.h \
        qwt_wheel.h
    
    SOURCES += \
        qwt_abstract_slider.cpp \
        qwt_abstract_scale.cpp \
        qwt_arrow_button.cpp \
        qwt_analog_clock.cpp \
        qwt_compass.cpp \
        qwt_compass_rose.cpp \
        qwt_counter.cpp \
        qwt_dial.cpp \
        qwt_dial_needle.cpp \
        qwt_double_range.cpp \
        qwt_knob.cpp \
        qwt_slider.cpp \
        qwt_thermo.cpp \
        qwt_wheel.cpp
}

QT += printsupport
=======
################################################################
# Qwt Widget Library
# Copyright (C) 1997   Josef Wilgen
# Copyright (C) 2002   Uwe Rathmann
#
# This library is free software; you can redistribute it and/or
# modify it under the terms of the Qwt License, Version 1.0
################################################################

# qmake project file for building the qwt libraries

TEMPLATE = lib
TARGET = Qwt
DEFINES += QWT_LIBRARY
include(../../../openpilotgcslibrary.pri)
include( ../qwtconfig.pri )

#VVERSION = $$[QT_VERSION]
contains(QWT_CONFIG, QwtDll) {
CONFIG += dll
win32|symbian: DEFINES += QT_DLL QWT_DLL QWT_MAKEDLL
}
else {
CONFIG += staticlib
}

unix:!mac:LIBS += -lrt

HEADERS += \
    qwt.h \
    qwt_abstract_scale_draw.h \
    qwt_interval_symbol.h \
    qwt_clipper.h \
    qwt_color_map.h \
    qwt_compat.h \
    qwt_column_symbol.h \
    qwt_interval.h \
    qwt_dyngrid_layout.h \
    qwt_global.h \
    qwt_math.h \
    qwt_magnifier.h \
    qwt_null_paintdevice.h \
    qwt_painter.h \
    qwt_panner.h \
    qwt_picker.h \
    qwt_picker_machine.h \
    qwt_point_3d.h \
    qwt_point_polar.h \
    qwt_round_scale_draw.h \
    qwt_scale_div.h \
    qwt_scale_draw.h \
    qwt_scale_engine.h \
    qwt_scale_map.h \
    qwt_spline.h \
    qwt_symbol.h \
    qwt_system_clock.h \
    qwt_text_engine.h \
    qwt_text_label.h \
    qwt_text.h

SOURCES += \
    qwt_abstract_scale_draw.cpp \
    qwt_interval_symbol.cpp \
    qwt_clipper.cpp \
    qwt_color_map.cpp \
    qwt_column_symbol.cpp \
    qwt_interval.cpp \
    qwt_dyngrid_layout.cpp \
    qwt_math.cpp \
    qwt_magnifier.cpp \
    qwt_panner.cpp \
    qwt_null_paintdevice.cpp \
    qwt_painter.cpp \
    qwt_picker.cpp \
    qwt_round_scale_draw.cpp \
    qwt_scale_div.cpp \
    qwt_scale_draw.cpp \
    qwt_scale_map.cpp \
    qwt_spline.cpp \
    qwt_text_engine.cpp \
    qwt_text_label.cpp \
    qwt_text.cpp \
    qwt_event_pattern.cpp \
    qwt_picker_machine.cpp \
    qwt_point_3d.cpp \
    qwt_point_polar.cpp \
    qwt_scale_engine.cpp \
    qwt_symbol.cpp \
    qwt_system_clock.cpp

 
contains(QWT_CONFIG, QwtPlot) {

    HEADERS += \
        qwt_curve_fitter.h \
        qwt_event_pattern.h \
        qwt_legend.h \
        qwt_legend_item.h \
        qwt_legend_itemmanager.h \
        qwt_plot.h \
        qwt_plot_renderer.h \
        qwt_plot_curve.h \
        qwt_plot_dict.h \
        qwt_plot_directpainter.h \
        qwt_plot_grid.h \
        qwt_plot_histogram.h \
        qwt_plot_item.h \
        qwt_plot_intervalcurve.h \
        qwt_plot_layout.h \
        qwt_plot_marker.h \
        qwt_plot_rasteritem.h \
        qwt_plot_spectrogram.h \
        qwt_plot_spectrocurve.h \
        qwt_plot_scaleitem.h \
        qwt_plot_seriesitem.h \
        qwt_plot_canvas.h \
        qwt_plot_panner.h \
        qwt_plot_picker.h \
        qwt_plot_zoomer.h \
        qwt_plot_magnifier.h \
        qwt_plot_rescaler.h \
        qwt_raster_data.h \
        qwt_matrix_raster_data.h \
        qwt_sampling_thread.h \
        qwt_series_data.h \
        qwt_scale_widget.h 

    SOURCES += \
        qwt_curve_fitter.cpp \
        qwt_legend.cpp \
        qwt_legend_item.cpp \
        qwt_plot.cpp \
        qwt_plot_renderer.cpp \
        qwt_plot_xml.cpp \
        qwt_plot_axis.cpp \
        qwt_plot_curve.cpp \
        qwt_plot_dict.cpp \
        qwt_plot_directpainter.cpp \
        qwt_plot_grid.cpp \
        qwt_plot_histogram.cpp \
        qwt_plot_item.cpp \
        qwt_plot_intervalcurve.cpp \
        qwt_plot_spectrogram.cpp \
        qwt_plot_spectrocurve.cpp \
        qwt_plot_scaleitem.cpp \
        qwt_plot_seriesitem.cpp \
        qwt_plot_marker.cpp \
        qwt_plot_layout.cpp \
        qwt_plot_canvas.cpp \
        qwt_plot_panner.cpp \
        qwt_plot_rasteritem.cpp \
        qwt_plot_picker.cpp \
        qwt_plot_zoomer.cpp \
        qwt_plot_magnifier.cpp \
        qwt_plot_rescaler.cpp \
        qwt_raster_data.cpp \
        qwt_matrix_raster_data.cpp \
        qwt_sampling_thread.cpp \
        qwt_series_data.cpp \
        qwt_scale_widget.cpp 
}

contains(QWT_CONFIG, QwtSvg) {

    QT += svg
    HEADERS += qwt_plot_svgitem.h
    SOURCES += qwt_plot_svgitem.cpp 
}
else {

    DEFINES += QWT_NO_SVG
}

contains(QWT_CONFIG, QwtWidgets) {

    HEADERS += \
        qwt_abstract_slider.h \
        qwt_abstract_scale.h \
        qwt_arrow_button.h \
        qwt_analog_clock.h \
        qwt_compass.h \
        qwt_compass_rose.h \
        qwt_counter.h \
        qwt_dial.h \
        qwt_dial_needle.h \
        qwt_double_range.h \
        qwt_knob.h \
        qwt_slider.h \
        qwt_thermo.h \
        qwt_wheel.h
    
    SOURCES += \
        qwt_abstract_slider.cpp \
        qwt_abstract_scale.cpp \
        qwt_arrow_button.cpp \
        qwt_analog_clock.cpp \
        qwt_compass.cpp \
        qwt_compass_rose.cpp \
        qwt_counter.cpp \
        qwt_dial.cpp \
        qwt_dial_needle.cpp \
        qwt_double_range.cpp \
        qwt_knob.cpp \
        qwt_slider.cpp \
        qwt_thermo.cpp \
        qwt_wheel.cpp
}
>>>>>>> ff16dd03
<|MERGE_RESOLUTION|>--- conflicted
+++ resolved
@@ -1,4 +1,3 @@
-<<<<<<< HEAD
 ################################################################
 # Qwt Widget Library
 # Copyright (C) 1997   Josef Wilgen
@@ -207,213 +206,4 @@
         qwt_wheel.cpp
 }
 
-QT += printsupport
-=======
-################################################################
-# Qwt Widget Library
-# Copyright (C) 1997   Josef Wilgen
-# Copyright (C) 2002   Uwe Rathmann
-#
-# This library is free software; you can redistribute it and/or
-# modify it under the terms of the Qwt License, Version 1.0
-################################################################
-
-# qmake project file for building the qwt libraries
-
-TEMPLATE = lib
-TARGET = Qwt
-DEFINES += QWT_LIBRARY
-include(../../../openpilotgcslibrary.pri)
-include( ../qwtconfig.pri )
-
-#VVERSION = $$[QT_VERSION]
-contains(QWT_CONFIG, QwtDll) {
-CONFIG += dll
-win32|symbian: DEFINES += QT_DLL QWT_DLL QWT_MAKEDLL
-}
-else {
-CONFIG += staticlib
-}
-
-unix:!mac:LIBS += -lrt
-
-HEADERS += \
-    qwt.h \
-    qwt_abstract_scale_draw.h \
-    qwt_interval_symbol.h \
-    qwt_clipper.h \
-    qwt_color_map.h \
-    qwt_compat.h \
-    qwt_column_symbol.h \
-    qwt_interval.h \
-    qwt_dyngrid_layout.h \
-    qwt_global.h \
-    qwt_math.h \
-    qwt_magnifier.h \
-    qwt_null_paintdevice.h \
-    qwt_painter.h \
-    qwt_panner.h \
-    qwt_picker.h \
-    qwt_picker_machine.h \
-    qwt_point_3d.h \
-    qwt_point_polar.h \
-    qwt_round_scale_draw.h \
-    qwt_scale_div.h \
-    qwt_scale_draw.h \
-    qwt_scale_engine.h \
-    qwt_scale_map.h \
-    qwt_spline.h \
-    qwt_symbol.h \
-    qwt_system_clock.h \
-    qwt_text_engine.h \
-    qwt_text_label.h \
-    qwt_text.h
-
-SOURCES += \
-    qwt_abstract_scale_draw.cpp \
-    qwt_interval_symbol.cpp \
-    qwt_clipper.cpp \
-    qwt_color_map.cpp \
-    qwt_column_symbol.cpp \
-    qwt_interval.cpp \
-    qwt_dyngrid_layout.cpp \
-    qwt_math.cpp \
-    qwt_magnifier.cpp \
-    qwt_panner.cpp \
-    qwt_null_paintdevice.cpp \
-    qwt_painter.cpp \
-    qwt_picker.cpp \
-    qwt_round_scale_draw.cpp \
-    qwt_scale_div.cpp \
-    qwt_scale_draw.cpp \
-    qwt_scale_map.cpp \
-    qwt_spline.cpp \
-    qwt_text_engine.cpp \
-    qwt_text_label.cpp \
-    qwt_text.cpp \
-    qwt_event_pattern.cpp \
-    qwt_picker_machine.cpp \
-    qwt_point_3d.cpp \
-    qwt_point_polar.cpp \
-    qwt_scale_engine.cpp \
-    qwt_symbol.cpp \
-    qwt_system_clock.cpp
-
- 
-contains(QWT_CONFIG, QwtPlot) {
-
-    HEADERS += \
-        qwt_curve_fitter.h \
-        qwt_event_pattern.h \
-        qwt_legend.h \
-        qwt_legend_item.h \
-        qwt_legend_itemmanager.h \
-        qwt_plot.h \
-        qwt_plot_renderer.h \
-        qwt_plot_curve.h \
-        qwt_plot_dict.h \
-        qwt_plot_directpainter.h \
-        qwt_plot_grid.h \
-        qwt_plot_histogram.h \
-        qwt_plot_item.h \
-        qwt_plot_intervalcurve.h \
-        qwt_plot_layout.h \
-        qwt_plot_marker.h \
-        qwt_plot_rasteritem.h \
-        qwt_plot_spectrogram.h \
-        qwt_plot_spectrocurve.h \
-        qwt_plot_scaleitem.h \
-        qwt_plot_seriesitem.h \
-        qwt_plot_canvas.h \
-        qwt_plot_panner.h \
-        qwt_plot_picker.h \
-        qwt_plot_zoomer.h \
-        qwt_plot_magnifier.h \
-        qwt_plot_rescaler.h \
-        qwt_raster_data.h \
-        qwt_matrix_raster_data.h \
-        qwt_sampling_thread.h \
-        qwt_series_data.h \
-        qwt_scale_widget.h 
-
-    SOURCES += \
-        qwt_curve_fitter.cpp \
-        qwt_legend.cpp \
-        qwt_legend_item.cpp \
-        qwt_plot.cpp \
-        qwt_plot_renderer.cpp \
-        qwt_plot_xml.cpp \
-        qwt_plot_axis.cpp \
-        qwt_plot_curve.cpp \
-        qwt_plot_dict.cpp \
-        qwt_plot_directpainter.cpp \
-        qwt_plot_grid.cpp \
-        qwt_plot_histogram.cpp \
-        qwt_plot_item.cpp \
-        qwt_plot_intervalcurve.cpp \
-        qwt_plot_spectrogram.cpp \
-        qwt_plot_spectrocurve.cpp \
-        qwt_plot_scaleitem.cpp \
-        qwt_plot_seriesitem.cpp \
-        qwt_plot_marker.cpp \
-        qwt_plot_layout.cpp \
-        qwt_plot_canvas.cpp \
-        qwt_plot_panner.cpp \
-        qwt_plot_rasteritem.cpp \
-        qwt_plot_picker.cpp \
-        qwt_plot_zoomer.cpp \
-        qwt_plot_magnifier.cpp \
-        qwt_plot_rescaler.cpp \
-        qwt_raster_data.cpp \
-        qwt_matrix_raster_data.cpp \
-        qwt_sampling_thread.cpp \
-        qwt_series_data.cpp \
-        qwt_scale_widget.cpp 
-}
-
-contains(QWT_CONFIG, QwtSvg) {
-
-    QT += svg
-    HEADERS += qwt_plot_svgitem.h
-    SOURCES += qwt_plot_svgitem.cpp 
-}
-else {
-
-    DEFINES += QWT_NO_SVG
-}
-
-contains(QWT_CONFIG, QwtWidgets) {
-
-    HEADERS += \
-        qwt_abstract_slider.h \
-        qwt_abstract_scale.h \
-        qwt_arrow_button.h \
-        qwt_analog_clock.h \
-        qwt_compass.h \
-        qwt_compass_rose.h \
-        qwt_counter.h \
-        qwt_dial.h \
-        qwt_dial_needle.h \
-        qwt_double_range.h \
-        qwt_knob.h \
-        qwt_slider.h \
-        qwt_thermo.h \
-        qwt_wheel.h
-    
-    SOURCES += \
-        qwt_abstract_slider.cpp \
-        qwt_abstract_scale.cpp \
-        qwt_arrow_button.cpp \
-        qwt_analog_clock.cpp \
-        qwt_compass.cpp \
-        qwt_compass_rose.cpp \
-        qwt_counter.cpp \
-        qwt_dial.cpp \
-        qwt_dial_needle.cpp \
-        qwt_double_range.cpp \
-        qwt_knob.cpp \
-        qwt_slider.cpp \
-        qwt_thermo.cpp \
-        qwt_wheel.cpp
-}
->>>>>>> ff16dd03
+QT += printsupport