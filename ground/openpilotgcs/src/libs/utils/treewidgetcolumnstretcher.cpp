/**
 ******************************************************************************
 *
 * @file       treewidgetcolumnstretcher.cpp
 * @author     The OpenPilot Team, http://www.openpilot.org Copyright (C) 2010.
 *             Parts by Nokia Corporation (qt-info@nokia.com) Copyright (C) 2009.
 * @brief
 * @see        The GNU Public License (GPL) Version 3
 * @defgroup
 * @{
 *
 *****************************************************************************/
/*
 * This program is free software; you can redistribute it and/or modify
 * it under the terms of the GNU General Public License as published by
 * the Free Software Foundation; either version 3 of the License, or
 * (at your option) any later version.
 *
 * This program is distributed in the hope that it will be useful, but
 * WITHOUT ANY WARRANTY; without even the implied warranty of MERCHANTABILITY
 * or FITNESS FOR A PARTICULAR PURPOSE. See the GNU General Public License
 * for more details.
 *
 * You should have received a copy of the GNU General Public License along
 * with this program; if not, write to the Free Software Foundation, Inc.,
 * 59 Temple Place, Suite 330, Boston, MA 02111-1307 USA
 */

#include "treewidgetcolumnstretcher.h"
#include <QTreeWidget>
#include <QtGui/QHideEvent>
#include <QHeaderView>
using namespace Utils;

TreeWidgetColumnStretcher::TreeWidgetColumnStretcher(QTreeWidget *treeWidget, int columnToStretch)
    : QObject(treeWidget->header()), m_columnToStretch(columnToStretch)
{
    parent()->installEventFilter(this);
    QHideEvent fake;
    TreeWidgetColumnStretcher::eventFilter(parent(), &fake);
}

bool TreeWidgetColumnStretcher::eventFilter(QObject *obj, QEvent *ev)
{
    if (obj == parent()) {
        if (ev->type() == QEvent::Show) {
            QHeaderView *hv = qobject_cast<QHeaderView *>(obj);
            for (int i = 0; i < hv->count(); ++i) {
<<<<<<< HEAD
                hv->setSectionResizeMode(i, QHeaderView::Interactive);
=======
                hv->setResizeMode(i, QHeaderView::Interactive);
>>>>>>> 3d04238a
            }
        } else if (ev->type() == QEvent::Hide) {
            QHeaderView *hv = qobject_cast<QHeaderView *>(obj);
            for (int i = 0; i < hv->count(); ++i) {
<<<<<<< HEAD
                hv->setSectionResizeMode(i, i == m_columnToStretch ? QHeaderView::Stretch : QHeaderView::ResizeToContents);
            }
        } else if (ev->type() == QEvent::Resize) {
            QHeaderView *hv = qobject_cast<QHeaderView *>(obj);
            if (hv->sectionResizeMode(m_columnToStretch) == QHeaderView::Interactive) {
=======
                hv->setResizeMode(i, i == m_columnToStretch ? QHeaderView::Stretch : QHeaderView::ResizeToContents);
            }
        } else if (ev->type() == QEvent::Resize) {
            QHeaderView *hv = qobject_cast<QHeaderView *>(obj);
            if (hv->resizeMode(m_columnToStretch) == QHeaderView::Interactive) {
>>>>>>> 3d04238a
                QResizeEvent *re = static_cast<QResizeEvent *>(ev);
                int diff = re->size().width() - re->oldSize().width();
                hv->resizeSection(m_columnToStretch, qMax(32, hv->sectionSize(1) + diff));
            }
        }
    }
    return false;
}<|MERGE_RESOLUTION|>--- conflicted
+++ resolved
@@ -28,7 +28,7 @@
 
 #include "treewidgetcolumnstretcher.h"
 #include <QTreeWidget>
-#include <QtGui/QHideEvent>
+#include <QHideEvent>
 #include <QHeaderView>
 using namespace Utils;
 
@@ -46,28 +46,16 @@
         if (ev->type() == QEvent::Show) {
             QHeaderView *hv = qobject_cast<QHeaderView *>(obj);
             for (int i = 0; i < hv->count(); ++i) {
-<<<<<<< HEAD
                 hv->setSectionResizeMode(i, QHeaderView::Interactive);
-=======
-                hv->setResizeMode(i, QHeaderView::Interactive);
->>>>>>> 3d04238a
             }
         } else if (ev->type() == QEvent::Hide) {
             QHeaderView *hv = qobject_cast<QHeaderView *>(obj);
             for (int i = 0; i < hv->count(); ++i) {
-<<<<<<< HEAD
                 hv->setSectionResizeMode(i, i == m_columnToStretch ? QHeaderView::Stretch : QHeaderView::ResizeToContents);
             }
         } else if (ev->type() == QEvent::Resize) {
             QHeaderView *hv = qobject_cast<QHeaderView *>(obj);
             if (hv->sectionResizeMode(m_columnToStretch) == QHeaderView::Interactive) {
-=======
-                hv->setResizeMode(i, i == m_columnToStretch ? QHeaderView::Stretch : QHeaderView::ResizeToContents);
-            }
-        } else if (ev->type() == QEvent::Resize) {
-            QHeaderView *hv = qobject_cast<QHeaderView *>(obj);
-            if (hv->resizeMode(m_columnToStretch) == QHeaderView::Interactive) {
->>>>>>> 3d04238a
                 QResizeEvent *re = static_cast<QResizeEvent *>(ev);
                 int diff = re->size().width() - re->oldSize().width();
                 hv->resizeSection(m_columnToStretch, qMax(32, hv->sectionSize(1) + diff));
