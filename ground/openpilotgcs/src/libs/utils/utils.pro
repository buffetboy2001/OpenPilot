--- conflicted
+++ resolved
@@ -1,4 +1,3 @@
-<<<<<<< HEAD
 TEMPLATE = lib
 TARGET = Utils
 
@@ -123,130 +122,4 @@
     submiteditorwidget.ui \
 	checkablemessagebox.ui
 
-RESOURCES += utils.qrc
-=======
-TEMPLATE = lib
-TARGET = Utils
-
-QT += gui \
-    network \
-    xml \
-    svg \
-    opengl \
-    declarative
-
-DEFINES += QTCREATOR_UTILS_LIB
-
-include(../../openpilotgcslibrary.pri)
-
-SOURCES += reloadpromptutils.cpp \
-    settingsutils.cpp \
-    filesearch.cpp \
-    pathchooser.cpp \
-    pathlisteditor.cpp \
-    filewizardpage.cpp \
-    filewizarddialog.cpp \
-    projectintropage.cpp \
-    basevalidatinglineedit.cpp \
-    filenamevalidatinglineedit.cpp \
-    projectnamevalidatinglineedit.cpp \
-    codegeneration.cpp \
-    newclasswidget.cpp \
-    classnamevalidatinglineedit.cpp \
-    linecolumnlabel.cpp \
-    fancylineedit.cpp \
-    qtcolorbutton.cpp \
-    savedaction.cpp \
-    submiteditorwidget.cpp \
-    synchronousprocess.cpp \
-    submitfieldwidget.cpp \
-    consoleprocess.cpp \
-    uncommentselection.cpp \
-    parameteraction.cpp \
-    treewidgetcolumnstretcher.cpp \
-    checkablemessagebox.cpp \
-    styledbar.cpp \
-    stylehelper.cpp \
-    welcomemodetreewidget.cpp \
-    iwelcomepage.cpp \
-    fancymainwindow.cpp \
-    detailsbutton.cpp \
-    detailswidget.cpp \
-    coordinateconversions.cpp \
-    pathutils.cpp \
-	worldmagmodel.cpp \
-	homelocationutil.cpp \
-    mytabbedstackwidget.cpp \
-    mytabwidget.cpp \
-    mylistwidget.cpp \
-    cachedsvgitem.cpp \
-    svgimageprovider.cpp
-
-SOURCES += xmlconfig.cpp
-
-win32 {
-    SOURCES += abstractprocess_win.cpp \
-        consoleprocess_win.cpp \
-        winutils.cpp
-    HEADERS += winutils.h
-}
-else:SOURCES += consoleprocess_unix.cpp
-
-HEADERS += utils_global.h \
-    reloadpromptutils.h \
-    settingsutils.h \
-    filesearch.h \
-    listutils.h \
-    pathchooser.h \
-    pathlisteditor.h \
-    filewizardpage.h \
-    filewizarddialog.h \
-    projectintropage.h \
-    basevalidatinglineedit.h \
-    filenamevalidatinglineedit.h \
-    projectnamevalidatinglineedit.h \
-    codegeneration.h \
-    newclasswidget.h \
-    classnamevalidatinglineedit.h \
-    linecolumnlabel.h \
-    fancylineedit.h \
-    qtcolorbutton.h \
-    savedaction.h \
-    submiteditorwidget.h \
-    abstractprocess.h \
-    consoleprocess.h \
-    synchronousprocess.h \
-    submitfieldwidget.h \
-    uncommentselection.h \
-    parameteraction.h \
-    treewidgetcolumnstretcher.h \
-    checkablemessagebox.h \
-    qtcassert.h \
-    styledbar.h \
-    stylehelper.h \
-    welcomemodetreewidget.h \
-    iwelcomepage.h \
-    fancymainwindow.h \
-    detailsbutton.h \
-    detailswidget.h \
-    coordinateconversions.h \
-    pathutils.h \
-	worldmagmodel.h \
-	homelocationutil.h \
-    mytabbedstackwidget.h \
-    mytabwidget.h \
-    mylistwidget.h \
-    cachedsvgitem.h \
-    svgimageprovider.h
-
-
-HEADERS += xmlconfig.h
-
-FORMS += filewizardpage.ui \
-    projectintropage.ui \
-    newclasswidget.ui \
-    submiteditorwidget.ui \
-	checkablemessagebox.ui
-
-RESOURCES += utils.qrc
->>>>>>> ff16dd03
+RESOURCES += utils.qrc