<<<<<<< HEAD
include(../openpilotgcs.pri)

isEmpty(PROVIDER) {
    PROVIDER = OpenPilot
}

DESTDIR = $$GCS_PLUGIN_PATH/$$PROVIDER
LIBS += -L$$DESTDIR
INCLUDEPATH += $$GCS_SOURCE_TREE/src/plugins
DEPENDPATH += $$GCS_SOURCE_TREE/src/plugins

# copy the plugin spec
isEmpty(TARGET) {
    error("qtcreatorplugin.pri: You must provide a TARGET")
}

PLUGINSPECS = $${_PRO_FILE_PWD_}/$${TARGET}.pluginspec
copy2build.input = PLUGINSPECS
copy2build.output = $$DESTDIR/${QMAKE_FUNC_FILE_IN_stripSrcDir}
isEmpty(vcproj):copy2build.variable_out = PRE_TARGETDEPS
copy2build.commands = $$QMAKE_COPY ${QMAKE_FILE_IN} ${QMAKE_FILE_OUT}
copy2build.name = COPY ${QMAKE_FILE_IN}
copy2build.CONFIG += no_link
QMAKE_EXTRA_COMPILERS += copy2build

TARGET = $$qtLibraryName($$TARGET)

macx {
        QMAKE_LFLAGS_SONAME = -Wl,-install_name,@executable_path/../Plugins/$${PROVIDER}/
} else:linux-* {
    #do the rpath by hand since it's not possible to use ORIGIN in QMAKE_RPATHDIR
    QMAKE_RPATHDIR += \$\$ORIGIN
    QMAKE_RPATHDIR += \$\$ORIGIN/..
    QMAKE_RPATHDIR += \$\$ORIGIN/../..
    GCS_PLUGIN_RPATH = $$join(QMAKE_RPATHDIR, ":")
    QMAKE_LFLAGS += -Wl,-z,origin \'-Wl,-rpath,$${GCS_PLUGIN_RPATH}\'
    QMAKE_RPATHDIR =
}


contains(QT_CONFIG, reduce_exports):CONFIG += hGCS_symbols

CONFIG += plugin plugin_with_soname

!macx {
    target.path = /$$GCS_LIBRARY_BASENAME/opnepilotgcs/plugins/$$PROVIDER
    pluginspec.files += $${TARGET}.pluginspec
    pluginspec.path = /$$GCS_LIBRARY_BASENAME/openpilotgcs/plugins/$$PROVIDER
    INSTALLS += target pluginspec
}
QT += widgets
=======
include(../openpilotgcs.pri)

isEmpty(PROVIDER) {
    PROVIDER = OpenPilot
}

DESTDIR = $$GCS_PLUGIN_PATH/$$PROVIDER
LIBS += -L$$DESTDIR
INCLUDEPATH += $$GCS_SOURCE_TREE/src/plugins
DEPENDPATH += $$GCS_SOURCE_TREE/src/plugins

# copy the plugin spec
isEmpty(TARGET) {
    error("qtcreatorplugin.pri: You must provide a TARGET")
}

PLUGINSPECS = $${_PRO_FILE_PWD_}/$${TARGET}.pluginspec
copy2build.input = PLUGINSPECS
copy2build.output = $$DESTDIR/${QMAKE_FUNC_FILE_IN_stripSrcDir}
isEmpty(vcproj):copy2build.variable_out = PRE_TARGETDEPS
copy2build.commands = $$QMAKE_COPY ${QMAKE_FILE_IN} ${QMAKE_FILE_OUT}
copy2build.name = COPY ${QMAKE_FILE_IN}
copy2build.CONFIG += no_link
QMAKE_EXTRA_COMPILERS += copy2build

TARGET = $$qtLibraryName($$TARGET)

macx {
        QMAKE_LFLAGS_SONAME = -Wl,-install_name,@executable_path/../Plugins/$${PROVIDER}/
} else:linux-* {
    #do the rpath by hand since it's not possible to use ORIGIN in QMAKE_RPATHDIR
    QMAKE_RPATHDIR += \$\$ORIGIN
    QMAKE_RPATHDIR += \$\$ORIGIN/..
    QMAKE_RPATHDIR += \$\$ORIGIN/../..
    GCS_PLUGIN_RPATH = $$join(QMAKE_RPATHDIR, ":")
    QMAKE_LFLAGS += -Wl,-z,origin \'-Wl,-rpath,$${GCS_PLUGIN_RPATH}\'
    QMAKE_RPATHDIR =
}


contains(QT_CONFIG, reduce_exports):CONFIG += hGCS_symbols

CONFIG += plugin plugin_with_soname

!macx {
    target.path = /$$GCS_LIBRARY_BASENAME/opnepilotgcs/plugins/$$PROVIDER
    pluginspec.files += $${TARGET}.pluginspec
    pluginspec.path = /$$GCS_LIBRARY_BASENAME/openpilotgcs/plugins/$$PROVIDER
    INSTALLS += target pluginspec
}
>>>>>>> ff16dd03
<|MERGE_RESOLUTION|>--- conflicted
+++ resolved
@@ -1,4 +1,3 @@
-<<<<<<< HEAD
 include(../openpilotgcs.pri)
 
 isEmpty(PROVIDER) {
@@ -49,56 +48,4 @@
     pluginspec.path = /$$GCS_LIBRARY_BASENAME/openpilotgcs/plugins/$$PROVIDER
     INSTALLS += target pluginspec
 }
-QT += widgets
-=======
-include(../openpilotgcs.pri)
-
-isEmpty(PROVIDER) {
-    PROVIDER = OpenPilot
-}
-
-DESTDIR = $$GCS_PLUGIN_PATH/$$PROVIDER
-LIBS += -L$$DESTDIR
-INCLUDEPATH += $$GCS_SOURCE_TREE/src/plugins
-DEPENDPATH += $$GCS_SOURCE_TREE/src/plugins
-
-# copy the plugin spec
-isEmpty(TARGET) {
-    error("qtcreatorplugin.pri: You must provide a TARGET")
-}
-
-PLUGINSPECS = $${_PRO_FILE_PWD_}/$${TARGET}.pluginspec
-copy2build.input = PLUGINSPECS
-copy2build.output = $$DESTDIR/${QMAKE_FUNC_FILE_IN_stripSrcDir}
-isEmpty(vcproj):copy2build.variable_out = PRE_TARGETDEPS
-copy2build.commands = $$QMAKE_COPY ${QMAKE_FILE_IN} ${QMAKE_FILE_OUT}
-copy2build.name = COPY ${QMAKE_FILE_IN}
-copy2build.CONFIG += no_link
-QMAKE_EXTRA_COMPILERS += copy2build
-
-TARGET = $$qtLibraryName($$TARGET)
-
-macx {
-        QMAKE_LFLAGS_SONAME = -Wl,-install_name,@executable_path/../Plugins/$${PROVIDER}/
-} else:linux-* {
-    #do the rpath by hand since it's not possible to use ORIGIN in QMAKE_RPATHDIR
-    QMAKE_RPATHDIR += \$\$ORIGIN
-    QMAKE_RPATHDIR += \$\$ORIGIN/..
-    QMAKE_RPATHDIR += \$\$ORIGIN/../..
-    GCS_PLUGIN_RPATH = $$join(QMAKE_RPATHDIR, ":")
-    QMAKE_LFLAGS += -Wl,-z,origin \'-Wl,-rpath,$${GCS_PLUGIN_RPATH}\'
-    QMAKE_RPATHDIR =
-}
-
-
-contains(QT_CONFIG, reduce_exports):CONFIG += hGCS_symbols
-
-CONFIG += plugin plugin_with_soname
-
-!macx {
-    target.path = /$$GCS_LIBRARY_BASENAME/opnepilotgcs/plugins/$$PROVIDER
-    pluginspec.files += $${TARGET}.pluginspec
-    pluginspec.path = /$$GCS_LIBRARY_BASENAME/openpilotgcs/plugins/$$PROVIDER
-    INSTALLS += target pluginspec
-}
->>>>>>> ff16dd03
+QT += widgets