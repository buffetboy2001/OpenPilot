--- conflicted
+++ resolved
@@ -204,13 +204,10 @@
     str3.sprintf("move %d 2000 2000 2000 %d\r", stepper, servo);
     if (port->isOpen()) {
         if (azimuth_old != azimuth || elevation != elevation_old) {
-<<<<<<< HEAD
             port->write(str3.toLatin1());
-=======
-            port->write(str3.toAscii());
->>>>>>> 3d04238a
         }
-        azimuth_old   = azimuth;
-        elevation_old = elevation;
-    }
+    }
+    azimuth_old   = azimuth;
+    elevation_old = elevation;
+}
 }