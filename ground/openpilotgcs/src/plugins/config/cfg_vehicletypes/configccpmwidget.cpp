--- conflicted
+++ resolved
@@ -36,16 +36,11 @@
 #include <QtWidgets/QVBoxLayout>
 #include <QtWidgets/QPushButton>
 #include <QBrush>
-<<<<<<< HEAD
+#include <QtWidgets/QMessageBox>
+
 #include <math.h>
-#include <QtWidgets/QMessageBox>
-=======
-#include <QMessageBox>
->>>>>>> ff16dd03
-
-#include <math.h>
-
-#define Pi 3.14159265358979323846
+
+#define  Pi 3.14159265358979323846
 
 QStringList ConfigCcpmWidget::getChannelDescriptions()
 {
@@ -125,16 +120,7 @@
 ConfigCcpmWidget::ConfigCcpmWidget(QWidget *parent) :
         VehicleConfig(parent), m_aircraft(new Ui_CcpmConfigWidget())
 {
-<<<<<<< HEAD
-    int i;
-    SwashLvlConfigurationInProgress=0;
-    SwashLvlState=0;
-    SwashLvlServoInterlock=0;
-    updatingFromHardware=false;
-    updatingToHardware=false;
-=======
     m_aircraft->setupUi(this);
->>>>>>> ff16dd03
 
     SwashLvlConfigurationInProgress = 0;
     SwashLvlState = 0;
@@ -183,7 +169,7 @@
     //pen2.setCapStyle(Qt::RoundCap);
     //pen2.setJoinStyle(Qt::RoundJoin);
 
-    //brush.setStyle(Qt::RadialGradientPattern);
+   //brush.setStyle(Qt::RadialGradientPattern);
 
     QList<QString> ServoNames;
     ServoNames << "ServoW" << "ServoX" << "ServoY" << "ServoZ";
@@ -250,36 +236,6 @@
 
     UpdateType();
 
-<<<<<<< HEAD
-    connect(m_ccpm->ccpmAngleW, SIGNAL(valueChanged(double)), this, SLOT(ccpmSwashplateUpdate()));
-    connect(m_ccpm->ccpmAngleX, SIGNAL(valueChanged(double)), this, SLOT(ccpmSwashplateUpdate()));
-    connect(m_ccpm->ccpmAngleY, SIGNAL(valueChanged(double)), this, SLOT(ccpmSwashplateUpdate()));
-    connect(m_ccpm->ccpmAngleZ, SIGNAL(valueChanged(double)), this, SLOT(ccpmSwashplateUpdate()));
-    connect(m_ccpm->ccpmCorrectionAngle, SIGNAL(valueChanged(double)), this, SLOT(ccpmSwashplateUpdate()));
-    connect(m_ccpm->ccpmServoWChannel, SIGNAL(currentIndexChanged(int)), this, SLOT(ccpmSwashplateUpdate()));
-    connect(m_ccpm->ccpmServoXChannel, SIGNAL(currentIndexChanged(int)), this, SLOT(ccpmSwashplateUpdate()));
-    connect(m_ccpm->ccpmServoYChannel, SIGNAL(currentIndexChanged(int)), this, SLOT(ccpmSwashplateUpdate()));
-    connect(m_ccpm->ccpmServoZChannel, SIGNAL(currentIndexChanged(int)), this, SLOT(ccpmSwashplateUpdate()));
-    connect(m_ccpm->ccpmEngineChannel, SIGNAL(currentIndexChanged(int)), this, SLOT(UpdateMixer()));
-    connect(m_ccpm->ccpmTailChannel, SIGNAL(currentIndexChanged(int)), this, SLOT(UpdateMixer()));
-    connect(m_ccpm->ccpmRevoSlider, SIGNAL(valueChanged(int)), this, SLOT(UpdateMixer()));
-    connect(m_ccpm->ccpmREVOspinBox, SIGNAL(valueChanged(int)), this, SLOT(UpdateMixer()));
-    connect(m_ccpm->ccpmCollectiveSlider, SIGNAL(valueChanged(int)), this, SLOT(UpdateMixer()));
-    connect(m_ccpm->ccpmCollectivespinBox, SIGNAL(valueChanged(int)), this, SLOT(UpdateMixer()));
-    connect(m_ccpm->ccpmType, SIGNAL(currentIndexChanged(int)), this, SLOT(UpdateType()));
-    connect(m_ccpm->ccpmSingleServo, SIGNAL(currentIndexChanged(int)), this, SLOT(UpdateType()));
-    connect(m_ccpm->TabObject, SIGNAL(currentChanged(int)), this, SLOT(UpdateType()));
-
-    connect(m_ccpm->SwashLvlStartButton, SIGNAL(clicked()), this, SLOT(SwashLvlStartButtonPressed()));
-    connect(m_ccpm->SwashLvlNextButton, SIGNAL(clicked()), this, SLOT(SwashLvlNextButtonPressed()));
-    connect(m_ccpm->SwashLvlCancelButton, SIGNAL(clicked()), this, SLOT(SwashLvlCancelButtonPressed()));
-    connect(m_ccpm->SwashLvlFinishButton, SIGNAL(clicked()), this, SLOT(SwashLvlFinishButtonPressed()));
-
-    connect(m_ccpm->ccpmCollectivePassthrough, SIGNAL(clicked()),this, SLOT(SetUIComponentVisibilities()));
-    connect(m_ccpm->ccpmLinkCyclic, SIGNAL(clicked()), this, SLOT(SetUIComponentVisibilities()));
-    connect(m_ccpm->ccpmLinkRoll, SIGNAL(clicked()), this, SLOT(SetUIComponentVisibilities()));
-
-=======
     connect(m_aircraft->ccpmAngleW, SIGNAL(valueChanged(double)), this, SLOT(ccpmSwashplateUpdate()));
     connect(m_aircraft->ccpmAngleX, SIGNAL(valueChanged(double)), this, SLOT(ccpmSwashplateUpdate()));
     connect(m_aircraft->ccpmAngleY, SIGNAL(valueChanged(double)), this, SLOT(ccpmSwashplateUpdate()));
@@ -307,7 +263,6 @@
     connect(m_aircraft->ccpmCollectivePassthrough, SIGNAL(clicked()), this, SLOT(SetUIComponentVisibilities()));
     connect(m_aircraft->ccpmLinkCyclic, SIGNAL(clicked()), this, SLOT(SetUIComponentVisibilities()));
     connect(m_aircraft->ccpmLinkRoll, SIGNAL(clicked()), this, SLOT(SetUIComponentVisibilities()));
->>>>>>> ff16dd03
 
     ccpmSwashplateRedraw();
 }
@@ -724,11 +679,11 @@
         } else {
             RollConstant = (float) config.heli.SliderValue2 / 100.00;
             ;
-        }
+    }
     }
 
     if (config.heli.SwashplateType > 0) {    //not advanced settings
-                                             //get the channel data from the ui
+        //get the channel data from the ui
         MixerChannelData[0] = m_aircraft->ccpmEngineChannel->currentIndex();
         MixerChannelData[1] = m_aircraft->ccpmTailChannel->currentIndex();
         MixerChannelData[2] = m_aircraft->ccpmServoWChannel->currentIndex();
@@ -817,7 +772,7 @@
             } else {
                 for (int j = 0; j < 6; j++) {
                     table->item(i, j)->setText(QString("-"));
-                }
+            }
             }
 
         }
@@ -828,9 +783,9 @@
             Channel = table->item(i, 0)->text();
             if (Channel == "-") {
                 Channel = QString("9");
-            }
+    }
             MixerChannelData[i] = Channel.toInt();
-        }
+         }
     }
 }
 
@@ -841,12 +796,8 @@
     bool useCCPM;
     bool useCyclic;
 
-<<<<<<< HEAD
-    if (updatingFromHardware == true) return airframeType;
-=======
     if (updatingFromHardware == TRUE)
         return airframeType;
->>>>>>> ff16dd03
 
     updatingFromHardware = true;
 
@@ -933,11 +884,7 @@
     if (SwashLvlConfigurationInProgress)return;
     if (updatingToHardware)return;
 
-<<<<<<< HEAD
-    updatingFromHardware=true;
-=======
     updatingFromHardware = TRUE;
->>>>>>> ff16dd03
     
     UAVDataObject* mixer = dynamic_cast<UAVDataObject*>(getObjectManager()->getObject(QString("MixerSettings")));
     Q_ASSERT(mixer);
@@ -1246,7 +1193,7 @@
         //issue user instructions
         m_aircraft->SwashLvlStepInstruction->setText(
                 "<h2>Min levelling</h2><p>Using adjustment of:<ul><li>Min timing spinboxes to the right ONLY</ul><br>ensure that the swashplate is at the bottom of desired travel range and is level.");
-        break;
+         break;
     case 4: //levelling verification
         //check Min status as complete
         m_aircraft->SwashLvlStepList->item(2)->setCheckState(Qt::Checked);
@@ -1264,7 +1211,7 @@
         //issue user instructions
         m_aircraft->SwashLvlStepInstruction->setText(
                 "<h2>levelling verification</h2><p>Adjust the slider to the right over it's full range and observe the swashplate motion. It should remain level over the entire range of travel.");
-        break;
+         break;
     case 5: //levelling complete
         //check verify status as complete
         m_aircraft->SwashLvlStepList->item(3)->setCheckState(Qt::Checked);
@@ -1384,49 +1331,49 @@
 
 int ConfigCcpmWidget::ShowDisclaimer(int messageID)
 {
-    QMessageBox msgBox;
-    msgBox.setText("<font color=red><h1>Warning!!!</h2></font>");
-    int ret;
-    switch (messageID) {
-    case 0:
-        // Basic disclaimer
+     QMessageBox msgBox;
+     msgBox.setText("<font color=red><h1>Warning!!!</h2></font>");
+     int ret;
+     switch (messageID) {
+        case 0:
+            // Basic disclaimer
         msgBox.setInformativeText(
                 "<h2>This code has many configurations.</h2><p>Please double check all settings before attempting flight!");
-        msgBox.setStandardButtons(QMessageBox::Ok);
-        msgBox.setDefaultButton(QMessageBox::Ok);
-        msgBox.setIcon(QMessageBox::Information);
-        ret = msgBox.exec();
-        return 0;
-        break;
-    case 1:
-        // Not Tested disclaimer
+             msgBox.setStandardButtons(QMessageBox::Ok);
+             msgBox.setDefaultButton(QMessageBox::Ok);
+             msgBox.setIcon(QMessageBox::Information);
+             ret = msgBox.exec();
+             return 0;
+            break;
+        case 1:
+            // Not Tested disclaimer
         msgBox.setInformativeText(
                 "<h2>The CCPM mixer code needs more testing!</h2><p><font color=red>Use it at your own risk!</font><p>Do you wish to continue?");
-        msgBox.setStandardButtons(QMessageBox::Yes | QMessageBox::Cancel);
-        msgBox.setDefaultButton(QMessageBox::Cancel);
-        msgBox.setIcon(QMessageBox::Warning);
-        ret = msgBox.exec();
+             msgBox.setStandardButtons(QMessageBox::Yes |  QMessageBox::Cancel);
+             msgBox.setDefaultButton(QMessageBox::Cancel);
+             msgBox.setIcon(QMessageBox::Warning);
+             ret = msgBox.exec();
         switch (ret) {
         case QMessageBox::Cancel:
             return -1;
         case QMessageBox::Yes:
             return 0;
-        }
-        break;
-    case 2:
-        // DO NOT use
+             }
+            break;
+        case 2:
+            // DO NOT use
         msgBox.setInformativeText(
                 "<h2>The CCPM swashplate levelling code is NOT complete!</h2><p><font color=red>DO NOT use it for flight!</font>");
-        msgBox.setStandardButtons(QMessageBox::Ok);
-        msgBox.setDefaultButton(QMessageBox::Ok);
-        msgBox.setIcon(QMessageBox::Critical);
-        ret = msgBox.exec();
-        return 0;
-        break;
-    default:
-        // should never be reached
-        break;
-    }
+            msgBox.setStandardButtons(QMessageBox::Ok);
+            msgBox.setDefaultButton(QMessageBox::Ok);
+            msgBox.setIcon(QMessageBox::Critical);
+            ret = msgBox.exec();
+            return 0;
+            break;
+       default:
+            // should never be reached
+            break;
+        }
     return -1;
 }
 
