--- conflicted
+++ resolved
@@ -94,22 +94,7 @@
  */
 void ConfigGroundVehicleWidget::setupUI(QString frameType)
 {
-<<<<<<< HEAD
-    m_aircraft->differentialSteeringMixBox->setHidden(true);
-	//STILL NEEDS WORK
-
 	// Setup the UI
-
-	m_aircraft->gvEngineChannelBox->setEnabled(false);
-	m_aircraft->gvEngineLabel->setEnabled(false);
-
-	m_aircraft->gvAileron1ChannelBox->setEnabled(false);
-	m_aircraft->gvAileron1Label->setEnabled(false);
-
-	m_aircraft->gvAileron2ChannelBox->setEnabled(false);
-	m_aircraft->gvAileron2Label->setEnabled(false);
-=======
-    // Setup the UI
 
     m_aircraft->gvEngineChannelBox->setEnabled(false);
     m_aircraft->gvAileron1ChannelBox->setEnabled(false);
@@ -117,45 +102,24 @@
 
     m_aircraft->differentialSteeringSlider1->setEnabled(false);
     m_aircraft->differentialSteeringSlider2->setEnabled(false);
->>>>>>> ae14c131
 
     if (frameType == "GroundVehicleDifferential" || frameType == "Differential (tank)") {
         // Tank
         setComboCurrentIndex(m_aircraft->groundVehicleType,
                 m_aircraft->groundVehicleType->findText("Differential (tank)"));
-<<<<<<< HEAD
-		m_aircraft->gvMotor1ChannelBox->setEnabled(true);
-		m_aircraft->gvMotor1Label->setEnabled(true);
-
-		m_aircraft->gvMotor2ChannelBox->setEnabled(true);
-		m_aircraft->gvMotor2Label->setEnabled(true);
-=======
         m_aircraft->gvMotor1ChannelBox->setEnabled(true);
         m_aircraft->gvMotor2ChannelBox->setEnabled(true);
->>>>>>> ae14c131
 
 		m_aircraft->gvMotor1Label->setText("Left motor");
 		m_aircraft->gvMotor2Label->setText("Right motor");
 
-<<<<<<< HEAD
 		m_aircraft->gvSteering1ChannelBox->setEnabled(false);
-        m_aircraft->gvSteering1Label->setEnabled(false);
-
-		m_aircraft->gvSteering2ChannelBox->setEnabled(false);
-		m_aircraft->gvSteering2Label->setEnabled(false);
-=======
-        m_aircraft->gvSteering1ChannelBox->setEnabled(false);
         m_aircraft->gvSteering2ChannelBox->setEnabled(false);
->>>>>>> ae14c131
 
 		m_aircraft->gvSteering2Label->setText("Rear steering");
 
-<<<<<<< HEAD
-		m_aircraft->differentialSteeringMixBox->setHidden(false);
-=======
         m_aircraft->differentialSteeringSlider1->setEnabled(true);
         m_aircraft->differentialSteeringSlider2->setEnabled(true);
->>>>>>> ae14c131
 
 		m_aircraft->gvThrottleCurve1GroupBox->setTitle("Left throttle curve");
 		m_aircraft->gvThrottleCurve2GroupBox->setTitle("Right throttle curve");
@@ -163,72 +127,31 @@
     } else if (frameType == "GroundVehicleMotorcycle" || frameType == "Motorcycle") {
         // Motorcycle
         setComboCurrentIndex(m_aircraft->groundVehicleType, m_aircraft->groundVehicleType->findText("Motorcycle"));
-<<<<<<< HEAD
-		m_aircraft->gvMotor1ChannelBox->setEnabled(false);
-		m_aircraft->gvMotor1Label->setEnabled(false);
-
-		m_aircraft->gvMotor2ChannelBox->setEnabled(true);
-		m_aircraft->gvMotor2Label->setEnabled(true);
-=======
         m_aircraft->gvMotor1ChannelBox->setEnabled(false);
         m_aircraft->gvMotor2ChannelBox->setEnabled(true);
->>>>>>> ae14c131
 
 		m_aircraft->gvMotor1Label->setText("Front motor");
 		m_aircraft->gvMotor2Label->setText("Rear motor");
 
-<<<<<<< HEAD
 		m_aircraft->gvSteering1ChannelBox->setEnabled(true);
-        m_aircraft->gvSteering1Label->setEnabled(true);
-
-		m_aircraft->gvSteering2ChannelBox->setEnabled(true);
-		m_aircraft->gvSteering2Label->setEnabled(true);
-=======
-        m_aircraft->gvSteering1ChannelBox->setEnabled(true);
         m_aircraft->gvSteering2ChannelBox->setEnabled(true);
->>>>>>> ae14c131
 
 		m_aircraft->gvSteering2Label->setText("Balancing");
-
-<<<<<<< HEAD
-		m_aircraft->differentialSteeringMixBox->setHidden(true);
 
 		m_aircraft->gvThrottleCurve1GroupBox->setTitle("Front throttle curve");
 		m_aircraft->gvThrottleCurve2GroupBox->setTitle("Rear throttle curve");
-=======
-        m_aircraft->gvThrottleCurve1GroupBox->setTitle("Front throttle curve");
-        m_aircraft->gvThrottleCurve2GroupBox->setTitle("Rear throttle curve");
->>>>>>> ae14c131
     } else {
         // Car
         setComboCurrentIndex(m_aircraft->groundVehicleType, m_aircraft->groundVehicleType->findText("Turnable (car)"));
 
-<<<<<<< HEAD
-		m_aircraft->gvMotor1ChannelBox->setEnabled(true);
-		m_aircraft->gvMotor1Label->setEnabled(true);
-
-		m_aircraft->gvMotor2ChannelBox->setEnabled(true);
-		m_aircraft->gvMotor2Label->setEnabled(true);
-=======
         m_aircraft->gvMotor1ChannelBox->setEnabled(true);
         m_aircraft->gvMotor2ChannelBox->setEnabled(true);
->>>>>>> ae14c131
 
 		m_aircraft->gvMotor1Label->setText("Front motor");
 		m_aircraft->gvMotor2Label->setText("Rear motor");
 
-<<<<<<< HEAD
 		m_aircraft->gvSteering1ChannelBox->setEnabled(true);
-        m_aircraft->gvSteering1Label->setEnabled(true);
-
-		m_aircraft->gvSteering2ChannelBox->setEnabled(true);
-		m_aircraft->gvSteering2Label->setEnabled(true);
-
-        m_aircraft->differentialSteeringMixBox->setHidden(true);
-=======
-        m_aircraft->gvSteering1ChannelBox->setEnabled(true);
         m_aircraft->gvSteering2ChannelBox->setEnabled(true);
->>>>>>> ae14c131
 
 		m_aircraft->gvThrottleCurve1GroupBox->setTitle("Front throttle curve");
 		m_aircraft->gvThrottleCurve2GroupBox->setTitle("Rear throttle curve");
