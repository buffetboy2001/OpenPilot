--- conflicted
+++ resolved
@@ -37,12 +37,7 @@
 #include <QtWidgets/QVBoxLayout>
 #include <QtWidgets/QPushButton>
 #include <QBrush>
-<<<<<<< HEAD
-#include <math.h>
 #include <QtWidgets/QMessageBox>
-=======
-#include <QMessageBox>
->>>>>>> ff16dd03
 
 #include <math.h>
 
@@ -102,93 +97,93 @@
 void ConfigGroundVehicleWidget::setupUI(QString frameType)
 {
     m_aircraft->differentialSteeringMixBox->setHidden(true);
-    //STILL NEEDS WORK
-
-    // Setup the UI
-
-    m_aircraft->gvEngineChannelBox->setEnabled(false);
-    m_aircraft->gvEngineLabel->setEnabled(false);
-
-    m_aircraft->gvAileron1ChannelBox->setEnabled(false);
-    m_aircraft->gvAileron1Label->setEnabled(false);
-
-    m_aircraft->gvAileron2ChannelBox->setEnabled(false);
-    m_aircraft->gvAileron2Label->setEnabled(false);
+	//STILL NEEDS WORK
+
+	// Setup the UI
+
+	m_aircraft->gvEngineChannelBox->setEnabled(false);
+	m_aircraft->gvEngineLabel->setEnabled(false);
+
+	m_aircraft->gvAileron1ChannelBox->setEnabled(false);
+	m_aircraft->gvAileron1Label->setEnabled(false);
+
+	m_aircraft->gvAileron2ChannelBox->setEnabled(false);
+	m_aircraft->gvAileron2Label->setEnabled(false);
 
     if (frameType == "GroundVehicleDifferential" || frameType == "Differential (tank)") {
         // Tank
         setComboCurrentIndex(m_aircraft->groundVehicleType,
                 m_aircraft->groundVehicleType->findText("Differential (tank)"));
-        m_aircraft->gvMotor1ChannelBox->setEnabled(true);
-        m_aircraft->gvMotor1Label->setEnabled(true);
-
-        m_aircraft->gvMotor2ChannelBox->setEnabled(true);
-        m_aircraft->gvMotor2Label->setEnabled(true);
-
-        m_aircraft->gvMotor1Label->setText("Left motor");
-        m_aircraft->gvMotor2Label->setText("Right motor");
-
-        m_aircraft->gvSteering1ChannelBox->setEnabled(false);
+		m_aircraft->gvMotor1ChannelBox->setEnabled(true);
+		m_aircraft->gvMotor1Label->setEnabled(true);
+
+		m_aircraft->gvMotor2ChannelBox->setEnabled(true);
+		m_aircraft->gvMotor2Label->setEnabled(true);
+
+		m_aircraft->gvMotor1Label->setText("Left motor");
+		m_aircraft->gvMotor2Label->setText("Right motor");
+
+		m_aircraft->gvSteering1ChannelBox->setEnabled(false);
         m_aircraft->gvSteering1Label->setEnabled(false);
 
-        m_aircraft->gvSteering2ChannelBox->setEnabled(false);
-        m_aircraft->gvSteering2Label->setEnabled(false);
-
-        m_aircraft->gvSteering2Label->setText("Rear steering");
-
-        m_aircraft->differentialSteeringMixBox->setHidden(false);
-
-        m_aircraft->gvThrottleCurve1GroupBox->setTitle("Left throttle curve");
-        m_aircraft->gvThrottleCurve2GroupBox->setTitle("Right throttle curve");
+		m_aircraft->gvSteering2ChannelBox->setEnabled(false);
+		m_aircraft->gvSteering2Label->setEnabled(false);
+
+		m_aircraft->gvSteering2Label->setText("Rear steering");
+
+		m_aircraft->differentialSteeringMixBox->setHidden(false);
+
+		m_aircraft->gvThrottleCurve1GroupBox->setTitle("Left throttle curve");
+		m_aircraft->gvThrottleCurve2GroupBox->setTitle("Right throttle curve");
 
     } else if (frameType == "GroundVehicleMotorcycle" || frameType == "Motorcycle") {
         // Motorcycle
         setComboCurrentIndex(m_aircraft->groundVehicleType, m_aircraft->groundVehicleType->findText("Motorcycle"));
-        m_aircraft->gvMotor1ChannelBox->setEnabled(false);
-        m_aircraft->gvMotor1Label->setEnabled(false);
-
-        m_aircraft->gvMotor2ChannelBox->setEnabled(true);
-        m_aircraft->gvMotor2Label->setEnabled(true);
-
-        m_aircraft->gvMotor1Label->setText("Front motor");
-        m_aircraft->gvMotor2Label->setText("Rear motor");
-
-        m_aircraft->gvSteering1ChannelBox->setEnabled(true);
+		m_aircraft->gvMotor1ChannelBox->setEnabled(false);
+		m_aircraft->gvMotor1Label->setEnabled(false);
+
+		m_aircraft->gvMotor2ChannelBox->setEnabled(true);
+		m_aircraft->gvMotor2Label->setEnabled(true);
+
+		m_aircraft->gvMotor1Label->setText("Front motor");
+		m_aircraft->gvMotor2Label->setText("Rear motor");
+
+		m_aircraft->gvSteering1ChannelBox->setEnabled(true);
         m_aircraft->gvSteering1Label->setEnabled(true);
 
-        m_aircraft->gvSteering2ChannelBox->setEnabled(true);
-        m_aircraft->gvSteering2Label->setEnabled(true);
-
-        m_aircraft->gvSteering2Label->setText("Balancing");
-
-        m_aircraft->differentialSteeringMixBox->setHidden(true);
-
-        m_aircraft->gvThrottleCurve1GroupBox->setTitle("Front throttle curve");
-        m_aircraft->gvThrottleCurve2GroupBox->setTitle("Rear throttle curve");
+		m_aircraft->gvSteering2ChannelBox->setEnabled(true);
+		m_aircraft->gvSteering2Label->setEnabled(true);
+
+		m_aircraft->gvSteering2Label->setText("Balancing");
+
+		m_aircraft->differentialSteeringMixBox->setHidden(true);
+
+		m_aircraft->gvThrottleCurve1GroupBox->setTitle("Front throttle curve");
+		m_aircraft->gvThrottleCurve2GroupBox->setTitle("Rear throttle curve");
     } else {
         // Car
         setComboCurrentIndex(m_aircraft->groundVehicleType, m_aircraft->groundVehicleType->findText("Turnable (car)"));
 
-        m_aircraft->gvMotor1ChannelBox->setEnabled(true);
-        m_aircraft->gvMotor1Label->setEnabled(true);
-
-        m_aircraft->gvMotor2ChannelBox->setEnabled(true);
-        m_aircraft->gvMotor2Label->setEnabled(true);
-
-        m_aircraft->gvMotor1Label->setText("Front motor");
-        m_aircraft->gvMotor2Label->setText("Rear motor");
-
-        m_aircraft->gvSteering1ChannelBox->setEnabled(true);
+		m_aircraft->gvMotor1ChannelBox->setEnabled(true);
+		m_aircraft->gvMotor1Label->setEnabled(true);
+
+		m_aircraft->gvMotor2ChannelBox->setEnabled(true);
+		m_aircraft->gvMotor2Label->setEnabled(true);
+
+		m_aircraft->gvMotor1Label->setText("Front motor");
+		m_aircraft->gvMotor2Label->setText("Rear motor");
+
+		m_aircraft->gvSteering1ChannelBox->setEnabled(true);
         m_aircraft->gvSteering1Label->setEnabled(true);
 
-        m_aircraft->gvSteering2ChannelBox->setEnabled(true);
-        m_aircraft->gvSteering2Label->setEnabled(true);
+		m_aircraft->gvSteering2ChannelBox->setEnabled(true);
+		m_aircraft->gvSteering2Label->setEnabled(true);
 
         m_aircraft->differentialSteeringMixBox->setHidden(true);
 
-        m_aircraft->gvThrottleCurve1GroupBox->setTitle("Front throttle curve");
-        m_aircraft->gvThrottleCurve2GroupBox->setTitle("Rear throttle curve");
-    }
+		m_aircraft->gvThrottleCurve1GroupBox->setTitle("Front throttle curve");
+		m_aircraft->gvThrottleCurve2GroupBox->setTitle("Rear throttle curve");
+	}
 }
 
 void ConfigGroundVehicleWidget::registerWidgets(ConfigTaskWidget &parent) {
@@ -280,12 +275,12 @@
  */
 QString ConfigGroundVehicleWidget::updateConfigObjectsFromWidgets()
 {
-    QString airframeType = "GroundVehicleCar";
-
-    // Save the curve (common to all ground vehicle frames)
+	QString airframeType = "GroundVehicleCar";
+
+	// Save the curve (common to all ground vehicle frames)
     UAVDataObject *mixer = dynamic_cast<UAVDataObject*>(getObjectManager()->getObject(QString("MixerSettings")));
 
-    // Remove Feed Forward, it is pointless on a ground vehicle:
+	// Remove Feed Forward, it is pointless on a ground vehicle:
     setMixerValue(mixer, "FeedForward", 0.0);
 
     // set the throttle curves
@@ -294,17 +289,17 @@
 
     // All airframe types must start with "GroundVehicle"
     if (m_aircraft->groundVehicleType->currentText() == "Turnable (car)") {
-        airframeType = "GroundVehicleCar";
-        setupGroundVehicleCar(airframeType);
-    } else if (m_aircraft->groundVehicleType->currentText() == "Differential (tank)") {
-        airframeType = "GroundVehicleDifferential";
-        setupGroundVehicleDifferential(airframeType);
-    } else { // "Motorcycle"
-        airframeType = "GroundVehicleMotorcycle";
-        setupGroundVehicleMotorcycle(airframeType);
-    }
-
-    return airframeType;
+		airframeType = "GroundVehicleCar";
+		setupGroundVehicleCar(airframeType);
+	} else if (m_aircraft->groundVehicleType->currentText() == "Differential (tank)") {
+		airframeType = "GroundVehicleDifferential";
+		setupGroundVehicleDifferential(airframeType);
+	} else { // "Motorcycle"
+		airframeType = "GroundVehicleMotorcycle";
+		setupGroundVehicleMotorcycle(airframeType);
+	}
+
+	return airframeType;
 }
 
 /**
@@ -314,105 +309,105 @@
  */
 bool ConfigGroundVehicleWidget::setupGroundVehicleMotorcycle(QString airframeType)
 {
+	// Check coherence:
+    // Show any config errors in GUI
+    if (throwConfigError(airframeType)) {
+		return false;
+    }
+
+	// Now setup the channels:
+    GUIConfigDataUnion config = getConfigData();
+    resetActuators(&config);
+
+    config.ground.GroundVehicleThrottle1 = m_aircraft->gvMotor1ChannelBox->currentIndex();
+    config.ground.GroundVehicleThrottle2 = m_aircraft->gvMotor2ChannelBox->currentIndex();
+
+    setConfigData(config);
+
+    UAVDataObject* mixer = dynamic_cast<UAVDataObject*>(getObjectManager()->getObject(QString("MixerSettings")));
+    Q_ASSERT(mixer);
+    resetMotorAndServoMixers(mixer);
+
+    // motor
+    int channel = m_aircraft->gvMotor2ChannelBox->currentIndex() - 1;
+    setMixerType(mixer, channel, VehicleConfig::MIXERTYPE_SERVO);
+    setMixerVectorValue(mixer, channel, VehicleConfig::MIXERVECTOR_THROTTLECURVE1, 127);
+    setMixerVectorValue(mixer, channel, VehicleConfig::MIXERVECTOR_YAW, 127);
+
+    // steering
+    channel = m_aircraft->gvSteering1ChannelBox->currentIndex() - 1;
+    setMixerType(mixer, channel, VehicleConfig::MIXERTYPE_SERVO);
+    setMixerVectorValue(mixer, channel, VehicleConfig::MIXERVECTOR_YAW, -127);
+    setMixerVectorValue(mixer, channel, VehicleConfig::MIXERVECTOR_ROLL, -127);
+
+    // balance
+    channel = m_aircraft->gvSteering2ChannelBox->currentIndex() - 1;
+    setMixerType(mixer, channel, VehicleConfig::MIXERTYPE_SERVO);
+    setMixerVectorValue(mixer, channel, VehicleConfig::MIXERVECTOR_YAW, 127);
+    setMixerVectorValue(mixer, channel, VehicleConfig::MIXERVECTOR_ROLL, 127);
+
+	m_aircraft->gvStatusLabel->setText("Mixer generated");
+
+    return true;
+}
+
+/**
+ Setup differentially steered ground vehicle.
+ 
+ Returns False if impossible to create the mixer.
+ */
+bool ConfigGroundVehicleWidget::setupGroundVehicleDifferential(QString airframeType)
+{
+	// Check coherence:
+    // Show any config errors in GUI
+
+    if (throwConfigError(airframeType)) {
+		return false;
+	}
+
+    // Now setup the channels:
+    GUIConfigDataUnion config = getConfigData();
+    resetActuators(&config);
+
+    config.ground.GroundVehicleThrottle1 = m_aircraft->gvMotor1ChannelBox->currentIndex();
+    config.ground.GroundVehicleThrottle2 = m_aircraft->gvMotor2ChannelBox->currentIndex();
+
+    setConfigData(config);
+
+    UAVDataObject *mixer = dynamic_cast<UAVDataObject*>(getObjectManager()->getObject(QString("MixerSettings")));
+    Q_ASSERT(mixer);
+    resetMotorAndServoMixers(mixer);
+
+    // left motor
+    int channel = m_aircraft->gvMotor1ChannelBox->currentIndex() - 1;
+    setMixerType(mixer, channel, VehicleConfig::MIXERTYPE_SERVO);
+    setMixerVectorValue(mixer, channel, VehicleConfig::MIXERVECTOR_THROTTLECURVE1, 127);
+    setMixerVectorValue(mixer, channel, VehicleConfig::MIXERVECTOR_YAW, 127);
+
+    // right motor
+    channel = m_aircraft->gvMotor2ChannelBox->currentIndex() - 1;
+    setMixerType(mixer, channel, VehicleConfig::MIXERTYPE_SERVO);
+    setMixerVectorValue(mixer, channel, VehicleConfig::MIXERVECTOR_THROTTLECURVE2, 127);
+    setMixerVectorValue(mixer, channel, VehicleConfig::MIXERVECTOR_YAW, -127);
+
+    // Output success message
+	m_aircraft->gvStatusLabel->setText("Mixer generated");
+
+    return true;
+}
+
+/**
+ Setup steerable ground vehicle.
+ 
+ Returns False if impossible to create the mixer.
+ */
+bool ConfigGroundVehicleWidget::setupGroundVehicleCar(QString airframeType)
+{
     // Check coherence:
     // Show any config errors in GUI
     if (throwConfigError(airframeType)) {
-        return false;
-    }
-
-    // Now setup the channels:
-    GUIConfigDataUnion config = getConfigData();
-    resetActuators(&config);
-
-    config.ground.GroundVehicleThrottle1 = m_aircraft->gvMotor1ChannelBox->currentIndex();
-    config.ground.GroundVehicleThrottle2 = m_aircraft->gvMotor2ChannelBox->currentIndex();
-
-    setConfigData(config);
-
-    UAVDataObject* mixer = dynamic_cast<UAVDataObject*>(getObjectManager()->getObject(QString("MixerSettings")));
-    Q_ASSERT(mixer);
-    resetMotorAndServoMixers(mixer);
-
-    // motor
-    int channel = m_aircraft->gvMotor2ChannelBox->currentIndex() - 1;
-    setMixerType(mixer, channel, VehicleConfig::MIXERTYPE_SERVO);
-    setMixerVectorValue(mixer, channel, VehicleConfig::MIXERVECTOR_THROTTLECURVE1, 127);
-    setMixerVectorValue(mixer, channel, VehicleConfig::MIXERVECTOR_YAW, 127);
-
-    // steering
-    channel = m_aircraft->gvSteering1ChannelBox->currentIndex() - 1;
-    setMixerType(mixer, channel, VehicleConfig::MIXERTYPE_SERVO);
-    setMixerVectorValue(mixer, channel, VehicleConfig::MIXERVECTOR_YAW, -127);
-    setMixerVectorValue(mixer, channel, VehicleConfig::MIXERVECTOR_ROLL, -127);
-
-    // balance
-    channel = m_aircraft->gvSteering2ChannelBox->currentIndex() - 1;
-    setMixerType(mixer, channel, VehicleConfig::MIXERTYPE_SERVO);
-    setMixerVectorValue(mixer, channel, VehicleConfig::MIXERVECTOR_YAW, 127);
-    setMixerVectorValue(mixer, channel, VehicleConfig::MIXERVECTOR_ROLL, 127);
-
-    m_aircraft->gvStatusLabel->setText("Mixer generated");
-
-    return true;
-}
-
-/**
- Setup differentially steered ground vehicle.
- 
- Returns False if impossible to create the mixer.
- */
-bool ConfigGroundVehicleWidget::setupGroundVehicleDifferential(QString airframeType)
-{
-    // Check coherence:
-    // Show any config errors in GUI
-
-    if (throwConfigError(airframeType)) {
-        return false;
-    }
-
-    // Now setup the channels:
-    GUIConfigDataUnion config = getConfigData();
-    resetActuators(&config);
-
-    config.ground.GroundVehicleThrottle1 = m_aircraft->gvMotor1ChannelBox->currentIndex();
-    config.ground.GroundVehicleThrottle2 = m_aircraft->gvMotor2ChannelBox->currentIndex();
-
-    setConfigData(config);
-
-    UAVDataObject *mixer = dynamic_cast<UAVDataObject*>(getObjectManager()->getObject(QString("MixerSettings")));
-    Q_ASSERT(mixer);
-    resetMotorAndServoMixers(mixer);
-
-    // left motor
-    int channel = m_aircraft->gvMotor1ChannelBox->currentIndex() - 1;
-    setMixerType(mixer, channel, VehicleConfig::MIXERTYPE_SERVO);
-    setMixerVectorValue(mixer, channel, VehicleConfig::MIXERVECTOR_THROTTLECURVE1, 127);
-    setMixerVectorValue(mixer, channel, VehicleConfig::MIXERVECTOR_YAW, 127);
-
-    // right motor
-    channel = m_aircraft->gvMotor2ChannelBox->currentIndex() - 1;
-    setMixerType(mixer, channel, VehicleConfig::MIXERTYPE_SERVO);
-    setMixerVectorValue(mixer, channel, VehicleConfig::MIXERVECTOR_THROTTLECURVE2, 127);
-    setMixerVectorValue(mixer, channel, VehicleConfig::MIXERVECTOR_YAW, -127);
-
-    // Output success message
-    m_aircraft->gvStatusLabel->setText("Mixer generated");
-
-    return true;
-}
-
-/**
- Setup steerable ground vehicle.
- 
- Returns False if impossible to create the mixer.
- */
-bool ConfigGroundVehicleWidget::setupGroundVehicleCar(QString airframeType)
-{
-    // Check coherence:
-    // Show any config errors in GUI
-    if (throwConfigError(airframeType)) {
-        return false;
-    }
+		return false;
+	}
 
     // Now setup the channels:
     GUIConfigDataUnion config = getConfigData();
@@ -460,14 +455,14 @@
     bool error = false;
 
     // Create a red block. All combo boxes are the same size, so any one should do as a model
-    int size = m_aircraft->gvEngineChannelBox->style()->pixelMetric(QStyle::PM_SmallIconSize);
+	int size = m_aircraft->gvEngineChannelBox->style()->pixelMetric(QStyle::PM_SmallIconSize);
     QPixmap pixmap(size, size);
-    pixmap.fill(QColor("red"));
+	pixmap.fill(QColor("red"));
 
     if (airframeType == "GroundVehicleCar") { //Car
         if (m_aircraft->gvMotor1ChannelBox->currentText() == "None"
                 && m_aircraft->gvMotor2ChannelBox->currentText() == "None") {
-            pixmap.fill(QColor("green"));
+			pixmap.fill(QColor("green"));
             m_aircraft->gvMotor1ChannelBox->setItemData(0, pixmap, Qt::DecorationRole); //Set color palettes
             m_aircraft->gvMotor2ChannelBox->setItemData(0, pixmap, Qt::DecorationRole); //Set color palettes
             //m_aircraft->gvMotor1Label->setText("<font color='red'>" + m_aircraft->gvMotor1Label->text() + "</font>");
@@ -483,7 +478,7 @@
 
             //htmlText=new QTextEdit(m_aircraft->gvMotor2Label->text());  // HtmlText is any QString with html tags.
             //m_aircraft->gvMotor2Label->setText(htmlText->toPlainText());
-        }
+		}
 
         if (m_aircraft->gvSteering1ChannelBox->currentText() == "None"
                 && m_aircraft->gvSteering2ChannelBox->currentText() == "None") {
@@ -502,7 +497,7 @@
 
             //htmlText=new QTextEdit(m_aircraft->gvSteering2Label->text());  // HtmlText is any QString with html tags.
             //m_aircraft->gvSteering2Label->setText(htmlText->toPlainText());
-        }
+		}
     } else if (airframeType == "GroundVehicleDifferential") { //Tank
         if (m_aircraft->gvMotor1ChannelBox->currentText() == "None"
                 || m_aircraft->gvMotor2ChannelBox->currentText() == "None") {
@@ -512,7 +507,7 @@
         } else {
             m_aircraft->gvMotor1ChannelBox->setItemData(0, 0, Qt::DecorationRole); //Reset color palettes
             m_aircraft->gvMotor2ChannelBox->setItemData(0, 0, Qt::DecorationRole); //Reset color palettes
-        }
+		}
 
         // Always reset
         m_aircraft->gvSteering1ChannelBox->setItemData(0, 0, Qt::DecorationRole); //Reset color palettes
@@ -524,7 +519,7 @@
             error = true;
         } else {
             m_aircraft->gvMotor2ChannelBox->setItemData(0, 0, Qt::DecorationRole); //Reset color palettes
-        }
+		}
 
         if (m_aircraft->gvSteering1ChannelBox->currentText() == "None"
                 && m_aircraft->gvSteering2ChannelBox->currentText() == "None") {
@@ -532,15 +527,15 @@
             error = true;
         } else {
             m_aircraft->gvSteering1ChannelBox->setItemData(0, 0, Qt::DecorationRole); //Reset color palettes
-        }
+		}
 
         // Always reset
         m_aircraft->gvMotor1ChannelBox->setItemData(0, 0, Qt::DecorationRole); //Reset color palettes
         m_aircraft->gvSteering2ChannelBox->setItemData(0, 0, Qt::DecorationRole); //Reset color palettes
-    }
+		}
 
     if (error) {
-        m_aircraft->gvStatusLabel->setText(QString("<font color='red'>ERROR: Assign all necessary channels</font>"));
-    }
+		m_aircraft->gvStatusLabel->setText(QString("<font color='red'>ERROR: Assign all necessary channels</font>"));
+	}
     return error;
 }