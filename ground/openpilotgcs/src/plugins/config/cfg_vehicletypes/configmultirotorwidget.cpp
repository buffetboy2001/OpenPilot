/**
 ******************************************************************************
 *
 * @file       configmultirotorwidget.cpp
 * @author     E. Lafargue & The OpenPilot Team, http://www.openpilot.org Copyright (C) 2012.
 * @addtogroup GCSPlugins GCS Plugins
 * @{
 * @addtogroup ConfigPlugin Config Plugin
 * @{
 * @brief ccpm configuration panel
 *****************************************************************************/
/*
 * This program is free software; you can redistribute it and/or modify
 * it under the terms of the GNU General Public License as published by
 * the Free Software Foundation; either version 3 of the License, or
 * (at your option) any later version.
 *
 * This program is distributed in the hope that it will be useful, but
 * WITHOUT ANY WARRANTY; without even the implied warranty of MERCHANTABILITY
 * or FITNESS FOR A PARTICULAR PURPOSE. See the GNU General Public License
 * for more details.
 *
 * You should have received a copy of the GNU General Public License along
 * with this program; if not, write to the Free Software Foundation, Inc.,
 * 59 Temple Place, Suite 330, Boston, MA 02111-1307 USA
 */
#include "configmultirotorwidget.h"
#include "mixersettings.h"
#include "systemsettings.h"
#include "actuatorsettings.h"
#include "actuatorcommand.h"

#include <QDebug>
#include <QStringList>
#include <QtWidgets/QWidget>
#include <QtWidgets/QTextEdit>
#include <QtWidgets/QVBoxLayout>
#include <QtWidgets/QPushButton>
#include <QtWidgets/QComboBox>
#include <QBrush>
#include <math.h>
#include <QtWidgets/QMessageBox>

const QString ConfigMultiRotorWidget::CHANNELBOXNAME = QString("multiMotorChannelBox");

QStringList ConfigMultiRotorWidget::getChannelDescriptions()
{
    // init a channel_numelem list of channel desc defaults
    QStringList channelDesc;
    for (int i = 0; i < (int) ConfigMultiRotorWidget::CHANNEL_NUMELEM; i++) {
        channelDesc.append(QString("-"));
    }

    // get the gui config data
    GUIConfigDataUnion configData = getConfigData();
    multiGUISettingsStruct multi = configData.multi;

    if (multi.VTOLMotorN > 0 && multi.VTOLMotorN <= ConfigMultiRotorWidget::CHANNEL_NUMELEM) {
        channelDesc[multi.VTOLMotorN - 1] = QString("VTOLMotorN");
    }
    if (multi.VTOLMotorNE > 0 && multi.VTOLMotorNE <= ConfigMultiRotorWidget::CHANNEL_NUMELEM) {
        channelDesc[multi.VTOLMotorNE - 1] = QString("VTOLMotorNE");
    }
    if (multi.VTOLMotorNW > 0 && multi.VTOLMotorNW <= ConfigMultiRotorWidget::CHANNEL_NUMELEM) {
        channelDesc[multi.VTOLMotorNW - 1] = QString("VTOLMotorNW");
    }
    if (multi.VTOLMotorS > 0 && multi.VTOLMotorS <= ConfigMultiRotorWidget::CHANNEL_NUMELEM) {
        channelDesc[multi.VTOLMotorS - 1] = QString("VTOLMotorS");
    }
    if (multi.VTOLMotorSE > 0 && multi.VTOLMotorSE <= ConfigMultiRotorWidget::CHANNEL_NUMELEM) {
        channelDesc[multi.VTOLMotorSE - 1] = QString("VTOLMotorSE");
    }
    if (multi.VTOLMotorSW > 0 && multi.VTOLMotorSW <= ConfigMultiRotorWidget::CHANNEL_NUMELEM) {
        channelDesc[multi.VTOLMotorSW - 1] = QString("VTOLMotorSW");
    }
    if (multi.VTOLMotorW > 0 && multi.VTOLMotorW <= ConfigMultiRotorWidget::CHANNEL_NUMELEM) {
        channelDesc[multi.VTOLMotorW - 1] = QString("VTOLMotorW");
    }
    if (multi.VTOLMotorE > 0 && multi.VTOLMotorE <= ConfigMultiRotorWidget::CHANNEL_NUMELEM) {
        channelDesc[multi.VTOLMotorE - 1] = QString("VTOLMotorE");
    }
    if (multi.TRIYaw > 0 && multi.TRIYaw <= ConfigMultiRotorWidget::CHANNEL_NUMELEM) {
        channelDesc[multi.TRIYaw - 1] = QString("Tri-Yaw");
    }
    return channelDesc;
}

ConfigMultiRotorWidget::ConfigMultiRotorWidget(QWidget *parent) :
        VehicleConfig(parent), m_aircraft(new Ui_MultiRotorConfigWidget()), invertMotors(false)
{
    m_aircraft->setupUi(this);

    populateChannelComboBoxes();

    // Setup the Multirotor picture in the Quad settings interface
    m_aircraft->quadShape->setHorizontalScrollBarPolicy(Qt::ScrollBarAlwaysOff);
    m_aircraft->quadShape->setVerticalScrollBarPolicy(Qt::ScrollBarAlwaysOff);

    QSvgRenderer *renderer = new QSvgRenderer();
    renderer->load(QString(":/configgadget/images/multirotor-shapes.svg"));

    quad = new QGraphicsSvgItem();
    quad->setSharedRenderer(renderer);
    quad->setElementId("quad-x");

    QGraphicsScene *scene = new QGraphicsScene();
    scene->addItem(quad);
    scene->setSceneRect(quad->boundingRect());
    m_aircraft->quadShape->setScene(scene);

    QStringList multiRotorTypes;
    multiRotorTypes << "Tricopter Y" << "Quad +" << "Quad X" << "Hexacopter" << "Hexacopter X" << "Hexacopter Y6"
            << "Octocopter" << "Octocopter V" << "Octo Coax +" << "Octo Coax X";
    m_aircraft->multirotorFrameType->addItems(multiRotorTypes);

    // Set default model to "Quad X"
    m_aircraft->multirotorFrameType->setCurrentIndex(m_aircraft->multirotorFrameType->findText("Quad X"));

    //setupUI(m_aircraft->multirotorFrameType->currentText());

    connect(m_aircraft->multirotorFrameType, SIGNAL(currentIndexChanged(QString)), this, SLOT(setupUI(QString)));

    // Connect the multirotor motor reverse checkbox
    connect(m_aircraft->MultirotorRevMixerCheckBox, SIGNAL(clicked(bool)), this, SLOT(reverseMultirotorMotor()));
}

ConfigMultiRotorWidget::~ConfigMultiRotorWidget()
{
    delete m_aircraft;
}

void ConfigMultiRotorWidget::setupUI(QString frameType)
{
    Q_ASSERT(m_aircraft);
    Q_ASSERT(quad);

    // disable triyaw channel
    m_aircraft->triYawChannelBox->setEnabled(false);

    // disable all motor channel boxes
    for (int i = 1; i <= 8; i++) {
        // do it manually so we can turn off any error decorations
<<<<<<< HEAD
        QComboBox *combobox = uiowner->findChild<QComboBox*>("multiMotorChannelBox" + QString::number(i));
=======
        QComboBox *combobox = qFindChild<QComboBox*>(this, "multiMotorChannelBox" + QString::number(i));
>>>>>>> ff16dd03
        if (combobox) {
            combobox->setEnabled(false);
            combobox->setItemData(0, 0, Qt::DecorationRole);
        }
    }

    if (frameType == "Tri" || frameType == "Tricopter Y") {
        setComboCurrentIndex(m_aircraft->multirotorFrameType, m_aircraft->multirotorFrameType->findText("Tricopter Y"));

        // Enable all necessary motor channel boxes...
        enableComboBoxes(this, CHANNELBOXNAME, 3, true);

        m_aircraft->mrRollMixLevel->setValue(100);
        m_aircraft->mrPitchMixLevel->setValue(100);
        setYawMixLevel(50);

        m_aircraft->triYawChannelBox->setEnabled(true);
    } else if (frameType == "QuadX" || frameType == "Quad X") {
        setComboCurrentIndex(m_aircraft->multirotorFrameType, m_aircraft->multirotorFrameType->findText("Quad X"));

        // Enable all necessary motor channel boxes...
        enableComboBoxes(this, CHANNELBOXNAME, 4, true);

        // init mixer levels
        m_aircraft->mrRollMixLevel->setValue(50);
        m_aircraft->mrPitchMixLevel->setValue(50);
        setYawMixLevel(50);
    } else if (frameType == "QuadP" || frameType == "Quad +") {
        setComboCurrentIndex(m_aircraft->multirotorFrameType, m_aircraft->multirotorFrameType->findText("Quad +"));

        // Enable all necessary motor channel boxes...
        enableComboBoxes(this, CHANNELBOXNAME, 4, true);

        m_aircraft->mrRollMixLevel->setValue(100);
        m_aircraft->mrPitchMixLevel->setValue(100);
        setYawMixLevel(50);
    } else if (frameType == "Hexa" || frameType == "Hexacopter") {
        setComboCurrentIndex(m_aircraft->multirotorFrameType, m_aircraft->multirotorFrameType->findText("Hexacopter"));

        // Enable all necessary motor channel boxes...
        enableComboBoxes(this, CHANNELBOXNAME, 6, true);

        m_aircraft->mrRollMixLevel->setValue(50);
        m_aircraft->mrPitchMixLevel->setValue(33);
        setYawMixLevel(33);
    } else if (frameType == "HexaX" || frameType == "Hexacopter X") {
        setComboCurrentIndex(m_aircraft->multirotorFrameType,
                m_aircraft->multirotorFrameType->findText("Hexacopter X"));

        // Enable all necessary motor channel boxes...
        enableComboBoxes(this, CHANNELBOXNAME, 6, true);

        m_aircraft->mrRollMixLevel->setValue(33);
        m_aircraft->mrPitchMixLevel->setValue(50);
        setYawMixLevel(33);
    } else if (frameType == "HexaCoax" || frameType == "Hexacopter Y6") {
        setComboCurrentIndex(m_aircraft->multirotorFrameType,
                m_aircraft->multirotorFrameType->findText("Hexacopter Y6"));

        // Enable all necessary motor channel boxes...
        enableComboBoxes(this, CHANNELBOXNAME, 6, true);

        m_aircraft->mrRollMixLevel->setValue(100);
        m_aircraft->mrPitchMixLevel->setValue(50);
        setYawMixLevel(66);
    } else if (frameType == "Octo" || frameType == "Octocopter") {
        setComboCurrentIndex(m_aircraft->multirotorFrameType, m_aircraft->multirotorFrameType->findText("Octocopter"));

        // Enable all necessary motor channel boxes
        enableComboBoxes(this, CHANNELBOXNAME, 8, true);

        m_aircraft->mrRollMixLevel->setValue(33);
        m_aircraft->mrPitchMixLevel->setValue(33);
        setYawMixLevel(25);
    } else if (frameType == "OctoV" || frameType == "Octocopter V") {
        setComboCurrentIndex(m_aircraft->multirotorFrameType,
                m_aircraft->multirotorFrameType->findText("Octocopter V"));

        // Enable all necessary motor channel boxes
        enableComboBoxes(this, CHANNELBOXNAME, 8, true);

        m_aircraft->mrRollMixLevel->setValue(25);
        m_aircraft->mrPitchMixLevel->setValue(25);
        setYawMixLevel(25);
    } else if (frameType == "OctoCoaxP" || frameType == "Octo Coax +") {
        setComboCurrentIndex(m_aircraft->multirotorFrameType, m_aircraft->multirotorFrameType->findText("Octo Coax +"));

        // Enable all necessary motor channel boxes
        enableComboBoxes(this, CHANNELBOXNAME, 8, true);

        m_aircraft->mrRollMixLevel->setValue(100);
        m_aircraft->mrPitchMixLevel->setValue(100);
        setYawMixLevel(50);
    } else if (frameType == "OctoCoaxX" || frameType == "Octo Coax X") {
        setComboCurrentIndex(m_aircraft->multirotorFrameType, m_aircraft->multirotorFrameType->findText("Octo Coax X"));

        // Enable all necessary motor channel boxes
        enableComboBoxes(this, CHANNELBOXNAME, 8, true);

        m_aircraft->mrRollMixLevel->setValue(50);
        m_aircraft->mrPitchMixLevel->setValue(50);
        setYawMixLevel(50);
    }

    // Draw the appropriate airframe
    updateAirframe(frameType);
}

void ConfigMultiRotorWidget::registerWidgets(ConfigTaskWidget &parent) {
    parent.addWidget(m_aircraft->multiThrottleCurve->getCurveWidget());
    parent.addWidget(m_aircraft->multirotorFrameType);
    parent.addWidget(m_aircraft->multiMotorChannelBox1);
    parent.addWidget(m_aircraft->multiMotorChannelBox2);
    parent.addWidget(m_aircraft->multiMotorChannelBox3);
    parent.addWidget(m_aircraft->multiMotorChannelBox4);
    parent.addWidget(m_aircraft->multiMotorChannelBox5);
    parent.addWidget(m_aircraft->multiMotorChannelBox6);
    parent.addWidget(m_aircraft->multiMotorChannelBox7);
    parent.addWidget(m_aircraft->multiMotorChannelBox8);
    parent.addWidget(m_aircraft->mrPitchMixLevel);
    parent.addWidget(m_aircraft->mrRollMixLevel);
    parent.addWidget(m_aircraft->mrYawMixLevel);
    parent.addWidget(m_aircraft->triYawChannelBox);
}

void ConfigMultiRotorWidget::resetActuators(GUIConfigDataUnion *configData)
{
    configData->multi.VTOLMotorN = 0;
    configData->multi.VTOLMotorNE = 0;
    configData->multi.VTOLMotorE = 0;
    configData->multi.VTOLMotorSE = 0;
    configData->multi.VTOLMotorS = 0;
    configData->multi.VTOLMotorSW = 0;
    configData->multi.VTOLMotorW = 0;
    configData->multi.VTOLMotorNW = 0;
    configData->multi.TRIYaw = 0;
}

/**
 Helper function to refresh the UI widget values
 */
void ConfigMultiRotorWidget::refreshWidgetsValues(QString frameType)
{
    Q_ASSERT(m_aircraft);

    setupUI(frameType);

    UAVDataObject *mixer = dynamic_cast<UAVDataObject *>(getObjectManager()->getObject(QString("MixerSettings")));
    Q_ASSERT(mixer);

    QList<double> curveValues;
    getThrottleCurve(mixer, VehicleConfig::MIXER_THROTTLECURVE1, &curveValues);

    // is at least one of the curve values != 0?
    if (isValidThrottleCurve(&curveValues)) {
        // yes, use the curve we just read from mixersettings
        m_aircraft->multiThrottleCurve->initCurve(&curveValues);
    } else {
        // no, init a straight curve
        m_aircraft->multiThrottleCurve->initLinearCurve(curveValues.count(), 0.9);
    }

    GUIConfigDataUnion config = getConfigData();
    multiGUISettingsStruct multi = config.multi;

    if (frameType == "QuadP") {
        // Motors 1/2/3/4 are: N / E / S / W
        setComboCurrentIndex(m_aircraft->multiMotorChannelBox1, multi.VTOLMotorN);
        setComboCurrentIndex(m_aircraft->multiMotorChannelBox2, multi.VTOLMotorE);
        setComboCurrentIndex(m_aircraft->multiMotorChannelBox3, multi.VTOLMotorS);
        setComboCurrentIndex(m_aircraft->multiMotorChannelBox4, multi.VTOLMotorW);

        // Now, read the 1st mixer R/P/Y levels and initialize the mix sliders.
        // This assumes that all vectors are identical - if not, the user should use the "custom" setting.

        int channel = m_aircraft->multiMotorChannelBox1->currentIndex() - 1;
        if (channel > -1) {
            double value = getMixerVectorValue(mixer, channel, VehicleConfig::MIXERVECTOR_PITCH);
            m_aircraft->mrPitchMixLevel->setValue(qRound(value / 1.27));

            value = getMixerVectorValue(mixer, channel, VehicleConfig::MIXERVECTOR_YAW);
            setYawMixLevel(-qRound(value / 1.27));

            channel = m_aircraft->multiMotorChannelBox2->currentIndex() - 1;
            value = getMixerVectorValue(mixer, channel, VehicleConfig::MIXERVECTOR_ROLL);
            m_aircraft->mrRollMixLevel->setValue(-qRound(value / 1.27));
        }
    } else if (frameType == "QuadX") {
        // Motors 1/2/3/4 are: NW / NE / SE / SW
        setComboCurrentIndex(m_aircraft->multiMotorChannelBox1, multi.VTOLMotorNW);
        setComboCurrentIndex(m_aircraft->multiMotorChannelBox2, multi.VTOLMotorNE);
        setComboCurrentIndex(m_aircraft->multiMotorChannelBox3, multi.VTOLMotorSE);
        setComboCurrentIndex(m_aircraft->multiMotorChannelBox4, multi.VTOLMotorSW);

        // Now, read the 1st mixer R/P/Y levels and initialize the mix sliders.
        // This assumes that all vectors are identical - if not, the user should use the
        // "custom" setting.
        int channel = m_aircraft->multiMotorChannelBox1->currentIndex() - 1;
        if (channel > -1) {
            double value = getMixerVectorValue(mixer, channel, VehicleConfig::MIXERVECTOR_PITCH);
            m_aircraft->mrPitchMixLevel->setValue(qRound(value / 1.27));

            value = getMixerVectorValue(mixer, channel, VehicleConfig::MIXERVECTOR_YAW);
            setYawMixLevel(-qRound(value / 1.27));

            value = getMixerVectorValue(mixer, channel, VehicleConfig::MIXERVECTOR_ROLL);
            m_aircraft->mrRollMixLevel->setValue(qRound(value / 1.27));
        }
    } else if (frameType == "Hexa") {
        // Motors 1/2/3 4/5/6 are: N / NE / SE / S / SW / NW
        setComboCurrentIndex(m_aircraft->multiMotorChannelBox1, multi.VTOLMotorN);
        setComboCurrentIndex(m_aircraft->multiMotorChannelBox2, multi.VTOLMotorNE);
        setComboCurrentIndex(m_aircraft->multiMotorChannelBox3, multi.VTOLMotorSE);
        setComboCurrentIndex(m_aircraft->multiMotorChannelBox4, multi.VTOLMotorS);
        setComboCurrentIndex(m_aircraft->multiMotorChannelBox5, multi.VTOLMotorSW);
        setComboCurrentIndex(m_aircraft->multiMotorChannelBox6, multi.VTOLMotorNW);

        // Now, read the 1st mixer R/P/Y levels and initialize the mix sliders.
        // This assumes that all vectors are identical - if not, the user should use the
        // "custom" setting.

        int channel = m_aircraft->multiMotorChannelBox1->currentIndex() - 1;
        if (channel > -1) {
            double value = getMixerVectorValue(mixer, channel, VehicleConfig::MIXERVECTOR_PITCH);
            m_aircraft->mrPitchMixLevel->setValue(qRound(value / 1.27));

            value = getMixerVectorValue(mixer, channel, VehicleConfig::MIXERVECTOR_YAW);
            setYawMixLevel(-qRound(value / 1.27));

            //change channels
            channel = m_aircraft->multiMotorChannelBox2->currentIndex() - 1;
            value = getMixerVectorValue(mixer, channel, VehicleConfig::MIXERVECTOR_ROLL);
            m_aircraft->mrRollMixLevel->setValue(-qRound(value / 1.27));
        }
    } else if (frameType == "HexaX") {
        // Motors 1/2/3 4/5/6 are: NE / E / SE / SW / W / NW
        setComboCurrentIndex(m_aircraft->multiMotorChannelBox1, multi.VTOLMotorNE);
        setComboCurrentIndex(m_aircraft->multiMotorChannelBox2, multi.VTOLMotorE);
        setComboCurrentIndex(m_aircraft->multiMotorChannelBox3, multi.VTOLMotorSE);
        setComboCurrentIndex(m_aircraft->multiMotorChannelBox4, multi.VTOLMotorSW);
        setComboCurrentIndex(m_aircraft->multiMotorChannelBox5, multi.VTOLMotorW);
        setComboCurrentIndex(m_aircraft->multiMotorChannelBox6, multi.VTOLMotorNW);

        // Now, read the 1st mixer R/P/Y levels and initialize the mix sliders.
        // This assumes that all vectors are identical - if not, the user should use the
        // "custom" setting.

        int channel = m_aircraft->multiMotorChannelBox1->currentIndex() - 1;
        if (channel > -1) {
            double value = getMixerVectorValue(mixer, channel, VehicleConfig::MIXERVECTOR_PITCH);
            m_aircraft->mrPitchMixLevel->setValue(qRound(value / 1.27));

            value = getMixerVectorValue(mixer, channel, VehicleConfig::MIXERVECTOR_YAW);
            setYawMixLevel(-qRound(value / 1.27));

            channel = m_aircraft->multiMotorChannelBox2->currentIndex() - 1;
            value = getMixerVectorValue(mixer, channel, VehicleConfig::MIXERVECTOR_ROLL);
            m_aircraft->mrRollMixLevel->setValue(-qRound(value / 1.27));
        }
    } else if (frameType == "HexaCoax") {
        // Motors 1/2/3 4/5/6 are: NW/W NE/E S/SE
        setComboCurrentIndex(m_aircraft->multiMotorChannelBox1, multi.VTOLMotorNW);
        setComboCurrentIndex(m_aircraft->multiMotorChannelBox2, multi.VTOLMotorW);
        setComboCurrentIndex(m_aircraft->multiMotorChannelBox3, multi.VTOLMotorNE);
        setComboCurrentIndex(m_aircraft->multiMotorChannelBox4, multi.VTOLMotorE);
        setComboCurrentIndex(m_aircraft->multiMotorChannelBox5, multi.VTOLMotorS);
        setComboCurrentIndex(m_aircraft->multiMotorChannelBox6, multi.VTOLMotorSE);

        // Now, read the 1st mixer R/P/Y levels and initialize the mix sliders.
        // This assumes that all vectors are identical - if not, the user should use the
        // "custom" setting.
        int channel = m_aircraft->multiMotorChannelBox1->currentIndex() - 1;
        if (channel > -1) {
            double value = getMixerVectorValue(mixer, channel, VehicleConfig::MIXERVECTOR_PITCH);
            m_aircraft->mrPitchMixLevel->setValue(qRound(2 * value / 1.27));

            channel = m_aircraft->multiMotorChannelBox2->currentIndex() - 1;
            value = getMixerVectorValue(mixer, channel, VehicleConfig::MIXERVECTOR_YAW);
            setYawMixLevel(qRound(value / 1.27));

            value = getMixerVectorValue(mixer, channel, VehicleConfig::MIXERVECTOR_ROLL);
            m_aircraft->mrRollMixLevel->setValue(qRound(value / 1.27));
        }
    } else if (frameType == "Octo" || frameType == "OctoV" || frameType == "OctoCoaxP") {
        // Motors 1 to 8 are N / NE / E / etc
        setComboCurrentIndex(m_aircraft->multiMotorChannelBox1, multi.VTOLMotorN);
        setComboCurrentIndex(m_aircraft->multiMotorChannelBox2, multi.VTOLMotorNE);
        setComboCurrentIndex(m_aircraft->multiMotorChannelBox3, multi.VTOLMotorE);
        setComboCurrentIndex(m_aircraft->multiMotorChannelBox4, multi.VTOLMotorSE);
        setComboCurrentIndex(m_aircraft->multiMotorChannelBox5, multi.VTOLMotorS);
        setComboCurrentIndex(m_aircraft->multiMotorChannelBox6, multi.VTOLMotorSW);
        setComboCurrentIndex(m_aircraft->multiMotorChannelBox7, multi.VTOLMotorW);
        setComboCurrentIndex(m_aircraft->multiMotorChannelBox8, multi.VTOLMotorNW);

        // Now, read the 1st mixer R/P/Y levels and initialize the mix sliders.
        // This assumes that all vectors are identical - if not, the user should use the
        // "custom" setting.
        int channel = m_aircraft->multiMotorChannelBox1->currentIndex() - 1;
        if (channel > -1) {
            if (frameType == "Octo") {
                double value = getMixerVectorValue(mixer, channel, VehicleConfig::MIXERVECTOR_PITCH);
                m_aircraft->mrPitchMixLevel->setValue(qRound(value / 1.27));

                value = getMixerVectorValue(mixer, channel, VehicleConfig::MIXERVECTOR_YAW);
                setYawMixLevel(-qRound(value / 1.27));

                //change channels
                channel = m_aircraft->multiMotorChannelBox2->currentIndex() - 1;
                value = getMixerVectorValue(mixer, channel, VehicleConfig::MIXERVECTOR_ROLL);
                m_aircraft->mrRollMixLevel->setValue(-qRound(value / 1.27));
            } else if (frameType == "OctoV") {
                double value = getMixerVectorValue(mixer, channel, VehicleConfig::MIXERVECTOR_PITCH);
                m_aircraft->mrPitchMixLevel->setValue(qRound(value / 1.27));

                value = getMixerVectorValue(mixer, channel, VehicleConfig::MIXERVECTOR_YAW);
                setYawMixLevel(-qRound(value / 1.27));

                //change channels
                channel = m_aircraft->multiMotorChannelBox2->currentIndex() - 1;
                value = getMixerVectorValue(mixer, channel, VehicleConfig::MIXERVECTOR_ROLL);
                m_aircraft->mrRollMixLevel->setValue(-qRound(value / 1.27));
            } else if (frameType == "OctoCoaxP") {
                double value = getMixerVectorValue(mixer, channel, VehicleConfig::MIXERVECTOR_PITCH);
                m_aircraft->mrPitchMixLevel->setValue(qRound(value / 1.27));

                value = getMixerVectorValue(mixer, channel, VehicleConfig::MIXERVECTOR_YAW);
                setYawMixLevel(-qRound(value / 1.27));

                //change channels
                channel = m_aircraft->multiMotorChannelBox3->currentIndex() - 1;
                value = getMixerVectorValue(mixer, channel, VehicleConfig::MIXERVECTOR_ROLL);
                m_aircraft->mrRollMixLevel->setValue(-qRound(value / 1.27));
            }
        }
    } else if (frameType == "OctoCoaxX") {
        // Motors 1 to 8 are N / NE / E / etc
        setComboCurrentIndex(m_aircraft->multiMotorChannelBox1, multi.VTOLMotorNW);
        setComboCurrentIndex(m_aircraft->multiMotorChannelBox2, multi.VTOLMotorN);
        setComboCurrentIndex(m_aircraft->multiMotorChannelBox3, multi.VTOLMotorNE);
        setComboCurrentIndex(m_aircraft->multiMotorChannelBox4, multi.VTOLMotorE);
        setComboCurrentIndex(m_aircraft->multiMotorChannelBox5, multi.VTOLMotorSE);
        setComboCurrentIndex(m_aircraft->multiMotorChannelBox6, multi.VTOLMotorS);
        setComboCurrentIndex(m_aircraft->multiMotorChannelBox7, multi.VTOLMotorSW);
        setComboCurrentIndex(m_aircraft->multiMotorChannelBox8, multi.VTOLMotorW);

        // Now, read the 1st mixer R/P/Y levels and initialize the mix sliders.
        // This assumes that all vectors are identical - if not, the user should use the
        // "custom" setting.
        int channel = m_aircraft->multiMotorChannelBox1->currentIndex() - 1;
        if (channel > -1) {
            double value = getMixerVectorValue(mixer, channel, VehicleConfig::MIXERVECTOR_PITCH);
            m_aircraft->mrPitchMixLevel->setValue(qRound(value / 1.27));

            value = getMixerVectorValue(mixer, channel, VehicleConfig::MIXERVECTOR_YAW);
            setYawMixLevel(-qRound(value / 1.27));

            value = getMixerVectorValue(mixer, channel, VehicleConfig::MIXERVECTOR_ROLL);
            m_aircraft->mrRollMixLevel->setValue(qRound(value / 1.27));
        }
    } else if (frameType == "Tri") {
        // Motors 1 to 8 are N / NE / E / etc
        setComboCurrentIndex(m_aircraft->multiMotorChannelBox1, multi.VTOLMotorNW);
        setComboCurrentIndex(m_aircraft->multiMotorChannelBox2, multi.VTOLMotorNE);
        setComboCurrentIndex(m_aircraft->multiMotorChannelBox3, multi.VTOLMotorS);
        setComboCurrentIndex(m_aircraft->multiMotorChannelBox4, multi.VTOLMotorS);
        setComboCurrentIndex(m_aircraft->triYawChannelBox, multi.TRIYaw);

        int channel = m_aircraft->multiMotorChannelBox1->currentIndex() - 1;
        if (channel > -1) {
            double value = getMixerVectorValue(mixer, channel, VehicleConfig::MIXERVECTOR_PITCH);
            m_aircraft->mrPitchMixLevel->setValue(qRound(2 * value / 1.27));

            value = getMixerVectorValue(mixer, channel, VehicleConfig::MIXERVECTOR_ROLL);
            m_aircraft->mrRollMixLevel->setValue(qRound(value / 1.27));

        }
    }

    updateAirframe(frameType);
}

/**
 Helper function to update the UI widget objects
 */
QString ConfigMultiRotorWidget::updateConfigObjectsFromWidgets()
{
    UAVDataObject *mixer = dynamic_cast<UAVDataObject *>(getObjectManager()->getObject(QString("MixerSettings")));
    Q_ASSERT(mixer);

    // Curve is also common to all quads:
    setThrottleCurve(mixer, VehicleConfig::MIXER_THROTTLECURVE1, m_aircraft->multiThrottleCurve->getCurve() );

    QString airframeType;
    QList<QString> motorList;
    if (m_aircraft->multirotorFrameType->currentText() == "Quad +") {
        airframeType = "QuadP";
        setupQuad(true);
    } else if (m_aircraft->multirotorFrameType->currentText() == "Quad X") {
        airframeType = "QuadX";
        setupQuad(false);
    } else if (m_aircraft->multirotorFrameType->currentText() == "Hexacopter") {
        airframeType = "Hexa";
        setupHexa(true);
    } else if (m_aircraft->multirotorFrameType->currentText() == "Hexacopter X") {
        airframeType = "HexaX";
        setupHexa(false);
    } else if (m_aircraft->multirotorFrameType->currentText() == "Hexacopter Y6") {
        airframeType = "HexaCoax";

        // Show any config errors in GUI
        if (throwConfigError(6)) {
            return airframeType;
        }
        motorList << "VTOLMotorNW" << "VTOLMotorW" << "VTOLMotorNE" << "VTOLMotorE" << "VTOLMotorS" << "VTOLMotorSE";
        setupMotors(motorList);

        // Motor 1 to 6, Y6 Layout:
        //     pitch   roll    yaw
        double mixerMatrix[8][3] = {
            {  0.5,  1, -1 },
            {  0.5,  1,  1 },
            {  0.5, -1, -1 },
            {  0.5, -1,  1 },
            { -1,    0, -1 },
            { -1,    0,  1 },
            {  0,    0,  0 },
            {  0,    0,  0 }
        };
        setupMultiRotorMixer(mixerMatrix);
        m_aircraft->mrStatusLabel->setText("Configuration OK");

    } else if (m_aircraft->multirotorFrameType->currentText() == "Octocopter") {
        airframeType = "Octo";

        // Show any config errors in GUI
        if (throwConfigError(8)) {
            return airframeType;

        }
        motorList << "VTOLMotorN" << "VTOLMotorNE" << "VTOLMotorE" << "VTOLMotorSE" << "VTOLMotorS" << "VTOLMotorSW"
                << "VTOLMotorW" << "VTOLMotorNW";
        setupMotors(motorList);
        // Motor 1 to 8:
        //     pitch   roll    yaw
        double mixerMatrix[8][3] = {
            {  1,  0, -1 },
            {  1, -1,  1 },
            {  0, -1, -1 },
            { -1, -1,  1 },
            { -1,  0, -1 },
            { -1,  1,  1 },
            {  0,  1, -1 },
            {  1,  1,  1 }
        };
        setupMultiRotorMixer(mixerMatrix);
        m_aircraft->mrStatusLabel->setText("Configuration OK");

    } else if (m_aircraft->multirotorFrameType->currentText() == "Octocopter V") {
        airframeType = "OctoV";

        // Show any config errors in GUI
        if (throwConfigError(8)) {
            return airframeType;
        }
        motorList << "VTOLMotorN" << "VTOLMotorNE" << "VTOLMotorE" << "VTOLMotorSE" << "VTOLMotorS" << "VTOLMotorSW"
                << "VTOLMotorW" << "VTOLMotorNW";
        setupMotors(motorList);
        // Motor 1 to 8:
        // IMPORTANT: Assumes evenly spaced engines
        //     pitch   roll    yaw
        double mixerMatrix[8][3] = {
            {  0.33, -1, -1 },
            {  1   , -1,  1 },
            { -1   , -1, -1 },
            { -0.33, -1,  1 },
            { -0.33,  1, -1 },
            { -1   ,  1,  1 },
            {  1   ,  1, -1 },
            {  0.33,  1,  1 }
        };
        setupMultiRotorMixer(mixerMatrix);
        m_aircraft->mrStatusLabel->setText("Configuration OK");

    } else if (m_aircraft->multirotorFrameType->currentText() == "Octo Coax +") {
        airframeType = "OctoCoaxP";

        // Show any config errors in GUI
        if (throwConfigError(8)) {
            return airframeType;
        }
        motorList << "VTOLMotorN" << "VTOLMotorNE" << "VTOLMotorE" << "VTOLMotorSE" << "VTOLMotorS" << "VTOLMotorSW"
                << "VTOLMotorW" << "VTOLMotorNW";
        setupMotors(motorList);
        // Motor 1 to 8:
        //     pitch   roll    yaw
        double mixerMatrix[8][3] = {
            {  1,  0, -1 },
            {  1,  0,  1 },
            {  0, -1, -1 },
            {  0, -1,  1 },
            { -1,  0, -1 },
            { -1,  0,  1 },
            {  0,  1, -1 },
            {  0,  1,  1 }
        };
        setupMultiRotorMixer(mixerMatrix);
        m_aircraft->mrStatusLabel->setText("Configuration OK");

    } else if (m_aircraft->multirotorFrameType->currentText() == "Octo Coax X") {
        airframeType = "OctoCoaxX";

        // Show any config errors in GUI
        if (throwConfigError(8)) {
            return airframeType;
        }
        motorList << "VTOLMotorNW" << "VTOLMotorN" << "VTOLMotorNE" << "VTOLMotorE" << "VTOLMotorSE" << "VTOLMotorS"
                << "VTOLMotorSW" << "VTOLMotorW";
        setupMotors(motorList);
        // Motor 1 to 8:
        //     pitch   roll    yaw
        double mixerMatrix[8][3] = {
            {  1,  1, -1 },
            {  1,  1,  1 },
            {  1, -1, -1 },
            {  1, -1,  1 },
            { -1, -1, -1 },
            { -1, -1,  1 },
            { -1,  1, -1 },
            { -1,  1,  1 }
        };
        setupMultiRotorMixer(mixerMatrix);
        m_aircraft->mrStatusLabel->setText("Configuration OK");

    } else if (m_aircraft->multirotorFrameType->currentText() == "Tricopter Y") {
        airframeType = "Tri";

        // Show any config errors in GUI
        if (throwConfigError(3)) {
            return airframeType;

        }
        if (m_aircraft->triYawChannelBox->currentText() == "None") {
            m_aircraft->mrStatusLabel->setText("<font color='red'>Error: Assign a Yaw channel</font>");
            return airframeType;
        }
        motorList << "VTOLMotorNW" << "VTOLMotorNE" << "VTOLMotorS";
        setupMotors(motorList);

        GUIConfigDataUnion config = getConfigData();
        config.multi.TRIYaw = m_aircraft->triYawChannelBox->currentIndex();
        setConfigData(config);

        // Motor 1 to 6, Y6 Layout:
        //     pitch   roll    yaw
        double mixerMatrix[8][3] = {
            {  0.5,  1, 0 },
            {  0.5, -1, 0 },
            { -1,    0, 0 },
            {  0,    0, 0 },
            {  0,    0, 0 },
            {  0,    0, 0 },
            {  0,    0, 0 },
            {  0,    0, 0 }
        };
        setupMultiRotorMixer(mixerMatrix);

        // tell the mixer about tricopter yaw channel

        int channel = m_aircraft->triYawChannelBox->currentIndex() - 1;
        if (channel > -1) {
            setMixerType(mixer, channel, VehicleConfig::MIXERTYPE_SERVO);
            setMixerVectorValue(mixer, channel, VehicleConfig::MIXERVECTOR_YAW, 127);
        }

        m_aircraft->mrStatusLabel->setText(tr("Configuration OK"));

    }

    return airframeType;
}

void ConfigMultiRotorWidget::setYawMixLevel(int value)
{
    if (value < 0) {
        m_aircraft->mrYawMixLevel->setValue(-value);
        m_aircraft->MultirotorRevMixerCheckBox->setChecked(true);
    } else {
        m_aircraft->mrYawMixLevel->setValue(value);
        m_aircraft->MultirotorRevMixerCheckBox->setChecked(false);
    }

}

void ConfigMultiRotorWidget::reverseMultirotorMotor(){
    QString frameType = m_aircraft->multirotorFrameType->currentText();
    updateAirframe(frameType);
}

void ConfigMultiRotorWidget::updateAirframe(QString frameType)
{
    qDebug() << "ConfigMultiRotorWidget::updateAirframe - frame type" << frameType;

    QString elementId;
    if (frameType == "Tri" || frameType == "Tricopter Y") {
        elementId = "tri";
    } else if (frameType == "QuadX" || frameType == "Quad X") {
        elementId = "quad-x";
    } else if (frameType == "QuadP" || frameType == "Quad +") {
        elementId = "quad-plus";
    } else if (frameType == "Hexa" || frameType == "Hexacopter") {
        elementId = "quad-hexa";
    } else if (frameType == "HexaX" || frameType == "Hexacopter X") {
        elementId = "quad-hexa-H";
    } else if (frameType == "HexaCoax" || frameType == "Hexacopter Y6") {
        elementId = "hexa-coax";
    } else if (frameType == "Octo" || frameType == "Octocopter") {
        elementId = "quad-octo";
    } else if (frameType == "OctoV" || frameType == "Octocopter V") {
        elementId = "quad-octo-v";
    } else if (frameType == "OctoCoaxP" || frameType == "Octo Coax +") {
        elementId = "octo-coax-P";
    } else if (frameType == "OctoCoaxX" || frameType == "Octo Coax X") {
        elementId = "octo-coax-X";
    }

    invertMotors = m_aircraft->MultirotorRevMixerCheckBox->isChecked();
    if (invertMotors) {
        elementId += "_reverse";
    }

    if (elementId != "" && elementId != quad->elementId()) {
        quad->setElementId(elementId);
        m_aircraft->quadShape->setSceneRect(quad->boundingRect());
        m_aircraft->quadShape->fitInView(quad, Qt::KeepAspectRatio);
    }
}

/**
 Helper function: setupQuadMotor
 */
void ConfigMultiRotorWidget::setupQuadMotor(int channel, double pitch, double roll, double yaw)
{
    UAVDataObject* mixer = dynamic_cast<UAVDataObject*>(getObjectManager()->getObject(QString("MixerSettings")));
    Q_ASSERT(mixer);

    setMixerType(mixer, channel, VehicleConfig::MIXERTYPE_MOTOR);

    setMixerVectorValue(mixer, channel, VehicleConfig::MIXERVECTOR_THROTTLECURVE1, 127);
    setMixerVectorValue(mixer, channel, VehicleConfig::MIXERVECTOR_THROTTLECURVE2, 0);
    setMixerVectorValue(mixer, channel, VehicleConfig::MIXERVECTOR_ROLL, roll * 127);
    setMixerVectorValue(mixer, channel, VehicleConfig::MIXERVECTOR_PITCH, pitch * 127);
    setMixerVectorValue(mixer, channel, VehicleConfig::MIXERVECTOR_YAW, yaw * 127);
}

/**
 Helper function: setup motors. Takes a list of channel names in input.
 */
void ConfigMultiRotorWidget::setupMotors(QList<QString> motorList)
{
    QList<QComboBox*> mmList;
    mmList << m_aircraft->multiMotorChannelBox1 << m_aircraft->multiMotorChannelBox2
            << m_aircraft->multiMotorChannelBox3 << m_aircraft->multiMotorChannelBox4
            << m_aircraft->multiMotorChannelBox5 << m_aircraft->multiMotorChannelBox6
            << m_aircraft->multiMotorChannelBox7 << m_aircraft->multiMotorChannelBox8;

    GUIConfigDataUnion configData = getConfigData();
    resetActuators(&configData);

    foreach (QString motor, motorList) {
        int index = mmList.takeFirst()->currentIndex();
        if (motor == QString("VTOLMotorN")) {
            configData.multi.VTOLMotorN = index;
        } else if (motor == QString("VTOLMotorNE")) {
            configData.multi.VTOLMotorNE = index;
        } else if (motor == QString("VTOLMotorE")) {
            configData.multi.VTOLMotorE = index;
        } else if (motor == QString("VTOLMotorSE")) {
            configData.multi.VTOLMotorSE = index;
        } else if (motor == QString("VTOLMotorS")) {
            configData.multi.VTOLMotorS = index;
        } else if (motor == QString("VTOLMotorSW")) {
            configData.multi.VTOLMotorSW = index;
        } else if (motor == QString("VTOLMotorW")) {
            configData.multi.VTOLMotorW = index;
        } else if (motor == QString("VTOLMotorNW")) {
            configData.multi.VTOLMotorNW = index;
        }
    }
    setConfigData(configData);
}

/**
 Set up a Quad-X or Quad-P mixer
 */
bool ConfigMultiRotorWidget::setupQuad(bool pLayout)
{
    // Check coherence:

    // Show any config errors in GUI
    if (throwConfigError(4)) {
        return false;
    }

    QList<QString> motorList;
    if (pLayout) {
        motorList << "VTOLMotorN" << "VTOLMotorE" << "VTOLMotorS" << "VTOLMotorW";
    } else {
        motorList << "VTOLMotorNW" << "VTOLMotorNE" << "VTOLMotorSE" << "VTOLMotorSW";
    }
    setupMotors(motorList);

    // Now, setup the mixer:
    // Motor 1 to 4, X Layout:
    //     pitch   roll    yaw
    //    {0.5    ,0.5    ,-0.5     //Front left motor (CW)
    //    {0.5    ,-0.5   ,0.5   //Front right motor(CCW)
    //    {-0.5  ,-0.5    ,-0.5    //rear right motor (CW)
    //    {-0.5   ,0.5    ,0.5   //Rear left motor  (CCW)
    double xMixer [8][3] =  {
        { 1,  1, -1},
        { 1, -1,  1},
        {-1, -1, -1},
        {-1,  1,  1},
        { 0,  0,  0},
        { 0,  0,  0},
        { 0,  0,  0},
        { 0,  0,  0}
    };

    // Motor 1 to 4, P Layout:
    // pitch   roll    yaw
    //  {1      ,0      ,-0.5    //Front motor (CW)
    //  {0      ,-1     ,0.5   //Right  motor(CCW)
    //  {-1     ,0      ,-0.5    //Rear motor  (CW)
    //  {0      ,1      ,0.5   //Left motor  (CCW)
    double pMixer [8][3] =  {
        { 1,  0, -1},
        { 0, -1,  1},
        {-1,  0, -1},
        { 0,  1,  1},
        { 0,  0,  0},
        { 0,  0,  0},
        { 0,  0,  0},
        { 0,  0,  0}
    };

    if (pLayout) {
        setupMultiRotorMixer(pMixer);
    } else {
        setupMultiRotorMixer(xMixer);
    }
    m_aircraft->mrStatusLabel->setText(tr("Configuration OK"));
    return true;
}

/**
 Set up a Hexa-X or Hexa-P mixer
 */
bool ConfigMultiRotorWidget::setupHexa(bool pLayout)
{
    // Check coherence:
    // Show any config errors in GUI
    if (throwConfigError(6)) {
        return false;
    }

    QList<QString> motorList;
    if (pLayout) {
        motorList << "VTOLMotorN" << "VTOLMotorNE" << "VTOLMotorSE" << "VTOLMotorS" << "VTOLMotorSW" << "VTOLMotorNW";
    } else {
        motorList << "VTOLMotorNE" << "VTOLMotorE" << "VTOLMotorSE" << "VTOLMotorSW" << "VTOLMotorW" << "VTOLMotorNW";
    }
    setupMotors(motorList);

    // and set only the relevant channels:

    // Motor 1 to 6, P Layout:
    //     pitch   roll    yaw
    //  1 { 0.3  , 0      ,-0.3 // N   CW
    //  2 { 0.3  ,-0.5    , 0.3 // NE CCW
    //  3 {-0.3  ,-0.5    ,-0.3 // SE  CW
    //  4 {-0.3  , 0      , 0.3 // S  CCW
    //  5 {-0.3  , 0.5    ,-0.3 // SW  CW
    //  6 { 0.3  , 0.5    , 0.3 // NW CCW
    double pMixer [8][3] =  {
        { 1,  0, -1},
        { 1, -1,  1},
        {-1, -1, -1},
        {-1,  0,  1},
        {-1,  1, -1},
        { 1,  1,  1},
        { 0,  0,  0},
        { 0,  0,  0}
    };

    // Motor 1 to 6, X Layout:
    // 1 [  0.5, -0.3, -0.3 ] NE
    // 2 [  0  , -0.3,  0.3 ] E
    // 3 [ -0.5, -0.3, -0.3 ] SE
    // 4 [ -0.5,  0.3,  0.3 ] SW
    // 5 [  0  ,  0.3, -0.3 ] W
    // 6 [  0.5,  0.3,  0.3 ] NW
    double xMixer [8][3] = {
        {  1, -1, -1},
        {  0, -1,  1},
        { -1, -1, -1},
        { -1,  1,  1},
        {  0,  1, -1},
        {  1,  1,  1},
        {  0,  0,  0},
        {  0,  0,  0}
    };

    if (pLayout) {
        setupMultiRotorMixer(pMixer);
    } else {
        setupMultiRotorMixer(xMixer);
    }
    m_aircraft->mrStatusLabel->setText("Configuration OK");
    return true;
}


/**
 This function sets up the multirotor mixer values.
 */
bool ConfigMultiRotorWidget::setupMultiRotorMixer(double mixerFactors[8][3])
{
    UAVDataObject* mixer = dynamic_cast<UAVDataObject*>(getObjectManager()->getObject(QString("MixerSettings")));
    Q_ASSERT(mixer);
    resetMotorAndServoMixers(mixer);

    // and enable only the relevant channels:
    double pFactor = (double) m_aircraft->mrPitchMixLevel->value() / 100.0;
    double rFactor = (double) m_aircraft->mrRollMixLevel->value() / 100.0;
    invertMotors = m_aircraft->MultirotorRevMixerCheckBox->isChecked();
    double yFactor = (invertMotors ? -1.0 : 1.0) * (double) m_aircraft->mrYawMixLevel->value() / 100.0;

    QList<QComboBox*> mmList;
    mmList << m_aircraft->multiMotorChannelBox1 << m_aircraft->multiMotorChannelBox2
            << m_aircraft->multiMotorChannelBox3 << m_aircraft->multiMotorChannelBox4
            << m_aircraft->multiMotorChannelBox5 << m_aircraft->multiMotorChannelBox6
            << m_aircraft->multiMotorChannelBox7 << m_aircraft->multiMotorChannelBox8;
    for (int i = 0; i < 8; i++) {
        if (mmList.at(i)->isEnabled()) {
            int channel = mmList.at(i)->currentIndex() - 1;
            if (channel > -1) {
                setupQuadMotor(channel, mixerFactors[i][0] * pFactor, rFactor * mixerFactors[i][1],
                        yFactor * mixerFactors[i][2]);
            }
        }
    }
    return true;
}

/**
 This function displays text and color formatting in order to help the user understand what channels have not yet been configured.
 */
bool ConfigMultiRotorWidget::throwConfigError(int numMotors)
{
    // Initialize configuration error flag
    bool error = false;

    // Iterate through all instances of multiMotorChannelBox
    for (int i = 0; i < numMotors; i++) {
        //Fine widgets with text "multiMotorChannelBox.x", where x is an integer
<<<<<<< HEAD
        QComboBox *combobox = uiowner->findChild<QComboBox*>("multiMotorChannelBox" + QString::number(i+1));
        if (combobox){
=======
        QComboBox *combobox = qFindChild<QComboBox*>(this, "multiMotorChannelBox" + QString::number(i + 1));
        if (combobox) {
>>>>>>> ff16dd03
            if (combobox->currentText() == "None") {
                int size = combobox->style()->pixelMetric(QStyle::PM_SmallIconSize);
                QPixmap pixmap(size, size);
                pixmap.fill(QColor("red"));
                combobox->setItemData(0, pixmap, Qt::DecorationRole);    //Set color palettes
                error = true;
            } else {
                combobox->setItemData(0, 0, Qt::DecorationRole);    //Reset color palettes
            }
        }
    }

    if (error) {
        m_aircraft->mrStatusLabel->setText(
                QString("<font color='red'>ERROR: Assign all %1 motor channels</font>").arg(numMotors));
    }
    return error;
}

/**
 WHAT DOES THIS DO???
 */
void ConfigMultiRotorWidget::showEvent(QShowEvent *event)
{
    Q_UNUSED(event)
    // Thit fitInView method should only be called now, once the
    // widget is shown, otherwise it cannot compute its values and
    // the result is usually a ahrsbargraph that is way too small.
    m_aircraft->quadShape->fitInView(quad, Qt::KeepAspectRatio);
}

/**
 Resize the GUI contents when the user changes the window size
 */
void ConfigMultiRotorWidget::resizeEvent(QResizeEvent *event)
{
    Q_UNUSED(event);
    m_aircraft->quadShape->fitInView(quad, Qt::KeepAspectRatio);
}<|MERGE_RESOLUTION|>--- conflicted
+++ resolved
@@ -140,11 +140,7 @@
     // disable all motor channel boxes
     for (int i = 1; i <= 8; i++) {
         // do it manually so we can turn off any error decorations
-<<<<<<< HEAD
         QComboBox *combobox = uiowner->findChild<QComboBox*>("multiMotorChannelBox" + QString::number(i));
-=======
-        QComboBox *combobox = qFindChild<QComboBox*>(this, "multiMotorChannelBox" + QString::number(i));
->>>>>>> ff16dd03
         if (combobox) {
             combobox->setEnabled(false);
             combobox->setItemData(0, 0, Qt::DecorationRole);
@@ -331,7 +327,7 @@
             channel = m_aircraft->multiMotorChannelBox2->currentIndex() - 1;
             value = getMixerVectorValue(mixer, channel, VehicleConfig::MIXERVECTOR_ROLL);
             m_aircraft->mrRollMixLevel->setValue(-qRound(value / 1.27));
-        }
+    }
     } else if (frameType == "QuadX") {
         // Motors 1/2/3/4 are: NW / NE / SE / SW
         setComboCurrentIndex(m_aircraft->multiMotorChannelBox1, multi.VTOLMotorNW);
@@ -352,7 +348,7 @@
 
             value = getMixerVectorValue(mixer, channel, VehicleConfig::MIXERVECTOR_ROLL);
             m_aircraft->mrRollMixLevel->setValue(qRound(value / 1.27));
-        }
+    }
     } else if (frameType == "Hexa") {
         // Motors 1/2/3 4/5/6 are: N / NE / SE / S / SW / NW
         setComboCurrentIndex(m_aircraft->multiMotorChannelBox1, multi.VTOLMotorN);
@@ -734,7 +730,7 @@
     } else {
         m_aircraft->mrYawMixLevel->setValue(value);
         m_aircraft->MultirotorRevMixerCheckBox->setChecked(false);
-    }
+        }
 
 }
 
@@ -768,7 +764,7 @@
         elementId = "octo-coax-P";
     } else if (frameType == "OctoCoaxX" || frameType == "Octo Coax X") {
         elementId = "octo-coax-X";
-    }
+        }
 
     invertMotors = m_aircraft->MultirotorRevMixerCheckBox->isChecked();
     if (invertMotors) {
@@ -779,7 +775,7 @@
         quad->setElementId(elementId);
         m_aircraft->quadShape->setSceneRect(quad->boundingRect());
         m_aircraft->quadShape->fitInView(quad, Qt::KeepAspectRatio);
-    }
+        }
 }
 
 /**
@@ -808,7 +804,7 @@
     mmList << m_aircraft->multiMotorChannelBox1 << m_aircraft->multiMotorChannelBox2
             << m_aircraft->multiMotorChannelBox3 << m_aircraft->multiMotorChannelBox4
             << m_aircraft->multiMotorChannelBox5 << m_aircraft->multiMotorChannelBox6
-            << m_aircraft->multiMotorChannelBox7 << m_aircraft->multiMotorChannelBox8;
+           << m_aircraft->multiMotorChannelBox7 << m_aircraft->multiMotorChannelBox8;
 
     GUIConfigDataUnion configData = getConfigData();
     resetActuators(&configData);
@@ -831,7 +827,7 @@
             configData.multi.VTOLMotorW = index;
         } else if (motor == QString("VTOLMotorNW")) {
             configData.multi.VTOLMotorNW = index;
-        }
+    }
     }
     setConfigData(configData);
 }
@@ -994,8 +990,8 @@
             if (channel > -1) {
                 setupQuadMotor(channel, mixerFactors[i][0] * pFactor, rFactor * mixerFactors[i][1],
                         yFactor * mixerFactors[i][2]);
-            }
-        }
+        }
+    }
     }
     return true;
 }
@@ -1011,13 +1007,8 @@
     // Iterate through all instances of multiMotorChannelBox
     for (int i = 0; i < numMotors; i++) {
         //Fine widgets with text "multiMotorChannelBox.x", where x is an integer
-<<<<<<< HEAD
-        QComboBox *combobox = uiowner->findChild<QComboBox*>("multiMotorChannelBox" + QString::number(i+1));
-        if (combobox){
-=======
         QComboBox *combobox = qFindChild<QComboBox*>(this, "multiMotorChannelBox" + QString::number(i + 1));
         if (combobox) {
->>>>>>> ff16dd03
             if (combobox->currentText() == "None") {
                 int size = combobox->style()->pixelMetric(QStyle::PM_SmallIconSize);
                 QPixmap pixmap(size, size);
@@ -1027,8 +1018,8 @@
             } else {
                 combobox->setItemData(0, 0, Qt::DecorationRole);    //Reset color palettes
             }
-        }
-    }
+            }
+        }
 
     if (error) {
         m_aircraft->mrStatusLabel->setText(
