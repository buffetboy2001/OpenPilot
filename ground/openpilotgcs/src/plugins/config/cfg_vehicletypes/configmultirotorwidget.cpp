/**
 ******************************************************************************
 *
 * @file       configmultirotorwidget.cpp
 * @author     E. Lafargue & The OpenPilot Team, http://www.openpilot.org Copyright (C) 2012.
 * @addtogroup GCSPlugins GCS Plugins
 * @{
 * @addtogroup ConfigPlugin Config Plugin
 * @{
 * @brief ccpm configuration panel
 *****************************************************************************/
/*
 * This program is free software; you can redistribute it and/or modify
 * it under the terms of the GNU General Public License as published by
 * the Free Software Foundation; either version 3 of the License, or
 * (at your option) any later version.
 *
 * This program is distributed in the hope that it will be useful, but
 * WITHOUT ANY WARRANTY; without even the implied warranty of MERCHANTABILITY
 * or FITNESS FOR A PARTICULAR PURPOSE. See the GNU General Public License
 * for more details.
 *
 * You should have received a copy of the GNU General Public License along
 * with this program; if not, write to the Free Software Foundation, Inc.,
 * 59 Temple Place, Suite 330, Boston, MA 02111-1307 USA
 */
#include "configmultirotorwidget.h"
#include "mixersettings.h"
#include "systemsettings.h"
#include "actuatorsettings.h"
#include "actuatorcommand.h"

#include <QDebug>
#include <QStringList>
#include <QtWidgets/QWidget>
#include <QtWidgets/QTextEdit>
#include <QtWidgets/QVBoxLayout>
#include <QtWidgets/QPushButton>
#include <QtWidgets/QComboBox>
#include <QBrush>
#include <math.h>
#include <QtWidgets/QMessageBox>

const QString ConfigMultiRotorWidget::CHANNELBOXNAME = QString("multiMotorChannelBox");

QStringList ConfigMultiRotorWidget::getChannelDescriptions()
{
    // init a channel_numelem list of channel desc defaults
    QStringList channelDesc;
    for (int i = 0; i < (int) ConfigMultiRotorWidget::CHANNEL_NUMELEM; i++) {
        channelDesc.append(QString("-"));
    }

    // get the gui config data
    GUIConfigDataUnion configData = getConfigData();
    multiGUISettingsStruct multi = configData.multi;

    if (multi.VTOLMotorN > 0 && multi.VTOLMotorN <= ConfigMultiRotorWidget::CHANNEL_NUMELEM) {
        channelDesc[multi.VTOLMotorN - 1] = QString("VTOLMotorN");
    }
    if (multi.VTOLMotorNE > 0 && multi.VTOLMotorNE <= ConfigMultiRotorWidget::CHANNEL_NUMELEM) {
        channelDesc[multi.VTOLMotorNE - 1] = QString("VTOLMotorNE");
    }
    if (multi.VTOLMotorNW > 0 && multi.VTOLMotorNW <= ConfigMultiRotorWidget::CHANNEL_NUMELEM) {
        channelDesc[multi.VTOLMotorNW - 1] = QString("VTOLMotorNW");
    }
    if (multi.VTOLMotorS > 0 && multi.VTOLMotorS <= ConfigMultiRotorWidget::CHANNEL_NUMELEM) {
        channelDesc[multi.VTOLMotorS - 1] = QString("VTOLMotorS");
    }
    if (multi.VTOLMotorSE > 0 && multi.VTOLMotorSE <= ConfigMultiRotorWidget::CHANNEL_NUMELEM) {
        channelDesc[multi.VTOLMotorSE - 1] = QString("VTOLMotorSE");
    }
    if (multi.VTOLMotorSW > 0 && multi.VTOLMotorSW <= ConfigMultiRotorWidget::CHANNEL_NUMELEM) {
        channelDesc[multi.VTOLMotorSW - 1] = QString("VTOLMotorSW");
    }
    if (multi.VTOLMotorW > 0 && multi.VTOLMotorW <= ConfigMultiRotorWidget::CHANNEL_NUMELEM) {
        channelDesc[multi.VTOLMotorW - 1] = QString("VTOLMotorW");
    }
    if (multi.VTOLMotorE > 0 && multi.VTOLMotorE <= ConfigMultiRotorWidget::CHANNEL_NUMELEM) {
        channelDesc[multi.VTOLMotorE - 1] = QString("VTOLMotorE");
    }
    if (multi.TRIYaw > 0 && multi.TRIYaw <= ConfigMultiRotorWidget::CHANNEL_NUMELEM) {
        channelDesc[multi.TRIYaw - 1] = QString("Tri-Yaw");
    }
    return channelDesc;
}

ConfigMultiRotorWidget::ConfigMultiRotorWidget(QWidget *parent) :
        VehicleConfig(parent), m_aircraft(new Ui_MultiRotorConfigWidget()), invertMotors(false)
{
    m_aircraft->setupUi(this);

    populateChannelComboBoxes();

    // Setup the Multirotor picture in the Quad settings interface
    m_aircraft->quadShape->setHorizontalScrollBarPolicy(Qt::ScrollBarAlwaysOff);
    m_aircraft->quadShape->setVerticalScrollBarPolicy(Qt::ScrollBarAlwaysOff);

    QSvgRenderer *renderer = new QSvgRenderer();
    renderer->load(QString(":/configgadget/images/multirotor-shapes.svg"));

    quad = new QGraphicsSvgItem();
    quad->setSharedRenderer(renderer);
    quad->setElementId("quad-x");

    QGraphicsScene *scene = new QGraphicsScene();
    scene->addItem(quad);
    scene->setSceneRect(quad->boundingRect());
    m_aircraft->quadShape->setScene(scene);

    QStringList multiRotorTypes;
    multiRotorTypes << "Tricopter Y" << "Quad +" << "Quad X" << "Hexacopter" << "Hexacopter X" << "Hexacopter Y6"
            << "Octocopter" << "Octocopter V" << "Octo Coax +" << "Octo Coax X";
    m_aircraft->multirotorFrameType->addItems(multiRotorTypes);

    // Set default model to "Quad X"
    m_aircraft->multirotorFrameType->setCurrentIndex(m_aircraft->multirotorFrameType->findText("Quad X"));

    //setupUI(m_aircraft->multirotorFrameType->currentText());

    connect(m_aircraft->multirotorFrameType, SIGNAL(currentIndexChanged(QString)), this, SLOT(setupUI(QString)));

    // Connect the multirotor motor reverse checkbox
    connect(m_aircraft->MultirotorRevMixerCheckBox, SIGNAL(clicked(bool)), this, SLOT(reverseMultirotorMotor()));
    updateEnableControls();
}

ConfigMultiRotorWidget::~ConfigMultiRotorWidget()
{
    delete m_aircraft;
}

void ConfigMultiRotorWidget::setupUI(QString frameType)
{
    Q_ASSERT(m_aircraft);
    Q_ASSERT(quad);

<<<<<<< HEAD
    // disable triyaw channel
    m_aircraft->triYawChannelBox->setEnabled(false);

    // disable all motor channel boxes
    for (int i = 1; i <= 8; i++) {
        // do it manually so we can turn off any error decorations
        QComboBox *combobox = this->findChild<QComboBox*>("multiMotorChannelBox" + QString::number(i));
        if (combobox) {
            combobox->setEnabled(false);
            combobox->setItemData(0, 0, Qt::DecorationRole);
        }
    }

=======
>>>>>>> ae14c131
    if (frameType == "Tri" || frameType == "Tricopter Y") {
        setComboCurrentIndex(m_aircraft->multirotorFrameType, m_aircraft->multirotorFrameType->findText("Tricopter Y"));

        m_aircraft->mrRollMixLevel->setValue(100);
        m_aircraft->mrPitchMixLevel->setValue(100);
        setYawMixLevel(50);
    } else if (frameType == "QuadX" || frameType == "Quad X") {
        setComboCurrentIndex(m_aircraft->multirotorFrameType, m_aircraft->multirotorFrameType->findText("Quad X"));

        // init mixer levels
        m_aircraft->mrRollMixLevel->setValue(50);
        m_aircraft->mrPitchMixLevel->setValue(50);
        setYawMixLevel(50);
    } else if (frameType == "QuadP" || frameType == "Quad +") {
        setComboCurrentIndex(m_aircraft->multirotorFrameType, m_aircraft->multirotorFrameType->findText("Quad +"));

        m_aircraft->mrRollMixLevel->setValue(100);
        m_aircraft->mrPitchMixLevel->setValue(100);
        setYawMixLevel(50);
    } else if (frameType == "Hexa" || frameType == "Hexacopter") {
        setComboCurrentIndex(m_aircraft->multirotorFrameType, m_aircraft->multirotorFrameType->findText("Hexacopter"));

        m_aircraft->mrRollMixLevel->setValue(50);
        m_aircraft->mrPitchMixLevel->setValue(33);
        setYawMixLevel(33);
    } else if (frameType == "HexaX" || frameType == "Hexacopter X") {
        setComboCurrentIndex(m_aircraft->multirotorFrameType,
                m_aircraft->multirotorFrameType->findText("Hexacopter X"));

        m_aircraft->mrRollMixLevel->setValue(33);
        m_aircraft->mrPitchMixLevel->setValue(50);
        setYawMixLevel(33);
    } else if (frameType == "HexaCoax" || frameType == "Hexacopter Y6") {
        setComboCurrentIndex(m_aircraft->multirotorFrameType,
                m_aircraft->multirotorFrameType->findText("Hexacopter Y6"));

        m_aircraft->mrRollMixLevel->setValue(100);
        m_aircraft->mrPitchMixLevel->setValue(50);
        setYawMixLevel(66);
    } else if (frameType == "Octo" || frameType == "Octocopter") {
        setComboCurrentIndex(m_aircraft->multirotorFrameType, m_aircraft->multirotorFrameType->findText("Octocopter"));

        m_aircraft->mrRollMixLevel->setValue(33);
        m_aircraft->mrPitchMixLevel->setValue(33);
        setYawMixLevel(25);
    } else if (frameType == "OctoV" || frameType == "Octocopter V") {
        setComboCurrentIndex(m_aircraft->multirotorFrameType,
                m_aircraft->multirotorFrameType->findText("Octocopter V"));

        m_aircraft->mrRollMixLevel->setValue(25);
        m_aircraft->mrPitchMixLevel->setValue(25);
        setYawMixLevel(25);
    } else if (frameType == "OctoCoaxP" || frameType == "Octo Coax +") {
        setComboCurrentIndex(m_aircraft->multirotorFrameType, m_aircraft->multirotorFrameType->findText("Octo Coax +"));

        m_aircraft->mrRollMixLevel->setValue(100);
        m_aircraft->mrPitchMixLevel->setValue(100);
        setYawMixLevel(50);
    } else if (frameType == "OctoCoaxX" || frameType == "Octo Coax X") {
        setComboCurrentIndex(m_aircraft->multirotorFrameType, m_aircraft->multirotorFrameType->findText("Octo Coax X"));

        m_aircraft->mrRollMixLevel->setValue(50);
        m_aircraft->mrPitchMixLevel->setValue(50);
        setYawMixLevel(50);
    }

    // Enable/Disable controls
    setupEnabledControls(frameType);

    // Draw the appropriate airframe
    updateAirframe(frameType);
}

void ConfigMultiRotorWidget::setupEnabledControls(QString frameType)
{
    // disable triyaw channel
    m_aircraft->triYawChannelBox->setEnabled(false);

    // disable all motor channel boxes
    for (int i = 1; i <= 8; i++) {
        // do it manually so we can turn off any error decorations
        QComboBox *combobox = qFindChild<QComboBox*>(this, "multiMotorChannelBox" + QString::number(i));
        if (combobox) {
            combobox->setEnabled(false);
            combobox->setItemData(0, 0, Qt::DecorationRole);
        }
    }

    if (frameType == "Tri" || frameType == "Tricopter Y") {
        enableComboBoxes(this, CHANNELBOXNAME, 3, true);
        m_aircraft->triYawChannelBox->setEnabled(true);
    } else if (frameType == "QuadX" || frameType == "Quad X") {
        enableComboBoxes(this, CHANNELBOXNAME, 4, true);
    } else if (frameType == "QuadP" || frameType == "Quad +") {
        enableComboBoxes(this, CHANNELBOXNAME, 4, true);
    } else if (frameType == "Hexa" || frameType == "Hexacopter") {
        enableComboBoxes(this, CHANNELBOXNAME, 6, true);
    } else if (frameType == "HexaX" || frameType == "Hexacopter X") {
        enableComboBoxes(this, CHANNELBOXNAME, 6, true);
    } else if (frameType == "HexaCoax" || frameType == "Hexacopter Y6") {
        enableComboBoxes(this, CHANNELBOXNAME, 6, true);
    } else if (frameType == "Octo" || frameType == "Octocopter") {
        enableComboBoxes(this, CHANNELBOXNAME, 8, true);
    } else if (frameType == "OctoV" || frameType == "Octocopter V") {
        enableComboBoxes(this, CHANNELBOXNAME, 8, true);
    } else if (frameType == "OctoCoaxP" || frameType == "Octo Coax +") {
        enableComboBoxes(this, CHANNELBOXNAME, 8, true);
    } else if (frameType == "OctoCoaxX" || frameType == "Octo Coax X") {
        enableComboBoxes(this, CHANNELBOXNAME, 8, true);
    }
}

void ConfigMultiRotorWidget::registerWidgets(ConfigTaskWidget &parent) {
    parent.addWidget(m_aircraft->multiThrottleCurve->getCurveWidget());
    parent.addWidget(m_aircraft->multiThrottleCurve);
    parent.addWidget(m_aircraft->multirotorFrameType);
    parent.addWidget(m_aircraft->multiMotorChannelBox1);
    parent.addWidget(m_aircraft->multiMotorChannelBox2);
    parent.addWidget(m_aircraft->multiMotorChannelBox3);
    parent.addWidget(m_aircraft->multiMotorChannelBox4);
    parent.addWidget(m_aircraft->multiMotorChannelBox5);
    parent.addWidget(m_aircraft->multiMotorChannelBox6);
    parent.addWidget(m_aircraft->multiMotorChannelBox7);
    parent.addWidget(m_aircraft->multiMotorChannelBox8);
    parent.addWidget(m_aircraft->mrPitchMixLevel);
    parent.addWidget(m_aircraft->mrRollMixLevel);
    parent.addWidget(m_aircraft->mrYawMixLevel);
    parent.addWidget(m_aircraft->triYawChannelBox);
    parent.addWidget(m_aircraft->MultirotorRevMixerCheckBox);
}

void ConfigMultiRotorWidget::resetActuators(GUIConfigDataUnion *configData)
{
    configData->multi.VTOLMotorN = 0;
    configData->multi.VTOLMotorNE = 0;
    configData->multi.VTOLMotorE = 0;
    configData->multi.VTOLMotorSE = 0;
    configData->multi.VTOLMotorS = 0;
    configData->multi.VTOLMotorSW = 0;
    configData->multi.VTOLMotorW = 0;
    configData->multi.VTOLMotorNW = 0;
    configData->multi.TRIYaw = 0;
}

/**
 Helper function to refresh the UI widget values
 */
void ConfigMultiRotorWidget::refreshWidgetsValues(QString frameType)
{
    Q_ASSERT(m_aircraft);

    setupUI(frameType);

    UAVDataObject *mixer = dynamic_cast<UAVDataObject *>(getObjectManager()->getObject(QString("MixerSettings")));
    Q_ASSERT(mixer);

    QList<double> curveValues;
    getThrottleCurve(mixer, VehicleConfig::MIXER_THROTTLECURVE1, &curveValues);

    // is at least one of the curve values != 0?
    if (isValidThrottleCurve(&curveValues)) {
        // yes, use the curve we just read from mixersettings
        m_aircraft->multiThrottleCurve->initCurve(&curveValues);
    } else {
        // no, init a straight curve
        m_aircraft->multiThrottleCurve->initLinearCurve(curveValues.count(), 0.9);
    }

    GUIConfigDataUnion config = getConfigData();
    multiGUISettingsStruct multi = config.multi;

    if (frameType == "QuadP") {
        // Motors 1/2/3/4 are: N / E / S / W
        setComboCurrentIndex(m_aircraft->multiMotorChannelBox1, multi.VTOLMotorN);
        setComboCurrentIndex(m_aircraft->multiMotorChannelBox2, multi.VTOLMotorE);
        setComboCurrentIndex(m_aircraft->multiMotorChannelBox3, multi.VTOLMotorS);
        setComboCurrentIndex(m_aircraft->multiMotorChannelBox4, multi.VTOLMotorW);

        // Now, read the 1st mixer R/P/Y levels and initialize the mix sliders.
        // This assumes that all vectors are identical - if not, the user should use the "custom" setting.

        int channel = m_aircraft->multiMotorChannelBox1->currentIndex() - 1;
        if (channel > -1) {
            double value = getMixerVectorValue(mixer, channel, VehicleConfig::MIXERVECTOR_PITCH);
            m_aircraft->mrPitchMixLevel->setValue(qRound(value / 1.27));

            value = getMixerVectorValue(mixer, channel, VehicleConfig::MIXERVECTOR_YAW);
            setYawMixLevel(-qRound(value / 1.27));

            channel = m_aircraft->multiMotorChannelBox2->currentIndex() - 1;
            value = getMixerVectorValue(mixer, channel, VehicleConfig::MIXERVECTOR_ROLL);
            m_aircraft->mrRollMixLevel->setValue(-qRound(value / 1.27));
    }
    } else if (frameType == "QuadX") {
        // Motors 1/2/3/4 are: NW / NE / SE / SW
        setComboCurrentIndex(m_aircraft->multiMotorChannelBox1, multi.VTOLMotorNW);
        setComboCurrentIndex(m_aircraft->multiMotorChannelBox2, multi.VTOLMotorNE);
        setComboCurrentIndex(m_aircraft->multiMotorChannelBox3, multi.VTOLMotorSE);
        setComboCurrentIndex(m_aircraft->multiMotorChannelBox4, multi.VTOLMotorSW);

        // Now, read the 1st mixer R/P/Y levels and initialize the mix sliders.
        // This assumes that all vectors are identical - if not, the user should use the
        // "custom" setting.
        int channel = m_aircraft->multiMotorChannelBox1->currentIndex() - 1;
        if (channel > -1) {
            double value = getMixerVectorValue(mixer, channel, VehicleConfig::MIXERVECTOR_PITCH);
            m_aircraft->mrPitchMixLevel->setValue(qRound(value / 1.27));

            value = getMixerVectorValue(mixer, channel, VehicleConfig::MIXERVECTOR_YAW);
            setYawMixLevel(-qRound(value / 1.27));

            value = getMixerVectorValue(mixer, channel, VehicleConfig::MIXERVECTOR_ROLL);
            m_aircraft->mrRollMixLevel->setValue(qRound(value / 1.27));
    }
    } else if (frameType == "Hexa") {
        // Motors 1/2/3 4/5/6 are: N / NE / SE / S / SW / NW
        setComboCurrentIndex(m_aircraft->multiMotorChannelBox1, multi.VTOLMotorN);
        setComboCurrentIndex(m_aircraft->multiMotorChannelBox2, multi.VTOLMotorNE);
        setComboCurrentIndex(m_aircraft->multiMotorChannelBox3, multi.VTOLMotorSE);
        setComboCurrentIndex(m_aircraft->multiMotorChannelBox4, multi.VTOLMotorS);
        setComboCurrentIndex(m_aircraft->multiMotorChannelBox5, multi.VTOLMotorSW);
        setComboCurrentIndex(m_aircraft->multiMotorChannelBox6, multi.VTOLMotorNW);

        // Now, read the 1st mixer R/P/Y levels and initialize the mix sliders.
        // This assumes that all vectors are identical - if not, the user should use the
        // "custom" setting.

        int channel = m_aircraft->multiMotorChannelBox1->currentIndex() - 1;
        if (channel > -1) {
            double value = getMixerVectorValue(mixer, channel, VehicleConfig::MIXERVECTOR_PITCH);
            m_aircraft->mrPitchMixLevel->setValue(qRound(value / 1.27));

            value = getMixerVectorValue(mixer, channel, VehicleConfig::MIXERVECTOR_YAW);
            setYawMixLevel(-qRound(value / 1.27));

            //change channels
            channel = m_aircraft->multiMotorChannelBox2->currentIndex() - 1;
            value = getMixerVectorValue(mixer, channel, VehicleConfig::MIXERVECTOR_ROLL);
            m_aircraft->mrRollMixLevel->setValue(-qRound(value / 1.27));
        }
    } else if (frameType == "HexaX") {
        // Motors 1/2/3 4/5/6 are: NE / E / SE / SW / W / NW
        setComboCurrentIndex(m_aircraft->multiMotorChannelBox1, multi.VTOLMotorNE);
        setComboCurrentIndex(m_aircraft->multiMotorChannelBox2, multi.VTOLMotorE);
        setComboCurrentIndex(m_aircraft->multiMotorChannelBox3, multi.VTOLMotorSE);
        setComboCurrentIndex(m_aircraft->multiMotorChannelBox4, multi.VTOLMotorSW);
        setComboCurrentIndex(m_aircraft->multiMotorChannelBox5, multi.VTOLMotorW);
        setComboCurrentIndex(m_aircraft->multiMotorChannelBox6, multi.VTOLMotorNW);

        // Now, read the 1st mixer R/P/Y levels and initialize the mix sliders.
        // This assumes that all vectors are identical - if not, the user should use the
        // "custom" setting.

        int channel = m_aircraft->multiMotorChannelBox1->currentIndex() - 1;
        if (channel > -1) {
            double value = getMixerVectorValue(mixer, channel, VehicleConfig::MIXERVECTOR_PITCH);
            m_aircraft->mrPitchMixLevel->setValue(qRound(value / 1.27));

            value = getMixerVectorValue(mixer, channel, VehicleConfig::MIXERVECTOR_YAW);
            setYawMixLevel(-qRound(value / 1.27));

            channel = m_aircraft->multiMotorChannelBox2->currentIndex() - 1;
            value = getMixerVectorValue(mixer, channel, VehicleConfig::MIXERVECTOR_ROLL);
            m_aircraft->mrRollMixLevel->setValue(-qRound(value / 1.27));
        }
    } else if (frameType == "HexaCoax") {
        // Motors 1/2/3 4/5/6 are: NW/W NE/E S/SE
        setComboCurrentIndex(m_aircraft->multiMotorChannelBox1, multi.VTOLMotorNW);
        setComboCurrentIndex(m_aircraft->multiMotorChannelBox2, multi.VTOLMotorW);
        setComboCurrentIndex(m_aircraft->multiMotorChannelBox3, multi.VTOLMotorNE);
        setComboCurrentIndex(m_aircraft->multiMotorChannelBox4, multi.VTOLMotorE);
        setComboCurrentIndex(m_aircraft->multiMotorChannelBox5, multi.VTOLMotorS);
        setComboCurrentIndex(m_aircraft->multiMotorChannelBox6, multi.VTOLMotorSE);

        // Now, read the 1st mixer R/P/Y levels and initialize the mix sliders.
        // This assumes that all vectors are identical - if not, the user should use the
        // "custom" setting.
        int channel = m_aircraft->multiMotorChannelBox1->currentIndex() - 1;
        if (channel > -1) {
            double value = getMixerVectorValue(mixer, channel, VehicleConfig::MIXERVECTOR_PITCH);
            m_aircraft->mrPitchMixLevel->setValue(qRound(2 * value / 1.27));

            channel = m_aircraft->multiMotorChannelBox2->currentIndex() - 1;
            value = getMixerVectorValue(mixer, channel, VehicleConfig::MIXERVECTOR_YAW);
            setYawMixLevel(qRound(value / 1.27));

            value = getMixerVectorValue(mixer, channel, VehicleConfig::MIXERVECTOR_ROLL);
            m_aircraft->mrRollMixLevel->setValue(qRound(value / 1.27));
        }
    } else if (frameType == "Octo" || frameType == "OctoV" || frameType == "OctoCoaxP") {
        // Motors 1 to 8 are N / NE / E / etc
        setComboCurrentIndex(m_aircraft->multiMotorChannelBox1, multi.VTOLMotorN);
        setComboCurrentIndex(m_aircraft->multiMotorChannelBox2, multi.VTOLMotorNE);
        setComboCurrentIndex(m_aircraft->multiMotorChannelBox3, multi.VTOLMotorE);
        setComboCurrentIndex(m_aircraft->multiMotorChannelBox4, multi.VTOLMotorSE);
        setComboCurrentIndex(m_aircraft->multiMotorChannelBox5, multi.VTOLMotorS);
        setComboCurrentIndex(m_aircraft->multiMotorChannelBox6, multi.VTOLMotorSW);
        setComboCurrentIndex(m_aircraft->multiMotorChannelBox7, multi.VTOLMotorW);
        setComboCurrentIndex(m_aircraft->multiMotorChannelBox8, multi.VTOLMotorNW);

        // Now, read the 1st mixer R/P/Y levels and initialize the mix sliders.
        // This assumes that all vectors are identical - if not, the user should use the
        // "custom" setting.
        int channel = m_aircraft->multiMotorChannelBox1->currentIndex() - 1;
        if (channel > -1) {
            if (frameType == "Octo") {
                double value = getMixerVectorValue(mixer, channel, VehicleConfig::MIXERVECTOR_PITCH);
                m_aircraft->mrPitchMixLevel->setValue(qRound(value / 1.27));

                value = getMixerVectorValue(mixer, channel, VehicleConfig::MIXERVECTOR_YAW);
                setYawMixLevel(-qRound(value / 1.27));

                //change channels
                channel = m_aircraft->multiMotorChannelBox2->currentIndex() - 1;
                value = getMixerVectorValue(mixer, channel, VehicleConfig::MIXERVECTOR_ROLL);
                m_aircraft->mrRollMixLevel->setValue(-qRound(value / 1.27));
            } else if (frameType == "OctoV") {
                double value = getMixerVectorValue(mixer, channel, VehicleConfig::MIXERVECTOR_PITCH);
                m_aircraft->mrPitchMixLevel->setValue(qRound(value / 1.27));

                value = getMixerVectorValue(mixer, channel, VehicleConfig::MIXERVECTOR_YAW);
                setYawMixLevel(-qRound(value / 1.27));

                //change channels
                channel = m_aircraft->multiMotorChannelBox2->currentIndex() - 1;
                value = getMixerVectorValue(mixer, channel, VehicleConfig::MIXERVECTOR_ROLL);
                m_aircraft->mrRollMixLevel->setValue(-qRound(value / 1.27));
            } else if (frameType == "OctoCoaxP") {
                double value = getMixerVectorValue(mixer, channel, VehicleConfig::MIXERVECTOR_PITCH);
                m_aircraft->mrPitchMixLevel->setValue(qRound(value / 1.27));

                value = getMixerVectorValue(mixer, channel, VehicleConfig::MIXERVECTOR_YAW);
                setYawMixLevel(-qRound(value / 1.27));

                //change channels
                channel = m_aircraft->multiMotorChannelBox3->currentIndex() - 1;
                value = getMixerVectorValue(mixer, channel, VehicleConfig::MIXERVECTOR_ROLL);
                m_aircraft->mrRollMixLevel->setValue(-qRound(value / 1.27));
            }
        }
    } else if (frameType == "OctoCoaxX") {
        // Motors 1 to 8 are N / NE / E / etc
        setComboCurrentIndex(m_aircraft->multiMotorChannelBox1, multi.VTOLMotorNW);
        setComboCurrentIndex(m_aircraft->multiMotorChannelBox2, multi.VTOLMotorN);
        setComboCurrentIndex(m_aircraft->multiMotorChannelBox3, multi.VTOLMotorNE);
        setComboCurrentIndex(m_aircraft->multiMotorChannelBox4, multi.VTOLMotorE);
        setComboCurrentIndex(m_aircraft->multiMotorChannelBox5, multi.VTOLMotorSE);
        setComboCurrentIndex(m_aircraft->multiMotorChannelBox6, multi.VTOLMotorS);
        setComboCurrentIndex(m_aircraft->multiMotorChannelBox7, multi.VTOLMotorSW);
        setComboCurrentIndex(m_aircraft->multiMotorChannelBox8, multi.VTOLMotorW);

        // Now, read the 1st mixer R/P/Y levels and initialize the mix sliders.
        // This assumes that all vectors are identical - if not, the user should use the
        // "custom" setting.
        int channel = m_aircraft->multiMotorChannelBox1->currentIndex() - 1;
        if (channel > -1) {
            double value = getMixerVectorValue(mixer, channel, VehicleConfig::MIXERVECTOR_PITCH);
            m_aircraft->mrPitchMixLevel->setValue(qRound(value / 1.27));

            value = getMixerVectorValue(mixer, channel, VehicleConfig::MIXERVECTOR_YAW);
            setYawMixLevel(-qRound(value / 1.27));

            value = getMixerVectorValue(mixer, channel, VehicleConfig::MIXERVECTOR_ROLL);
            m_aircraft->mrRollMixLevel->setValue(qRound(value / 1.27));
        }
    } else if (frameType == "Tri") {
        // Motors 1 to 8 are N / NE / E / etc
        setComboCurrentIndex(m_aircraft->multiMotorChannelBox1, multi.VTOLMotorNW);
        setComboCurrentIndex(m_aircraft->multiMotorChannelBox2, multi.VTOLMotorNE);
        setComboCurrentIndex(m_aircraft->multiMotorChannelBox3, multi.VTOLMotorS);
        setComboCurrentIndex(m_aircraft->multiMotorChannelBox4, multi.VTOLMotorS);
        setComboCurrentIndex(m_aircraft->triYawChannelBox, multi.TRIYaw);

        int channel = m_aircraft->multiMotorChannelBox1->currentIndex() - 1;
        if (channel > -1) {
            double value = getMixerVectorValue(mixer, channel, VehicleConfig::MIXERVECTOR_PITCH);
            m_aircraft->mrPitchMixLevel->setValue(qRound(2 * value / 1.27));

            value = getMixerVectorValue(mixer, channel, VehicleConfig::MIXERVECTOR_ROLL);
            m_aircraft->mrRollMixLevel->setValue(qRound(value / 1.27));

        }
    }

    updateAirframe(frameType);
}

/**
 Helper function to update the UI widget objects
 */
QString ConfigMultiRotorWidget::updateConfigObjectsFromWidgets()
{
    UAVDataObject *mixer = dynamic_cast<UAVDataObject *>(getObjectManager()->getObject(QString("MixerSettings")));
    Q_ASSERT(mixer);

    // Curve is also common to all quads:
    setThrottleCurve(mixer, VehicleConfig::MIXER_THROTTLECURVE1, m_aircraft->multiThrottleCurve->getCurve() );

    QString airframeType;
    QList<QString> motorList;
    if (m_aircraft->multirotorFrameType->currentText() == "Quad +") {
        airframeType = "QuadP";
        setupQuad(true);
    } else if (m_aircraft->multirotorFrameType->currentText() == "Quad X") {
        airframeType = "QuadX";
        setupQuad(false);
    } else if (m_aircraft->multirotorFrameType->currentText() == "Hexacopter") {
        airframeType = "Hexa";
        setupHexa(true);
    } else if (m_aircraft->multirotorFrameType->currentText() == "Hexacopter X") {
        airframeType = "HexaX";
        setupHexa(false);
    } else if (m_aircraft->multirotorFrameType->currentText() == "Hexacopter Y6") {
        airframeType = "HexaCoax";

        // Show any config errors in GUI
        if (throwConfigError(6)) {
            return airframeType;
        }
        motorList << "VTOLMotorNW" << "VTOLMotorW" << "VTOLMotorNE" << "VTOLMotorE" << "VTOLMotorS" << "VTOLMotorSE";
        setupMotors(motorList);

        // Motor 1 to 6, Y6 Layout:
        //     pitch   roll    yaw
        double mixerMatrix[8][3] = {
            {  0.5,  1, -1 },
            {  0.5,  1,  1 },
            {  0.5, -1, -1 },
            {  0.5, -1,  1 },
            { -1,    0, -1 },
            { -1,    0,  1 },
            {  0,    0,  0 },
            {  0,    0,  0 }
        };
        setupMultiRotorMixer(mixerMatrix);
        m_aircraft->mrStatusLabel->setText("Configuration OK");

    } else if (m_aircraft->multirotorFrameType->currentText() == "Octocopter") {
        airframeType = "Octo";

        // Show any config errors in GUI
        if (throwConfigError(8)) {
            return airframeType;

        }
        motorList << "VTOLMotorN" << "VTOLMotorNE" << "VTOLMotorE" << "VTOLMotorSE" << "VTOLMotorS" << "VTOLMotorSW"
                << "VTOLMotorW" << "VTOLMotorNW";
        setupMotors(motorList);
        // Motor 1 to 8:
        //     pitch   roll    yaw
        double mixerMatrix[8][3] = {
            {  1,  0, -1 },
            {  1, -1,  1 },
            {  0, -1, -1 },
            { -1, -1,  1 },
            { -1,  0, -1 },
            { -1,  1,  1 },
            {  0,  1, -1 },
            {  1,  1,  1 }
        };
        setupMultiRotorMixer(mixerMatrix);
        m_aircraft->mrStatusLabel->setText("Configuration OK");

    } else if (m_aircraft->multirotorFrameType->currentText() == "Octocopter V") {
        airframeType = "OctoV";

        // Show any config errors in GUI
        if (throwConfigError(8)) {
            return airframeType;
        }
        motorList << "VTOLMotorN" << "VTOLMotorNE" << "VTOLMotorE" << "VTOLMotorSE" << "VTOLMotorS" << "VTOLMotorSW"
                << "VTOLMotorW" << "VTOLMotorNW";
        setupMotors(motorList);
        // Motor 1 to 8:
        // IMPORTANT: Assumes evenly spaced engines
        //     pitch   roll    yaw
        double mixerMatrix[8][3] = {
            {  0.33, -1, -1 },
            {  1   , -1,  1 },
            { -1   , -1, -1 },
            { -0.33, -1,  1 },
            { -0.33,  1, -1 },
            { -1   ,  1,  1 },
            {  1   ,  1, -1 },
            {  0.33,  1,  1 }
        };
        setupMultiRotorMixer(mixerMatrix);
        m_aircraft->mrStatusLabel->setText("Configuration OK");

    } else if (m_aircraft->multirotorFrameType->currentText() == "Octo Coax +") {
        airframeType = "OctoCoaxP";

        // Show any config errors in GUI
        if (throwConfigError(8)) {
            return airframeType;
        }
        motorList << "VTOLMotorN" << "VTOLMotorNE" << "VTOLMotorE" << "VTOLMotorSE" << "VTOLMotorS" << "VTOLMotorSW"
                << "VTOLMotorW" << "VTOLMotorNW";
        setupMotors(motorList);
        // Motor 1 to 8:
        //     pitch   roll    yaw
        double mixerMatrix[8][3] = {
            {  1,  0, -1 },
            {  1,  0,  1 },
            {  0, -1, -1 },
            {  0, -1,  1 },
            { -1,  0, -1 },
            { -1,  0,  1 },
            {  0,  1, -1 },
            {  0,  1,  1 }
        };
        setupMultiRotorMixer(mixerMatrix);
        m_aircraft->mrStatusLabel->setText("Configuration OK");

    } else if (m_aircraft->multirotorFrameType->currentText() == "Octo Coax X") {
        airframeType = "OctoCoaxX";

        // Show any config errors in GUI
        if (throwConfigError(8)) {
            return airframeType;
        }
        motorList << "VTOLMotorNW" << "VTOLMotorN" << "VTOLMotorNE" << "VTOLMotorE" << "VTOLMotorSE" << "VTOLMotorS"
                << "VTOLMotorSW" << "VTOLMotorW";
        setupMotors(motorList);
        // Motor 1 to 8:
        //     pitch   roll    yaw
        double mixerMatrix[8][3] = {
            {  1,  1, -1 },
            {  1,  1,  1 },
            {  1, -1, -1 },
            {  1, -1,  1 },
            { -1, -1, -1 },
            { -1, -1,  1 },
            { -1,  1, -1 },
            { -1,  1,  1 }
        };
        setupMultiRotorMixer(mixerMatrix);
        m_aircraft->mrStatusLabel->setText("Configuration OK");

    } else if (m_aircraft->multirotorFrameType->currentText() == "Tricopter Y") {
        airframeType = "Tri";

        // Show any config errors in GUI
        if (throwConfigError(3)) {
            return airframeType;

        }
        if (m_aircraft->triYawChannelBox->currentText() == "None") {
            m_aircraft->mrStatusLabel->setText("<font color='red'>Error: Assign a Yaw channel</font>");
            return airframeType;
        }
        motorList << "VTOLMotorNW" << "VTOLMotorNE" << "VTOLMotorS";
        setupMotors(motorList);

        GUIConfigDataUnion config = getConfigData();
        config.multi.TRIYaw = m_aircraft->triYawChannelBox->currentIndex();
        setConfigData(config);

        // Motor 1 to 6, Y6 Layout:
        //     pitch   roll    yaw
        double mixerMatrix[8][3] = {
            {  0.5,  1, 0 },
            {  0.5, -1, 0 },
            { -1,    0, 0 },
            {  0,    0, 0 },
            {  0,    0, 0 },
            {  0,    0, 0 },
            {  0,    0, 0 },
            {  0,    0, 0 }
        };
        setupMultiRotorMixer(mixerMatrix);

        // tell the mixer about tricopter yaw channel

        int channel = m_aircraft->triYawChannelBox->currentIndex() - 1;
        if (channel > -1) {
            setMixerType(mixer, channel, VehicleConfig::MIXERTYPE_SERVO);
            setMixerVectorValue(mixer, channel, VehicleConfig::MIXERVECTOR_YAW, 127);
        }

        m_aircraft->mrStatusLabel->setText(tr("Configuration OK"));

    }

    return airframeType;
}

void ConfigMultiRotorWidget::setYawMixLevel(int value)
{
    if (value < 0) {
        m_aircraft->mrYawMixLevel->setValue(-value);
        m_aircraft->MultirotorRevMixerCheckBox->setChecked(true);
    } else {
        m_aircraft->mrYawMixLevel->setValue(value);
        m_aircraft->MultirotorRevMixerCheckBox->setChecked(false);
        }

}

void ConfigMultiRotorWidget::reverseMultirotorMotor(){
    QString frameType = m_aircraft->multirotorFrameType->currentText();
    updateAirframe(frameType);
}

void ConfigMultiRotorWidget::updateAirframe(QString frameType)
{
    qDebug() << "ConfigMultiRotorWidget::updateAirframe - frame type" << frameType;

    QString elementId;
    if (frameType == "Tri" || frameType == "Tricopter Y") {
        elementId = "tri";
    } else if (frameType == "QuadX" || frameType == "Quad X") {
        elementId = "quad-x";
    } else if (frameType == "QuadP" || frameType == "Quad +") {
        elementId = "quad-plus";
    } else if (frameType == "Hexa" || frameType == "Hexacopter") {
        elementId = "quad-hexa";
    } else if (frameType == "HexaX" || frameType == "Hexacopter X") {
        elementId = "quad-hexa-H";
    } else if (frameType == "HexaCoax" || frameType == "Hexacopter Y6") {
        elementId = "hexa-coax";
    } else if (frameType == "Octo" || frameType == "Octocopter") {
        elementId = "quad-octo";
    } else if (frameType == "OctoV" || frameType == "Octocopter V") {
        elementId = "quad-octo-v";
    } else if (frameType == "OctoCoaxP" || frameType == "Octo Coax +") {
        elementId = "octo-coax-P";
    } else if (frameType == "OctoCoaxX" || frameType == "Octo Coax X") {
        elementId = "octo-coax-X";
        }

    invertMotors = m_aircraft->MultirotorRevMixerCheckBox->isChecked();
    if (invertMotors) {
        elementId += "_reverse";
    }

    if (elementId != "" && elementId != quad->elementId()) {
        quad->setElementId(elementId);
        m_aircraft->quadShape->setSceneRect(quad->boundingRect());
        m_aircraft->quadShape->fitInView(quad, Qt::KeepAspectRatio);
        }
}

/**
 Helper function: setupQuadMotor
 */
void ConfigMultiRotorWidget::setupQuadMotor(int channel, double pitch, double roll, double yaw)
{
    UAVDataObject* mixer = dynamic_cast<UAVDataObject*>(getObjectManager()->getObject(QString("MixerSettings")));
    Q_ASSERT(mixer);

    setMixerType(mixer, channel, VehicleConfig::MIXERTYPE_MOTOR);

    setMixerVectorValue(mixer, channel, VehicleConfig::MIXERVECTOR_THROTTLECURVE1, 127);
    setMixerVectorValue(mixer, channel, VehicleConfig::MIXERVECTOR_THROTTLECURVE2, 0);
    setMixerVectorValue(mixer, channel, VehicleConfig::MIXERVECTOR_ROLL, roll * 127);
    setMixerVectorValue(mixer, channel, VehicleConfig::MIXERVECTOR_PITCH, pitch * 127);
    setMixerVectorValue(mixer, channel, VehicleConfig::MIXERVECTOR_YAW, yaw * 127);
}

/**
 Helper function: setup motors. Takes a list of channel names in input.
 */
void ConfigMultiRotorWidget::setupMotors(QList<QString> motorList)
{
    QList<QComboBox*> mmList;
    mmList << m_aircraft->multiMotorChannelBox1 << m_aircraft->multiMotorChannelBox2
            << m_aircraft->multiMotorChannelBox3 << m_aircraft->multiMotorChannelBox4
            << m_aircraft->multiMotorChannelBox5 << m_aircraft->multiMotorChannelBox6
           << m_aircraft->multiMotorChannelBox7 << m_aircraft->multiMotorChannelBox8;

    GUIConfigDataUnion configData = getConfigData();
    resetActuators(&configData);

    foreach (QString motor, motorList) {
        int index = mmList.takeFirst()->currentIndex();
        if (motor == QString("VTOLMotorN")) {
            configData.multi.VTOLMotorN = index;
        } else if (motor == QString("VTOLMotorNE")) {
            configData.multi.VTOLMotorNE = index;
        } else if (motor == QString("VTOLMotorE")) {
            configData.multi.VTOLMotorE = index;
        } else if (motor == QString("VTOLMotorSE")) {
            configData.multi.VTOLMotorSE = index;
        } else if (motor == QString("VTOLMotorS")) {
            configData.multi.VTOLMotorS = index;
        } else if (motor == QString("VTOLMotorSW")) {
            configData.multi.VTOLMotorSW = index;
        } else if (motor == QString("VTOLMotorW")) {
            configData.multi.VTOLMotorW = index;
        } else if (motor == QString("VTOLMotorNW")) {
            configData.multi.VTOLMotorNW = index;
    }
    }
    setConfigData(configData);
}

/**
 Set up a Quad-X or Quad-P mixer
 */
bool ConfigMultiRotorWidget::setupQuad(bool pLayout)
{
    // Check coherence:

    // Show any config errors in GUI
    if (throwConfigError(4)) {
        return false;
    }

    QList<QString> motorList;
    if (pLayout) {
        motorList << "VTOLMotorN" << "VTOLMotorE" << "VTOLMotorS" << "VTOLMotorW";
    } else {
        motorList << "VTOLMotorNW" << "VTOLMotorNE" << "VTOLMotorSE" << "VTOLMotorSW";
    }
    setupMotors(motorList);

    // Now, setup the mixer:
    // Motor 1 to 4, X Layout:
    //     pitch   roll    yaw
    //    {0.5    ,0.5    ,-0.5     //Front left motor (CW)
    //    {0.5    ,-0.5   ,0.5   //Front right motor(CCW)
    //    {-0.5  ,-0.5    ,-0.5    //rear right motor (CW)
    //    {-0.5   ,0.5    ,0.5   //Rear left motor  (CCW)
    double xMixer [8][3] =  {
        { 1,  1, -1},
        { 1, -1,  1},
        {-1, -1, -1},
        {-1,  1,  1},
        { 0,  0,  0},
        { 0,  0,  0},
        { 0,  0,  0},
        { 0,  0,  0}
    };

    // Motor 1 to 4, P Layout:
    // pitch   roll    yaw
    //  {1      ,0      ,-0.5    //Front motor (CW)
    //  {0      ,-1     ,0.5   //Right  motor(CCW)
    //  {-1     ,0      ,-0.5    //Rear motor  (CW)
    //  {0      ,1      ,0.5   //Left motor  (CCW)
    double pMixer [8][3] =  {
        { 1,  0, -1},
        { 0, -1,  1},
        {-1,  0, -1},
        { 0,  1,  1},
        { 0,  0,  0},
        { 0,  0,  0},
        { 0,  0,  0},
        { 0,  0,  0}
    };

    if (pLayout) {
        setupMultiRotorMixer(pMixer);
    } else {
        setupMultiRotorMixer(xMixer);
    }
    m_aircraft->mrStatusLabel->setText(tr("Configuration OK"));
    return true;
}

/**
 Set up a Hexa-X or Hexa-P mixer
 */
bool ConfigMultiRotorWidget::setupHexa(bool pLayout)
{
    // Check coherence:
    // Show any config errors in GUI
    if (throwConfigError(6)) {
        return false;
    }

    QList<QString> motorList;
    if (pLayout) {
        motorList << "VTOLMotorN" << "VTOLMotorNE" << "VTOLMotorSE" << "VTOLMotorS" << "VTOLMotorSW" << "VTOLMotorNW";
    } else {
        motorList << "VTOLMotorNE" << "VTOLMotorE" << "VTOLMotorSE" << "VTOLMotorSW" << "VTOLMotorW" << "VTOLMotorNW";
    }
    setupMotors(motorList);

    // and set only the relevant channels:

    // Motor 1 to 6, P Layout:
    //     pitch   roll    yaw
    //  1 { 0.3  , 0      ,-0.3 // N   CW
    //  2 { 0.3  ,-0.5    , 0.3 // NE CCW
    //  3 {-0.3  ,-0.5    ,-0.3 // SE  CW
    //  4 {-0.3  , 0      , 0.3 // S  CCW
    //  5 {-0.3  , 0.5    ,-0.3 // SW  CW
    //  6 { 0.3  , 0.5    , 0.3 // NW CCW
    double pMixer [8][3] =  {
        { 1,  0, -1},
        { 1, -1,  1},
        {-1, -1, -1},
        {-1,  0,  1},
        {-1,  1, -1},
        { 1,  1,  1},
        { 0,  0,  0},
        { 0,  0,  0}
    };

    // Motor 1 to 6, X Layout:
    // 1 [  0.5, -0.3, -0.3 ] NE
    // 2 [  0  , -0.3,  0.3 ] E
    // 3 [ -0.5, -0.3, -0.3 ] SE
    // 4 [ -0.5,  0.3,  0.3 ] SW
    // 5 [  0  ,  0.3, -0.3 ] W
    // 6 [  0.5,  0.3,  0.3 ] NW
    double xMixer [8][3] = {
        {  1, -1, -1},
        {  0, -1,  1},
        { -1, -1, -1},
        { -1,  1,  1},
        {  0,  1, -1},
        {  1,  1,  1},
        {  0,  0,  0},
        {  0,  0,  0}
    };

    if (pLayout) {
        setupMultiRotorMixer(pMixer);
    } else {
        setupMultiRotorMixer(xMixer);
    }
    m_aircraft->mrStatusLabel->setText("Configuration OK");
    return true;
}


/**
 This function sets up the multirotor mixer values.
 */
bool ConfigMultiRotorWidget::setupMultiRotorMixer(double mixerFactors[8][3])
{
    UAVDataObject* mixer = dynamic_cast<UAVDataObject*>(getObjectManager()->getObject(QString("MixerSettings")));
    Q_ASSERT(mixer);
    resetMotorAndServoMixers(mixer);

    // and enable only the relevant channels:
    double pFactor = (double) m_aircraft->mrPitchMixLevel->value() / 100.0;
    double rFactor = (double) m_aircraft->mrRollMixLevel->value() / 100.0;
    invertMotors = m_aircraft->MultirotorRevMixerCheckBox->isChecked();
    double yFactor = (invertMotors ? -1.0 : 1.0) * (double) m_aircraft->mrYawMixLevel->value() / 100.0;

    QList<QComboBox*> mmList;
    mmList << m_aircraft->multiMotorChannelBox1 << m_aircraft->multiMotorChannelBox2
            << m_aircraft->multiMotorChannelBox3 << m_aircraft->multiMotorChannelBox4
            << m_aircraft->multiMotorChannelBox5 << m_aircraft->multiMotorChannelBox6
            << m_aircraft->multiMotorChannelBox7 << m_aircraft->multiMotorChannelBox8;
    for (int i = 0; i < 8; i++) {
        if (mmList.at(i)->isEnabled()) {
            int channel = mmList.at(i)->currentIndex() - 1;
            if (channel > -1) {
                setupQuadMotor(channel, mixerFactors[i][0] * pFactor, rFactor * mixerFactors[i][1],
                        yFactor * mixerFactors[i][2]);
        }
    }
    }
    return true;
}

/**
 This function displays text and color formatting in order to help the user understand what channels have not yet been configured.
 */
bool ConfigMultiRotorWidget::throwConfigError(int numMotors)
{
    // Initialize configuration error flag
    bool error = false;

    // Iterate through all instances of multiMotorChannelBox
    for (int i = 0; i < numMotors; i++) {
        //Fine widgets with text "multiMotorChannelBox.x", where x is an integer
        QComboBox *combobox = this->findChild<QComboBox*>("multiMotorChannelBox" + QString::number(i + 1));
        if (combobox) {
            if (combobox->currentText() == "None") {
                int size = combobox->style()->pixelMetric(QStyle::PM_SmallIconSize);
                QPixmap pixmap(size, size);
                pixmap.fill(QColor("red"));
                combobox->setItemData(0, pixmap, Qt::DecorationRole);    //Set color palettes
                error = true;
            } else {
                combobox->setItemData(0, 0, Qt::DecorationRole);    //Reset color palettes
            }
            }
        }

    if (error) {
        m_aircraft->mrStatusLabel->setText(
                QString("<font color='red'>ERROR: Assign all %1 motor channels</font>").arg(numMotors));
    }
    return error;
}

/**
 WHAT DOES THIS DO???
 */
void ConfigMultiRotorWidget::showEvent(QShowEvent *event)
{
    Q_UNUSED(event)
    // Thit fitInView method should only be called now, once the
    // widget is shown, otherwise it cannot compute its values and
    // the result is usually a ahrsbargraph that is way too small.
    m_aircraft->quadShape->fitInView(quad, Qt::KeepAspectRatio);
}

/**
 Resize the GUI contents when the user changes the window size
 */
void ConfigMultiRotorWidget::resizeEvent(QResizeEvent *event)
{
    Q_UNUSED(event);
    m_aircraft->quadShape->fitInView(quad, Qt::KeepAspectRatio);
}

void ConfigMultiRotorWidget::enableControls(bool enable)
{
    ConfigTaskWidget::enableControls(enable);
    if(enable) {
        setupEnabledControls(m_aircraft->multirotorFrameType->currentText());
    }
}<|MERGE_RESOLUTION|>--- conflicted
+++ resolved
@@ -135,22 +135,6 @@
     Q_ASSERT(m_aircraft);
     Q_ASSERT(quad);
 
-<<<<<<< HEAD
-    // disable triyaw channel
-    m_aircraft->triYawChannelBox->setEnabled(false);
-
-    // disable all motor channel boxes
-    for (int i = 1; i <= 8; i++) {
-        // do it manually so we can turn off any error decorations
-        QComboBox *combobox = this->findChild<QComboBox*>("multiMotorChannelBox" + QString::number(i));
-        if (combobox) {
-            combobox->setEnabled(false);
-            combobox->setItemData(0, 0, Qt::DecorationRole);
-        }
-    }
-
-=======
->>>>>>> ae14c131
     if (frameType == "Tri" || frameType == "Tricopter Y") {
         setComboCurrentIndex(m_aircraft->multirotorFrameType, m_aircraft->multirotorFrameType->findText("Tricopter Y"));
 
@@ -232,7 +216,7 @@
     // disable all motor channel boxes
     for (int i = 1; i <= 8; i++) {
         // do it manually so we can turn off any error decorations
-        QComboBox *combobox = qFindChild<QComboBox*>(this, "multiMotorChannelBox" + QString::number(i));
+        QComboBox *combobox = this->findChild<QComboBox*>("multiMotorChannelBox" + QString::number(i));
         if (combobox) {
             combobox->setEnabled(false);
             combobox->setItemData(0, 0, Qt::DecorationRole);
