/**
 ******************************************************************************
 *
 * @file       configmultirotorwidget.cpp
 * @author     E. Lafargue & The OpenPilot Team, http://www.openpilot.org Copyright (C) 2012.
 * @addtogroup GCSPlugins GCS Plugins
 * @{
 * @addtogroup ConfigPlugin Config Plugin
 * @{
 * @brief ccpm configuration panel
 *****************************************************************************/
/*
 * This program is free software; you can redistribute it and/or modify
 * it under the terms of the GNU General Public License as published by
 * the Free Software Foundation; either version 3 of the License, or
 * (at your option) any later version.
 *
 * This program is distributed in the hope that it will be useful, but
 * WITHOUT ANY WARRANTY; without even the implied warranty of MERCHANTABILITY
 * or FITNESS FOR A PARTICULAR PURPOSE. See the GNU General Public License
 * for more details.
 *
 * You should have received a copy of the GNU General Public License along
 * with this program; if not, write to the Free Software Foundation, Inc.,
 * 59 Temple Place, Suite 330, Boston, MA 02111-1307 USA
 */
#include "configmultirotorwidget.h"
#include "mixersettings.h"
#include "systemsettings.h"
#include "actuatorsettings.h"
#include "actuatorcommand.h"

#include <QDebug>
#include <QStringList>
#include <QtWidgets/QWidget>
#include <QtWidgets/QTextEdit>
#include <QtWidgets/QVBoxLayout>
#include <QtWidgets/QPushButton>
#include <QtWidgets/QComboBox>
#include <QBrush>
#include <math.h>
#include <QtWidgets/QMessageBox>

const QString ConfigMultiRotorWidget::CHANNELBOXNAME = QString("multiMotorChannelBox");

QStringList ConfigMultiRotorWidget::getChannelDescriptions()
{
    // init a channel_numelem list of channel desc defaults
    QStringList channelDesc;

    for (int i = 0; i < (int)ConfigMultiRotorWidget::CHANNEL_NUMELEM; i++) {
        channelDesc.append(QString("-"));
    }

    // get the gui config data
    GUIConfigDataUnion configData = getConfigData();
    multiGUISettingsStruct multi  = configData.multi;

    if (multi.VTOLMotorN > 0 && multi.VTOLMotorN <= ConfigMultiRotorWidget::CHANNEL_NUMELEM) {
        channelDesc[multi.VTOLMotorN - 1] = QString("VTOLMotorN");
    }
    if (multi.VTOLMotorNE > 0 && multi.VTOLMotorNE <= ConfigMultiRotorWidget::CHANNEL_NUMELEM) {
        channelDesc[multi.VTOLMotorNE - 1] = QString("VTOLMotorNE");
    }
    if (multi.VTOLMotorNW > 0 && multi.VTOLMotorNW <= ConfigMultiRotorWidget::CHANNEL_NUMELEM) {
        channelDesc[multi.VTOLMotorNW - 1] = QString("VTOLMotorNW");
    }
    if (multi.VTOLMotorS > 0 && multi.VTOLMotorS <= ConfigMultiRotorWidget::CHANNEL_NUMELEM) {
        channelDesc[multi.VTOLMotorS - 1] = QString("VTOLMotorS");
    }
    if (multi.VTOLMotorSE > 0 && multi.VTOLMotorSE <= ConfigMultiRotorWidget::CHANNEL_NUMELEM) {
        channelDesc[multi.VTOLMotorSE - 1] = QString("VTOLMotorSE");
    }
    if (multi.VTOLMotorSW > 0 && multi.VTOLMotorSW <= ConfigMultiRotorWidget::CHANNEL_NUMELEM) {
        channelDesc[multi.VTOLMotorSW - 1] = QString("VTOLMotorSW");
    }
    if (multi.VTOLMotorW > 0 && multi.VTOLMotorW <= ConfigMultiRotorWidget::CHANNEL_NUMELEM) {
        channelDesc[multi.VTOLMotorW - 1] = QString("VTOLMotorW");
    }
    if (multi.VTOLMotorE > 0 && multi.VTOLMotorE <= ConfigMultiRotorWidget::CHANNEL_NUMELEM) {
        channelDesc[multi.VTOLMotorE - 1] = QString("VTOLMotorE");
    }
    if (multi.TRIYaw > 0 && multi.TRIYaw <= ConfigMultiRotorWidget::CHANNEL_NUMELEM) {
        channelDesc[multi.TRIYaw - 1] = QString("Tri-Yaw");
    }
    return channelDesc;
}

ConfigMultiRotorWidget::ConfigMultiRotorWidget(QWidget *parent) :
    VehicleConfig(parent), m_aircraft(new Ui_MultiRotorConfigWidget()), invertMotors(false)
{
    m_aircraft->setupUi(this);

    populateChannelComboBoxes();

    // Setup the Multirotor picture in the Quad settings interface
    m_aircraft->quadShape->setHorizontalScrollBarPolicy(Qt::ScrollBarAlwaysOff);
    m_aircraft->quadShape->setVerticalScrollBarPolicy(Qt::ScrollBarAlwaysOff);

    QSvgRenderer *renderer = new QSvgRenderer();
    renderer->load(QString(":/configgadget/images/multirotor-shapes.svg"));

    quad = new QGraphicsSvgItem();
    quad->setSharedRenderer(renderer);
    quad->setElementId("quad-x");

    QGraphicsScene *scene = new QGraphicsScene();
    scene->addItem(quad);
    scene->setSceneRect(quad->boundingRect());
    m_aircraft->quadShape->setScene(scene);

    QStringList multiRotorTypes;
    multiRotorTypes << "Tricopter Y" << "Quad +" << "Quad X" << "Hexacopter" << "Hexacopter X" << "Hexacopter Y6"
                    << "Octocopter" << "Octocopter V" << "Octo Coax +" << "Octo Coax X";
    m_aircraft->multirotorFrameType->addItems(multiRotorTypes);

    // Set default model to "Quad X"
    m_aircraft->multirotorFrameType->setCurrentIndex(m_aircraft->multirotorFrameType->findText("Quad X"));

    // setupUI(m_aircraft->multirotorFrameType->currentText());

    connect(m_aircraft->multirotorFrameType, SIGNAL(currentIndexChanged(QString)), this, SLOT(setupUI(QString)));

    // Connect the multirotor motor reverse checkbox
    connect(m_aircraft->MultirotorRevMixerCheckBox, SIGNAL(clicked(bool)), this, SLOT(reverseMultirotorMotor()));
    updateEnableControls();
}

ConfigMultiRotorWidget::~ConfigMultiRotorWidget()
{
    delete m_aircraft;
}

void ConfigMultiRotorWidget::setupUI(QString frameType)
{
    Q_ASSERT(m_aircraft);
    Q_ASSERT(quad);

    if (frameType == "Tri" || frameType == "Tricopter Y") {
        setComboCurrentIndex(m_aircraft->multirotorFrameType, m_aircraft->multirotorFrameType->findText("Tricopter Y"));

        m_aircraft->mrRollMixLevel->setValue(100);
        m_aircraft->mrPitchMixLevel->setValue(100);
        setYawMixLevel(50);
    } else if (frameType == "QuadX" || frameType == "Quad X") {
        setComboCurrentIndex(m_aircraft->multirotorFrameType, m_aircraft->multirotorFrameType->findText("Quad X"));

        // init mixer levels
        m_aircraft->mrRollMixLevel->setValue(50);
        m_aircraft->mrPitchMixLevel->setValue(50);
        setYawMixLevel(50);
    } else if (frameType == "QuadP" || frameType == "Quad +") {
        setComboCurrentIndex(m_aircraft->multirotorFrameType, m_aircraft->multirotorFrameType->findText("Quad +"));

        m_aircraft->mrRollMixLevel->setValue(100);
        m_aircraft->mrPitchMixLevel->setValue(100);
        setYawMixLevel(50);
    } else if (frameType == "Hexa" || frameType == "Hexacopter") {
        setComboCurrentIndex(m_aircraft->multirotorFrameType, m_aircraft->multirotorFrameType->findText("Hexacopter"));

        m_aircraft->mrRollMixLevel->setValue(50);
        m_aircraft->mrPitchMixLevel->setValue(33);
        setYawMixLevel(33);
    } else if (frameType == "HexaX" || frameType == "Hexacopter X") {
        setComboCurrentIndex(m_aircraft->multirotorFrameType,
                             m_aircraft->multirotorFrameType->findText("Hexacopter X"));

        m_aircraft->mrRollMixLevel->setValue(33);
        m_aircraft->mrPitchMixLevel->setValue(50);
        setYawMixLevel(33);
    } else if (frameType == "HexaCoax" || frameType == "Hexacopter Y6") {
        setComboCurrentIndex(m_aircraft->multirotorFrameType,
                             m_aircraft->multirotorFrameType->findText("Hexacopter Y6"));

        m_aircraft->mrRollMixLevel->setValue(100);
        m_aircraft->mrPitchMixLevel->setValue(50);
        setYawMixLevel(66);
    } else if (frameType == "Octo" || frameType == "Octocopter") {
        setComboCurrentIndex(m_aircraft->multirotorFrameType, m_aircraft->multirotorFrameType->findText("Octocopter"));

        m_aircraft->mrRollMixLevel->setValue(33);
        m_aircraft->mrPitchMixLevel->setValue(33);
        setYawMixLevel(25);
    } else if (frameType == "OctoV" || frameType == "Octocopter V") {
        setComboCurrentIndex(m_aircraft->multirotorFrameType,
                             m_aircraft->multirotorFrameType->findText("Octocopter V"));

        m_aircraft->mrRollMixLevel->setValue(25);
        m_aircraft->mrPitchMixLevel->setValue(25);
        setYawMixLevel(25);
    } else if (frameType == "OctoCoaxP" || frameType == "Octo Coax +") {
        setComboCurrentIndex(m_aircraft->multirotorFrameType, m_aircraft->multirotorFrameType->findText("Octo Coax +"));

        m_aircraft->mrRollMixLevel->setValue(100);
        m_aircraft->mrPitchMixLevel->setValue(100);
        setYawMixLevel(50);
    } else if (frameType == "OctoCoaxX" || frameType == "Octo Coax X") {
        setComboCurrentIndex(m_aircraft->multirotorFrameType, m_aircraft->multirotorFrameType->findText("Octo Coax X"));

        m_aircraft->mrRollMixLevel->setValue(50);
        m_aircraft->mrPitchMixLevel->setValue(50);
        setYawMixLevel(50);
    }

    // Enable/Disable controls
    setupEnabledControls(frameType);

    // Draw the appropriate airframe
    updateAirframe(frameType);
}

void ConfigMultiRotorWidget::setupEnabledControls(QString frameType)
{
    // disable triyaw channel
    m_aircraft->triYawChannelBox->setEnabled(false);

    // disable all motor channel boxes
    for (int i = 1; i <= 8; i++) {
        // do it manually so we can turn off any error decorations
<<<<<<< HEAD
        QComboBox *combobox = this->findChild<QComboBox *>("multiMotorChannelBox" + QString::number(i));
=======
        QComboBox *combobox = qFindChild<QComboBox *>(this, "multiMotorChannelBox" + QString::number(i));
>>>>>>> 3d04238a
        if (combobox) {
            combobox->setEnabled(false);
            combobox->setItemData(0, 0, Qt::DecorationRole);
        }
    }

    if (frameType == "Tri" || frameType == "Tricopter Y") {
        enableComboBoxes(this, CHANNELBOXNAME, 3, true);
        m_aircraft->triYawChannelBox->setEnabled(true);
    } else if (frameType == "QuadX" || frameType == "Quad X") {
        enableComboBoxes(this, CHANNELBOXNAME, 4, true);
    } else if (frameType == "QuadP" || frameType == "Quad +") {
        enableComboBoxes(this, CHANNELBOXNAME, 4, true);
    } else if (frameType == "Hexa" || frameType == "Hexacopter") {
        enableComboBoxes(this, CHANNELBOXNAME, 6, true);
    } else if (frameType == "HexaX" || frameType == "Hexacopter X") {
        enableComboBoxes(this, CHANNELBOXNAME, 6, true);
    } else if (frameType == "HexaCoax" || frameType == "Hexacopter Y6") {
        enableComboBoxes(this, CHANNELBOXNAME, 6, true);
    } else if (frameType == "Octo" || frameType == "Octocopter") {
        enableComboBoxes(this, CHANNELBOXNAME, 8, true);
    } else if (frameType == "OctoV" || frameType == "Octocopter V") {
        enableComboBoxes(this, CHANNELBOXNAME, 8, true);
    } else if (frameType == "OctoCoaxP" || frameType == "Octo Coax +") {
        enableComboBoxes(this, CHANNELBOXNAME, 8, true);
    } else if (frameType == "OctoCoaxX" || frameType == "Octo Coax X") {
        enableComboBoxes(this, CHANNELBOXNAME, 8, true);
    }
}

void ConfigMultiRotorWidget::registerWidgets(ConfigTaskWidget &parent)
{
    parent.addWidget(m_aircraft->multiThrottleCurve->getCurveWidget());
    parent.addWidget(m_aircraft->multiThrottleCurve);
    parent.addWidget(m_aircraft->multirotorFrameType);
    parent.addWidget(m_aircraft->multiMotorChannelBox1);
    parent.addWidget(m_aircraft->multiMotorChannelBox2);
    parent.addWidget(m_aircraft->multiMotorChannelBox3);
    parent.addWidget(m_aircraft->multiMotorChannelBox4);
    parent.addWidget(m_aircraft->multiMotorChannelBox5);
    parent.addWidget(m_aircraft->multiMotorChannelBox6);
    parent.addWidget(m_aircraft->multiMotorChannelBox7);
    parent.addWidget(m_aircraft->multiMotorChannelBox8);
    parent.addWidget(m_aircraft->mrPitchMixLevel);
    parent.addWidget(m_aircraft->mrRollMixLevel);
    parent.addWidget(m_aircraft->mrYawMixLevel);
    parent.addWidget(m_aircraft->triYawChannelBox);
    parent.addWidget(m_aircraft->MultirotorRevMixerCheckBox);
}

void ConfigMultiRotorWidget::resetActuators(GUIConfigDataUnion *configData)
{
    configData->multi.VTOLMotorN  = 0;
    configData->multi.VTOLMotorNE = 0;
    configData->multi.VTOLMotorE  = 0;
    configData->multi.VTOLMotorSE = 0;
    configData->multi.VTOLMotorS  = 0;
    configData->multi.VTOLMotorSW = 0;
    configData->multi.VTOLMotorW  = 0;
    configData->multi.VTOLMotorNW = 0;
    configData->multi.TRIYaw = 0;
}

/**
   Helper function to refresh the UI widget values
 */
void ConfigMultiRotorWidget::refreshWidgetsValues(QString frameType)
{
    Q_ASSERT(m_aircraft);

    setupUI(frameType);

    UAVDataObject *mixer = dynamic_cast<UAVDataObject *>(getObjectManager()->getObject(QString("MixerSettings")));
    Q_ASSERT(mixer);

    QList<double> curveValues;
    getThrottleCurve(mixer, VehicleConfig::MIXER_THROTTLECURVE1, &curveValues);

    // is at least one of the curve values != 0?
    if (isValidThrottleCurve(&curveValues)) {
        // yes, use the curve we just read from mixersettings
        m_aircraft->multiThrottleCurve->initCurve(&curveValues);
    } else {
        // no, init a straight curve
        m_aircraft->multiThrottleCurve->initLinearCurve(curveValues.count(), 0.9);
    }

    GUIConfigDataUnion config    = getConfigData();
    multiGUISettingsStruct multi = config.multi;

    if (frameType == "QuadP") {
        // Motors 1/2/3/4 are: N / E / S / W
        setComboCurrentIndex(m_aircraft->multiMotorChannelBox1, multi.VTOLMotorN);
        setComboCurrentIndex(m_aircraft->multiMotorChannelBox2, multi.VTOLMotorE);
        setComboCurrentIndex(m_aircraft->multiMotorChannelBox3, multi.VTOLMotorS);
        setComboCurrentIndex(m_aircraft->multiMotorChannelBox4, multi.VTOLMotorW);

        // Now, read the 1st mixer R/P/Y levels and initialize the mix sliders.
        // This assumes that all vectors are identical - if not, the user should use the "custom" setting.

        int channel = m_aircraft->multiMotorChannelBox1->currentIndex() - 1;
        if (channel > -1) {
            double value = getMixerVectorValue(mixer, channel, VehicleConfig::MIXERVECTOR_PITCH);
            m_aircraft->mrPitchMixLevel->setValue(qRound(value / 1.27));

            value   = getMixerVectorValue(mixer, channel, VehicleConfig::MIXERVECTOR_YAW);
            setYawMixLevel(-qRound(value / 1.27));

            channel = m_aircraft->multiMotorChannelBox2->currentIndex() - 1;
            value   = getMixerVectorValue(mixer, channel, VehicleConfig::MIXERVECTOR_ROLL);
            m_aircraft->mrRollMixLevel->setValue(-qRound(value / 1.27));
        }
    } else if (frameType == "QuadX") {
        // Motors 1/2/3/4 are: NW / NE / SE / SW
        setComboCurrentIndex(m_aircraft->multiMotorChannelBox1, multi.VTOLMotorNW);
        setComboCurrentIndex(m_aircraft->multiMotorChannelBox2, multi.VTOLMotorNE);
        setComboCurrentIndex(m_aircraft->multiMotorChannelBox3, multi.VTOLMotorSE);
        setComboCurrentIndex(m_aircraft->multiMotorChannelBox4, multi.VTOLMotorSW);

        // Now, read the 1st mixer R/P/Y levels and initialize the mix sliders.
        // This assumes that all vectors are identical - if not, the user should use the
        // "custom" setting.
        int channel = m_aircraft->multiMotorChannelBox1->currentIndex() - 1;
        if (channel > -1) {
            double value = getMixerVectorValue(mixer, channel, VehicleConfig::MIXERVECTOR_PITCH);
            m_aircraft->mrPitchMixLevel->setValue(qRound(value / 1.27));

            value = getMixerVectorValue(mixer, channel, VehicleConfig::MIXERVECTOR_YAW);
            setYawMixLevel(-qRound(value / 1.27));

            value = getMixerVectorValue(mixer, channel, VehicleConfig::MIXERVECTOR_ROLL);
            m_aircraft->mrRollMixLevel->setValue(qRound(value / 1.27));
        }
    } else if (frameType == "Hexa") {
        // Motors 1/2/3 4/5/6 are: N / NE / SE / S / SW / NW
        setComboCurrentIndex(m_aircraft->multiMotorChannelBox1, multi.VTOLMotorN);
        setComboCurrentIndex(m_aircraft->multiMotorChannelBox2, multi.VTOLMotorNE);
        setComboCurrentIndex(m_aircraft->multiMotorChannelBox3, multi.VTOLMotorSE);
        setComboCurrentIndex(m_aircraft->multiMotorChannelBox4, multi.VTOLMotorS);
        setComboCurrentIndex(m_aircraft->multiMotorChannelBox5, multi.VTOLMotorSW);
        setComboCurrentIndex(m_aircraft->multiMotorChannelBox6, multi.VTOLMotorNW);

        // Now, read the 1st mixer R/P/Y levels and initialize the mix sliders.
        // This assumes that all vectors are identical - if not, the user should use the
        // "custom" setting.

        int channel = m_aircraft->multiMotorChannelBox1->currentIndex() - 1;
        if (channel > -1) {
            double value = getMixerVectorValue(mixer, channel, VehicleConfig::MIXERVECTOR_PITCH);
            m_aircraft->mrPitchMixLevel->setValue(qRound(value / 1.27));

            value = getMixerVectorValue(mixer, channel, VehicleConfig::MIXERVECTOR_YAW);
            setYawMixLevel(-qRound(value / 1.27));

            // change channels
            channel = m_aircraft->multiMotorChannelBox2->currentIndex() - 1;
            value   = getMixerVectorValue(mixer, channel, VehicleConfig::MIXERVECTOR_ROLL);
            m_aircraft->mrRollMixLevel->setValue(-qRound(value / 1.27));
        }
    } else if (frameType == "HexaX") {
        // Motors 1/2/3 4/5/6 are: NE / E / SE / SW / W / NW
        setComboCurrentIndex(m_aircraft->multiMotorChannelBox1, multi.VTOLMotorNE);
        setComboCurrentIndex(m_aircraft->multiMotorChannelBox2, multi.VTOLMotorE);
        setComboCurrentIndex(m_aircraft->multiMotorChannelBox3, multi.VTOLMotorSE);
        setComboCurrentIndex(m_aircraft->multiMotorChannelBox4, multi.VTOLMotorSW);
        setComboCurrentIndex(m_aircraft->multiMotorChannelBox5, multi.VTOLMotorW);
        setComboCurrentIndex(m_aircraft->multiMotorChannelBox6, multi.VTOLMotorNW);

        // Now, read the 1st mixer R/P/Y levels and initialize the mix sliders.
        // This assumes that all vectors are identical - if not, the user should use the
        // "custom" setting.

        int channel = m_aircraft->multiMotorChannelBox1->currentIndex() - 1;
        if (channel > -1) {
            double value = getMixerVectorValue(mixer, channel, VehicleConfig::MIXERVECTOR_PITCH);
            m_aircraft->mrPitchMixLevel->setValue(qRound(value / 1.27));

            value   = getMixerVectorValue(mixer, channel, VehicleConfig::MIXERVECTOR_YAW);
            setYawMixLevel(-qRound(value / 1.27));

            channel = m_aircraft->multiMotorChannelBox2->currentIndex() - 1;
            value   = getMixerVectorValue(mixer, channel, VehicleConfig::MIXERVECTOR_ROLL);
            m_aircraft->mrRollMixLevel->setValue(-qRound(value / 1.27));
        }
    } else if (frameType == "HexaCoax") {
        // Motors 1/2/3 4/5/6 are: NW/W NE/E S/SE
        setComboCurrentIndex(m_aircraft->multiMotorChannelBox1, multi.VTOLMotorNW);
        setComboCurrentIndex(m_aircraft->multiMotorChannelBox2, multi.VTOLMotorW);
        setComboCurrentIndex(m_aircraft->multiMotorChannelBox3, multi.VTOLMotorNE);
        setComboCurrentIndex(m_aircraft->multiMotorChannelBox4, multi.VTOLMotorE);
        setComboCurrentIndex(m_aircraft->multiMotorChannelBox5, multi.VTOLMotorS);
        setComboCurrentIndex(m_aircraft->multiMotorChannelBox6, multi.VTOLMotorSE);

        // Now, read the 1st mixer R/P/Y levels and initialize the mix sliders.
        // This assumes that all vectors are identical - if not, the user should use the
        // "custom" setting.
        int channel = m_aircraft->multiMotorChannelBox1->currentIndex() - 1;
        if (channel > -1) {
            double value = getMixerVectorValue(mixer, channel, VehicleConfig::MIXERVECTOR_PITCH);
            m_aircraft->mrPitchMixLevel->setValue(qRound(2 * value / 1.27));

            channel = m_aircraft->multiMotorChannelBox2->currentIndex() - 1;
            value   = getMixerVectorValue(mixer, channel, VehicleConfig::MIXERVECTOR_YAW);
            setYawMixLevel(qRound(value / 1.27));

            value   = getMixerVectorValue(mixer, channel, VehicleConfig::MIXERVECTOR_ROLL);
            m_aircraft->mrRollMixLevel->setValue(qRound(value / 1.27));
        }
    } else if (frameType == "Octo" || frameType == "OctoV" || frameType == "OctoCoaxP") {
        // Motors 1 to 8 are N / NE / E / etc
        setComboCurrentIndex(m_aircraft->multiMotorChannelBox1, multi.VTOLMotorN);
        setComboCurrentIndex(m_aircraft->multiMotorChannelBox2, multi.VTOLMotorNE);
        setComboCurrentIndex(m_aircraft->multiMotorChannelBox3, multi.VTOLMotorE);
        setComboCurrentIndex(m_aircraft->multiMotorChannelBox4, multi.VTOLMotorSE);
        setComboCurrentIndex(m_aircraft->multiMotorChannelBox5, multi.VTOLMotorS);
        setComboCurrentIndex(m_aircraft->multiMotorChannelBox6, multi.VTOLMotorSW);
        setComboCurrentIndex(m_aircraft->multiMotorChannelBox7, multi.VTOLMotorW);
        setComboCurrentIndex(m_aircraft->multiMotorChannelBox8, multi.VTOLMotorNW);

        // Now, read the 1st mixer R/P/Y levels and initialize the mix sliders.
        // This assumes that all vectors are identical - if not, the user should use the
        // "custom" setting.
        int channel = m_aircraft->multiMotorChannelBox1->currentIndex() - 1;
        if (channel > -1) {
            if (frameType == "Octo") {
                double value = getMixerVectorValue(mixer, channel, VehicleConfig::MIXERVECTOR_PITCH);
                m_aircraft->mrPitchMixLevel->setValue(qRound(value / 1.27));

                value = getMixerVectorValue(mixer, channel, VehicleConfig::MIXERVECTOR_YAW);
                setYawMixLevel(-qRound(value / 1.27));

                // change channels
                channel = m_aircraft->multiMotorChannelBox2->currentIndex() - 1;
                value   = getMixerVectorValue(mixer, channel, VehicleConfig::MIXERVECTOR_ROLL);
                m_aircraft->mrRollMixLevel->setValue(-qRound(value / 1.27));
            } else if (frameType == "OctoV") {
                double value = getMixerVectorValue(mixer, channel, VehicleConfig::MIXERVECTOR_PITCH);
                m_aircraft->mrPitchMixLevel->setValue(qRound(value / 1.27));

                value = getMixerVectorValue(mixer, channel, VehicleConfig::MIXERVECTOR_YAW);
                setYawMixLevel(-qRound(value / 1.27));

                // change channels
                channel = m_aircraft->multiMotorChannelBox2->currentIndex() - 1;
                value   = getMixerVectorValue(mixer, channel, VehicleConfig::MIXERVECTOR_ROLL);
                m_aircraft->mrRollMixLevel->setValue(-qRound(value / 1.27));
            } else if (frameType == "OctoCoaxP") {
                double value = getMixerVectorValue(mixer, channel, VehicleConfig::MIXERVECTOR_PITCH);
                m_aircraft->mrPitchMixLevel->setValue(qRound(value / 1.27));

                value = getMixerVectorValue(mixer, channel, VehicleConfig::MIXERVECTOR_YAW);
                setYawMixLevel(-qRound(value / 1.27));

                // change channels
                channel = m_aircraft->multiMotorChannelBox3->currentIndex() - 1;
                value   = getMixerVectorValue(mixer, channel, VehicleConfig::MIXERVECTOR_ROLL);
                m_aircraft->mrRollMixLevel->setValue(-qRound(value / 1.27));
            }
        }
    } else if (frameType == "OctoCoaxX") {
        // Motors 1 to 8 are N / NE / E / etc
        setComboCurrentIndex(m_aircraft->multiMotorChannelBox1, multi.VTOLMotorNW);
        setComboCurrentIndex(m_aircraft->multiMotorChannelBox2, multi.VTOLMotorN);
        setComboCurrentIndex(m_aircraft->multiMotorChannelBox3, multi.VTOLMotorNE);
        setComboCurrentIndex(m_aircraft->multiMotorChannelBox4, multi.VTOLMotorE);
        setComboCurrentIndex(m_aircraft->multiMotorChannelBox5, multi.VTOLMotorSE);
        setComboCurrentIndex(m_aircraft->multiMotorChannelBox6, multi.VTOLMotorS);
        setComboCurrentIndex(m_aircraft->multiMotorChannelBox7, multi.VTOLMotorSW);
        setComboCurrentIndex(m_aircraft->multiMotorChannelBox8, multi.VTOLMotorW);

        // Now, read the 1st mixer R/P/Y levels and initialize the mix sliders.
        // This assumes that all vectors are identical - if not, the user should use the
        // "custom" setting.
        int channel = m_aircraft->multiMotorChannelBox1->currentIndex() - 1;
        if (channel > -1) {
            double value = getMixerVectorValue(mixer, channel, VehicleConfig::MIXERVECTOR_PITCH);
            m_aircraft->mrPitchMixLevel->setValue(qRound(value / 1.27));

            value = getMixerVectorValue(mixer, channel, VehicleConfig::MIXERVECTOR_YAW);
            setYawMixLevel(-qRound(value / 1.27));

            value = getMixerVectorValue(mixer, channel, VehicleConfig::MIXERVECTOR_ROLL);
            m_aircraft->mrRollMixLevel->setValue(qRound(value / 1.27));
        }
    } else if (frameType == "Tri") {
        // Motors 1 to 8 are N / NE / E / etc
        setComboCurrentIndex(m_aircraft->multiMotorChannelBox1, multi.VTOLMotorNW);
        setComboCurrentIndex(m_aircraft->multiMotorChannelBox2, multi.VTOLMotorNE);
        setComboCurrentIndex(m_aircraft->multiMotorChannelBox3, multi.VTOLMotorS);
        setComboCurrentIndex(m_aircraft->multiMotorChannelBox4, multi.VTOLMotorS);
        setComboCurrentIndex(m_aircraft->triYawChannelBox, multi.TRIYaw);

        int channel = m_aircraft->multiMotorChannelBox1->currentIndex() - 1;
        if (channel > -1) {
            double value = getMixerVectorValue(mixer, channel, VehicleConfig::MIXERVECTOR_PITCH);
            m_aircraft->mrPitchMixLevel->setValue(qRound(2 * value / 1.27));

            value = getMixerVectorValue(mixer, channel, VehicleConfig::MIXERVECTOR_ROLL);
            m_aircraft->mrRollMixLevel->setValue(qRound(value / 1.27));
        }
    }

    updateAirframe(frameType);
}

/**
   Helper function to update the UI widget objects
 */
QString ConfigMultiRotorWidget::updateConfigObjectsFromWidgets()
{
    UAVDataObject *mixer = dynamic_cast<UAVDataObject *>(getObjectManager()->getObject(QString("MixerSettings")));

    Q_ASSERT(mixer);

    // Curve is also common to all quads:
    setThrottleCurve(mixer, VehicleConfig::MIXER_THROTTLECURVE1, m_aircraft->multiThrottleCurve->getCurve());

    QString airframeType;
    QList<QString> motorList;
    if (m_aircraft->multirotorFrameType->currentText() == "Quad +") {
        airframeType = "QuadP";
        setupQuad(true);
    } else if (m_aircraft->multirotorFrameType->currentText() == "Quad X") {
        airframeType = "QuadX";
        setupQuad(false);
    } else if (m_aircraft->multirotorFrameType->currentText() == "Hexacopter") {
        airframeType = "Hexa";
        setupHexa(true);
    } else if (m_aircraft->multirotorFrameType->currentText() == "Hexacopter X") {
        airframeType = "HexaX";
        setupHexa(false);
    } else if (m_aircraft->multirotorFrameType->currentText() == "Hexacopter Y6") {
        airframeType = "HexaCoax";

        // Show any config errors in GUI
        if (throwConfigError(6)) {
            return airframeType;
        }
        motorList << "VTOLMotorNW" << "VTOLMotorW" << "VTOLMotorNE" << "VTOLMotorE" << "VTOLMotorS" << "VTOLMotorSE";
        setupMotors(motorList);

        // Motor 1 to 6, Y6 Layout:
        // pitch   roll    yaw
        double mixerMatrix[8][3] = {
            { 0.5, 1,  -1 },
            { 0.5, 1,  1  },
            { 0.5, -1, -1 },
            { 0.5, -1, 1  },
            { -1,  0,  -1 },
            { -1,  0,  1  },
            { 0,   0,  0  },
            { 0,   0,  0  }
        };
        setupMultiRotorMixer(mixerMatrix);
        m_aircraft->mrStatusLabel->setText("Configuration OK");
    } else if (m_aircraft->multirotorFrameType->currentText() == "Octocopter") {
        airframeType = "Octo";

        // Show any config errors in GUI
        if (throwConfigError(8)) {
            return airframeType;
        }
        motorList << "VTOLMotorN" << "VTOLMotorNE" << "VTOLMotorE" << "VTOLMotorSE" << "VTOLMotorS" << "VTOLMotorSW"
                  << "VTOLMotorW" << "VTOLMotorNW";
        setupMotors(motorList);
        // Motor 1 to 8:
        // pitch   roll    yaw
        double mixerMatrix[8][3] = {
            { 1,  0,  -1 },
            { 1,  -1, 1  },
            { 0,  -1, -1 },
            { -1, -1, 1  },
            { -1, 0,  -1 },
            { -1, 1,  1  },
            { 0,  1,  -1 },
            { 1,  1,  1  }
        };
        setupMultiRotorMixer(mixerMatrix);
        m_aircraft->mrStatusLabel->setText("Configuration OK");
    } else if (m_aircraft->multirotorFrameType->currentText() == "Octocopter V") {
        airframeType = "OctoV";

        // Show any config errors in GUI
        if (throwConfigError(8)) {
            return airframeType;
        }
        motorList << "VTOLMotorN" << "VTOLMotorNE" << "VTOLMotorE" << "VTOLMotorSE" << "VTOLMotorS" << "VTOLMotorSW"
                  << "VTOLMotorW" << "VTOLMotorNW";
        setupMotors(motorList);
        // Motor 1 to 8:
        // IMPORTANT: Assumes evenly spaced engines
        // pitch   roll    yaw
        double mixerMatrix[8][3] = {
            { 0.33,  -1, -1 },
            { 1,     -1, 1  },
            { -1,    -1, -1 },
            { -0.33, -1, 1  },
            { -0.33, 1,  -1 },
            { -1,    1,  1  },
            { 1,     1,  -1 },
            { 0.33,  1,  1  }
        };
        setupMultiRotorMixer(mixerMatrix);
        m_aircraft->mrStatusLabel->setText("Configuration OK");
    } else if (m_aircraft->multirotorFrameType->currentText() == "Octo Coax +") {
        airframeType = "OctoCoaxP";

        // Show any config errors in GUI
        if (throwConfigError(8)) {
            return airframeType;
        }
        motorList << "VTOLMotorN" << "VTOLMotorNE" << "VTOLMotorE" << "VTOLMotorSE" << "VTOLMotorS" << "VTOLMotorSW"
                  << "VTOLMotorW" << "VTOLMotorNW";
        setupMotors(motorList);
        // Motor 1 to 8:
        // pitch   roll    yaw
        double mixerMatrix[8][3] = {
            { 1,  0,  -1 },
            { 1,  0,  1  },
            { 0,  -1, -1 },
            { 0,  -1, 1  },
            { -1, 0,  -1 },
            { -1, 0,  1  },
            { 0,  1,  -1 },
            { 0,  1,  1  }
        };
        setupMultiRotorMixer(mixerMatrix);
        m_aircraft->mrStatusLabel->setText("Configuration OK");
    } else if (m_aircraft->multirotorFrameType->currentText() == "Octo Coax X") {
        airframeType = "OctoCoaxX";

        // Show any config errors in GUI
        if (throwConfigError(8)) {
            return airframeType;
        }
        motorList << "VTOLMotorNW" << "VTOLMotorN" << "VTOLMotorNE" << "VTOLMotorE" << "VTOLMotorSE" << "VTOLMotorS"
                  << "VTOLMotorSW" << "VTOLMotorW";
        setupMotors(motorList);
        // Motor 1 to 8:
        // pitch   roll    yaw
        double mixerMatrix[8][3] = {
            { 1,  1,  -1 },
            { 1,  1,  1  },
            { 1,  -1, -1 },
            { 1,  -1, 1  },
            { -1, -1, -1 },
            { -1, -1, 1  },
            { -1, 1,  -1 },
            { -1, 1,  1  }
        };
        setupMultiRotorMixer(mixerMatrix);
        m_aircraft->mrStatusLabel->setText("Configuration OK");
    } else if (m_aircraft->multirotorFrameType->currentText() == "Tricopter Y") {
        airframeType = "Tri";

        // Show any config errors in GUI
        if (throwConfigError(3)) {
            return airframeType;
        }
        if (m_aircraft->triYawChannelBox->currentText() == "None") {
            m_aircraft->mrStatusLabel->setText("<font color='red'>Error: Assign a Yaw channel</font>");
            return airframeType;
        }
        motorList << "VTOLMotorNW" << "VTOLMotorNE" << "VTOLMotorS";
        setupMotors(motorList);

        GUIConfigDataUnion config = getConfigData();
        config.multi.TRIYaw = m_aircraft->triYawChannelBox->currentIndex();
        setConfigData(config);

        // Motor 1 to 6, Y6 Layout:
        // pitch   roll    yaw
        double mixerMatrix[8][3] = {
            { 0.5, 1,  0 },
            { 0.5, -1, 0 },
            { -1,  0,  0 },
            { 0,   0,  0 },
            { 0,   0,  0 },
            { 0,   0,  0 },
            { 0,   0,  0 },
            { 0,   0,  0 }
        };
        setupMultiRotorMixer(mixerMatrix);

        // tell the mixer about tricopter yaw channel

        int channel = m_aircraft->triYawChannelBox->currentIndex() - 1;
        if (channel > -1) {
            setMixerType(mixer, channel, VehicleConfig::MIXERTYPE_SERVO);
            setMixerVectorValue(mixer, channel, VehicleConfig::MIXERVECTOR_YAW, 127);
        }

        m_aircraft->mrStatusLabel->setText(tr("Configuration OK"));
    }

    return airframeType;
}

void ConfigMultiRotorWidget::setYawMixLevel(int value)
{
    if (value < 0) {
        m_aircraft->mrYawMixLevel->setValue(-value);
        m_aircraft->MultirotorRevMixerCheckBox->setChecked(true);
    } else {
        m_aircraft->mrYawMixLevel->setValue(value);
        m_aircraft->MultirotorRevMixerCheckBox->setChecked(false);
    }
}

void ConfigMultiRotorWidget::reverseMultirotorMotor()
{
    QString frameType = m_aircraft->multirotorFrameType->currentText();

    updateAirframe(frameType);
}

void ConfigMultiRotorWidget::updateAirframe(QString frameType)
{
    qDebug() << "ConfigMultiRotorWidget::updateAirframe - frame type" << frameType;

    QString elementId;
    if (frameType == "Tri" || frameType == "Tricopter Y") {
        elementId = "tri";
    } else if (frameType == "QuadX" || frameType == "Quad X") {
        elementId = "quad-x";
    } else if (frameType == "QuadP" || frameType == "Quad +") {
        elementId = "quad-plus";
    } else if (frameType == "Hexa" || frameType == "Hexacopter") {
        elementId = "quad-hexa";
    } else if (frameType == "HexaX" || frameType == "Hexacopter X") {
        elementId = "quad-hexa-H";
    } else if (frameType == "HexaCoax" || frameType == "Hexacopter Y6") {
        elementId = "hexa-coax";
    } else if (frameType == "Octo" || frameType == "Octocopter") {
        elementId = "quad-octo";
    } else if (frameType == "OctoV" || frameType == "Octocopter V") {
        elementId = "quad-octo-v";
    } else if (frameType == "OctoCoaxP" || frameType == "Octo Coax +") {
        elementId = "octo-coax-P";
    } else if (frameType == "OctoCoaxX" || frameType == "Octo Coax X") {
        elementId = "octo-coax-X";
    }

    invertMotors = m_aircraft->MultirotorRevMixerCheckBox->isChecked();
    if (invertMotors) {
        elementId += "_reverse";
    }

    if (elementId != "" && elementId != quad->elementId()) {
        quad->setElementId(elementId);
        m_aircraft->quadShape->setSceneRect(quad->boundingRect());
        m_aircraft->quadShape->fitInView(quad, Qt::KeepAspectRatio);
    }
}

/**
   Helper function: setupQuadMotor
 */
void ConfigMultiRotorWidget::setupQuadMotor(int channel, double pitch, double roll, double yaw)
{
    UAVDataObject *mixer = dynamic_cast<UAVDataObject *>(getObjectManager()->getObject(QString("MixerSettings")));

    Q_ASSERT(mixer);

    setMixerType(mixer, channel, VehicleConfig::MIXERTYPE_MOTOR);

    setMixerVectorValue(mixer, channel, VehicleConfig::MIXERVECTOR_THROTTLECURVE1, 127);
    setMixerVectorValue(mixer, channel, VehicleConfig::MIXERVECTOR_THROTTLECURVE2, 0);
    setMixerVectorValue(mixer, channel, VehicleConfig::MIXERVECTOR_ROLL, roll * 127);
    setMixerVectorValue(mixer, channel, VehicleConfig::MIXERVECTOR_PITCH, pitch * 127);
    setMixerVectorValue(mixer, channel, VehicleConfig::MIXERVECTOR_YAW, yaw * 127);
}

/**
   Helper function: setup motors. Takes a list of channel names in input.
 */
void ConfigMultiRotorWidget::setupMotors(QList<QString> motorList)
{
    QList<QComboBox *> mmList;
    mmList << m_aircraft->multiMotorChannelBox1 << m_aircraft->multiMotorChannelBox2
           << m_aircraft->multiMotorChannelBox3 << m_aircraft->multiMotorChannelBox4
           << m_aircraft->multiMotorChannelBox5 << m_aircraft->multiMotorChannelBox6
           << m_aircraft->multiMotorChannelBox7 << m_aircraft->multiMotorChannelBox8;

    GUIConfigDataUnion configData = getConfigData();
    resetActuators(&configData);

    foreach(QString motor, motorList) {
        int index = mmList.takeFirst()->currentIndex();

        if (motor == QString("VTOLMotorN")) {
            configData.multi.VTOLMotorN = index;
        } else if (motor == QString("VTOLMotorNE")) {
            configData.multi.VTOLMotorNE = index;
        } else if (motor == QString("VTOLMotorE")) {
            configData.multi.VTOLMotorE = index;
        } else if (motor == QString("VTOLMotorSE")) {
            configData.multi.VTOLMotorSE = index;
        } else if (motor == QString("VTOLMotorS")) {
            configData.multi.VTOLMotorS = index;
        } else if (motor == QString("VTOLMotorSW")) {
            configData.multi.VTOLMotorSW = index;
        } else if (motor == QString("VTOLMotorW")) {
            configData.multi.VTOLMotorW = index;
        } else if (motor == QString("VTOLMotorNW")) {
            configData.multi.VTOLMotorNW = index;
        }
    }
    setConfigData(configData);
}

/**
   Set up a Quad-X or Quad-P mixer
 */
bool ConfigMultiRotorWidget::setupQuad(bool pLayout)
{
    // Check coherence:

    // Show any config errors in GUI
    if (throwConfigError(4)) {
        return false;
    }

    QList<QString> motorList;
    if (pLayout) {
        motorList << "VTOLMotorN" << "VTOLMotorE" << "VTOLMotorS" << "VTOLMotorW";
    } else {
        motorList << "VTOLMotorNW" << "VTOLMotorNE" << "VTOLMotorSE" << "VTOLMotorSW";
    }
    setupMotors(motorList);

    // Now, setup the mixer:
    // Motor 1 to 4, X Layout:
    // pitch   roll    yaw
    // {0.5    ,0.5    ,-0.5     //Front left motor (CW)
    // {0.5    ,-0.5   ,0.5   //Front right motor(CCW)
    // {-0.5  ,-0.5    ,-0.5    //rear right motor (CW)
    // {-0.5   ,0.5    ,0.5   //Rear left motor  (CCW)
    double xMixer[8][3] = {
        { 1,  1,  -1 },
        { 1,  -1, 1  },
        { -1, -1, -1 },
        { -1, 1,  1  },
        { 0,  0,  0  },
        { 0,  0,  0  },
        { 0,  0,  0  },
        { 0,  0,  0  }
    };

    // Motor 1 to 4, P Layout:
    // pitch   roll    yaw
    // {1      ,0      ,-0.5    //Front motor (CW)
    // {0      ,-1     ,0.5   //Right  motor(CCW)
    // {-1     ,0      ,-0.5    //Rear motor  (CW)
    // {0      ,1      ,0.5   //Left motor  (CCW)
    double pMixer[8][3] = {
        { 1,  0,  -1 },
        { 0,  -1, 1  },
        { -1, 0,  -1 },
        { 0,  1,  1  },
        { 0,  0,  0  },
        { 0,  0,  0  },
        { 0,  0,  0  },
        { 0,  0,  0  }
    };

    if (pLayout) {
        setupMultiRotorMixer(pMixer);
    } else {
        setupMultiRotorMixer(xMixer);
    }
    m_aircraft->mrStatusLabel->setText(tr("Configuration OK"));
    return true;
}

/**
   Set up a Hexa-X or Hexa-P mixer
 */
bool ConfigMultiRotorWidget::setupHexa(bool pLayout)
{
    // Check coherence:
    // Show any config errors in GUI
    if (throwConfigError(6)) {
        return false;
    }

    QList<QString> motorList;
    if (pLayout) {
        motorList << "VTOLMotorN" << "VTOLMotorNE" << "VTOLMotorSE" << "VTOLMotorS" << "VTOLMotorSW" << "VTOLMotorNW";
    } else {
        motorList << "VTOLMotorNE" << "VTOLMotorE" << "VTOLMotorSE" << "VTOLMotorSW" << "VTOLMotorW" << "VTOLMotorNW";
    }
    setupMotors(motorList);

    // and set only the relevant channels:

    // Motor 1 to 6, P Layout:
    // pitch   roll    yaw
    // 1 { 0.3  , 0      ,-0.3 // N   CW
    // 2 { 0.3  ,-0.5    , 0.3 // NE CCW
    // 3 {-0.3  ,-0.5    ,-0.3 // SE  CW
    // 4 {-0.3  , 0      , 0.3 // S  CCW
    // 5 {-0.3  , 0.5    ,-0.3 // SW  CW
    // 6 { 0.3  , 0.5    , 0.3 // NW CCW
    double pMixer[8][3] = {
        { 1,  0,  -1 },
        { 1,  -1, 1  },
        { -1, -1, -1 },
        { -1, 0,  1  },
        { -1, 1,  -1 },
        { 1,  1,  1  },
        { 0,  0,  0  },
        { 0,  0,  0  }
    };

    // Motor 1 to 6, X Layout:
    // 1 [  0.5, -0.3, -0.3 ] NE
    // 2 [  0  , -0.3,  0.3 ] E
    // 3 [ -0.5, -0.3, -0.3 ] SE
    // 4 [ -0.5,  0.3,  0.3 ] SW
    // 5 [  0  ,  0.3, -0.3 ] W
    // 6 [  0.5,  0.3,  0.3 ] NW
    double xMixer[8][3] = {
        { 1,  -1, -1 },
        { 0,  -1, 1  },
        { -1, -1, -1 },
        { -1, 1,  1  },
        { 0,  1,  -1 },
        { 1,  1,  1  },
        { 0,  0,  0  },
        { 0,  0,  0  }
    };

    if (pLayout) {
        setupMultiRotorMixer(pMixer);
    } else {
        setupMultiRotorMixer(xMixer);
    }
    m_aircraft->mrStatusLabel->setText("Configuration OK");
    return true;
}


/**
   This function sets up the multirotor mixer values.
 */
bool ConfigMultiRotorWidget::setupMultiRotorMixer(double mixerFactors[8][3])
{
    UAVDataObject *mixer = dynamic_cast<UAVDataObject *>(getObjectManager()->getObject(QString("MixerSettings")));

    Q_ASSERT(mixer);
    resetMotorAndServoMixers(mixer);

    // and enable only the relevant channels:
    double pFactor = (double)m_aircraft->mrPitchMixLevel->value() / 100.0;
    double rFactor = (double)m_aircraft->mrRollMixLevel->value() / 100.0;
    invertMotors = m_aircraft->MultirotorRevMixerCheckBox->isChecked();
    double yFactor = (invertMotors ? -1.0 : 1.0) * (double)m_aircraft->mrYawMixLevel->value() / 100.0;

    QList<QComboBox *> mmList;
    mmList << m_aircraft->multiMotorChannelBox1 << m_aircraft->multiMotorChannelBox2
           << m_aircraft->multiMotorChannelBox3 << m_aircraft->multiMotorChannelBox4
           << m_aircraft->multiMotorChannelBox5 << m_aircraft->multiMotorChannelBox6
           << m_aircraft->multiMotorChannelBox7 << m_aircraft->multiMotorChannelBox8;
    for (int i = 0; i < 8; i++) {
        if (mmList.at(i)->isEnabled()) {
            int channel = mmList.at(i)->currentIndex() - 1;
            if (channel > -1) {
                setupQuadMotor(channel, mixerFactors[i][0] * pFactor, rFactor * mixerFactors[i][1],
                               yFactor * mixerFactors[i][2]);
            }
        }
    }
    return true;
}

/**
   This function displays text and color formatting in order to help the user understand what channels have not yet been configured.
 */
bool ConfigMultiRotorWidget::throwConfigError(int numMotors)
{
    // Initialize configuration error flag
    bool error = false;

    // Iterate through all instances of multiMotorChannelBox
    for (int i = 0; i < numMotors; i++) {
        // Fine widgets with text "multiMotorChannelBox.x", where x is an integer
<<<<<<< HEAD
        QComboBox *combobox = this->findChild<QComboBox *>("multiMotorChannelBox" + QString::number(i + 1));
=======
        QComboBox *combobox = qFindChild<QComboBox *>(this, "multiMotorChannelBox" + QString::number(i + 1));
>>>>>>> 3d04238a
        if (combobox) {
            if (combobox->currentText() == "None") {
                int size = combobox->style()->pixelMetric(QStyle::PM_SmallIconSize);
                QPixmap pixmap(size, size);
                pixmap.fill(QColor("red"));
                combobox->setItemData(0, pixmap, Qt::DecorationRole); // Set color palettes
                error = true;
            } else {
                combobox->setItemData(0, 0, Qt::DecorationRole); // Reset color palettes
            }
        }
    }

    if (error) {
        m_aircraft->mrStatusLabel->setText(
            QString("<font color='red'>ERROR: Assign all %1 motor channels</font>").arg(numMotors));
    }
    return error;
}

/**
   WHAT DOES THIS DO???
 */
void ConfigMultiRotorWidget::showEvent(QShowEvent *event)
{
    Q_UNUSED(event)
    // Thit fitInView method should only be called now, once the
    // widget is shown, otherwise it cannot compute its values and
    // the result is usually a ahrsbargraph that is way too small.
    m_aircraft->quadShape->fitInView(quad, Qt::KeepAspectRatio);
}

/**
   Resize the GUI contents when the user changes the window size
 */
void ConfigMultiRotorWidget::resizeEvent(QResizeEvent *event)
{
    Q_UNUSED(event);
    m_aircraft->quadShape->fitInView(quad, Qt::KeepAspectRatio);
}

void ConfigMultiRotorWidget::enableControls(bool enable)
{
    ConfigTaskWidget::enableControls(enable);

    if (enable) {
        setupEnabledControls(m_aircraft->multirotorFrameType->currentText());
    }
}<|MERGE_RESOLUTION|>--- conflicted
+++ resolved
@@ -32,14 +32,14 @@
 
 #include <QDebug>
 #include <QStringList>
-#include <QtWidgets/QWidget>
-#include <QtWidgets/QTextEdit>
-#include <QtWidgets/QVBoxLayout>
-#include <QtWidgets/QPushButton>
-#include <QtWidgets/QComboBox>
+#include <QWidget>
+#include <QTextEdit>
+#include <QVBoxLayout>
+#include <QPushButton>
+#include <QComboBox>
 #include <QBrush>
 #include <math.h>
-#include <QtWidgets/QMessageBox>
+#include <QMessageBox>
 
 const QString ConfigMultiRotorWidget::CHANNELBOXNAME = QString("multiMotorChannelBox");
 
@@ -217,11 +217,7 @@
     // disable all motor channel boxes
     for (int i = 1; i <= 8; i++) {
         // do it manually so we can turn off any error decorations
-<<<<<<< HEAD
         QComboBox *combobox = this->findChild<QComboBox *>("multiMotorChannelBox" + QString::number(i));
-=======
-        QComboBox *combobox = qFindChild<QComboBox *>(this, "multiMotorChannelBox" + QString::number(i));
->>>>>>> 3d04238a
         if (combobox) {
             combobox->setEnabled(false);
             combobox->setItemData(0, 0, Qt::DecorationRole);
@@ -1009,11 +1005,7 @@
     // Iterate through all instances of multiMotorChannelBox
     for (int i = 0; i < numMotors; i++) {
         // Fine widgets with text "multiMotorChannelBox.x", where x is an integer
-<<<<<<< HEAD
         QComboBox *combobox = this->findChild<QComboBox *>("multiMotorChannelBox" + QString::number(i + 1));
-=======
-        QComboBox *combobox = qFindChild<QComboBox *>(this, "multiMotorChannelBox" + QString::number(i + 1));
->>>>>>> 3d04238a
         if (combobox) {
             if (combobox->currentText() == "None") {
                 int size = combobox->style()->pixelMetric(QStyle::PM_SmallIconSize);
