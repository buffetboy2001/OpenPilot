TEMPLATE = lib
TARGET = Config
DEFINES += CONFIG_LIBRARY
QT += svg
include(config_dependencies.pri)
INCLUDEPATH += ../../libs/eigen

OTHER_FILES += Config.pluginspec

HEADERS += configplugin.h \
    configgadgetconfiguration.h \
    configgadgetwidget.h \
    configgadgetfactory.h \
    configgadgetoptionspage.h \
    configgadget.h \
    fancytabwidget.h \
    configinputwidget.h \
    configoutputwidget.h \
    configvehicletypewidget.h \
    config_pro_hw_widget.h \
    config_cc_hw_widget.h \
    configccattitudewidget.h \
    configpipxtremewidget.h \
    cfg_vehicletypes/configccpmwidget.h \
    configstabilizationwidget.h \
    assertions.h \
    calibration.h \
    defaultattitudewidget.h \
    defaulthwsettingswidget.h \
    inputchannelform.h \
    configcamerastabilizationwidget.h \
    configtxpidwidget.h \
    outputchannelform.h \    
    cfg_vehicletypes/configmultirotorwidget.h \
    cfg_vehicletypes/configgroundvehiclewidget.h \
    cfg_vehicletypes/configfixedwingwidget.h \
    cfg_vehicletypes/vehicleconfig.h \
    configrevowidget.h \
    config_global.h \
<<<<<<< HEAD
    mixercurve.h \
    dblspindelegate.h
=======
    configautotunewidget.h
>>>>>>> 69688813
SOURCES += configplugin.cpp \
    configgadgetconfiguration.cpp \
    configgadgetwidget.cpp \
    configgadgetfactory.cpp \
    configgadgetoptionspage.cpp \
    configgadget.cpp \
    fancytabwidget.cpp \
    configinputwidget.cpp \
    configoutputwidget.cpp \
    configvehicletypewidget.cpp \
    config_pro_hw_widget.cpp \
    config_cc_hw_widget.cpp \
    configccattitudewidget.cpp \
    configstabilizationwidget.cpp \
    configpipxtremewidget.cpp \
    twostep.cpp \
    legacy-calibration.cpp \
    gyro-calibration.cpp \
    alignment-calibration.cpp \
    defaultattitudewidget.cpp \
    defaulthwsettingswidget.cpp \
    inputchannelform.cpp \
    configcamerastabilizationwidget.cpp \
    configrevowidget.cpp \
    configtxpidwidget.cpp \
    cfg_vehicletypes/configmultirotorwidget.cpp \
    cfg_vehicletypes/configgroundvehiclewidget.cpp \
    cfg_vehicletypes/configfixedwingwidget.cpp \
    cfg_vehicletypes/configccpmwidget.cpp \
    outputchannelform.cpp \
    cfg_vehicletypes/vehicleconfig.cpp \
<<<<<<< HEAD
    mixercurve.cpp \
    dblspindelegate.cpp
=======
    configautotunewidget.cpp
>>>>>>> 69688813
FORMS += airframe.ui \
    cc_hw_settings.ui \
    pro_hw_settings.ui \
    ccpm.ui \
    stabilization.ui \
    input.ui \
    output.ui \
    ccattitude.ui \
    defaultattitude.ui \
    defaulthwsettings.ui \
    inputchannelform.ui \
    camerastabilization.ui \
    outputchannelform.ui \
    revosensors.ui \
    txpid.ui \
    pipxtreme.ui \
<<<<<<< HEAD
    mixercurve.ui
RESOURCES += configgadget.qrc
=======
    autotune.ui
RESOURCES += configgadget.qrc






>>>>>>> 69688813
<|MERGE_RESOLUTION|>--- conflicted
+++ resolved
@@ -37,12 +37,9 @@
     cfg_vehicletypes/vehicleconfig.h \
     configrevowidget.h \
     config_global.h \
-<<<<<<< HEAD
     mixercurve.h \
-    dblspindelegate.h
-=======
+    dblspindelegate.h \
     configautotunewidget.h
->>>>>>> 69688813
 SOURCES += configplugin.cpp \
     configgadgetconfiguration.cpp \
     configgadgetwidget.cpp \
@@ -74,12 +71,9 @@
     cfg_vehicletypes/configccpmwidget.cpp \
     outputchannelform.cpp \
     cfg_vehicletypes/vehicleconfig.cpp \
-<<<<<<< HEAD
     mixercurve.cpp \
-    dblspindelegate.cpp
-=======
+    dblspindelegate.cpp \
     configautotunewidget.cpp
->>>>>>> 69688813
 FORMS += airframe.ui \
     cc_hw_settings.ui \
     pro_hw_settings.ui \
@@ -96,10 +90,7 @@
     revosensors.ui \
     txpid.ui \
     pipxtreme.ui \
-<<<<<<< HEAD
-    mixercurve.ui
-RESOURCES += configgadget.qrc
-=======
+    mixercurve.ui \
     autotune.ui
 RESOURCES += configgadget.qrc
 
@@ -108,4 +99,3 @@
 
 
 
->>>>>>> 69688813
