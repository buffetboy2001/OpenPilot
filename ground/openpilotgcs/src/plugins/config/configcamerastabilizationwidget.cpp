--- conflicted
+++ resolved
@@ -30,24 +30,10 @@
 #include "mixersettings.h"
 #include "actuatorcommand.h"
 
-<<<<<<< HEAD
-#include <QDebug>
-#include <QDesktopServices>
-#include <QUrl>
-#include <extensionsystem/pluginmanager.h>
-#include <coreplugin/generalsettings.h>
-
-=======
->>>>>>> 84d55ca4
 ConfigCameraStabilizationWidget::ConfigCameraStabilizationWidget(QWidget *parent) : ConfigTaskWidget(parent)
 {
     m_camerastabilization = new Ui_CameraStabilizationWidget();
     m_camerastabilization->setupUi(this);
-    
-    ExtensionSystem::PluginManager *pm=ExtensionSystem::PluginManager::instance();
-    Core::Internal::GeneralSettings * settings=pm->getObject<Core::Internal::GeneralSettings>();
-    if(!settings->useExpertMode())
-        m_camerastabilization->camerastabilizationSaveRAM->setVisible(false);
 
     // These widgets don't have direct relation to UAVObjects
     // and need special processing
@@ -66,15 +52,6 @@
             outputs[i]->addItem(QString("Channel %1").arg(j+1));
     }
 
-<<<<<<< HEAD
-    connectUpdates();
-
-    // Connect buttons
-    connect(m_camerastabilization->camerastabilizationResetToDefaults, SIGNAL(clicked()), this, SLOT(resetToDefaults()));
-    connect(m_camerastabilization->camerastabilizationSaveRAM, SIGNAL(clicked()), this, SLOT(applySettings()));
-    connect(m_camerastabilization->camerastabilizationSaveSD, SIGNAL(clicked()), this, SLOT(saveSettings()));
-    autoLoadWidgets();
-=======
     // Load UAVObjects to widget relations from UI file
     // using objrelation dynamic property
     autoLoadWidgets();
@@ -97,7 +74,6 @@
 
     // To set special widgets to defaults when requested
     connect(this, SIGNAL(defaultRequested(int)), this, SLOT(defaultRequestedSlot(int)));
->>>>>>> 84d55ca4
 
     disableMouseWheelEvents();
 }
@@ -242,9 +218,6 @@
         }
     } while(widgetUpdated);
 
-<<<<<<< HEAD
-void ConfigCameraStabilizationWidget::enableControls(bool enable)
-=======
     mixerSettings->setData(mixerSettingsData);
 
     ConfigTaskWidget::updateObjectsFromWidgets();
@@ -255,7 +228,6 @@
  * All special widgets which belong to the group passed should be set here.
  */
 void ConfigCameraStabilizationWidget::defaultRequestedSlot(int group)
->>>>>>> 84d55ca4
 {
     Q_UNUSED(group);
 
