/**
 ******************************************************************************
 *
 * @file       configvehicletypewidget.cpp
 * @author     E. Lafargue, K. Sebesta & The OpenPilot Team, http://www.openpilot.org Copyright (C) 2012
 * @addtogroup GCSPlugins GCS Plugins
 * @{
 * @addtogroup ConfigPlugin Config Plugin
 * @{
 * @brief Airframe configuration panel
 *****************************************************************************/
/*
 * This program is free software; you can redistribute it and/or modify
 * it under the terms of the GNU General Public License as published by
 * the Free Software Foundation; either version 3 of the License, or
 * (at your option) any later version.
 *
 * This program is distributed in the hope that it will be useful, but
 * WITHOUT ANY WARRANTY; without even the implied warranty of MERCHANTABILITY
 * or FITNESS FOR A PARTICULAR PURPOSE. See the GNU General Public License
 * for more details.
 *
 * You should have received a copy of the GNU General Public License along
 * with this program; if not, write to the Free Software Foundation, Inc.,
 * 59 Temple Place, Suite 330, Boston, MA 02111-1307 USA
 */
#include "configvehicletypewidget.h"
#include "systemsettings.h"
#include "actuatorsettings.h"

#include "cfg_vehicletypes/configccpmwidget.h"
#include "cfg_vehicletypes/configfixedwingwidget.h"
#include "cfg_vehicletypes/configgroundvehiclewidget.h"
#include "cfg_vehicletypes/configmultirotorwidget.h"
#include "cfg_vehicletypes/configcustomwidget.h"

#include <QDebug>
#include <QStringList>
#include <QTimer>
<<<<<<< HEAD
#include <QtWidgets/QWidget>
#include <QtWidgets/QTextEdit>
#include <QtWidgets/QVBoxLayout>
#include <QtWidgets/QPushButton>
#include <math.h>
=======
#include <QtGui/QWidget>
>>>>>>> ff16dd03
#include <QDesktopServices>
#include <QUrl>

#include <extensionsystem/pluginmanager.h>
#include <coreplugin/generalsettings.h>

/**
  Static function to get currently assigned channelDescriptions
  for all known vehicle types;  instantiates the appropriate object
  then asks it to supply channel descs
  */
QStringList ConfigVehicleTypeWidget::getChannelDescriptions()
{
    ExtensionSystem::PluginManager *pm = ExtensionSystem::PluginManager::instance();
    UAVObjectManager *objMngr = pm->getObject<UAVObjectManager>();
    Q_ASSERT(objMngr);

    // get an instance of systemsettings
    SystemSettings *systemSettings = SystemSettings::GetInstance(objMngr);
    Q_ASSERT(systemSettings);
    SystemSettings::DataFields systemSettingsData = systemSettings->getData();

    QStringList channelDesc;
    switch (systemSettingsData.AirframeType) {
    case SystemSettings::AIRFRAMETYPE_FIXEDWING:
    case SystemSettings::AIRFRAMETYPE_FIXEDWINGELEVON:
    case SystemSettings::AIRFRAMETYPE_FIXEDWINGVTAIL:
        // fixed wing
        channelDesc = ConfigFixedWingWidget::getChannelDescriptions();
        break;
    case SystemSettings::AIRFRAMETYPE_HELICP:
        // helicp
        channelDesc = ConfigCcpmWidget::getChannelDescriptions();
        break;
    case SystemSettings::AIRFRAMETYPE_VTOL:
    case SystemSettings::AIRFRAMETYPE_TRI:
    case SystemSettings::AIRFRAMETYPE_QUADX:
    case SystemSettings::AIRFRAMETYPE_QUADP:
    case SystemSettings::AIRFRAMETYPE_OCTOV:
    case SystemSettings::AIRFRAMETYPE_OCTOCOAXX:
    case SystemSettings::AIRFRAMETYPE_OCTOCOAXP:
    case SystemSettings::AIRFRAMETYPE_OCTO:
    case SystemSettings::AIRFRAMETYPE_HEXAX:
    case SystemSettings::AIRFRAMETYPE_HEXACOAX:
    case SystemSettings::AIRFRAMETYPE_HEXA:
        // multirotor
        channelDesc = ConfigMultiRotorWidget::getChannelDescriptions();
        break;
    case SystemSettings::AIRFRAMETYPE_GROUNDVEHICLECAR:
    case SystemSettings::AIRFRAMETYPE_GROUNDVEHICLEDIFFERENTIAL:
    case SystemSettings::AIRFRAMETYPE_GROUNDVEHICLEMOTORCYCLE:
        // ground
        channelDesc = ConfigGroundVehicleWidget::getChannelDescriptions();
        break;
    default:
        channelDesc = ConfigCustomWidget::getChannelDescriptions();
        break;
    }

    return channelDesc;
}

ConfigVehicleTypeWidget::ConfigVehicleTypeWidget(QWidget *parent) : ConfigTaskWidget(parent)
{
    m_aircraft = new Ui_AircraftWidget();
    m_aircraft->setupUi(this);
    
    ExtensionSystem::PluginManager *pm=ExtensionSystem::PluginManager::instance();
    Core::Internal::GeneralSettings * settings=pm->getObject<Core::Internal::GeneralSettings>();
    if (!settings->useExpertMode()) {
        m_aircraft->saveAircraftToRAM->setVisible(false);
    }

    addApplySaveButtons(m_aircraft->saveAircraftToRAM, m_aircraft->saveAircraftToSD);

    addUAVObject("SystemSettings");
    addUAVObject("MixerSettings");
    addUAVObject("ActuatorSettings");

    ffTuningInProgress = false;
    ffTuningPhase = false;

    QStringList airframeTypes;
    airframeTypes << "Fixed Wing" << "Multirotor" << "Helicopter" << "Ground" << "Custom";
    m_aircraft->aircraftType->addItems(airframeTypes);

    // Set default vehicle to MultiRotor
    //m_aircraft->aircraftType->setCurrentIndex(3);

	// Connect aircraft type selection dropbox to callback function
    connect(m_aircraft->aircraftType, SIGNAL(currentIndexChanged(int)), this, SLOT(switchAirframeType(int)));
	
    // Connect the three feed forward test checkboxes
    connect(m_aircraft->ffTestBox1, SIGNAL(clicked(bool)), this, SLOT(enableFFTest()));
    connect(m_aircraft->ffTestBox2, SIGNAL(clicked(bool)), this, SLOT(enableFFTest()));
    connect(m_aircraft->ffTestBox3, SIGNAL(clicked(bool)), this, SLOT(enableFFTest()));

    // Connect the help pushbutton
    connect(m_aircraft->airframeHelp, SIGNAL(clicked()), this, SLOT(openHelp()));

    enableControls(false);

    refreshWidgetsValues();

    // register widgets for dirty state management
    addWidget(m_aircraft->aircraftType);

    // register FF widgets for dirty state management
    addWidget(m_aircraft->feedForwardSlider);
    addWidget(m_aircraft->accelTime);
    addWidget(m_aircraft->decelTime);
    addWidget(m_aircraft->maxAccelSlider);

    disableMouseWheelEvents();
}

/**
 Destructor
 */
ConfigVehicleTypeWidget::~ConfigVehicleTypeWidget()
{
   // Do nothing
}

void ConfigVehicleTypeWidget::switchAirframeType(int index)
{
    // TODO not safe w/r to translation!!!
    QString frameCategory = m_aircraft->aircraftType->currentText();
    m_aircraft->airframesWidget->setCurrentWidget(getVehicleConfigWidget(frameCategory));
}

/**
  Refreshes the current value of the SystemSettings which holds the aircraft type
  Note: The default behavior of ConfigTaskWidget is bypassed.
  Therefore no automatic synchronization of UAV Objects to UI is done.
  */
void ConfigVehicleTypeWidget::refreshWidgetsValues(UAVObject *o)
{
    Q_UNUSED(o);

    if (!allObjectsUpdated()) {
        return;
    }
	
    bool dirty = isDirty();
	
    // Get the Airframe type from the system settings:
    UAVDataObject *system = dynamic_cast<UAVDataObject*>(getObjectManager()->getObject(QString("SystemSettings")));
    Q_ASSERT(system);

    UAVObjectField *field = system->getField(QString("AirframeType"));
    Q_ASSERT(field);

    // At this stage, we will need to have some hardcoded settings in this code, this
    // is not ideal, but there you go.
    QString frameType = field->getValue().toString();
    qDebug() << "ConfigVehicleTypeWidget::refreshWidgetsValues - frame type:" << frameType;

    QString category = frameCategory(frameType);
    setComboCurrentIndex(m_aircraft->aircraftType, m_aircraft->aircraftType->findText(category));

    VehicleConfig *vehicleConfig = getVehicleConfigWidget(category);
    if (vehicleConfig) {
        vehicleConfig->refreshWidgetsValues(frameType);
    }
	
    updateFeedForwardUI();

    setDirty(dirty);

    qDebug() << "ConfigVehicleTypeWidget::refreshWidgetsValues - end";
}

/**
  Sends the config to the board (airframe type)

  We do all the tasks common to all airframes, or family of airframes, and
  we call additional methods for specific frames, so that we do not have a code
  that is too heavy.

  Note: The default behavior of ConfigTaskWidget is bypassed.
  Therefore no automatic synchronization of UI to UAV Objects is done.
*/
void ConfigVehicleTypeWidget::updateObjectsFromWidgets()
{
    // Airframe type defaults to Custom
    QString airframeType = "Custom";

    VehicleConfig *vehicleConfig = (VehicleConfig *) m_aircraft->airframesWidget->currentWidget();
    if (vehicleConfig) {
        airframeType = vehicleConfig->updateConfigObjectsFromWidgets();
    }

    // set the airframe type
    UAVDataObject *system = dynamic_cast<UAVDataObject *>(getObjectManager()->getObject(QString("SystemSettings")));
    Q_ASSERT(system);

    QPointer<UAVObjectField> field = system->getField(QString("AirframeType"));
    if (field) {
        field->setValue(airframeType);
    }

    // Update feed forward settings
    UAVDataObject *mixer = dynamic_cast<UAVDataObject *>(getObjectManager()->getObject(QString("MixerSettings")));
    Q_ASSERT(mixer);

    QPointer<VehicleConfig> vconfig = new VehicleConfig();

    vconfig->setMixerValue(mixer, "FeedForward", m_aircraft->feedForwardSlider->value() / 100.0);
    vconfig->setMixerValue(mixer, "AccelTime", m_aircraft->accelTime->value());
    vconfig->setMixerValue(mixer, "DecelTime", m_aircraft->decelTime->value());
    vconfig->setMixerValue(mixer, "MaxAccel", m_aircraft->maxAccelSlider->value());

    // TODO call refreshWidgetsValues() to reflect actual saved values ?
    updateFeedForwardUI();
}

QString ConfigVehicleTypeWidget::frameCategory(QString frameType)
{
    QString category;
    if (frameType == "FixedWing" || frameType == "Elevator aileron rudder" || frameType == "FixedWingElevon"
            || frameType == "Elevon" || frameType == "FixedWingVtail" || frameType == "Vtail") {
        category = "Fixed Wing";
    } else if (frameType == "Tri" || frameType == "Tricopter Y" || frameType == "QuadX" || frameType == "Quad X"
            || frameType == "QuadP" || frameType == "Quad +" || frameType == "Hexa" || frameType == "Hexacopter"
            || frameType == "HexaX" || frameType == "Hexacopter X" || frameType == "HexaCoax"
            || frameType == "Hexacopter Y6" || frameType == "Octo" || frameType == "Octocopter" || frameType == "OctoV"
            || frameType == "Octocopter V" || frameType == "OctoCoaxP" || frameType == "Octo Coax +"
            || frameType == "OctoCoaxX" || frameType == "Octo Coax X") {
        category = "Multirotor";
    } else if (frameType == "HeliCP") {
        category = "Helicopter";
    } else if (frameType == "GroundVehicleCar" || frameType == "Turnable (car)"
            || frameType == "GroundVehicleDifferential" || frameType == "Differential (tank)"
            || frameType == "GroundVehicleMotorcyle" || frameType == "Motorcycle") {
        category = "Ground";
    } else {
        category = "Custom";
    }
    return category;
}

VehicleConfig *ConfigVehicleTypeWidget::getVehicleConfigWidget(QString frameCategory)
{
    VehicleConfig *vehiculeConfig;
    if (!vehicleIndexMap.contains(frameCategory)) {
        // create config widget
        vehiculeConfig = createVehicleConfigWidget(frameCategory);
        // bind config widget "field" to this ConfigTaskWodget
        // this is necessary to get "dirty" state management
        vehiculeConfig->registerWidgets(*this);
        // add config widget to UI
        int index = m_aircraft->airframesWidget->insertWidget(m_aircraft->airframesWidget->count(), vehiculeConfig);
        vehicleIndexMap[frameCategory] = index;
    }
    int index = vehicleIndexMap.value(frameCategory);
    vehiculeConfig = (VehicleConfig *) m_aircraft->airframesWidget->widget(index);
    return vehiculeConfig;
}

VehicleConfig *ConfigVehicleTypeWidget::createVehicleConfigWidget(QString frameCategory)
{
    qDebug() << "ConfigVehicleTypeWidget::createVehicleConfigWidget - creating" << frameCategory;
    if (frameCategory == "Fixed Wing") {
        return new ConfigFixedWingWidget();
    } else if (frameCategory == "Multirotor") {
        return new ConfigMultiRotorWidget();
    } else if (frameCategory == "Helicopter") {
        return new ConfigCcpmWidget();
    } else if (frameCategory == "Ground") {
        return new ConfigGroundVehicleWidget();
    } else if (frameCategory == "Custom") {
        return new ConfigCustomWidget();
    }
    return NULL;
}

/**
  Enables and runs feed forward testing
  */
void ConfigVehicleTypeWidget::enableFFTest()
{
    // Role:
    // - Check if all three checkboxes are checked
    // - Every other timer event: toggle engine from 45% to 55%
    // - Every other time event: send FF settings to flight FW
    if (m_aircraft->ffTestBox1->isChecked() && m_aircraft->ffTestBox2->isChecked()
            && m_aircraft->ffTestBox3->isChecked()) {
        if (!ffTuningInProgress) {
            // Initiate tuning:
            UAVDataObject *obj = dynamic_cast<UAVDataObject*>(getObjectManager()->getObject(
                    QString("ManualControlCommand")));
            UAVObject::Metadata mdata = obj->getMetadata();
            accInitialData = mdata;
            UAVObject::SetFlightAccess(mdata, UAVObject::ACCESS_READONLY);
            obj->setMetadata(mdata);
        }
        // Depending on phase, either move actuator or send FF settings:
        if (ffTuningPhase) {
            // Send FF settings to the board
            UAVDataObject* mixer = dynamic_cast<UAVDataObject*>(getObjectManager()->getObject(QString("MixerSettings")));
            Q_ASSERT(mixer);

            QPointer<VehicleConfig> vconfig = new VehicleConfig();

            // Update feed forward settings
            vconfig->setMixerValue(mixer, "FeedForward", m_aircraft->feedForwardSlider->value() / 100.0);
            vconfig->setMixerValue(mixer, "AccelTime", m_aircraft->accelTime->value());
            vconfig->setMixerValue(mixer, "DecelTime", m_aircraft->decelTime->value());
            vconfig->setMixerValue(mixer, "MaxAccel", m_aircraft->maxAccelSlider->value());
            mixer->updated();
        } else {
            // Toggle motor state
            UAVDataObject* obj = dynamic_cast<UAVDataObject*>(getObjectManager()->getObject(
                    QString("ManualControlCommand")));
            double value = obj->getField("Throttle")->getDouble();
            double target = (value < 0.5) ? 0.55 : 0.45;
            obj->getField("Throttle")->setValue(target);
            obj->updated();
        }
        ffTuningPhase = !ffTuningPhase;
        ffTuningInProgress = true;
        QTimer::singleShot(1000, this, SLOT(enableFFTest()));
    } else {
        // - If no: disarm timer, restore actuatorcommand metadata
        // Disarm!
        if (ffTuningInProgress) {
            ffTuningInProgress = false;
            UAVDataObject *obj = dynamic_cast<UAVDataObject*>(getObjectManager()->getObject(
                    QString("ManualControlCommand")));
            UAVObject::Metadata mdata = obj->getMetadata();
            mdata = accInitialData; // Restore metadata
            obj->setMetadata(mdata);
        }
    }
}

/**
  Updates the custom airframe settings based on the current airframe.

  Note: does NOT ask for an object refresh itself!
  */
void ConfigVehicleTypeWidget::updateFeedForwardUI()
{
    UAVDataObject *mixer = dynamic_cast<UAVDataObject*>(getObjectManager()->getObject(QString("MixerSettings")));
    Q_ASSERT(mixer);

    QPointer<VehicleConfig> vconfig = new VehicleConfig();

    // Update feed forward settings
    m_aircraft->feedForwardSlider->setValue(vconfig->getMixerValue(mixer, "FeedForward") * 100);
    m_aircraft->accelTime->setValue(vconfig->getMixerValue(mixer, "AccelTime"));
    m_aircraft->decelTime->setValue(vconfig->getMixerValue(mixer, "DecelTime"));
    m_aircraft->maxAccelSlider->setValue(vconfig->getMixerValue(mixer, "MaxAccel"));
}

/**
 Opens the wiki from the user's default browser
 */
void ConfigVehicleTypeWidget::openHelp()
{
    QDesktopServices::openUrl( QUrl("http://wiki.openpilot.org/x/44Cf", QUrl::StrictMode) );
}

/**
  Helper function:
  Sets the current index on supplied combobox to index
  if it is within bounds 0 <= index < combobox.count()
 */
void ConfigVehicleTypeWidget::setComboCurrentIndex(QComboBox* box, int index)
{
    if (index >= 0 && index < box->count()) {
        box->setCurrentIndex(index);
    }
}<|MERGE_RESOLUTION|>--- conflicted
+++ resolved
@@ -37,15 +37,11 @@
 #include <QDebug>
 #include <QStringList>
 #include <QTimer>
-<<<<<<< HEAD
 #include <QtWidgets/QWidget>
 #include <QtWidgets/QTextEdit>
 #include <QtWidgets/QVBoxLayout>
 #include <QtWidgets/QPushButton>
 #include <math.h>
-=======
-#include <QtGui/QWidget>
->>>>>>> ff16dd03
 #include <QDesktopServices>
 #include <QUrl>
 
@@ -188,7 +184,7 @@
 
     if (!allObjectsUpdated()) {
         return;
-    }
+        }
 	
     bool dirty = isDirty();
 	
@@ -210,7 +206,7 @@
     VehicleConfig *vehicleConfig = getVehicleConfigWidget(category);
     if (vehicleConfig) {
         vehicleConfig->refreshWidgetsValues(frameType);
-    }
+        }
 	
     updateFeedForwardUI();
 
@@ -357,7 +353,7 @@
             vconfig->setMixerValue(mixer, "DecelTime", m_aircraft->decelTime->value());
             vconfig->setMixerValue(mixer, "MaxAccel", m_aircraft->maxAccelSlider->value());
             mixer->updated();
-        } else {
+        } else  {
             // Toggle motor state
             UAVDataObject* obj = dynamic_cast<UAVDataObject*>(getObjectManager()->getObject(
                     QString("ManualControlCommand")));
