--- conflicted
+++ resolved
@@ -365,11 +365,7 @@
           </property>
          </widget>
         </item>
-<<<<<<< HEAD
         <item row="0" column="2">
-=======
-        <item row="1" column="2">
->>>>>>> fa77eafa
          <widget class="QLabel" name="label_9">
           <property name="styleSheet">
            <string notr="true">background-color: qlineargradient(spread:reflect, x1:0.507, y1:0, x2:0.507, y2:0.772, stop:0.208955 rgba(74, 74, 74, 255), stop:0.78607 rgba(36, 36, 36, 255));
