<<<<<<< HEAD
/**
 ******************************************************************************
 *
 * @file       actioncontainer.cpp
 * @author     The OpenPilot Team, http://www.openpilot.org Copyright (C) 2010.
 *             Parts by Nokia Corporation (qt-info@nokia.com) Copyright (C) 2009.
 * @addtogroup GCSPlugins GCS Plugins
 * @{
 * @addtogroup CorePlugin Core Plugin
 * @{
 * @brief The Core GCS plugin
 *****************************************************************************/
/*
 * This program is free software; you can redistribute it and/or modify 
 * it under the terms of the GNU General Public License as published by 
 * the Free Software Foundation; either version 3 of the License, or 
 * (at your option) any later version.
 * 
 * This program is distributed in the hope that it will be useful, but 
 * WITHOUT ANY WARRANTY; without even the implied warranty of MERCHANTABILITY 
 * or FITNESS FOR A PARTICULAR PURPOSE. See the GNU General Public License 
 * for more details.
 * 
 * You should have received a copy of the GNU General Public License along 
 * with this program; if not, write to the Free Software Foundation, Inc., 
 * 59 Temple Place, Suite 330, Boston, MA 02111-1307 USA
 */

#include "actioncontainer_p.h"
#include "actionmanager_p.h"

#include "command_p.h"

#include "coreconstants.h"
#include "uniqueidmanager.h"

#include <QtCore/QDebug>
#include <QtWidgets/QAction>
#include <QtWidgets/QMenuBar>

Q_DECLARE_METATYPE(Core::Internal::MenuActionContainer*)

using namespace Core;
using namespace Core::Internal;

/*!
    \class ActionContainer
    \mainclass

    \brief The ActionContainer class represents a menu or menu bar in the OpenPilot GCS.

    You don't create instances of this class directly, but instead use the
    \l{ActionManager::createMenu()}
    and \l{ActionManager::createMenuBar()} methods.
    Retrieve existing action containers for an ID with
    \l{ActionManager::actionContainer()}.

    Within a menu or menu bar you can group menus and items together by defining groups
    (the order of the groups is defined by the order of the \l{ActionContainer::appendGroup()} calls), and
    adding menus/actions to these groups. If no custom groups are defined, an action container
    has three default groups \c{Core::Constants::G_DEFAULT_ONE}, \c{Core::Constants::G_DEFAULT_TWO}
    and \c{Core::Constants::G_DEFAULT_THREE}.

    You can define if the menu represented by this action container should automatically disable
    or hide whenever it only contains disabled items and submenus by setting the corresponding
    \l{ActionContainer::setEmptyAction()}{EmptyAction}.
*/

/*!
    \enum ActionContainer::EmptyAction
    Defines what happens when the represented menu is empty or contains only disabled/invisible items.
    \omitvalue EA_Mask
    \value EA_None
        The menu will still be visible and active.
    \value EA_Disable
        The menu will be visible but disabled.
    \value EA_Hide
        The menu will not be visible until the state of the subitems change.
*/

/*!
    \fn ActionContainer::setEmptyAction(EmptyAction disableOrHide)
    Defines if the menu represented by this action container should automatically \a disableOrHide
    whenever it only contains disabled items and submenus.
    \sa ActionContainer::EmptyAction
*/

/*!
    \fn int ActionContainer::id() const
    \internal
*/

/*!
    \fn QMenu *ActionContainer::menu() const
    Returns the QMenu instance that is represented by this action container, or
    0 if this action container represents a menu bar.
*/

/*!
    \fn QMenuBar *ActionContainer::menuBar() const
    Returns the QMenuBar instance that is represented by this action container, or
    0 if this action container represents a menu.
*/

/*!
    \fn QAction *ActionContainer::insertLocation(const QString &group) const
    Returns an action representing the \a group,
    that could be used with \c{QWidget::insertAction}.
*/

/*!
    \fn void ActionContainer::appendGroup(const QString &identifier)
    Adds a group with the given \a identifier to the action container. Using groups
    you can segment your action container into logical parts and add actions and
    menus directly to these parts.
    \sa addAction()
    \sa addMenu()
*/

/*!
    \fn void ActionContainer::addAction(Core::Command *action, const QString &group)
    Add the \a action as a menu item to this action container. The action is added as the
    last item of the specified \a group.
    \sa appendGroup()
    \sa addMenu()
*/

/*!
    \fn void ActionContainer::addMenu(Core::ActionContainer *menu, const QString &group)
    Add the \a menu as a submenu to this action container. The menu is added as the
    last item of the specified \a group.
    \sa appendGroup()
    \sa addAction()
*/

/*!
    \fn bool ActionContainer::update()
    \internal
*/

/*!
    \fn ActionContainer::~ActionContainer()
    \internal
*/

// ---------- ActionContainerPrivate ------------

/*!
    \class Core::Internal::ActionContainerPrivate
    \internal
*/

ActionContainerPrivate::ActionContainerPrivate(int id)
    : m_data(0), m_id(id)
{

}

void ActionContainerPrivate::setEmptyAction(EmptyAction ea)
{
    m_data = ((m_data & ~EA_Mask) | ea);
}

bool ActionContainerPrivate::hasEmptyAction(EmptyAction ea) const
{
    return (m_data & EA_Mask) == ea;
}

void ActionContainerPrivate::appendGroup(const QString &group)
{
    int gid = UniqueIDManager::instance()->uniqueIdentifier(group);
    m_groups << gid;
}

QAction *ActionContainerPrivate::insertLocation(const QString &group) const
{
    int grpid = UniqueIDManager::instance()->uniqueIdentifier(group);
    int prevKey = 0;
    int pos = ((grpid << 16) | 0xFFFF);
    return beforeAction(pos, &prevKey);
}

void ActionContainerPrivate::addAction(Command *action, const QString &group)
{
    if (!canAddAction(action))
        return;

    ActionManagerPrivate *am = ActionManagerPrivate::instance();
    UniqueIDManager *idmanager = UniqueIDManager::instance();
    int grpid = idmanager->uniqueIdentifier(Constants::G_DEFAULT_TWO);
    if (!group.isEmpty())
        grpid = idmanager->uniqueIdentifier(group);
    if (!m_groups.contains(grpid) && !am->defaultGroups().contains(grpid))
        qWarning() << "*** addAction(): Unknown group: " << group;
    int pos = ((grpid << 16) | 0xFFFF);
    addAction(action, pos, true);
}

void ActionContainerPrivate::addMenu(ActionContainer *menu, const QString &group)
{
    ActionContainerPrivate *container = static_cast<ActionContainerPrivate *>(menu);
    if (!container->canBeAddedToMenu())
        return;

    ActionManagerPrivate *am = ActionManagerPrivate::instance();
    UniqueIDManager *idmanager = UniqueIDManager::instance();
    int grpid = idmanager->uniqueIdentifier(Constants::G_DEFAULT_TWO);
    if (!group.isEmpty())
        grpid = idmanager->uniqueIdentifier(group);
    if (!m_groups.contains(grpid) && !am->defaultGroups().contains(grpid))
        qWarning() << "*** addMenu(): Unknown group: " << group;
    int pos = ((grpid << 16) | 0xFFFF);
    addMenu(menu, pos, true);
}

int ActionContainerPrivate::id() const
{
    return m_id;
}

QMenu *ActionContainerPrivate::menu() const
{
    return 0;
}

QMenuBar *ActionContainerPrivate::menuBar() const
{
    return 0;
}

bool ActionContainerPrivate::canAddAction(Command *action) const
{
    return (action->action() != 0);
}

void ActionContainerPrivate::addAction(Command *action, int pos, bool setpos)
{
    Action *a = static_cast<Action *>(action);

    int prevKey = 0;
    QAction *ba = beforeAction(pos, &prevKey);

    if (setpos) {
        pos = calcPosition(pos, prevKey);
        CommandLocation loc;
        loc.m_container = m_id;
        loc.m_position = pos;
        QList<CommandLocation> locs = a->locations();
        locs.append(loc);
        a->setLocations(locs);
    }

    m_commands.append(action);
    m_posmap.insert(pos, action->id());
    insertAction(ba, a->action());
}

void ActionContainerPrivate::addMenu(ActionContainer *menu, int pos, bool setpos)
{
    MenuActionContainer *mc = static_cast<MenuActionContainer *>(menu);

    int prevKey = 0;
    QAction *ba = beforeAction(pos, &prevKey);

    if (setpos) {
        pos = calcPosition(pos, prevKey);
        CommandLocation loc;
        loc.m_container = m_id;
        loc.m_position = pos;
        mc->setLocation(loc);
    }

    m_subContainers.append(menu);
    m_posmap.insert(pos, menu->id());
    insertMenu(ba, mc->menu());
}

QAction *ActionContainerPrivate::beforeAction(int pos, int *prevKey) const
{
    ActionManagerPrivate *am = ActionManagerPrivate::instance();

    int baId = -1;

    (*prevKey) = -1;

    QMap<int, int>::const_iterator i = m_posmap.constBegin();
    while (i != m_posmap.constEnd()) {
        if (i.key() > pos) {
            baId = i.value();
            break;
        }
        (*prevKey) = i.key();
        ++i;
    }

    if (baId == -1)
        return 0;

    if (Command *cmd = am->command(baId))
        return cmd->action();
    if (ActionContainer *container = am->actionContainer(baId))
        if (QMenu *menu = container->menu())
            return menu->menuAction();

    return 0;
}

int ActionContainerPrivate::calcPosition(int pos, int prevKey) const
{
    int grp = (pos & 0xFFFF0000);
    if (prevKey == -1)
        return grp;

    int prevgrp = (prevKey & 0xFFFF0000);

    if (grp != prevgrp)
        return grp;

    return grp + (prevKey & 0xFFFF) + 10;
}

// ---------- MenuActionContainer ------------

/*!
    \class Core::Internal::MenuActionContainer
    \internal
*/

MenuActionContainer::MenuActionContainer(int id)
    : ActionContainerPrivate(id), m_menu(0)
{
    setEmptyAction(EA_Disable);
}

void MenuActionContainer::setMenu(QMenu *menu)
{
    m_menu = menu;

    QVariant v;
    qVariantSetValue<MenuActionContainer*>(v, this);

    m_menu->menuAction()->setData(v);
}

QMenu *MenuActionContainer::menu() const
{
    return m_menu;
}

void MenuActionContainer::insertAction(QAction *before, QAction *action)
{
    m_menu->insertAction(before, action);
}

void MenuActionContainer::insertMenu(QAction *before, QMenu *menu)
{
    m_menu->insertMenu(before, menu);
}

void MenuActionContainer::setLocation(const CommandLocation &location)
{
    m_location = location;
}

CommandLocation MenuActionContainer::location() const
{
    return m_location;
}

bool MenuActionContainer::update()
{
    if (hasEmptyAction(EA_None))
        return true;

    bool hasitems = false;

    foreach (ActionContainer *container, subContainers()) {
        if (container == this) {
            qWarning() << Q_FUNC_INFO << "container" << (this->menu() ? this->menu()->title() : "") <<  "contains itself as subcontainer";
            continue;
        }
        if (container->update()) {
            hasitems = true;
            break;
        }
    }
    if (!hasitems) {
        foreach (Command *command, commands()) {
            if (command->isActive()) {
                hasitems = true;
                break;
            }
        }
    }

    if (hasEmptyAction(EA_Hide))
        m_menu->setVisible(hasitems);
    else if (hasEmptyAction(EA_Disable))
        m_menu->setEnabled(hasitems);

    return hasitems;
}

bool MenuActionContainer::canBeAddedToMenu() const
{
    return true;
}


// ---------- MenuBarActionContainer ------------

/*!
    \class Core::Internal::MenuBarActionContainer
    \internal
*/

MenuBarActionContainer::MenuBarActionContainer(int id)
    : ActionContainerPrivate(id), m_menuBar(0)
{
    setEmptyAction(EA_None);
}

void MenuBarActionContainer::setMenuBar(QMenuBar *menuBar)
{
    m_menuBar = menuBar;
}

QMenuBar *MenuBarActionContainer::menuBar() const
{
    return m_menuBar;
}

void MenuBarActionContainer::insertAction(QAction *before, QAction *action)
{
    m_menuBar->insertAction(before, action);
}

void MenuBarActionContainer::insertMenu(QAction *before, QMenu *menu)
{
    m_menuBar->insertMenu(before, menu);
}

bool MenuBarActionContainer::update()
{
    if (hasEmptyAction(EA_None))
        return true;

    bool hasitems = false;
    QList<QAction *> actions = m_menuBar->actions();
    for (int i=0; i<actions.size(); ++i) {
        if (actions.at(i)->isVisible()) {
            hasitems = true;
            break;
        }
    }

    if (hasEmptyAction(EA_Hide))
        m_menuBar->setVisible(hasitems);
    else if (hasEmptyAction(EA_Disable))
        m_menuBar->setEnabled(hasitems);

    return hasitems;
}

bool MenuBarActionContainer::canBeAddedToMenu() const
{
    return false;
}

=======
/**
 ******************************************************************************
 *
 * @file       actioncontainer.cpp
 * @author     The OpenPilot Team, http://www.openpilot.org Copyright (C) 2010.
 *             Parts by Nokia Corporation (qt-info@nokia.com) Copyright (C) 2009.
 * @addtogroup GCSPlugins GCS Plugins
 * @{
 * @addtogroup CorePlugin Core Plugin
 * @{
 * @brief The Core GCS plugin
 *****************************************************************************/
/*
 * This program is free software; you can redistribute it and/or modify 
 * it under the terms of the GNU General Public License as published by 
 * the Free Software Foundation; either version 3 of the License, or 
 * (at your option) any later version.
 * 
 * This program is distributed in the hope that it will be useful, but 
 * WITHOUT ANY WARRANTY; without even the implied warranty of MERCHANTABILITY 
 * or FITNESS FOR A PARTICULAR PURPOSE. See the GNU General Public License 
 * for more details.
 * 
 * You should have received a copy of the GNU General Public License along 
 * with this program; if not, write to the Free Software Foundation, Inc., 
 * 59 Temple Place, Suite 330, Boston, MA 02111-1307 USA
 */

#include "actioncontainer_p.h"
#include "actionmanager_p.h"

#include "command_p.h"

#include "coreconstants.h"
#include "uniqueidmanager.h"

#include <QtCore/QDebug>
#include <QtGui/QAction>
#include <QtGui/QMenuBar>

Q_DECLARE_METATYPE(Core::Internal::MenuActionContainer*)

using namespace Core;
using namespace Core::Internal;

/*!
    \class ActionContainer
    \mainclass

    \brief The ActionContainer class represents a menu or menu bar in the OpenPilot GCS.

    You don't create instances of this class directly, but instead use the
    \l{ActionManager::createMenu()}
    and \l{ActionManager::createMenuBar()} methods.
    Retrieve existing action containers for an ID with
    \l{ActionManager::actionContainer()}.

    Within a menu or menu bar you can group menus and items together by defining groups
    (the order of the groups is defined by the order of the \l{ActionContainer::appendGroup()} calls), and
    adding menus/actions to these groups. If no custom groups are defined, an action container
    has three default groups \c{Core::Constants::G_DEFAULT_ONE}, \c{Core::Constants::G_DEFAULT_TWO}
    and \c{Core::Constants::G_DEFAULT_THREE}.

    You can define if the menu represented by this action container should automatically disable
    or hide whenever it only contains disabled items and submenus by setting the corresponding
    \l{ActionContainer::setEmptyAction()}{EmptyAction}.
*/

/*!
    \enum ActionContainer::EmptyAction
    Defines what happens when the represented menu is empty or contains only disabled/invisible items.
    \omitvalue EA_Mask
    \value EA_None
        The menu will still be visible and active.
    \value EA_Disable
        The menu will be visible but disabled.
    \value EA_Hide
        The menu will not be visible until the state of the subitems change.
*/

/*!
    \fn ActionContainer::setEmptyAction(EmptyAction disableOrHide)
    Defines if the menu represented by this action container should automatically \a disableOrHide
    whenever it only contains disabled items and submenus.
    \sa ActionContainer::EmptyAction
*/

/*!
    \fn int ActionContainer::id() const
    \internal
*/

/*!
    \fn QMenu *ActionContainer::menu() const
    Returns the QMenu instance that is represented by this action container, or
    0 if this action container represents a menu bar.
*/

/*!
    \fn QMenuBar *ActionContainer::menuBar() const
    Returns the QMenuBar instance that is represented by this action container, or
    0 if this action container represents a menu.
*/

/*!
    \fn QAction *ActionContainer::insertLocation(const QString &group) const
    Returns an action representing the \a group,
    that could be used with \c{QWidget::insertAction}.
*/

/*!
    \fn void ActionContainer::appendGroup(const QString &identifier)
    Adds a group with the given \a identifier to the action container. Using groups
    you can segment your action container into logical parts and add actions and
    menus directly to these parts.
    \sa addAction()
    \sa addMenu()
*/

/*!
    \fn void ActionContainer::addAction(Core::Command *action, const QString &group)
    Add the \a action as a menu item to this action container. The action is added as the
    last item of the specified \a group.
    \sa appendGroup()
    \sa addMenu()
*/

/*!
    \fn void ActionContainer::addMenu(Core::ActionContainer *menu, const QString &group)
    Add the \a menu as a submenu to this action container. The menu is added as the
    last item of the specified \a group.
    \sa appendGroup()
    \sa addAction()
*/

/*!
    \fn bool ActionContainer::update()
    \internal
*/

/*!
    \fn ActionContainer::~ActionContainer()
    \internal
*/

// ---------- ActionContainerPrivate ------------

/*!
    \class Core::Internal::ActionContainerPrivate
    \internal
*/

ActionContainerPrivate::ActionContainerPrivate(int id)
    : m_data(0), m_id(id)
{

}

void ActionContainerPrivate::setEmptyAction(EmptyAction ea)
{
    m_data = ((m_data & ~EA_Mask) | ea);
}

bool ActionContainerPrivate::hasEmptyAction(EmptyAction ea) const
{
    return (m_data & EA_Mask) == ea;
}

void ActionContainerPrivate::appendGroup(const QString &group)
{
    int gid = UniqueIDManager::instance()->uniqueIdentifier(group);
    m_groups << gid;
}

QAction *ActionContainerPrivate::insertLocation(const QString &group) const
{
    int grpid = UniqueIDManager::instance()->uniqueIdentifier(group);
    int prevKey = 0;
    int pos = ((grpid << 16) | 0xFFFF);
    return beforeAction(pos, &prevKey);
}

void ActionContainerPrivate::addAction(Command *action, const QString &group)
{
    if (!canAddAction(action))
        return;

    ActionManagerPrivate *am = ActionManagerPrivate::instance();
    UniqueIDManager *idmanager = UniqueIDManager::instance();
    int grpid = idmanager->uniqueIdentifier(Constants::G_DEFAULT_TWO);
    if (!group.isEmpty())
        grpid = idmanager->uniqueIdentifier(group);
    if (!m_groups.contains(grpid) && !am->defaultGroups().contains(grpid))
        qWarning() << "*** addAction(): Unknown group: " << group;
    int pos = ((grpid << 16) | 0xFFFF);
    addAction(action, pos, true);
}

void ActionContainerPrivate::addMenu(ActionContainer *menu, const QString &group)
{
    ActionContainerPrivate *container = static_cast<ActionContainerPrivate *>(menu);
    if (!container->canBeAddedToMenu())
        return;

    ActionManagerPrivate *am = ActionManagerPrivate::instance();
    UniqueIDManager *idmanager = UniqueIDManager::instance();
    int grpid = idmanager->uniqueIdentifier(Constants::G_DEFAULT_TWO);
    if (!group.isEmpty())
        grpid = idmanager->uniqueIdentifier(group);
    if (!m_groups.contains(grpid) && !am->defaultGroups().contains(grpid))
        qWarning() << "*** addMenu(): Unknown group: " << group;
    int pos = ((grpid << 16) | 0xFFFF);
    addMenu(menu, pos, true);
}

int ActionContainerPrivate::id() const
{
    return m_id;
}

QMenu *ActionContainerPrivate::menu() const
{
    return 0;
}

QMenuBar *ActionContainerPrivate::menuBar() const
{
    return 0;
}

bool ActionContainerPrivate::canAddAction(Command *action) const
{
    return (action->action() != 0);
}

void ActionContainerPrivate::addAction(Command *action, int pos, bool setpos)
{
    Action *a = static_cast<Action *>(action);

    int prevKey = 0;
    QAction *ba = beforeAction(pos, &prevKey);

    if (setpos) {
        pos = calcPosition(pos, prevKey);
        CommandLocation loc;
        loc.m_container = m_id;
        loc.m_position = pos;
        QList<CommandLocation> locs = a->locations();
        locs.append(loc);
        a->setLocations(locs);
    }

    m_commands.append(action);
    m_posmap.insert(pos, action->id());
    insertAction(ba, a->action());
}

void ActionContainerPrivate::addMenu(ActionContainer *menu, int pos, bool setpos)
{
    MenuActionContainer *mc = static_cast<MenuActionContainer *>(menu);

    int prevKey = 0;
    QAction *ba = beforeAction(pos, &prevKey);

    if (setpos) {
        pos = calcPosition(pos, prevKey);
        CommandLocation loc;
        loc.m_container = m_id;
        loc.m_position = pos;
        mc->setLocation(loc);
    }

    m_subContainers.append(menu);
    m_posmap.insert(pos, menu->id());
    insertMenu(ba, mc->menu());
}

QAction *ActionContainerPrivate::beforeAction(int pos, int *prevKey) const
{
    ActionManagerPrivate *am = ActionManagerPrivate::instance();

    int baId = -1;

    (*prevKey) = -1;

    QMap<int, int>::const_iterator i = m_posmap.constBegin();
    while (i != m_posmap.constEnd()) {
        if (i.key() > pos) {
            baId = i.value();
            break;
        }
        (*prevKey) = i.key();
        ++i;
    }

    if (baId == -1)
        return 0;

    if (Command *cmd = am->command(baId))
        return cmd->action();
    if (ActionContainer *container = am->actionContainer(baId))
        if (QMenu *menu = container->menu())
            return menu->menuAction();

    return 0;
}

int ActionContainerPrivate::calcPosition(int pos, int prevKey) const
{
    int grp = (pos & 0xFFFF0000);
    if (prevKey == -1)
        return grp;

    int prevgrp = (prevKey & 0xFFFF0000);

    if (grp != prevgrp)
        return grp;

    return grp + (prevKey & 0xFFFF) + 10;
}

// ---------- MenuActionContainer ------------

/*!
    \class Core::Internal::MenuActionContainer
    \internal
*/

MenuActionContainer::MenuActionContainer(int id)
    : ActionContainerPrivate(id), m_menu(0)
{
    setEmptyAction(EA_Disable);
}

void MenuActionContainer::setMenu(QMenu *menu)
{
    m_menu = menu;

    QVariant v;
    qVariantSetValue<MenuActionContainer*>(v, this);

    m_menu->menuAction()->setData(v);
}

QMenu *MenuActionContainer::menu() const
{
    return m_menu;
}

void MenuActionContainer::insertAction(QAction *before, QAction *action)
{
    m_menu->insertAction(before, action);
}

void MenuActionContainer::insertMenu(QAction *before, QMenu *menu)
{
    m_menu->insertMenu(before, menu);
}

void MenuActionContainer::setLocation(const CommandLocation &location)
{
    m_location = location;
}

CommandLocation MenuActionContainer::location() const
{
    return m_location;
}

bool MenuActionContainer::update()
{
    if (hasEmptyAction(EA_None))
        return true;

    bool hasitems = false;

    foreach (ActionContainer *container, subContainers()) {
        if (container == this) {
            qWarning() << Q_FUNC_INFO << "container" << (this->menu() ? this->menu()->title() : "") <<  "contains itself as subcontainer";
            continue;
        }
        if (container->update()) {
            hasitems = true;
            break;
        }
    }
    if (!hasitems) {
        foreach (Command *command, commands()) {
            if (command->isActive()) {
                hasitems = true;
                break;
            }
        }
    }

    if (hasEmptyAction(EA_Hide))
        m_menu->setVisible(hasitems);
    else if (hasEmptyAction(EA_Disable))
        m_menu->setEnabled(hasitems);

    return hasitems;
}

bool MenuActionContainer::canBeAddedToMenu() const
{
    return true;
}


// ---------- MenuBarActionContainer ------------

/*!
    \class Core::Internal::MenuBarActionContainer
    \internal
*/

MenuBarActionContainer::MenuBarActionContainer(int id)
    : ActionContainerPrivate(id), m_menuBar(0)
{
    setEmptyAction(EA_None);
}

void MenuBarActionContainer::setMenuBar(QMenuBar *menuBar)
{
    m_menuBar = menuBar;
}

QMenuBar *MenuBarActionContainer::menuBar() const
{
    return m_menuBar;
}

void MenuBarActionContainer::insertAction(QAction *before, QAction *action)
{
    m_menuBar->insertAction(before, action);
}

void MenuBarActionContainer::insertMenu(QAction *before, QMenu *menu)
{
    m_menuBar->insertMenu(before, menu);
}

bool MenuBarActionContainer::update()
{
    if (hasEmptyAction(EA_None))
        return true;

    bool hasitems = false;
    QList<QAction *> actions = m_menuBar->actions();
    for (int i=0; i<actions.size(); ++i) {
        if (actions.at(i)->isVisible()) {
            hasitems = true;
            break;
        }
    }

    if (hasEmptyAction(EA_Hide))
        m_menuBar->setVisible(hasitems);
    else if (hasEmptyAction(EA_Disable))
        m_menuBar->setEnabled(hasitems);

    return hasitems;
}

bool MenuBarActionContainer::canBeAddedToMenu() const
{
    return false;
}
>>>>>>> ff16dd03
<|MERGE_RESOLUTION|>--- conflicted
+++ resolved
@@ -1,4 +1,3 @@
-<<<<<<< HEAD
 /**
  ******************************************************************************
  *
@@ -467,474 +466,3 @@
 {
     return false;
 }
-
-=======
-/**
- ******************************************************************************
- *
- * @file       actioncontainer.cpp
- * @author     The OpenPilot Team, http://www.openpilot.org Copyright (C) 2010.
- *             Parts by Nokia Corporation (qt-info@nokia.com) Copyright (C) 2009.
- * @addtogroup GCSPlugins GCS Plugins
- * @{
- * @addtogroup CorePlugin Core Plugin
- * @{
- * @brief The Core GCS plugin
- *****************************************************************************/
-/*
- * This program is free software; you can redistribute it and/or modify 
- * it under the terms of the GNU General Public License as published by 
- * the Free Software Foundation; either version 3 of the License, or 
- * (at your option) any later version.
- * 
- * This program is distributed in the hope that it will be useful, but 
- * WITHOUT ANY WARRANTY; without even the implied warranty of MERCHANTABILITY 
- * or FITNESS FOR A PARTICULAR PURPOSE. See the GNU General Public License 
- * for more details.
- * 
- * You should have received a copy of the GNU General Public License along 
- * with this program; if not, write to the Free Software Foundation, Inc., 
- * 59 Temple Place, Suite 330, Boston, MA 02111-1307 USA
- */
-
-#include "actioncontainer_p.h"
-#include "actionmanager_p.h"
-
-#include "command_p.h"
-
-#include "coreconstants.h"
-#include "uniqueidmanager.h"
-
-#include <QtCore/QDebug>
-#include <QtGui/QAction>
-#include <QtGui/QMenuBar>
-
-Q_DECLARE_METATYPE(Core::Internal::MenuActionContainer*)
-
-using namespace Core;
-using namespace Core::Internal;
-
-/*!
-    \class ActionContainer
-    \mainclass
-
-    \brief The ActionContainer class represents a menu or menu bar in the OpenPilot GCS.
-
-    You don't create instances of this class directly, but instead use the
-    \l{ActionManager::createMenu()}
-    and \l{ActionManager::createMenuBar()} methods.
-    Retrieve existing action containers for an ID with
-    \l{ActionManager::actionContainer()}.
-
-    Within a menu or menu bar you can group menus and items together by defining groups
-    (the order of the groups is defined by the order of the \l{ActionContainer::appendGroup()} calls), and
-    adding menus/actions to these groups. If no custom groups are defined, an action container
-    has three default groups \c{Core::Constants::G_DEFAULT_ONE}, \c{Core::Constants::G_DEFAULT_TWO}
-    and \c{Core::Constants::G_DEFAULT_THREE}.
-
-    You can define if the menu represented by this action container should automatically disable
-    or hide whenever it only contains disabled items and submenus by setting the corresponding
-    \l{ActionContainer::setEmptyAction()}{EmptyAction}.
-*/
-
-/*!
-    \enum ActionContainer::EmptyAction
-    Defines what happens when the represented menu is empty or contains only disabled/invisible items.
-    \omitvalue EA_Mask
-    \value EA_None
-        The menu will still be visible and active.
-    \value EA_Disable
-        The menu will be visible but disabled.
-    \value EA_Hide
-        The menu will not be visible until the state of the subitems change.
-*/
-
-/*!
-    \fn ActionContainer::setEmptyAction(EmptyAction disableOrHide)
-    Defines if the menu represented by this action container should automatically \a disableOrHide
-    whenever it only contains disabled items and submenus.
-    \sa ActionContainer::EmptyAction
-*/
-
-/*!
-    \fn int ActionContainer::id() const
-    \internal
-*/
-
-/*!
-    \fn QMenu *ActionContainer::menu() const
-    Returns the QMenu instance that is represented by this action container, or
-    0 if this action container represents a menu bar.
-*/
-
-/*!
-    \fn QMenuBar *ActionContainer::menuBar() const
-    Returns the QMenuBar instance that is represented by this action container, or
-    0 if this action container represents a menu.
-*/
-
-/*!
-    \fn QAction *ActionContainer::insertLocation(const QString &group) const
-    Returns an action representing the \a group,
-    that could be used with \c{QWidget::insertAction}.
-*/
-
-/*!
-    \fn void ActionContainer::appendGroup(const QString &identifier)
-    Adds a group with the given \a identifier to the action container. Using groups
-    you can segment your action container into logical parts and add actions and
-    menus directly to these parts.
-    \sa addAction()
-    \sa addMenu()
-*/
-
-/*!
-    \fn void ActionContainer::addAction(Core::Command *action, const QString &group)
-    Add the \a action as a menu item to this action container. The action is added as the
-    last item of the specified \a group.
-    \sa appendGroup()
-    \sa addMenu()
-*/
-
-/*!
-    \fn void ActionContainer::addMenu(Core::ActionContainer *menu, const QString &group)
-    Add the \a menu as a submenu to this action container. The menu is added as the
-    last item of the specified \a group.
-    \sa appendGroup()
-    \sa addAction()
-*/
-
-/*!
-    \fn bool ActionContainer::update()
-    \internal
-*/
-
-/*!
-    \fn ActionContainer::~ActionContainer()
-    \internal
-*/
-
-// ---------- ActionContainerPrivate ------------
-
-/*!
-    \class Core::Internal::ActionContainerPrivate
-    \internal
-*/
-
-ActionContainerPrivate::ActionContainerPrivate(int id)
-    : m_data(0), m_id(id)
-{
-
-}
-
-void ActionContainerPrivate::setEmptyAction(EmptyAction ea)
-{
-    m_data = ((m_data & ~EA_Mask) | ea);
-}
-
-bool ActionContainerPrivate::hasEmptyAction(EmptyAction ea) const
-{
-    return (m_data & EA_Mask) == ea;
-}
-
-void ActionContainerPrivate::appendGroup(const QString &group)
-{
-    int gid = UniqueIDManager::instance()->uniqueIdentifier(group);
-    m_groups << gid;
-}
-
-QAction *ActionContainerPrivate::insertLocation(const QString &group) const
-{
-    int grpid = UniqueIDManager::instance()->uniqueIdentifier(group);
-    int prevKey = 0;
-    int pos = ((grpid << 16) | 0xFFFF);
-    return beforeAction(pos, &prevKey);
-}
-
-void ActionContainerPrivate::addAction(Command *action, const QString &group)
-{
-    if (!canAddAction(action))
-        return;
-
-    ActionManagerPrivate *am = ActionManagerPrivate::instance();
-    UniqueIDManager *idmanager = UniqueIDManager::instance();
-    int grpid = idmanager->uniqueIdentifier(Constants::G_DEFAULT_TWO);
-    if (!group.isEmpty())
-        grpid = idmanager->uniqueIdentifier(group);
-    if (!m_groups.contains(grpid) && !am->defaultGroups().contains(grpid))
-        qWarning() << "*** addAction(): Unknown group: " << group;
-    int pos = ((grpid << 16) | 0xFFFF);
-    addAction(action, pos, true);
-}
-
-void ActionContainerPrivate::addMenu(ActionContainer *menu, const QString &group)
-{
-    ActionContainerPrivate *container = static_cast<ActionContainerPrivate *>(menu);
-    if (!container->canBeAddedToMenu())
-        return;
-
-    ActionManagerPrivate *am = ActionManagerPrivate::instance();
-    UniqueIDManager *idmanager = UniqueIDManager::instance();
-    int grpid = idmanager->uniqueIdentifier(Constants::G_DEFAULT_TWO);
-    if (!group.isEmpty())
-        grpid = idmanager->uniqueIdentifier(group);
-    if (!m_groups.contains(grpid) && !am->defaultGroups().contains(grpid))
-        qWarning() << "*** addMenu(): Unknown group: " << group;
-    int pos = ((grpid << 16) | 0xFFFF);
-    addMenu(menu, pos, true);
-}
-
-int ActionContainerPrivate::id() const
-{
-    return m_id;
-}
-
-QMenu *ActionContainerPrivate::menu() const
-{
-    return 0;
-}
-
-QMenuBar *ActionContainerPrivate::menuBar() const
-{
-    return 0;
-}
-
-bool ActionContainerPrivate::canAddAction(Command *action) const
-{
-    return (action->action() != 0);
-}
-
-void ActionContainerPrivate::addAction(Command *action, int pos, bool setpos)
-{
-    Action *a = static_cast<Action *>(action);
-
-    int prevKey = 0;
-    QAction *ba = beforeAction(pos, &prevKey);
-
-    if (setpos) {
-        pos = calcPosition(pos, prevKey);
-        CommandLocation loc;
-        loc.m_container = m_id;
-        loc.m_position = pos;
-        QList<CommandLocation> locs = a->locations();
-        locs.append(loc);
-        a->setLocations(locs);
-    }
-
-    m_commands.append(action);
-    m_posmap.insert(pos, action->id());
-    insertAction(ba, a->action());
-}
-
-void ActionContainerPrivate::addMenu(ActionContainer *menu, int pos, bool setpos)
-{
-    MenuActionContainer *mc = static_cast<MenuActionContainer *>(menu);
-
-    int prevKey = 0;
-    QAction *ba = beforeAction(pos, &prevKey);
-
-    if (setpos) {
-        pos = calcPosition(pos, prevKey);
-        CommandLocation loc;
-        loc.m_container = m_id;
-        loc.m_position = pos;
-        mc->setLocation(loc);
-    }
-
-    m_subContainers.append(menu);
-    m_posmap.insert(pos, menu->id());
-    insertMenu(ba, mc->menu());
-}
-
-QAction *ActionContainerPrivate::beforeAction(int pos, int *prevKey) const
-{
-    ActionManagerPrivate *am = ActionManagerPrivate::instance();
-
-    int baId = -1;
-
-    (*prevKey) = -1;
-
-    QMap<int, int>::const_iterator i = m_posmap.constBegin();
-    while (i != m_posmap.constEnd()) {
-        if (i.key() > pos) {
-            baId = i.value();
-            break;
-        }
-        (*prevKey) = i.key();
-        ++i;
-    }
-
-    if (baId == -1)
-        return 0;
-
-    if (Command *cmd = am->command(baId))
-        return cmd->action();
-    if (ActionContainer *container = am->actionContainer(baId))
-        if (QMenu *menu = container->menu())
-            return menu->menuAction();
-
-    return 0;
-}
-
-int ActionContainerPrivate::calcPosition(int pos, int prevKey) const
-{
-    int grp = (pos & 0xFFFF0000);
-    if (prevKey == -1)
-        return grp;
-
-    int prevgrp = (prevKey & 0xFFFF0000);
-
-    if (grp != prevgrp)
-        return grp;
-
-    return grp + (prevKey & 0xFFFF) + 10;
-}
-
-// ---------- MenuActionContainer ------------
-
-/*!
-    \class Core::Internal::MenuActionContainer
-    \internal
-*/
-
-MenuActionContainer::MenuActionContainer(int id)
-    : ActionContainerPrivate(id), m_menu(0)
-{
-    setEmptyAction(EA_Disable);
-}
-
-void MenuActionContainer::setMenu(QMenu *menu)
-{
-    m_menu = menu;
-
-    QVariant v;
-    qVariantSetValue<MenuActionContainer*>(v, this);
-
-    m_menu->menuAction()->setData(v);
-}
-
-QMenu *MenuActionContainer::menu() const
-{
-    return m_menu;
-}
-
-void MenuActionContainer::insertAction(QAction *before, QAction *action)
-{
-    m_menu->insertAction(before, action);
-}
-
-void MenuActionContainer::insertMenu(QAction *before, QMenu *menu)
-{
-    m_menu->insertMenu(before, menu);
-}
-
-void MenuActionContainer::setLocation(const CommandLocation &location)
-{
-    m_location = location;
-}
-
-CommandLocation MenuActionContainer::location() const
-{
-    return m_location;
-}
-
-bool MenuActionContainer::update()
-{
-    if (hasEmptyAction(EA_None))
-        return true;
-
-    bool hasitems = false;
-
-    foreach (ActionContainer *container, subContainers()) {
-        if (container == this) {
-            qWarning() << Q_FUNC_INFO << "container" << (this->menu() ? this->menu()->title() : "") <<  "contains itself as subcontainer";
-            continue;
-        }
-        if (container->update()) {
-            hasitems = true;
-            break;
-        }
-    }
-    if (!hasitems) {
-        foreach (Command *command, commands()) {
-            if (command->isActive()) {
-                hasitems = true;
-                break;
-            }
-        }
-    }
-
-    if (hasEmptyAction(EA_Hide))
-        m_menu->setVisible(hasitems);
-    else if (hasEmptyAction(EA_Disable))
-        m_menu->setEnabled(hasitems);
-
-    return hasitems;
-}
-
-bool MenuActionContainer::canBeAddedToMenu() const
-{
-    return true;
-}
-
-
-// ---------- MenuBarActionContainer ------------
-
-/*!
-    \class Core::Internal::MenuBarActionContainer
-    \internal
-*/
-
-MenuBarActionContainer::MenuBarActionContainer(int id)
-    : ActionContainerPrivate(id), m_menuBar(0)
-{
-    setEmptyAction(EA_None);
-}
-
-void MenuBarActionContainer::setMenuBar(QMenuBar *menuBar)
-{
-    m_menuBar = menuBar;
-}
-
-QMenuBar *MenuBarActionContainer::menuBar() const
-{
-    return m_menuBar;
-}
-
-void MenuBarActionContainer::insertAction(QAction *before, QAction *action)
-{
-    m_menuBar->insertAction(before, action);
-}
-
-void MenuBarActionContainer::insertMenu(QAction *before, QMenu *menu)
-{
-    m_menuBar->insertMenu(before, menu);
-}
-
-bool MenuBarActionContainer::update()
-{
-    if (hasEmptyAction(EA_None))
-        return true;
-
-    bool hasitems = false;
-    QList<QAction *> actions = m_menuBar->actions();
-    for (int i=0; i<actions.size(); ++i) {
-        if (actions.at(i)->isVisible()) {
-            hasitems = true;
-            break;
-        }
-    }
-
-    if (hasEmptyAction(EA_Hide))
-        m_menuBar->setVisible(hasitems);
-    else if (hasEmptyAction(EA_Disable))
-        m_menuBar->setEnabled(hasitems);
-
-    return hasitems;
-}
-
-bool MenuBarActionContainer::canBeAddedToMenu() const
-{
-    return false;
-}
->>>>>>> ff16dd03
