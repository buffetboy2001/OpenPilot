<<<<<<< HEAD
/**
 ******************************************************************************
 *
 * @file       actioncontainer.h
 * @author     The OpenPilot Team, http://www.openpilot.org Copyright (C) 2010.
 *             Parts by Nokia Corporation (qt-info@nokia.com) Copyright (C) 2009.
 * @addtogroup GCSPlugins GCS Plugins
 * @{
 * @addtogroup CorePlugin Core Plugin
 * @{
 * @brief The Core GCS plugin
 *****************************************************************************/
/*
 * This program is free software; you can redistribute it and/or modify 
 * it under the terms of the GNU General Public License as published by 
 * the Free Software Foundation; either version 3 of the License, or 
 * (at your option) any later version.
 * 
 * This program is distributed in the hope that it will be useful, but 
 * WITHOUT ANY WARRANTY; without even the implied warranty of MERCHANTABILITY 
 * or FITNESS FOR A PARTICULAR PURPOSE. See the GNU General Public License 
 * for more details.
 * 
 * You should have received a copy of the GNU General Public License along 
 * with this program; if not, write to the Free Software Foundation, Inc., 
 * 59 Temple Place, Suite 330, Boston, MA 02111-1307 USA
 */

#ifndef ACTIONCONTAINER_H
#define ACTIONCONTAINER_H

#include <QtCore/QObject>
#include <QMenu>
#include <QMenuBar>
#include <QAction>

namespace Core {

class Command;

class ActionContainer : public QObject
{
public:
    enum EmptyAction {
        EA_Mask             = 0xFF00,
        EA_None             = 0x0100,
        EA_Hide             = 0x0200,
        EA_Disable          = 0x0300
    };

    virtual void setEmptyAction(EmptyAction ea) = 0;

    virtual int id() const = 0;

    virtual QMenu *menu() const = 0;
    virtual QMenuBar *menuBar() const = 0;

    virtual QAction *insertLocation(const QString &group) const = 0;
    virtual void appendGroup(const QString &group) = 0;
    virtual void addAction(Core::Command *action, const QString &group = QString()) = 0;
    virtual void addMenu(Core::ActionContainer *menu, const QString &group = QString()) = 0;

    virtual bool update() = 0;
    virtual ~ActionContainer() {}
};

} // namespace Core

#endif // ACTIONCONTAINER_H
=======
/**
 ******************************************************************************
 *
 * @file       actioncontainer.h
 * @author     The OpenPilot Team, http://www.openpilot.org Copyright (C) 2010.
 *             Parts by Nokia Corporation (qt-info@nokia.com) Copyright (C) 2009.
 * @addtogroup GCSPlugins GCS Plugins
 * @{
 * @addtogroup CorePlugin Core Plugin
 * @{
 * @brief The Core GCS plugin
 *****************************************************************************/
/*
 * This program is free software; you can redistribute it and/or modify 
 * it under the terms of the GNU General Public License as published by 
 * the Free Software Foundation; either version 3 of the License, or 
 * (at your option) any later version.
 * 
 * This program is distributed in the hope that it will be useful, but 
 * WITHOUT ANY WARRANTY; without even the implied warranty of MERCHANTABILITY 
 * or FITNESS FOR A PARTICULAR PURPOSE. See the GNU General Public License 
 * for more details.
 * 
 * You should have received a copy of the GNU General Public License along 
 * with this program; if not, write to the Free Software Foundation, Inc., 
 * 59 Temple Place, Suite 330, Boston, MA 02111-1307 USA
 */

#ifndef ACTIONCONTAINER_H
#define ACTIONCONTAINER_H

#include <QtCore/QObject>
#include <QtGui/QMenu>
#include <QtGui/QMenuBar>
#include <QtGui/QAction>

namespace Core {

class Command;

class ActionContainer : public QObject
{
public:
    enum EmptyAction {
        EA_Mask             = 0xFF00,
        EA_None             = 0x0100,
        EA_Hide             = 0x0200,
        EA_Disable          = 0x0300
    };

    virtual void setEmptyAction(EmptyAction ea) = 0;

    virtual int id() const = 0;

    virtual QMenu *menu() const = 0;
    virtual QMenuBar *menuBar() const = 0;

    virtual QAction *insertLocation(const QString &group) const = 0;
    virtual void appendGroup(const QString &group) = 0;
    virtual void addAction(Core::Command *action, const QString &group = QString()) = 0;
    virtual void addMenu(Core::ActionContainer *menu, const QString &group = QString()) = 0;

    virtual bool update() = 0;
    virtual ~ActionContainer() {}
};

} // namespace Core

#endif // ACTIONCONTAINER_H
>>>>>>> ff16dd03
<|MERGE_RESOLUTION|>--- conflicted
+++ resolved
@@ -1,4 +1,3 @@
-<<<<<<< HEAD
 /**
  ******************************************************************************
  *
@@ -67,75 +66,4 @@
 
 } // namespace Core
 
-#endif // ACTIONCONTAINER_H
-=======
-/**
- ******************************************************************************
- *
- * @file       actioncontainer.h
- * @author     The OpenPilot Team, http://www.openpilot.org Copyright (C) 2010.
- *             Parts by Nokia Corporation (qt-info@nokia.com) Copyright (C) 2009.
- * @addtogroup GCSPlugins GCS Plugins
- * @{
- * @addtogroup CorePlugin Core Plugin
- * @{
- * @brief The Core GCS plugin
- *****************************************************************************/
-/*
- * This program is free software; you can redistribute it and/or modify 
- * it under the terms of the GNU General Public License as published by 
- * the Free Software Foundation; either version 3 of the License, or 
- * (at your option) any later version.
- * 
- * This program is distributed in the hope that it will be useful, but 
- * WITHOUT ANY WARRANTY; without even the implied warranty of MERCHANTABILITY 
- * or FITNESS FOR A PARTICULAR PURPOSE. See the GNU General Public License 
- * for more details.
- * 
- * You should have received a copy of the GNU General Public License along 
- * with this program; if not, write to the Free Software Foundation, Inc., 
- * 59 Temple Place, Suite 330, Boston, MA 02111-1307 USA
- */
-
-#ifndef ACTIONCONTAINER_H
-#define ACTIONCONTAINER_H
-
-#include <QtCore/QObject>
-#include <QtGui/QMenu>
-#include <QtGui/QMenuBar>
-#include <QtGui/QAction>
-
-namespace Core {
-
-class Command;
-
-class ActionContainer : public QObject
-{
-public:
-    enum EmptyAction {
-        EA_Mask             = 0xFF00,
-        EA_None             = 0x0100,
-        EA_Hide             = 0x0200,
-        EA_Disable          = 0x0300
-    };
-
-    virtual void setEmptyAction(EmptyAction ea) = 0;
-
-    virtual int id() const = 0;
-
-    virtual QMenu *menu() const = 0;
-    virtual QMenuBar *menuBar() const = 0;
-
-    virtual QAction *insertLocation(const QString &group) const = 0;
-    virtual void appendGroup(const QString &group) = 0;
-    virtual void addAction(Core::Command *action, const QString &group = QString()) = 0;
-    virtual void addMenu(Core::ActionContainer *menu, const QString &group = QString()) = 0;
-
-    virtual bool update() = 0;
-    virtual ~ActionContainer() {}
-};
-
-} // namespace Core
-
-#endif // ACTIONCONTAINER_H
->>>>>>> ff16dd03
+#endif // ACTIONCONTAINER_H