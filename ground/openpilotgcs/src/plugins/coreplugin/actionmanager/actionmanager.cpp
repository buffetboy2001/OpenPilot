--- conflicted
+++ resolved
@@ -1,4 +1,3 @@
-<<<<<<< HEAD
 /**
  ******************************************************************************
  *
@@ -497,505 +496,4 @@
     }
 
     settings->endArray();
-}
-=======
-/**
- ******************************************************************************
- *
- * @file       actionmanager.cpp
- * @author     The OpenPilot Team, http://www.openpilot.org Copyright (C) 2010.
- *             Parts by Nokia Corporation (qt-info@nokia.com) Copyright (C) 2009.
- * @addtogroup GCSPlugins GCS Plugins
- * @{
- * @addtogroup CorePlugin Core Plugin
- * @{
- * @brief The Core GCS plugin
- *****************************************************************************/
-/*
- * This program is free software; you can redistribute it and/or modify 
- * it under the terms of the GNU General Public License as published by 
- * the Free Software Foundation; either version 3 of the License, or 
- * (at your option) any later version.
- * 
- * This program is distributed in the hope that it will be useful, but 
- * WITHOUT ANY WARRANTY; without even the implied warranty of MERCHANTABILITY 
- * or FITNESS FOR A PARTICULAR PURPOSE. See the GNU General Public License 
- * for more details.
- * 
- * You should have received a copy of the GNU General Public License along 
- * with this program; if not, write to the Free Software Foundation, Inc., 
- * 59 Temple Place, Suite 330, Boston, MA 02111-1307 USA
- */
-
-#include "actionmanager_p.h"
-#include "mainwindow.h"
-#include "actioncontainer_p.h"
-#include "command_p.h"
-#include "uniqueidmanager.h"
-
-#include <coreplugin/coreconstants.h>
-
-#include <QtCore/QDebug>
-#include <QtCore/QSettings>
-#include <QtGui/QMenu>
-#include <QtGui/QAction>
-#include <QtGui/QShortcut>
-#include <QtGui/QMenuBar>
-
-namespace {
-    enum { warnAboutFindFailures = 0 };
-}
-
-/*!
-    \class Core::ActionManager
-    \mainclass
-
-    \brief The action manager is responsible for registration of menus and
-    menu items and keyboard shortcuts.
-
-    The ActionManager is the central bookkeeper of actions and their shortcuts and layout.
-    You get the only implementation of this class from the core interface
-    ICore::actionManager() method, e.g.
-    \code
-        Core::ICore::instance()->actionManager()
-    \endcode
-
-    The main reasons for the need of this class is to provide a central place where the user
-    can specify all his keyboard shortcuts, and to provide a solution for actions that should
-    behave differently in different contexts (like the copy/replace/undo/redo actions).
-
-    \section1 Contexts
-
-    All actions that are registered with the same string ID (but different context lists)
-    are considered to be overloads of the same command, represented by an instance
-    of the Command class.
-    Exactly only one of the registered actions with the same ID is active at any time.
-    Which action this is, is defined by the context list that the actions were registered
-    with:
-
-    If the current focus widget was registered via \l{ICore::addContextObject()},
-    all the contexts returned by its IContext object are active. In addition all
-    contexts set via \l{ICore::addAdditionalContext()} are active as well. If one
-    of the actions was registered for one of these active contexts, it is the one
-    active action, and receives \c triggered and \c toggled signals. Also the
-    appearance of the visible action for this ID might be adapted to this
-    active action (depending on the settings of the corresponding \l{Command} object).
-
-    The action that is visible to the user is the one returned by Command::action().
-    If you provide yourself a user visible representation of your action you need
-    to use Command::action() for this.
-    When this action is invoked by the user,
-    the signal is forwarded to the registered action that is valid for the current context.
-
-    \section1 Registering Actions
-
-    To register a globally active action "My Action"
-    put the following in your plugin's IPlugin::initialize method:
-    \code
-        Core::ActionManager *am = Core::ICore::instance()->actionManager();
-        QAction *myAction = new QAction(tr("My Action"), this);
-        Core::Command *cmd = am->registerAction(myAction,
-                                                 "myplugin.myaction",
-                                                 QList<int>() << C_GLOBAL_ID);
-        cmd->setDefaultKeySequence(QKeySequence(tr("Ctrl+Alt+u")));
-        connect(myAction, SIGNAL(triggered()), this, SLOT(performMyAction()));
-    \endcode
-
-    So the \c connect is done to your own QAction instance. If you create e.g.
-    a tool button that should represent the action you add the action
-    from Command::action() to it:
-    \code
-        QToolButton *myButton = new QToolButton(someParentWidget);
-        myButton->setDefaultAction(cmd->action());
-    \endcode
-
-    Also use the ActionManager to add items to registered
-    action containers like the applications menu bar or menus in that menu bar.
-    To do this, you register your action via the
-    registerAction methods, get the action container for a specific ID (like specified in
-    the Core::Constants namespace) with a call of
-    actionContainer(const QString&) and add your command to this container.
-
-    Following the example adding "My Action" to the "Tools" menu would be done by
-    \code
-        am->actionContainer(Core::M_TOOLS)->addAction(cmd);
-    \endcode
-
-    \section1 Important Guidelines:
-    \list
-    \o Always register your actions and shortcuts!
-    \o Register your actions and shortcuts during your plugin's \l{ExtensionSystem::IPlugin::initialize()}
-       or \l{ExtensionSystem::IPlugin::extensionsInitialized()} methods, otherwise the shortcuts won't appear
-       in the keyboard settings dialog from the beginning.
-    \o When registering an action with \c{cmd=registerAction(action, id, contexts)} be sure to connect
-       your own action \c{connect(action, SIGNAL...)} but make \c{cmd->action()} visible to the user, i.e.
-       \c{widget->addAction(cmd->action())}.
-    \o Use this class to add actions to the applications menus
-    \endlist
-
-    \sa Core::ICore
-    \sa Core::Command
-    \sa Core::ActionContainer
-    \sa Core::IContext
-*/
-
-/*!
-    \fn ActionContainer *ActionManager::createMenu(const QString &id)
-    \brief Creates a new menu with the given string \a id.
-
-    Returns a new ActionContainer that you can use to get the QMenu instance
-    or to add menu items to the menu. The ActionManager owns
-    the returned ActionContainer.
-    Add your menu to some other menu or a menu bar via the
-    ActionManager::actionContainer and ActionContainer::addMenu methods.
-*/
-
-/*!
-    \fn ActionContainer *ActionManager::createMenuBar(const QString &id)
-    \brief Creates a new menu bar with the given string \a id.
-
-    Returns a new ActionContainer that you can use to get the QMenuBar instance
-    or to add menus to the menu bar. The ActionManager owns
-    the returned ActionContainer.
-*/
-
-/*!
-    \fn Command *ActionManager::registerAction(QAction *action, const QString &id, const QList<int> &context)
-    \brief Makes an \a action known to the system under the specified string \a id.
-
-    Returns a command object that represents the action in the application and is
-    owned by the ActionManager. You can registered several actions with the
-    same \a id as long as the \a context is different. In this case
-    a trigger of the actual action is forwarded to the registered QAction
-    for the currently active context.
-*/
-
-/*!
-    \fn Command *ActionManager::registerShortcut(QShortcut *shortcut, const QString &id, const QList<int> &context)
-    \brief Makes a \a shortcut known to the system under the specified string \a id.
-
-    Returns a command object that represents the shortcut in the application and is
-    owned by the ActionManager. You can registered several shortcuts with the
-    same \a id as long as the \a context is different. In this case
-    a trigger of the actual shortcut is forwarded to the registered QShortcut
-    for the currently active context.
-*/
-
-/*!
-    \fn Command *ActionManager::command(const QString &id) const
-    \brief Returns the Command object that is known to the system
-    under the given string \a id.
-
-    \sa ActionManager::registerAction()
-*/
-
-/*!
-    \fn ActionContainer *ActionManager::actionContainer(const QString &id) const
-    \brief Returns the IActionContainter object that is know to the system
-    under the given string \a id.
-
-    \sa ActionManager::createMenu()
-    \sa ActionManager::createMenuBar()
-*/
-/*!
-    \fn ActionManager::ActionManager(QObject *parent)
-    \internal
-*/
-/*!
-    \fn ActionManager::~ActionManager()
-    \internal
-*/
-
-using namespace Core;
-using namespace Core::Internal;
-
-ActionManagerPrivate* ActionManagerPrivate::m_instance = 0;
-
-/*!
-    \class ActionManagerPrivate
-    \inheaderfile actionmanager_p.h
-    \internal
-*/
-
-ActionManagerPrivate::ActionManagerPrivate(MainWindow *mainWnd)
-  : ActionManager(mainWnd),
-    m_mainWnd(mainWnd)
-{
-    UniqueIDManager *uidmgr = UniqueIDManager::instance();
-    m_defaultGroups << uidmgr->uniqueIdentifier(Constants::G_DEFAULT_ONE);
-    m_defaultGroups << uidmgr->uniqueIdentifier(Constants::G_DEFAULT_TWO);
-    m_defaultGroups << uidmgr->uniqueIdentifier(Constants::G_DEFAULT_THREE);
-    m_instance = this;
-
-}
-
-ActionManagerPrivate::~ActionManagerPrivate()
-{
-    qDeleteAll(m_idCmdMap.values());
-    qDeleteAll(m_idContainerMap.values());
-}
-
-ActionManagerPrivate *ActionManagerPrivate::instance()
-{
-    return m_instance;
-}
-
-QList<int> ActionManagerPrivate::defaultGroups() const
-{
-    return m_defaultGroups;
-}
-
-QList<CommandPrivate *> ActionManagerPrivate::commands() const
-{
-    return m_idCmdMap.values();
-}
-
-QList<ActionContainerPrivate *> ActionManagerPrivate::containers() const
-{
-    return m_idContainerMap.values();
-}
-
-bool ActionManagerPrivate::hasContext(int context) const
-{
-    return m_context.contains(context);
-}
-
-void ActionManagerPrivate::setContext(const QList<int> &context)
-{
-    // here are possibilities for speed optimization if necessary:
-    // let commands (de-)register themselves for contexts
-    // and only update commands that are either in old or new contexts
-    m_context = context;
-    const IdCmdMap::const_iterator cmdcend = m_idCmdMap.constEnd();
-    for (IdCmdMap::const_iterator it = m_idCmdMap.constBegin(); it != cmdcend; ++it)
-        it.value()->setCurrentContext(m_context);
-
-    const IdContainerMap::const_iterator acend = m_idContainerMap.constEnd();
-    for (IdContainerMap::const_iterator it = m_idContainerMap.constBegin(); it != acend; ++it)
-        it.value()->update();
-}
-
-bool ActionManagerPrivate::hasContext(QList<int> context) const
-{
-    for (int i=0; i<m_context.count(); ++i) {
-        if (context.contains(m_context.at(i)))
-            return true;
-    }
-    return false;
-}
-
-ActionContainer *ActionManagerPrivate::createMenu(const QString &id)
-{
-    const int uid = UniqueIDManager::instance()->uniqueIdentifier(id);
-    const IdContainerMap::const_iterator it = m_idContainerMap.constFind(uid);
-    if (it !=  m_idContainerMap.constEnd())
-        return it.value();
-
-    QMenu *m = new QMenu(m_mainWnd);
-    m->setObjectName(id);
-
-    MenuActionContainer *mc = new MenuActionContainer(uid);
-    mc->setMenu(m);
-
-    m_idContainerMap.insert(uid, mc);
-
-    return mc;
-}
-
-ActionContainer *ActionManagerPrivate::createMenuBar(const QString &id)
-{
-    const int uid = UniqueIDManager::instance()->uniqueIdentifier(id);
-    const IdContainerMap::const_iterator it = m_idContainerMap.constFind(uid);
-    if (it !=  m_idContainerMap.constEnd())
-        return it.value();
-
-    QMenuBar *mb = new QMenuBar; // No parent (System menu bar on Mac OS X)
-    mb->setObjectName(id);
-
-    MenuBarActionContainer *mbc = new MenuBarActionContainer(uid);
-    mbc->setMenuBar(mb);
-
-    m_idContainerMap.insert(uid, mbc);
-
-    return mbc;
-}
-
-Command *ActionManagerPrivate::registerAction(QAction *action, const QString &id, const QList<int> &context)
-{
-    OverrideableAction *a = 0;
-    Command *c = registerOverridableAction(action, id, false);
-    a = static_cast<OverrideableAction *>(c);
-    if (a)
-        a->addOverrideAction(action, context);
-    return a;
-}
-
-Command *ActionManagerPrivate::registerOverridableAction(QAction *action, const QString &id, bool checkUnique)
-{
-    OverrideableAction *a = 0;
-    const int uid = UniqueIDManager::instance()->uniqueIdentifier(id);
-    if (CommandPrivate *c = m_idCmdMap.value(uid, 0)) {
-        a = qobject_cast<OverrideableAction *>(c);
-        if (!a) {
-            qWarning() << "registerAction: id" << id << "is registered with a different command type.";
-            return c;
-        }
-    } else {
-        a = new OverrideableAction(uid);
-        m_idCmdMap.insert(uid, a);
-    }
-
-    if (!a->action()) {
-        QAction *baseAction = new QAction(m_mainWnd);
-        baseAction->setObjectName(id);
-        baseAction->setCheckable(action->isCheckable());
-        baseAction->setIcon(action->icon());
-        baseAction->setIconText(action->iconText());
-        baseAction->setText(action->text());
-        baseAction->setToolTip(action->toolTip());
-        baseAction->setStatusTip(action->statusTip());
-        baseAction->setWhatsThis(action->whatsThis());
-        baseAction->setChecked(action->isChecked());
-        baseAction->setSeparator(action->isSeparator());
-        baseAction->setShortcutContext(Qt::ApplicationShortcut);
-        baseAction->setEnabled(false);
-        baseAction->setParent(m_mainWnd);
-#ifdef Q_WS_MAC
-        baseAction->setIconVisibleInMenu(false);
-#endif
-        a->setAction(baseAction);
-        m_mainWnd->addAction(baseAction);
-        a->setKeySequence(a->keySequence());
-        a->setDefaultKeySequence(QKeySequence());
-    } else  if (checkUnique) {
-        qWarning() << "registerOverridableAction: id" << id << "is already registered.";
-    }
-
-    return a;
-}
-
-Command *ActionManagerPrivate::registerShortcut(QShortcut *shortcut, const QString &id, const QList<int> &context)
-{
-    Shortcut *sc = 0;
-    int uid = UniqueIDManager::instance()->uniqueIdentifier(id);
-    if (CommandPrivate *c = m_idCmdMap.value(uid, 0)) {
-        sc = qobject_cast<Shortcut *>(c);
-        if (!sc) {
-            qWarning() << "registerShortcut: id" << id << "is registered with a different command type.";
-            return c;
-        }
-    } else {
-        sc = new Shortcut(uid);
-        m_idCmdMap.insert(uid, sc);
-    }
-
-    if (sc->shortcut()) {
-        qWarning() << "registerShortcut: action already registered (id" << id << ".";
-        return sc;
-    }
-
-    if (!hasContext(context))
-        shortcut->setEnabled(false);
-    shortcut->setObjectName(id);
-    shortcut->setParent(m_mainWnd);
-    sc->setShortcut(shortcut);
-
-    if (context.isEmpty())
-        sc->setContext(QList<int>() << 0);
-    else
-        sc->setContext(context);
-
-    sc->setKeySequence(shortcut->key());
-    sc->setDefaultKeySequence(QKeySequence());
-
-    return sc;
-}
-
-Command *ActionManagerPrivate::command(const QString &id) const
-{
-    const int uid = UniqueIDManager::instance()->uniqueIdentifier(id);
-    const IdCmdMap::const_iterator it = m_idCmdMap.constFind(uid);
-    if (it == m_idCmdMap.constEnd()) {
-        if (warnAboutFindFailures)
-            qWarning() << "ActionManagerPrivate::command(): failed to find :" << id << '/' << uid;
-        return 0;
-    }
-    return it.value();
-}
-
-ActionContainer *ActionManagerPrivate::actionContainer(const QString &id) const
-{
-    const int uid = UniqueIDManager::instance()->uniqueIdentifier(id);
-    const IdContainerMap::const_iterator it = m_idContainerMap.constFind(uid);
-    if (it == m_idContainerMap.constEnd()) {
-        if (warnAboutFindFailures)
-            qWarning() << "ActionManagerPrivate::actionContainer(): failed to find :" << id << '/' << uid;
-        return 0;
-    }
-    return it.value();
-}
-
-Command *ActionManagerPrivate::command(int uid) const
-{
-    const IdCmdMap::const_iterator it = m_idCmdMap.constFind(uid);
-    if (it == m_idCmdMap.constEnd()) {
-        if (warnAboutFindFailures)
-            qWarning() << "ActionManagerPrivate::command(): failed to find :" <<  UniqueIDManager::instance()->stringForUniqueIdentifier(uid) << '/' << uid;
-        return 0;
-    }
-    return it.value();
-}
-
-ActionContainer *ActionManagerPrivate::actionContainer(int uid) const
-{
-    const IdContainerMap::const_iterator it = m_idContainerMap.constFind(uid);
-    if (it == m_idContainerMap.constEnd()) {
-        if (warnAboutFindFailures)
-            qWarning() << "ActionManagerPrivate::actionContainer(): failed to find :" << UniqueIDManager::instance()->stringForUniqueIdentifier(uid) << uid;
-        return 0;
-    }
-    return it.value();
-}
-
-static const char *settingsGroup = "KeyBindings";
-static const char *idKey = "ID";
-static const char *sequenceKey = "Keysequence";
-
-void ActionManagerPrivate::readSettings(QSettings *settings)
-{
-    const int shortcuts = settings->beginReadArray(QLatin1String(settingsGroup));
-    for (int i=0; i<shortcuts; ++i) {
-        settings->setArrayIndex(i);
-        const QString sid = settings->value(QLatin1String(idKey)).toString();
-        const QKeySequence key(settings->value(QLatin1String(sequenceKey)).toString());
-        const int id = UniqueIDManager::instance()->uniqueIdentifier(sid);
-
-        Command *cmd = command(id);
-        if (cmd)
-            cmd->setKeySequence(key);
-    }
-    settings->endArray();
-}
-
-void ActionManagerPrivate::saveSettings(QSettings *settings)
-{
-    settings->beginWriteArray(QLatin1String(settingsGroup));
-    int count = 0;
-
-    const IdCmdMap::const_iterator cmdcend = m_idCmdMap.constEnd();
-    for (IdCmdMap::const_iterator j = m_idCmdMap.constBegin(); j != cmdcend; ++j) {
-        const int id = j.key();
-        CommandPrivate *cmd = j.value();
-        QKeySequence key = cmd->keySequence();
-        if (key != cmd->defaultKeySequence()) {
-            const QString sid = UniqueIDManager::instance()->stringForUniqueIdentifier(id);
-            settings->setArrayIndex(count);
-            settings->setValue(QLatin1String(idKey), sid);
-            settings->setValue(QLatin1String(sequenceKey), key.toString());
-            count++;
-        }
-    }
-
-    settings->endArray();
-}
->>>>>>> ff16dd03
+}