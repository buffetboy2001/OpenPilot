<<<<<<< HEAD
/**
 ******************************************************************************
 *
 * @file       authorsdialog.cpp
 * @author     The OpenPilot Team, http://www.openpilot.org Copyright (C) 2010.
 *             Parts by Nokia Corporation (qt-info@nokia.com) Copyright (C) 2009.
 * @addtogroup GCSPlugins GCS Plugins
 * @{
 * @addtogroup CorePlugin Core Plugin
 * @{
 * @brief The Core GCS plugin
 *****************************************************************************/
/*
 * This program is free software; you can redistribute it and/or modify 
 * it under the terms of the GNU General Public License as published by 
 * the Free Software Foundation; either version 3 of the License, or 
 * (at your option) any later version.
 * 
 * This program is distributed in the hope that it will be useful, but 
 * WITHOUT ANY WARRANTY; without even the implied warranty of MERCHANTABILITY 
 * or FITNESS FOR A PARTICULAR PURPOSE. See the GNU General Public License 
 * for more details.
 * 
 * You should have received a copy of the GNU General Public License along 
 * with this program; if not, write to the Free Software Foundation, Inc., 
 * 59 Temple Place, Suite 330, Boston, MA 02111-1307 USA
 */

#include "authorsdialog.h"

#include "coreconstants.h"
#include "icore.h"

#include <utils/qtcassert.h>

#include <QtCore/QDate>
#include <QtCore/QFile>
#include <QtCore/QSysInfo>

#include <QtWidgets/QDialogButtonBox>
#include <QtWidgets/QGridLayout>
#include <QtWidgets/QLabel>
#include <QtWidgets/QPushButton>
#include <QtWidgets/QTextBrowser>

using namespace Core;
using namespace Core::Internal;
using namespace Core::Constants;

AuthorsDialog::AuthorsDialog(QWidget *parent)
    : QDialog(parent)
{
    // We need to set the window icon explicitly here since for some reason the
    // application icon isn't used when the size of the dialog is fixed (at least not on X11/GNOME)
    setWindowIcon(QIcon(":/core/images/openpilot_logo_32.png"));

    setWindowTitle(tr("About OpenPilot Authors"));
    setWindowFlags(windowFlags() & ~Qt::WindowContextHelpButtonHint);
    QGridLayout *layout = new QGridLayout(this);
    layout->setSizeConstraint(QLayout::SetFixedSize);

    QString version = QLatin1String(GCS_VERSION_LONG);
    version += QDate(2007, 25, 10).toString(Qt::SystemLocaleDate);

    QString ideRev;
#ifdef GCS_REVISION
     //: This gets conditionally inserted as argument %8 into the description string.
     ideRev = tr("From revision %1<br/>").arg(QString::fromLatin1(GCS_REVISION_STR).left(10));
#endif

     const QString description = tr(
        "<h3>The OpenPilot Project</h3>"
        "Proudly brought to you by this fine team:<br/>"
        );

    QLabel *copyRightLabel = new QLabel(description);
    copyRightLabel->setWordWrap(true);
    copyRightLabel->setOpenExternalLinks(true);
    copyRightLabel->setTextInteractionFlags(Qt::TextBrowserInteraction);

    QTextBrowser *creditsArea = new QTextBrowser(this);
    creditsArea->setSource(QUrl("qrc:core/CREDITS.html"));

    QDialogButtonBox *buttonBox = new QDialogButtonBox(QDialogButtonBox::Close);
    QPushButton *closeButton = buttonBox->button(QDialogButtonBox::Close);
    QTC_ASSERT(closeButton, /**/);
    buttonBox->addButton(closeButton, QDialogButtonBox::ButtonRole(QDialogButtonBox::RejectRole | QDialogButtonBox::AcceptRole));
    connect(buttonBox , SIGNAL(rejected()), this, SLOT(reject()));

    QLabel *logoLabel = new QLabel;
    logoLabel->setPixmap(QPixmap(QLatin1String(":/core/images/openpilot_logo_128.png")));
    layout->addWidget(logoLabel ,     0, 0, 1, 1);
    layout->addWidget(copyRightLabel, 0, 1, 2, 4);
    layout->addWidget(creditsArea,    3, 0, 2, 5);
    layout->addWidget(buttonBox,      6, 0, 1, 5);
}
=======
/**
 ******************************************************************************
 *
 * @file       authorsdialog.cpp
 * @author     The OpenPilot Team, http://www.openpilot.org Copyright (C) 2010.
 *             Parts by Nokia Corporation (qt-info@nokia.com) Copyright (C) 2009.
 * @addtogroup GCSPlugins GCS Plugins
 * @{
 * @addtogroup CorePlugin Core Plugin
 * @{
 * @brief The Core GCS plugin
 *****************************************************************************/
/*
 * This program is free software; you can redistribute it and/or modify 
 * it under the terms of the GNU General Public License as published by 
 * the Free Software Foundation; either version 3 of the License, or 
 * (at your option) any later version.
 * 
 * This program is distributed in the hope that it will be useful, but 
 * WITHOUT ANY WARRANTY; without even the implied warranty of MERCHANTABILITY 
 * or FITNESS FOR A PARTICULAR PURPOSE. See the GNU General Public License 
 * for more details.
 * 
 * You should have received a copy of the GNU General Public License along 
 * with this program; if not, write to the Free Software Foundation, Inc., 
 * 59 Temple Place, Suite 330, Boston, MA 02111-1307 USA
 */

#include "authorsdialog.h"

#include "../../gcs_version_info.h"
#include "coreconstants.h"
#include "icore.h"

#include <utils/qtcassert.h>

#include <QtCore/QDate>
#include <QtCore/QFile>
#include <QtCore/QSysInfo>

#include <QtGui/QDialogButtonBox>
#include <QtGui/QGridLayout>
#include <QtGui/QLabel>
#include <QtGui/QPushButton>
#include <QtGui/QTextBrowser>
	 
#include <QtDeclarative/qdeclarative.h>
#include <QtDeclarative/qdeclarativeview.h>
#include <QtDeclarative/qdeclarativeengine.h>
#include <QtDeclarative/qdeclarativecontext.h>

using namespace Core;
using namespace Core::Internal;
using namespace Core::Constants;

AuthorsDialog::AuthorsDialog(QWidget *parent)
    : QDialog(parent)
{
    // We need to set the window icon explicitly here since for some reason the
    // application icon isn't used when the size of the dialog is fixed (at least not on X11/GNOME)

    setWindowIcon(QIcon(":/core/images/openpilot_logo_32.png"));
    setWindowTitle(tr("About OpenPilot"));
    setWindowFlags(windowFlags() & ~Qt::WindowContextHelpButtonHint);
	// This loads a QML doc containing a Tabbed view
	QDeclarativeView *view = new QDeclarativeView(this);
	view->setSource(QUrl("qrc:/core/qml/AboutDialog.qml"));



     QString version = QLatin1String(GCS_VERSION_LONG);
     version += QDate(2007, 25, 10).toString(Qt::SystemLocaleDate);
 
     QString ideRev;
#ifdef GCS_REVISION
      //: This gets conditionally inserted as argument %8 into the description string.
      ideRev = tr("From revision %1<br/>").arg(QString::fromLatin1(GCS_REVISION_STR).left(10));
#endif

 #ifdef UAVO_HASH
       //: This gets conditionally inserted as argument %11 into the description string.
      QByteArray uavoHashArray;
      QString uavoHash = QString::fromLatin1(Core::Constants::UAVOSHA1_STR);
      uavoHash.chop(2);
      uavoHash.remove(0, 2);
      uavoHash = uavoHash.trimmed();
      bool ok;
      foreach(QString str, uavoHash.split(",")) {
          uavoHashArray.append(str.toInt(&ok, 16));
      }
      QString gcsUavoHashStr;
      foreach(char i, uavoHashArray) {
          gcsUavoHashStr.append(QString::number(i, 16).right(2));
      }
      QString uavoHashStr = gcsUavoHashStr;
#else
	  QString uavoHashStr = "N/A";
#endif
	 const QString description = tr(
		"<h3>OpenPilot Ground Control Station</h3>"
		"GCS Revision: <b>%1</b><br/>"
		"UAVO Hash: %2<br/>"
		"<br/>"
		"Built from %3<br/>"
		"Built on %4 at %5<br/>"
		"Based on Qt %6 (%7 bit)<br/>"
		"<br/>"
		"&copy; %8, 2010-%9. All rights reserved.<br/>"
		"<br/>"
		"<small>This program is free software; you can redistribute it and/or modify<br/>"
		"it under the terms of the GNU General Public License as published by<br/>"
		"the Free Software Foundation; either version 3 of the License, or<br/>"
		"(at your option) any later version.<br/>"
		"<br/>"
		"The program is provided AS IS with NO WARRANTY OF ANY KIND, "
		"INCLUDING THE WARRANTY OF DESIGN, MERCHANTABILITY AND FITNESS FOR A "
		"PARTICULAR PURPOSE.</small>"
      ).arg(
         QString::fromLatin1(GCS_REVISION_STR).left(60), // %1
         uavoHashStr,                                    // %2
         QLatin1String(GCS_ORIGIN_STR),                  // $3
         QLatin1String(__DATE__),                        // %4
         QLatin1String(__TIME__),                        // %5
         QLatin1String(QT_VERSION_STR),                  // %6
         QString::number(QSysInfo::WordSize),            // %7
         QLatin1String(GCS_AUTHOR),                      // %8
         QLatin1String(GCS_YEAR_STR)                     // %9
     );
  // Expose the version description to the QML doc
	view->rootContext()->setContextProperty("version", description);
 
}
>>>>>>> ff16dd03
<|MERGE_RESOLUTION|>--- conflicted
+++ resolved
@@ -1,101 +1,3 @@
-<<<<<<< HEAD
-/**
- ******************************************************************************
- *
- * @file       authorsdialog.cpp
- * @author     The OpenPilot Team, http://www.openpilot.org Copyright (C) 2010.
- *             Parts by Nokia Corporation (qt-info@nokia.com) Copyright (C) 2009.
- * @addtogroup GCSPlugins GCS Plugins
- * @{
- * @addtogroup CorePlugin Core Plugin
- * @{
- * @brief The Core GCS plugin
- *****************************************************************************/
-/*
- * This program is free software; you can redistribute it and/or modify 
- * it under the terms of the GNU General Public License as published by 
- * the Free Software Foundation; either version 3 of the License, or 
- * (at your option) any later version.
- * 
- * This program is distributed in the hope that it will be useful, but 
- * WITHOUT ANY WARRANTY; without even the implied warranty of MERCHANTABILITY 
- * or FITNESS FOR A PARTICULAR PURPOSE. See the GNU General Public License 
- * for more details.
- * 
- * You should have received a copy of the GNU General Public License along 
- * with this program; if not, write to the Free Software Foundation, Inc., 
- * 59 Temple Place, Suite 330, Boston, MA 02111-1307 USA
- */
-
-#include "authorsdialog.h"
-
-#include "coreconstants.h"
-#include "icore.h"
-
-#include <utils/qtcassert.h>
-
-#include <QtCore/QDate>
-#include <QtCore/QFile>
-#include <QtCore/QSysInfo>
-
-#include <QtWidgets/QDialogButtonBox>
-#include <QtWidgets/QGridLayout>
-#include <QtWidgets/QLabel>
-#include <QtWidgets/QPushButton>
-#include <QtWidgets/QTextBrowser>
-
-using namespace Core;
-using namespace Core::Internal;
-using namespace Core::Constants;
-
-AuthorsDialog::AuthorsDialog(QWidget *parent)
-    : QDialog(parent)
-{
-    // We need to set the window icon explicitly here since for some reason the
-    // application icon isn't used when the size of the dialog is fixed (at least not on X11/GNOME)
-    setWindowIcon(QIcon(":/core/images/openpilot_logo_32.png"));
-
-    setWindowTitle(tr("About OpenPilot Authors"));
-    setWindowFlags(windowFlags() & ~Qt::WindowContextHelpButtonHint);
-    QGridLayout *layout = new QGridLayout(this);
-    layout->setSizeConstraint(QLayout::SetFixedSize);
-
-    QString version = QLatin1String(GCS_VERSION_LONG);
-    version += QDate(2007, 25, 10).toString(Qt::SystemLocaleDate);
-
-    QString ideRev;
-#ifdef GCS_REVISION
-     //: This gets conditionally inserted as argument %8 into the description string.
-     ideRev = tr("From revision %1<br/>").arg(QString::fromLatin1(GCS_REVISION_STR).left(10));
-#endif
-
-     const QString description = tr(
-        "<h3>The OpenPilot Project</h3>"
-        "Proudly brought to you by this fine team:<br/>"
-        );
-
-    QLabel *copyRightLabel = new QLabel(description);
-    copyRightLabel->setWordWrap(true);
-    copyRightLabel->setOpenExternalLinks(true);
-    copyRightLabel->setTextInteractionFlags(Qt::TextBrowserInteraction);
-
-    QTextBrowser *creditsArea = new QTextBrowser(this);
-    creditsArea->setSource(QUrl("qrc:core/CREDITS.html"));
-
-    QDialogButtonBox *buttonBox = new QDialogButtonBox(QDialogButtonBox::Close);
-    QPushButton *closeButton = buttonBox->button(QDialogButtonBox::Close);
-    QTC_ASSERT(closeButton, /**/);
-    buttonBox->addButton(closeButton, QDialogButtonBox::ButtonRole(QDialogButtonBox::RejectRole | QDialogButtonBox::AcceptRole));
-    connect(buttonBox , SIGNAL(rejected()), this, SLOT(reject()));
-
-    QLabel *logoLabel = new QLabel;
-    logoLabel->setPixmap(QPixmap(QLatin1String(":/core/images/openpilot_logo_128.png")));
-    layout->addWidget(logoLabel ,     0, 0, 1, 1);
-    layout->addWidget(copyRightLabel, 0, 1, 2, 4);
-    layout->addWidget(creditsArea,    3, 0, 2, 5);
-    layout->addWidget(buttonBox,      6, 0, 1, 5);
-}
-=======
 /**
  ******************************************************************************
  *
@@ -136,11 +38,11 @@
 #include <QtCore/QFile>
 #include <QtCore/QSysInfo>
 
-#include <QtGui/QDialogButtonBox>
-#include <QtGui/QGridLayout>
-#include <QtGui/QLabel>
-#include <QtGui/QPushButton>
-#include <QtGui/QTextBrowser>
+#include <QtWidgets/QDialogButtonBox>
+#include <QtWidgets/QGridLayout>
+#include <QtWidgets/QLabel>
+#include <QtWidgets/QPushButton>
+#include <QtWidgets/QTextBrowser>
 	 
 #include <QtDeclarative/qdeclarative.h>
 #include <QtDeclarative/qdeclarativeview.h>
@@ -166,13 +68,13 @@
 
 
 
-     QString version = QLatin1String(GCS_VERSION_LONG);
-     version += QDate(2007, 25, 10).toString(Qt::SystemLocaleDate);
+    QString version = QLatin1String(GCS_VERSION_LONG);
+    version += QDate(2007, 25, 10).toString(Qt::SystemLocaleDate);
  
-     QString ideRev;
+    QString ideRev;
 #ifdef GCS_REVISION
-      //: This gets conditionally inserted as argument %8 into the description string.
-      ideRev = tr("From revision %1<br/>").arg(QString::fromLatin1(GCS_REVISION_STR).left(10));
+     //: This gets conditionally inserted as argument %8 into the description string.
+     ideRev = tr("From revision %1<br/>").arg(QString::fromLatin1(GCS_REVISION_STR).left(10));
 #endif
 
  #ifdef UAVO_HASH
@@ -194,7 +96,7 @@
 #else
 	  QString uavoHashStr = "N/A";
 #endif
-	 const QString description = tr(
+     const QString description = tr(
 		"<h3>OpenPilot Ground Control Station</h3>"
 		"GCS Revision: <b>%1</b><br/>"
 		"UAVO Hash: %2<br/>"
@@ -223,9 +125,8 @@
          QString::number(QSysInfo::WordSize),            // %7
          QLatin1String(GCS_AUTHOR),                      // %8
          QLatin1String(GCS_YEAR_STR)                     // %9
-     );
+        );
   // Expose the version description to the QML doc
 	view->rootContext()->setContextProperty("version", description);
  
-}
->>>>>>> ff16dd03
+}