<<<<<<< HEAD
/**
 ******************************************************************************
 *
 * @file       authors.h
 * @author     The OpenPilot Team, http://www.openpilot.org Copyright (C) 2010.
 *             Parts by Nokia Corporation (qt-info@nokia.com) Copyright (C) 2009.
 * @addtogroup GCSPlugins GCS Plugins
 * @{
 * @addtogroup CorePlugin Core Plugin
 * @{
 * @brief The Core GCS plugin
 *****************************************************************************/
/*
 * This program is free software; you can redistribute it and/or modify 
 * it under the terms of the GNU General Public License as published by 
 * the Free Software Foundation; either version 3 of the License, or 
 * (at your option) any later version.
 * 
 * This program is distributed in the hope that it will be useful, but 
 * WITHOUT ANY WARRANTY; without even the implied warranty of MERCHANTABILITY 
 * or FITNESS FOR A PARTICULAR PURPOSE. See the GNU General Public License 
 * for more details.
 * 
 * You should have received a copy of the GNU General Public License along 
 * with this program; if not, write to the Free Software Foundation, Inc., 
 * 59 Temple Place, Suite 330, Boston, MA 02111-1307 USA
 */

#ifndef AUTHORSDIALOG_H
#define AUTHORSDIALOG_H

#include <QtWidgets/QDialog>

namespace Core {
namespace Internal {

class AuthorsDialog : public QDialog
{
    Q_OBJECT
public:
    explicit AuthorsDialog(QWidget *parent);
};

} // namespace Internal
} // namespace Core

#endif // AUTHORSDIALOG_H
=======
/**
 ******************************************************************************
 *
 * @file       authors.h
 * @author     The OpenPilot Team, http://www.openpilot.org Copyright (C) 2010.
 *             Parts by Nokia Corporation (qt-info@nokia.com) Copyright (C) 2009.
 * @addtogroup GCSPlugins GCS Plugins
 * @{
 * @addtogroup CorePlugin Core Plugin
 * @{
 * @brief The Core GCS plugin
 *****************************************************************************/
/*
 * This program is free software; you can redistribute it and/or modify 
 * it under the terms of the GNU General Public License as published by 
 * the Free Software Foundation; either version 3 of the License, or 
 * (at your option) any later version.
 * 
 * This program is distributed in the hope that it will be useful, but 
 * WITHOUT ANY WARRANTY; without even the implied warranty of MERCHANTABILITY 
 * or FITNESS FOR A PARTICULAR PURPOSE. See the GNU General Public License 
 * for more details.
 * 
 * You should have received a copy of the GNU General Public License along 
 * with this program; if not, write to the Free Software Foundation, Inc., 
 * 59 Temple Place, Suite 330, Boston, MA 02111-1307 USA
 */

#ifndef AUTHORSDIALOG_H
#define AUTHORSDIALOG_H

#include <QtGui/QDialog>

namespace Core {
namespace Internal {

class AuthorsDialog : public QDialog
{
    Q_OBJECT
public:
    explicit AuthorsDialog(QWidget *parent);
};

} // namespace Internal
} // namespace Core

#endif // AUTHORSDIALOG_H
>>>>>>> ff16dd03
<|MERGE_RESOLUTION|>--- conflicted
+++ resolved
@@ -1,4 +1,3 @@
-<<<<<<< HEAD
 /**
  ******************************************************************************
  *
@@ -45,53 +44,4 @@
 } // namespace Internal
 } // namespace Core
 
-#endif // AUTHORSDIALOG_H
-=======
-/**
- ******************************************************************************
- *
- * @file       authors.h
- * @author     The OpenPilot Team, http://www.openpilot.org Copyright (C) 2010.
- *             Parts by Nokia Corporation (qt-info@nokia.com) Copyright (C) 2009.
- * @addtogroup GCSPlugins GCS Plugins
- * @{
- * @addtogroup CorePlugin Core Plugin
- * @{
- * @brief The Core GCS plugin
- *****************************************************************************/
-/*
- * This program is free software; you can redistribute it and/or modify 
- * it under the terms of the GNU General Public License as published by 
- * the Free Software Foundation; either version 3 of the License, or 
- * (at your option) any later version.
- * 
- * This program is distributed in the hope that it will be useful, but 
- * WITHOUT ANY WARRANTY; without even the implied warranty of MERCHANTABILITY 
- * or FITNESS FOR A PARTICULAR PURPOSE. See the GNU General Public License 
- * for more details.
- * 
- * You should have received a copy of the GNU General Public License along 
- * with this program; if not, write to the Free Software Foundation, Inc., 
- * 59 Temple Place, Suite 330, Boston, MA 02111-1307 USA
- */
-
-#ifndef AUTHORSDIALOG_H
-#define AUTHORSDIALOG_H
-
-#include <QtGui/QDialog>
-
-namespace Core {
-namespace Internal {
-
-class AuthorsDialog : public QDialog
-{
-    Q_OBJECT
-public:
-    explicit AuthorsDialog(QWidget *parent);
-};
-
-} // namespace Internal
-} // namespace Core
-
-#endif // AUTHORSDIALOG_H
->>>>>>> ff16dd03
+#endif // AUTHORSDIALOG_H