<<<<<<< HEAD
/**
 ******************************************************************************
 *
 * @file       basemode.cpp
 * @author     The OpenPilot Team, http://www.openpilot.org Copyright (C) 2010.
 *             Parts by Nokia Corporation (qt-info@nokia.com) Copyright (C) 2009.
 * @addtogroup GCSPlugins GCS Plugins
 * @{
 * @addtogroup CorePlugin Core Plugin
 * @{
 * @brief The Core GCS plugin
 *****************************************************************************/
/*
 * This program is free software; you can redistribute it and/or modify 
 * it under the terms of the GNU General Public License as published by 
 * the Free Software Foundation; either version 3 of the License, or 
 * (at your option) any later version.
 * 
 * This program is distributed in the hope that it will be useful, but 
 * WITHOUT ANY WARRANTY; without even the implied warranty of MERCHANTABILITY 
 * or FITNESS FOR A PARTICULAR PURPOSE. See the GNU General Public License 
 * for more details.
 * 
 * You should have received a copy of the GNU General Public License along 
 * with this program; if not, write to the Free Software Foundation, Inc., 
 * 59 Temple Place, Suite 330, Boston, MA 02111-1307 USA
 */

#include "basemode.h"

#include <extensionsystem/pluginmanager.h>

#include <QtWidgets/QWidget>

using namespace Core;

/*!
    \class BaseMode
    \mainclass
    \inheaderfile basemode.h
    \brief A base implementation of the mode interface IMode.

    The BaseMode class can be used directly for most IMode implementations. It has setter functions
    for the mode properties and a convenience constructor.

    The ownership of the widget is given to the BaseMode, so when the BaseMode is destroyed it
    deletes its widget.

    A typical use case is to do the following in the init method of a plugin:
    \code
    bool MyPlugin::init(QString *error_message)
    {
        [...]
        addObject(new Core::BaseMode("mymode",
            "MyPlugin.UniqueModeName",
            icon,
            50, // priority
            new MyWidget));
        [...]
    }
    \endcode
*/

/*!
    \fn BaseMode::BaseMode(QObject *parent)

    Creates a mode with empty name, no icon, lowest priority and no widget. You should use the
    setter functions to give the mode a meaning.

    \a parent
*/
BaseMode::BaseMode(QObject *parent):
    IMode(parent),
    m_priority(0),
    m_widget(0)
{
}

/*!
    \fn BaseMode::~BaseMode()
*/
BaseMode::~BaseMode()
{
    delete m_widget;
}
=======
/**
 ******************************************************************************
 *
 * @file       basemode.cpp
 * @author     The OpenPilot Team, http://www.openpilot.org Copyright (C) 2010.
 *             Parts by Nokia Corporation (qt-info@nokia.com) Copyright (C) 2009.
 * @addtogroup GCSPlugins GCS Plugins
 * @{
 * @addtogroup CorePlugin Core Plugin
 * @{
 * @brief The Core GCS plugin
 *****************************************************************************/
/*
 * This program is free software; you can redistribute it and/or modify 
 * it under the terms of the GNU General Public License as published by 
 * the Free Software Foundation; either version 3 of the License, or 
 * (at your option) any later version.
 * 
 * This program is distributed in the hope that it will be useful, but 
 * WITHOUT ANY WARRANTY; without even the implied warranty of MERCHANTABILITY 
 * or FITNESS FOR A PARTICULAR PURPOSE. See the GNU General Public License 
 * for more details.
 * 
 * You should have received a copy of the GNU General Public License along 
 * with this program; if not, write to the Free Software Foundation, Inc., 
 * 59 Temple Place, Suite 330, Boston, MA 02111-1307 USA
 */

#include "basemode.h"

#include <extensionsystem/pluginmanager.h>

#include <QtGui/QWidget>

using namespace Core;

/*!
    \class BaseMode
    \mainclass
    \inheaderfile basemode.h
    \brief A base implementation of the mode interface IMode.

    The BaseMode class can be used directly for most IMode implementations. It has setter functions
    for the mode properties and a convenience constructor.

    The ownership of the widget is given to the BaseMode, so when the BaseMode is destroyed it
    deletes its widget.

    A typical use case is to do the following in the init method of a plugin:
    \code
    bool MyPlugin::init(QString *error_message)
    {
        [...]
        addObject(new Core::BaseMode("mymode",
            "MyPlugin.UniqueModeName",
            icon,
            50, // priority
            new MyWidget));
        [...]
    }
    \endcode
*/

/*!
    \fn BaseMode::BaseMode(QObject *parent)

    Creates a mode with empty name, no icon, lowest priority and no widget. You should use the
    setter functions to give the mode a meaning.

    \a parent
*/
BaseMode::BaseMode(QObject *parent):
    IMode(parent),
    m_priority(0),
    m_widget(0)
{
}

/*!
    \fn BaseMode::~BaseMode()
*/
BaseMode::~BaseMode()
{
    delete m_widget;
}
>>>>>>> ff16dd03
<|MERGE_RESOLUTION|>--- conflicted
+++ resolved
@@ -1,4 +1,3 @@
-<<<<<<< HEAD
 /**
  ******************************************************************************
  *
@@ -83,91 +82,4 @@
 BaseMode::~BaseMode()
 {
     delete m_widget;
-}
-=======
-/**
- ******************************************************************************
- *
- * @file       basemode.cpp
- * @author     The OpenPilot Team, http://www.openpilot.org Copyright (C) 2010.
- *             Parts by Nokia Corporation (qt-info@nokia.com) Copyright (C) 2009.
- * @addtogroup GCSPlugins GCS Plugins
- * @{
- * @addtogroup CorePlugin Core Plugin
- * @{
- * @brief The Core GCS plugin
- *****************************************************************************/
-/*
- * This program is free software; you can redistribute it and/or modify 
- * it under the terms of the GNU General Public License as published by 
- * the Free Software Foundation; either version 3 of the License, or 
- * (at your option) any later version.
- * 
- * This program is distributed in the hope that it will be useful, but 
- * WITHOUT ANY WARRANTY; without even the implied warranty of MERCHANTABILITY 
- * or FITNESS FOR A PARTICULAR PURPOSE. See the GNU General Public License 
- * for more details.
- * 
- * You should have received a copy of the GNU General Public License along 
- * with this program; if not, write to the Free Software Foundation, Inc., 
- * 59 Temple Place, Suite 330, Boston, MA 02111-1307 USA
- */
-
-#include "basemode.h"
-
-#include <extensionsystem/pluginmanager.h>
-
-#include <QtGui/QWidget>
-
-using namespace Core;
-
-/*!
-    \class BaseMode
-    \mainclass
-    \inheaderfile basemode.h
-    \brief A base implementation of the mode interface IMode.
-
-    The BaseMode class can be used directly for most IMode implementations. It has setter functions
-    for the mode properties and a convenience constructor.
-
-    The ownership of the widget is given to the BaseMode, so when the BaseMode is destroyed it
-    deletes its widget.
-
-    A typical use case is to do the following in the init method of a plugin:
-    \code
-    bool MyPlugin::init(QString *error_message)
-    {
-        [...]
-        addObject(new Core::BaseMode("mymode",
-            "MyPlugin.UniqueModeName",
-            icon,
-            50, // priority
-            new MyWidget));
-        [...]
-    }
-    \endcode
-*/
-
-/*!
-    \fn BaseMode::BaseMode(QObject *parent)
-
-    Creates a mode with empty name, no icon, lowest priority and no widget. You should use the
-    setter functions to give the mode a meaning.
-
-    \a parent
-*/
-BaseMode::BaseMode(QObject *parent):
-    IMode(parent),
-    m_priority(0),
-    m_widget(0)
-{
-}
-
-/*!
-    \fn BaseMode::~BaseMode()
-*/
-BaseMode::~BaseMode()
-{
-    delete m_widget;
-}
->>>>>>> ff16dd03
+}