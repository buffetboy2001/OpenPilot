--- conflicted
+++ resolved
@@ -1,4 +1,3 @@
-<<<<<<< HEAD
 /**
  ******************************************************************************
  *
@@ -78,12 +77,8 @@
     return rc;
 }
 
-SettingsDialog::SettingsDialog(QWidget *parent, const QString &categoryId,
-                               const QString &pageId)
-    : QDialog(parent),
-    m_applied(false),
-    m_windowWidth(0),
-    m_windowHeight(0)
+SettingsDialog::SettingsDialog(QWidget *parent, const QString &categoryId, const QString &pageId)
+    : QDialog(parent), m_applied(false)
 {
     setupUi(this);
 #ifdef Q_OS_MAC
@@ -91,19 +86,28 @@
 #else
     setWindowTitle(tr("Options"));
 #endif
+
+    QSettings *settings = ICore::instance()->settings();
+    settings->beginGroup("General");
+
+    // restore last displayed category and page
+    // this is done only if no category or page was provided through the constructor
     QString initialCategory = categoryId;
     QString initialPage = pageId;
-    qDebug() << "SettingsDialog constructor initial category: " << initialCategory << ", initial page: " << initialPage;
+    qDebug() << "SettingsDialog constructor initial category:" << initialCategory << ", initial page:" << initialPage;
     if (initialCategory.isEmpty() && initialPage.isEmpty()) {
-        QSettings *settings = ICore::instance()->settings();
-        initialCategory = settings->value("General/LastPreferenceCategory", QVariant(QString())).toString();
-        initialPage = settings->value("General/LastPreferencePage", QVariant(QString())).toString();
-        qDebug() << "SettingsDialog settings initial category: " << initialCategory << ", initial page: " << initialPage;
-        m_windowWidth = settings->value("General/SettingsWindowWidth", 0).toInt();
-        m_windowHeight = settings->value("General/SettingsWindowHeight", 0).toInt();
-    }
-    if (m_windowWidth > 0 && m_windowHeight > 0)
-        resize(m_windowWidth, m_windowHeight);
+        initialCategory = settings->value("LastPreferenceCategory", QVariant(QString())).toString();
+        initialPage = settings->value("LastPreferencePage", QVariant(QString())).toString();
+        qDebug() << "SettingsDialog settings initial category:" << initialCategory << ", initial page: " << initialPage;
+    }
+    // restore window size
+    int windowWidth = settings->value("SettingsWindowWidth", 0).toInt();
+    int windowHeight = settings->value("SettingsWindowHeight", 0).toInt();
+    qDebug() << "SettingsDialog window width :" << windowWidth << ", height:" << windowHeight;
+    if (windowWidth > 0 && windowHeight > 0) {
+        resize(windowWidth, windowHeight);
+    }
+    settings->endGroup();
 
     buttonBox->button(QDialogButtonBox::Ok)->setDefault(true);
 
@@ -384,397 +388,4 @@
     settings->setValue("General/SettingsWindowWidth", this->width());
     settings->setValue("General/SettingsWindowHeight", this->height());
     QDialog::done(val);
-}
-=======
-/**
- ******************************************************************************
- *
- * @file       settingsdialog.cpp
- * @author     The OpenPilot Team, http://www.openpilot.org Copyright (C) 2010.
- *             Parts by Nokia Corporation (qt-info@nokia.com) Copyright (C) 2009.
- * @addtogroup GCSPlugins GCS Plugins
- * @{
- * @addtogroup CorePlugin Core Plugin
- * @{
- * @brief The Core GCS plugin
- *****************************************************************************/
-/*
- * This program is free software; you can redistribute it and/or modify 
- * it under the terms of the GNU General Public License as published by 
- * the Free Software Foundation; either version 3 of the License, or 
- * (at your option) any later version.
- * 
- * This program is distributed in the hope that it will be useful, but 
- * WITHOUT ANY WARRANTY; without even the implied warranty of MERCHANTABILITY 
- * or FITNESS FOR A PARTICULAR PURPOSE. See the GNU General Public License 
- * for more details.
- * 
- * You should have received a copy of the GNU General Public License along 
- * with this program; if not, write to the Free Software Foundation, Inc., 
- * 59 Temple Place, Suite 330, Boston, MA 02111-1307 USA
- */
-
-#include "settingsdialog.h"
-
-#include <extensionsystem/pluginmanager.h>
-#include "icore.h"
-#include "coreplugin/uavgadgetinstancemanager.h"
-#include "coreplugin/uavgadgetoptionspagedecorator.h"
-//#include "coreimpl.h"
-
-#include <QtCore/QDebug>
-#include <QtCore/QSettings>
-#include <QtGui/QHeaderView>
-#include <QtGui/QLabel>
-#include <QtGui/QPushButton>
-
-namespace {
-    struct PageData {
-        int index;
-        QString category;
-        QString id;
-    };
-}
-
-Q_DECLARE_METATYPE(::PageData)
-
-using namespace Core;
-using namespace Core::Internal;
-
-// Helpers to sort by category. id
-bool optionsPageLessThan(const IOptionsPage *p1, const IOptionsPage *p2)
-{
-    const UAVGadgetOptionsPageDecorator *gp1 = qobject_cast<const UAVGadgetOptionsPageDecorator*>(p1);
-    const UAVGadgetOptionsPageDecorator *gp2 = qobject_cast<const UAVGadgetOptionsPageDecorator*>(p2);
-    if (gp1 && (gp2 == NULL))
-        return false;
-
-    if (gp2 && (gp1 == NULL))
-        return true;
-
-    if (const int cc = QString::localeAwareCompare(p1->trCategory(), p2->trCategory()))
-        return cc < 0;
-
-    return QString::localeAwareCompare(p1->trName(), p2->trName()) < 0;
-}
-
-static inline QList<Core::IOptionsPage*> sortedOptionsPages()
-{
-    QList<Core::IOptionsPage*> rc = ExtensionSystem::PluginManager::instance()->getObjects<IOptionsPage>();
-    qStableSort(rc.begin(), rc.end(), optionsPageLessThan);
-    return rc;
-}
-
-SettingsDialog::SettingsDialog(QWidget *parent, const QString &categoryId, const QString &pageId)
-    : QDialog(parent), m_applied(false)
-{
-    setupUi(this);
-#ifdef Q_OS_MAC
-    setWindowTitle(tr("Preferences"));
-#else
-    setWindowTitle(tr("Options"));
-#endif
-
-    QSettings *settings = ICore::instance()->settings();
-    settings->beginGroup("General");
-
-    // restore last displayed category and page
-    // this is done only if no category or page was provided through the constructor
-    QString initialCategory = categoryId;
-    QString initialPage = pageId;
-    qDebug() << "SettingsDialog constructor initial category:" << initialCategory << ", initial page:" << initialPage;
-    if (initialCategory.isEmpty() && initialPage.isEmpty()) {
-        initialCategory = settings->value("LastPreferenceCategory", QVariant(QString())).toString();
-        initialPage = settings->value("LastPreferencePage", QVariant(QString())).toString();
-        qDebug() << "SettingsDialog settings initial category:" << initialCategory << ", initial page: " << initialPage;
-    }
-    // restore window size
-    int windowWidth = settings->value("SettingsWindowWidth", 0).toInt();
-    int windowHeight = settings->value("SettingsWindowHeight", 0).toInt();
-    qDebug() << "SettingsDialog window width :" << windowWidth << ", height:" << windowHeight;
-    if (windowWidth > 0 && windowHeight > 0) {
-        resize(windowWidth, windowHeight);
-    }
-    settings->endGroup();
-
-    buttonBox->button(QDialogButtonBox::Ok)->setDefault(true);
-
-    connect(buttonBox->button(QDialogButtonBox::Apply), SIGNAL(clicked()), this, SLOT(apply()));
-   
-    m_instanceManager = Core::ICore::instance()->uavGadgetInstanceManager();
-    
-    connect(this, SIGNAL(settingsDialogShown(Core::Internal::SettingsDialog*)), m_instanceManager, SLOT(settingsDialogShown(Core::Internal::SettingsDialog*)));
-    connect(this, SIGNAL(settingsDialogRemoved()), m_instanceManager, SLOT(settingsDialogRemoved()));
-    connect(this, SIGNAL(categoryItemSelected()), this, SLOT(categoryItemSelectedShowChildInstead()), Qt::QueuedConnection);
-
-    splitter->setCollapsible(0, false);
-    splitter->setCollapsible(1, false);
-    pageTree->header()->setVisible(false);
-//    pageTree->setIconSize(QSize(24, 24));
-
-    connect(pageTree, SIGNAL(currentItemChanged(QTreeWidgetItem *, QTreeWidgetItem *)),
-        this, SLOT(pageSelected()));
-
-    QMap<QString, QTreeWidgetItem *> categories;
-
-    QList<IOptionsPage*> pages = sortedOptionsPages();
-
-    int index = 0;
-    bool firstUavGadgetOptionsPageFound = false;
-    QTreeWidgetItem *initialItem = 0;
-    foreach (IOptionsPage *page, pages) {
-        PageData pageData;
-        pageData.index = index;
-        pageData.category = page->category();
-        pageData.id = page->id();
-
-        QTreeWidgetItem *item = new QTreeWidgetItem;
-        item->setText(0, page->trName());
-        item->setData(0, Qt::UserRole, qVariantFromValue(pageData));
-
-        QString trCategories = page->trCategory();
-        QString currentCategory = page->category();
-
-        QTreeWidgetItem *categoryItem;
-        if (!categories.contains(currentCategory)) {
-            // Above the first gadget option we insert a separator
-            if (!firstUavGadgetOptionsPageFound) {
-                UAVGadgetOptionsPageDecorator *pd = qobject_cast<UAVGadgetOptionsPageDecorator*>(page);
-                if (pd) {
-                    firstUavGadgetOptionsPageFound = true;
-                    QTreeWidgetItem *separator = new QTreeWidgetItem(pageTree);
-                    separator->setFlags(separator->flags() & ~Qt::ItemIsSelectable & ~Qt::ItemIsEnabled);
-                    separator->setText(0, QString(30, 0xB7));
-                }
-            }
-            categoryItem = new QTreeWidgetItem(pageTree);
-            categoryItem->setIcon(0, page->icon());
-            categoryItem->setText(0, trCategories);
-            categoryItem->setData(0, Qt::UserRole, qVariantFromValue(pageData));
-            categories.insert(currentCategory, categoryItem);
-        }
-
-        QList<QTreeWidgetItem *> *categoryItemList = m_categoryItemsMap.value(currentCategory);
-        if (!categoryItemList) {
-             categoryItemList = new QList<QTreeWidgetItem *>();
-             m_categoryItemsMap.insert(currentCategory, categoryItemList);
-        }
-        categoryItemList->append(item);
-
-        m_pages.append(page);
-
-        // creating all option pages upfront is slow, so we create place holder widgets instead
-        // the real option page widget will be created later when the user selects it
-        // the place holder is a QLabel and we assume that no option page will be a QLabel...
-        QLabel * placeholderWidget = new QLabel(stackedPages);
-        stackedPages->addWidget(placeholderWidget);
-
-        if (page->id() == initialPage && currentCategory == initialCategory) {
-            initialItem = item;
-        }
-
-        index++;
-    }
-
-    foreach(QString category, m_categoryItemsMap.keys()) {
-        QList<QTreeWidgetItem *> *categoryItemList = m_categoryItemsMap.value(category);
-        if (categoryItemList->size() > 1) {
-            foreach (QTreeWidgetItem *item, *categoryItemList) {
-                QTreeWidgetItem *categoryItem = categories.value(category);
-                categoryItem->addChild(item);
-            }
-        }
-    }
-
-    if (initialItem) {
-        if (!initialItem->parent()) {
-            // item has no parent, meaning it is single child
-            // so select category item instead as single child are not added to the tree
-            initialItem = categories.value(initialCategory);
-        }
-        pageTree->setCurrentItem(initialItem);
-    }
-
-    QList<int> sizes;
-    sizes << 150 << 300;
-    splitter->setSizes(sizes);
-
-    splitter->setStretchFactor(splitter->indexOf(pageTree), 0);
-    splitter->setStretchFactor(splitter->indexOf(layoutWidget), 1);
-}
-
-SettingsDialog::~SettingsDialog()
-{
-    foreach(QString category, m_categoryItemsMap.keys()) {
-        QList<QTreeWidgetItem *> *categoryItemList = m_categoryItemsMap.value(category);
-        delete categoryItemList;
-    }
-    // delete place holders
-    for (int i = 0; i < stackedPages->count(); i++) {
-        QLabel * widget = dynamic_cast<QLabel*>(stackedPages->widget(i));
-        if (widget) {
-            delete widget;
-        }
-    }
-}
-
-void SettingsDialog::pageSelected()
-{
-    QTreeWidgetItem *item = pageTree->currentItem();
-    if (!item)
-        return;
-
-    PageData data = item->data(0, Qt::UserRole).value<PageData>();
-    int index = data.index;
-    m_currentCategory = data.category;
-    m_currentPage = data.id;
-    // check if we are looking at a place holder or not
-    QWidget *widget = dynamic_cast<QLabel*>(stackedPages->widget(index));
-    if (widget) {
-        // place holder found, get rid of it...
-        stackedPages->removeWidget(widget);
-        delete widget;
-        // and replace place holder with actual option page
-        IOptionsPage *page = m_pages.at(index);
-        stackedPages->insertWidget(index, page->createPage(stackedPages));
-    }
-    stackedPages->setCurrentIndex(index);
-    // If user selects a toplevel item, select the first child for them
-    // I.e. Top level items are not really selectable
-    if ((pageTree->indexOfTopLevelItem(item) >= 0) && (item->childCount() > 0)) {
-        emit categoryItemSelected();
-    }
-}
-
-void SettingsDialog::categoryItemSelectedShowChildInstead()
-{
-    QTreeWidgetItem *item = pageTree->currentItem();
-    item->setExpanded(true);
-    pageTree->setCurrentItem(item->child(0), 0, QItemSelectionModel::SelectCurrent);
-}
-
-void SettingsDialog::deletePage()
-{
-    QTreeWidgetItem *item = pageTree->currentItem();
-    PageData data = item->data(0, Qt::UserRole).value<PageData>();
-    QString category = data.category;
-    QList<QTreeWidgetItem *> *categoryItemList = m_categoryItemsMap.value(category);
-    QTreeWidgetItem *parentItem = item->parent();
-    parentItem->removeChild(item);
-    categoryItemList->removeOne(item);
-    if (parentItem->childCount() == 1) {
-        parentItem->removeChild(parentItem->child(0));
-    }
-    pageSelected();
-}
-
-void SettingsDialog::insertPage(IOptionsPage* page)
-{
-    PageData pageData;
-    pageData.index = m_pages.count();
-    pageData.category = page->category();
-    pageData.id = page->id();
-
-    QTreeWidgetItem *categoryItem = 0;
-    for (int i = 0; i < pageTree->topLevelItemCount(); ++i) {
-        QTreeWidgetItem *tw = pageTree->topLevelItem(i);
-        PageData data = tw->data(0, Qt::UserRole).value<PageData>();
-        if (data.category == page->category()) {
-            categoryItem = tw;
-            break;
-        }
-    }
-    if (!categoryItem)
-        return;
-
-    // If this category has no child right now
-    // we need to add the "default child"
-    QList<QTreeWidgetItem *> *categoryItemList = m_categoryItemsMap.value(page->category());
-    if (categoryItem->childCount() == 0) {
-        QTreeWidgetItem *defaultItem = categoryItemList->at(0);
-        categoryItem->addChild(defaultItem);
-    }
-
-    QTreeWidgetItem *item = new QTreeWidgetItem;
-    item->setText(0, page->trName());
-    item->setData(0, Qt::UserRole, qVariantFromValue(pageData));
-
-    categoryItem->addChild(item);
-    categoryItemList->append(item);
-
-    m_pages.append(page);
-    stackedPages->addWidget(page->createPage(stackedPages));
-
-    stackedPages->setCurrentIndex(stackedPages->count());
-    pageTree->setCurrentItem(item);
-}
-
-void SettingsDialog::updateText(QString text)
-{
-    QTreeWidgetItem *item = pageTree->currentItem();
-    item->setText(0, text);
-}
-
-void SettingsDialog::disableApplyOk(bool disable)
-{
-    buttonBox->button(QDialogButtonBox::Apply)->setDisabled(disable);
-    buttonBox->button(QDialogButtonBox::Ok)->setDisabled(disable);
-}
-
-void SettingsDialog::accept()
-{
-    m_applied = true;
-    for (int i = 0; i < m_pages.size(); i++) {
-        QWidget * widget = dynamic_cast<QLabel*>(stackedPages->widget(i));
-        if (!widget) {
-            IOptionsPage * page = m_pages.at(i);
-            page->apply();
-            page->finish();
-        }
-    }
-    done(QDialog::Accepted);
-}
-
-void SettingsDialog::reject()
-{
-    for (int i = 0; i < m_pages.size(); i++) {
-        QWidget * widget = dynamic_cast<QLabel*>(stackedPages->widget(i));
-        if (!widget) {
-            IOptionsPage * page = m_pages.at(i);
-            page->finish();
-        }
-    }
-    done(QDialog::Rejected);
-}
-
-void SettingsDialog::apply()
-{
-    for (int i = 0; i < m_pages.size(); i++) {
-        QWidget * widget = dynamic_cast<QLabel*>(stackedPages->widget(i));
-        if (!widget) {
-            IOptionsPage * page = m_pages.at(i);
-            page->apply();
-        }
-    }
-    m_applied = true;
-}
-
-bool SettingsDialog::execDialog()
-{
-    m_applied = false;
-    emit settingsDialogShown(this);
-    exec();
-    emit settingsDialogRemoved();
-    return m_applied;
-}
-
-void SettingsDialog::done(int val)
-{
-    QSettings *settings = ICore::instance()->settings();
-    settings->setValue("General/LastPreferenceCategory", m_currentCategory);
-    settings->setValue("General/LastPreferencePage", m_currentPage);
-    settings->setValue("General/SettingsWindowWidth", this->width());
-    settings->setValue("General/SettingsWindowHeight", this->height());
-    QDialog::done(val);
-}
->>>>>>> ff16dd03
+}