--- conflicted
+++ resolved
@@ -1,4 +1,3 @@
-<<<<<<< HEAD
 /**
  ******************************************************************************
  *
@@ -365,373 +364,4 @@
     if (state & Qt::AltModifier)
         result |= Qt::ALT;
     return result;
-}
-=======
-/**
- ******************************************************************************
- *
- * @file       shortcutsettings.cpp
- * @author     The OpenPilot Team, http://www.openpilot.org Copyright (C) 2010.
- *             Parts by Nokia Corporation (qt-info@nokia.com) Copyright (C) 2009.
- * @addtogroup GCSPlugins GCS Plugins
- * @{
- * @addtogroup CorePlugin Core Plugin
- * @{
- * @brief The Core GCS plugin
- *****************************************************************************/
-/*
- * This program is free software; you can redistribute it and/or modify 
- * it under the terms of the GNU General Public License as published by 
- * the Free Software Foundation; either version 3 of the License, or 
- * (at your option) any later version.
- * 
- * This program is distributed in the hope that it will be useful, but 
- * WITHOUT ANY WARRANTY; without even the implied warranty of MERCHANTABILITY 
- * or FITNESS FOR A PARTICULAR PURPOSE. See the GNU General Public License 
- * for more details.
- * 
- * You should have received a copy of the GNU General Public License along 
- * with this program; if not, write to the Free Software Foundation, Inc., 
- * 59 Temple Place, Suite 330, Boston, MA 02111-1307 USA
- */
-
-#include "shortcutsettings.h"
-#include "ui_shortcutsettings.h"
-#include "actionmanager_p.h"
-#include "actionmanager/command.h"
-#include "command_p.h"
-#include "commandsfile.h"
-#include "coreconstants.h"
-#include "icore.h"
-#include "uniqueidmanager.h"
-#include <utils/treewidgetcolumnstretcher.h>
-
-
-#include <QtGui/QKeyEvent>
-#include <QtGui/QShortcut>
-#include <QtGui/QHeaderView>
-#include <QtGui/QFileDialog>
-#include <QtDebug>
-
-Q_DECLARE_METATYPE(Core::Internal::ShortcutItem*)
-
-using namespace Core;
-using namespace Core::Internal;
-
-ShortcutSettings::ShortcutSettings(QObject *parent)
-    : IOptionsPage(parent)
-{
-}
-
-ShortcutSettings::~ShortcutSettings()
-{
-}
-
-// IOptionsPage
-
-QString ShortcutSettings::id() const
-{
-    return QLatin1String("Keyboard");
-}
-
-QString ShortcutSettings::trName() const
-{
-    return tr("Keyboard");
-}
-
-QString ShortcutSettings::category() const
-{
-    return QLatin1String("Environment");
-}
-
-QString ShortcutSettings::trCategory() const
-{
-    return tr("Environment");
-}
-
-QWidget *ShortcutSettings::createPage(QWidget *parent)
-{
-    m_keyNum = m_key[0] = m_key[1] = m_key[2] = m_key[3] = 0;
-
-    m_page = new Ui_ShortcutSettings();
-    QWidget *w = new QWidget(parent);
-    m_page->setupUi(w);
-
-    m_page->resetButton->setIcon(QIcon(Constants::ICON_RESET));
-    m_page->shortcutEdit->installEventFilter(this);
-
-    connect(m_page->resetButton, SIGNAL(clicked()),
-        this, SLOT(resetKeySequence()));
-    connect(m_page->removeButton, SIGNAL(clicked()),
-        this, SLOT(removeKeySequence()));
-    connect(m_page->exportButton, SIGNAL(clicked()),
-        this, SLOT(exportAction()));
-    connect(m_page->importButton, SIGNAL(clicked()),
-        this, SLOT(importAction()));
-    connect(m_page->defaultButton, SIGNAL(clicked()),
-        this, SLOT(defaultAction()));
-
-    initialize();
-
-    m_page->commandList->sortByColumn(0, Qt::AscendingOrder);
-
-    connect(m_page->filterEdit, SIGNAL(textChanged(QString)), this, SLOT(filterChanged(QString)));
-    connect(m_page->commandList, SIGNAL(currentItemChanged(QTreeWidgetItem *, QTreeWidgetItem *)),
-        this, SLOT(commandChanged(QTreeWidgetItem *)));
-    connect(m_page->shortcutEdit, SIGNAL(textChanged(QString)), this, SLOT(keyChanged()));
-
-    new Utils::TreeWidgetColumnStretcher(m_page->commandList, 1);
-
-    commandChanged(0);
-
-    return w;
-}
-
-void ShortcutSettings::apply()
-{
-    foreach (ShortcutItem *item, m_scitems)
-        item->m_cmd->setKeySequence(item->m_key);
-}
-
-void ShortcutSettings::finish()
-{
-    qDeleteAll(m_scitems);
-    m_scitems.clear();
-
-    delete m_page;
-}
-
-bool ShortcutSettings::eventFilter(QObject *o, QEvent *e)
-{
-    Q_UNUSED(o)
-
-    if ( e->type() == QEvent::KeyPress ) {
-        QKeyEvent *k = static_cast<QKeyEvent*>(e);
-        handleKeyEvent(k);
-        return true;
-    }
-
-    if ( e->type() == QEvent::Shortcut ||
-         e->type() == QEvent::ShortcutOverride  ||
-         e->type() == QEvent::KeyRelease )
-        return true;
-
-    return false;
-}
-
-void ShortcutSettings::commandChanged(QTreeWidgetItem *current)
-{
-    if (!current || !current->data(0, Qt::UserRole).isValid()) {
-        m_page->shortcutEdit->setText("");
-        m_page->seqGrp->setEnabled(false);
-        return;
-    }
-    m_page->seqGrp->setEnabled(true);
-    ShortcutItem *scitem = qVariantValue<ShortcutItem *>(current->data(0, Qt::UserRole));
-    setKeySequence(scitem->m_key);
-}
-
-void ShortcutSettings::filterChanged(const QString &f)
-{
-    for (int i=0; i<m_page->commandList->topLevelItemCount(); ++i) {
-        QTreeWidgetItem *item = m_page->commandList->topLevelItem(i);
-        item->setHidden(filter(f, item));
-    }
-}
-
-void ShortcutSettings::keyChanged()
-{
-    QTreeWidgetItem *current = m_page->commandList->currentItem();
-    if (current && current->data(0, Qt::UserRole).isValid()) {
-        ShortcutItem *scitem = qVariantValue<ShortcutItem *>(current->data(0, Qt::UserRole));
-        scitem->m_key = QKeySequence(m_key[0], m_key[1], m_key[2], m_key[3]);
-        current->setText(2, scitem->m_key);
-    }
-}
-
-void ShortcutSettings::setKeySequence(const QKeySequence &key)
-{
-    m_keyNum = m_key[0] = m_key[1] = m_key[2] = m_key[3] = 0;
-    m_keyNum = key.count();
-    for (int i = 0; i < m_keyNum; ++i) {
-        m_key[i] = key[i];
-    }
-    m_page->shortcutEdit->setText(key);
-}
-
-bool ShortcutSettings::filter(const QString &f, const QTreeWidgetItem *item)
-{
-    if (item->childCount() == 0) {
-        if (f.isEmpty())
-            return false;
-        for (int i = 0; i < item->columnCount(); ++i) {
-            if (item->text(i).contains(f, Qt::CaseInsensitive))
-                return false;
-        }
-        return true;
-    }
-
-    bool found = false;
-    for (int i = 0; i < item->childCount(); ++i) {
-        QTreeWidgetItem *citem = item->child(i);
-        if (filter(f, citem)) {
-            citem->setHidden(true);
-        } else {
-            citem->setHidden(false);
-            found = true;
-        }
-    }
-    return !found;
-}
-
-void ShortcutSettings::resetKeySequence()
-{
-    QTreeWidgetItem *current = m_page->commandList->currentItem();
-    if (current && current->data(0, Qt::UserRole).isValid()) {
-        ShortcutItem *scitem = qVariantValue<ShortcutItem *>(current->data(0, Qt::UserRole));
-        setKeySequence(scitem->m_cmd->defaultKeySequence());
-    }
-}
-
-void ShortcutSettings::removeKeySequence()
-{
-    m_keyNum = m_key[0] = m_key[1] = m_key[2] = m_key[3] = 0;
-    m_page->shortcutEdit->clear();
-}
-
-void ShortcutSettings::importAction()
-{
-    UniqueIDManager *uidm = UniqueIDManager::instance();
-
-    QString fileName = QFileDialog::getOpenFileName(0, tr("Import Keyboard Mapping Scheme"),
-        ICore::instance()->resourcePath() + "/schemes/",
-        tr("Keyboard Mapping Scheme (*.kms)"));
-    if (!fileName.isEmpty()) {
-        CommandsFile cf(fileName);
-        QMap<QString, QKeySequence> mapping = cf.importCommands();
-
-        foreach (ShortcutItem *item, m_scitems) {
-            QString sid = uidm->stringForUniqueIdentifier(item->m_cmd->id());
-            if (mapping.contains(sid)) {
-                item->m_key = mapping.value(sid);
-                item->m_item->setText(2, item->m_key);
-                if (item->m_item == m_page->commandList->currentItem())
-                    commandChanged(item->m_item);
-            }
-        }
-    }
-}
-
-void ShortcutSettings::defaultAction()
-{
-    foreach (ShortcutItem *item, m_scitems) {
-        item->m_key = item->m_cmd->defaultKeySequence();
-        item->m_item->setText(2, item->m_key);
-        if (item->m_item == m_page->commandList->currentItem())
-            commandChanged(item->m_item);
-    }
-}
-
-void ShortcutSettings::exportAction()
-{
-#if 0
-    QString fileName = ICore::instance()->fileManager()->getSaveFileNameWithExtension(
-        tr("Export Keyboard Mapping Scheme"),
-        ICore::instance()->resourcePath() + "/schemes/",
-        tr("Keyboard Mapping Scheme (*.kms)"),
-        ".kms");
-    if (!fileName.isEmpty()) {
-        CommandsFile cf(fileName);
-        cf.exportCommands(m_scitems);
-    }
-#endif
-}
-
-void ShortcutSettings::initialize()
-{
-    m_am = ActionManagerPrivate::instance();
-    UniqueIDManager *uidm = UniqueIDManager::instance();
-
-    foreach (Command *c, m_am->commands()) {
-        if (c->hasAttribute(Command::CA_NonConfigureable))
-            continue;
-        if (c->action() && c->action()->isSeparator())
-            continue;
-
-        QTreeWidgetItem *item = 0;
-        ShortcutItem *s = new ShortcutItem;
-        m_scitems << s;
-        item = new QTreeWidgetItem(m_page->commandList);
-        s->m_cmd = c;
-        s->m_item = item;
-
-        item->setText(0, uidm->stringForUniqueIdentifier(c->id()));
-
-        if (c->action()) {
-            QString text = c->hasAttribute(Command::CA_UpdateText) && !c->defaultText().isNull() ? c->defaultText() : c->action()->text();
-            text.remove(QRegExp("&(?!&)"));
-            s->m_key = c->action()->shortcut();
-            item->setText(1, text);
-        } else {
-            s->m_key = c->shortcut()->key();
-            item->setText(1, c->shortcut()->whatsThis());
-        }
-
-        item->setText(2, s->m_key);
-        item->setData(0, Qt::UserRole, qVariantFromValue(s));
-    }
-}
-
-void ShortcutSettings::handleKeyEvent(QKeyEvent *e)
-{
-    int nextKey = e->key();
-    if ( m_keyNum > 3 ||
-         nextKey == Qt::Key_Control ||
-         nextKey == Qt::Key_Shift ||
-         nextKey == Qt::Key_Meta ||
-         nextKey == Qt::Key_Alt )
-         return;
-
-    nextKey |= translateModifiers(e->modifiers(), e->text());
-    switch (m_keyNum) {
-        case 0:
-            m_key[0] = nextKey;
-            break;
-        case 1:
-            m_key[1] = nextKey;
-            break;
-        case 2:
-            m_key[2] = nextKey;
-            break;
-        case 3:
-            m_key[3] = nextKey;
-            break;
-        default:
-            break;
-    }
-    m_keyNum++;
-    QKeySequence ks(m_key[0], m_key[1], m_key[2], m_key[3]);
-    m_page->shortcutEdit->setText(ks);
-    e->accept();
-}
-
-int ShortcutSettings::translateModifiers(Qt::KeyboardModifiers state,
-                                         const QString &text)
-{
-    int result = 0;
-    // The shift modifier only counts when it is not used to type a symbol
-    // that is only reachable using the shift key anyway
-    if ((state & Qt::ShiftModifier) && (text.size() == 0
-                                        || !text.at(0).isPrint()
-                                        || text.at(0).isLetter()
-                                        || text.at(0).isSpace()))
-        result |= Qt::SHIFT;
-    if (state & Qt::ControlModifier)
-        result |= Qt::CTRL;
-    if (state & Qt::MetaModifier)
-        result |= Qt::META;
-    if (state & Qt::AltModifier)
-        result |= Qt::ALT;
-    return result;
-}
->>>>>>> ff16dd03
+}