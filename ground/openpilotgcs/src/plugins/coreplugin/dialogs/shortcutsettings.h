--- conflicted
+++ resolved
@@ -1,4 +1,3 @@
-<<<<<<< HEAD
 /**
  ******************************************************************************
  *
@@ -106,114 +105,4 @@
 } // namespace Internal
 } // namespace Core
 
-#endif // SHORTCUTSETTINGS_H
-=======
-/**
- ******************************************************************************
- *
- * @file       shortcutsettings.h
- * @author     The OpenPilot Team, http://www.openpilot.org Copyright (C) 2010.
- *             Parts by Nokia Corporation (qt-info@nokia.com) Copyright (C) 2009.
- * @addtogroup GCSPlugins GCS Plugins
- * @{
- * @addtogroup CorePlugin Core Plugin
- * @{
- * @brief The Core GCS plugin
- *****************************************************************************/
-/*
- * This program is free software; you can redistribute it and/or modify 
- * it under the terms of the GNU General Public License as published by 
- * the Free Software Foundation; either version 3 of the License, or 
- * (at your option) any later version.
- * 
- * This program is distributed in the hope that it will be useful, but 
- * WITHOUT ANY WARRANTY; without even the implied warranty of MERCHANTABILITY 
- * or FITNESS FOR A PARTICULAR PURPOSE. See the GNU General Public License 
- * for more details.
- * 
- * You should have received a copy of the GNU General Public License along 
- * with this program; if not, write to the Free Software Foundation, Inc., 
- * 59 Temple Place, Suite 330, Boston, MA 02111-1307 USA
- */
-
-#ifndef SHORTCUTSETTINGS_H
-#define SHORTCUTSETTINGS_H
-
-#include <coreplugin/dialogs/ioptionspage.h>
-
-#include <QtCore/QObject>
-#include <QtGui/QKeySequence>
-#include <QtGui/QTreeWidgetItem>
-#include <QtGui/QKeyEvent>
-
-QT_BEGIN_NAMESPACE
-class Ui_ShortcutSettings;
-QT_END_NAMESPACE
-
-namespace Core {
-
-class Command;
-
-namespace Internal {
-
-class ActionManagerPrivate;
-class MainWindow;
-
-struct ShortcutItem
-{
-    Command *m_cmd;
-    QKeySequence m_key;
-    QTreeWidgetItem *m_item;
-};
-
-
-class ShortcutSettings : public Core::IOptionsPage
-{
-    Q_OBJECT
-
-public:
-    ShortcutSettings(QObject *parent = 0);
-    ~ShortcutSettings();
-
-    // IOptionsPage
-    QString id() const;
-    QString trName() const;
-    QString category() const;
-    QString trCategory() const;
-
-    QWidget *createPage(QWidget *parent);
-    void apply();
-    void finish();
-
-protected:
-    bool eventFilter(QObject *o, QEvent *e);
-
-private slots:
-    void commandChanged(QTreeWidgetItem *current);
-    void filterChanged(const QString &f);
-    void keyChanged();
-    void resetKeySequence();
-    void removeKeySequence();
-    void importAction();
-    void exportAction();
-    void defaultAction();
-
-private:
-    void setKeySequence(const QKeySequence &key);
-    bool filter(const QString &f, const QTreeWidgetItem *item);
-    void initialize();
-
-    void handleKeyEvent(QKeyEvent *e);
-    int translateModifiers(Qt::KeyboardModifiers state, const QString &text);
-
-    QList<ShortcutItem *> m_scitems;
-    ActionManagerPrivate *m_am;
-    int m_key[4], m_keyNum;
-    Ui_ShortcutSettings *m_page;
-};
-
-} // namespace Internal
-} // namespace Core
-
-#endif // SHORTCUTSETTINGS_H
->>>>>>> ff16dd03
+#endif // SHORTCUTSETTINGS_H