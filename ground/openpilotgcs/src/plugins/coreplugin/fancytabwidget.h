--- conflicted
+++ resolved
@@ -1,4 +1,3 @@
-<<<<<<< HEAD
 /**
  ******************************************************************************
  *
@@ -159,167 +158,4 @@
 } // namespace Internal
 } // namespace Core
 
-#endif // FANCYTABWIDGET_H
-=======
-/**
- ******************************************************************************
- *
- * @file       fancytabwidget.h
- * @author     The OpenPilot Team, http://www.openpilot.org Copyright (C) 2010.
- *             Parts by Nokia Corporation (qt-info@nokia.com) Copyright (C) 2009.
- * @addtogroup GCSPlugins GCS Plugins
- * @{
- * @addtogroup CorePlugin Core Plugin
- * @{
- * @brief The Core GCS plugin
- *****************************************************************************/
-/*
- * This program is free software; you can redistribute it and/or modify 
- * it under the terms of the GNU General Public License as published by 
- * the Free Software Foundation; either version 3 of the License, or 
- * (at your option) any later version.
- * 
- * This program is distributed in the hope that it will be useful, but 
- * WITHOUT ANY WARRANTY; without even the implied warranty of MERCHANTABILITY 
- * or FITNESS FOR A PARTICULAR PURPOSE. See the GNU General Public License 
- * for more details.
- * 
- * You should have received a copy of the GNU General Public License along 
- * with this program; if not, write to the Free Software Foundation, Inc., 
- * 59 Temple Place, Suite 330, Boston, MA 02111-1307 USA
- */
-
-#ifndef FANCYTABWIDGET_H
-#define FANCYTABWIDGET_H
-
-#include <QtGui/QPushButton>
-#include <QtGui/QTabBar>
-#include <QtGui/QStyleOptionTabV2>
-#include <QtCore/QTimeLine>
-
-QT_BEGIN_NAMESPACE
-class QPainter;
-class QStackedLayout;
-class QStatusBar;
-QT_END_NAMESPACE
-
-namespace Core {
-namespace Internal {
-
-    struct FancyTab {
-        QIcon icon;
-        QString text;
-        QString toolTip;
-    };
-
-class FancyTabBar : public QWidget
-{
-    Q_OBJECT
-
-public:
-    FancyTabBar(QWidget *parent = 0, bool isVertical=false);
-    ~FancyTabBar();
-
-    bool event(QEvent *event);
-
-    void paintEvent(QPaintEvent *event);
-    void paintTab(QPainter *painter, int tabIndex) const;
-    void mousePressEvent(QMouseEvent *);
-    void mouseMoveEvent(QMouseEvent *);
-    void enterEvent(QEvent *);
-    void leaveEvent(QEvent *);
-
-    QSize sizeHint() const;
-    QSize minimumSizeHint() const;
-
-    void insertTab(int index, const QIcon &icon, const QString &label) {
-        FancyTab tab;
-        tab.icon = icon;
-        tab.text = label;
-        m_tabs.insert(index, tab);
-    }
-    void removeTab(int index) {
-        m_tabs.removeAt(index);
-        if ( m_currentIndex >= m_tabs.length() )
-            m_currentIndex = m_tabs.length() - 1;
-    }
-    void updateTabNameIcon(int index, const QIcon &icon, const QString &label);
-    void setCurrentIndex(int index);
-    int currentIndex() const { return m_currentIndex; }
-
-    void setTabToolTip(int index, QString toolTip) { m_tabs[index].toolTip = toolTip; }
-    QString tabToolTip(int index) const { return m_tabs.at(index).toolTip; }
-
-    void setIconSize(int s) { iconSize = s; }
-    QIcon tabIcon(int index) const {return m_tabs.at(index).icon; }
-    QString tabText(int index) const { return m_tabs.at(index).text; }
-    int count() const {return m_tabs.count(); }
-    QRect tabRect(int index) const;
-
-
-signals:
-    void currentChanged(int);
-
-public slots:
-    void updateHover();
-
-private:
-    static const int m_rounding;
-    static const int m_textPadding;
-    QTimeLine m_hoverControl;
-    QRect m_hoverRect;
-    int m_hoverIndex;
-    int m_currentIndex;
-    int iconSize;
-    QList<FancyTab> m_tabs;
-    bool verticalTabs;
-
-    QSize tabSizeHint(bool minimum = false) const;
-
-};
-
-class FancyTabWidget : public QWidget
-{
-    Q_OBJECT
-
-public:
-    FancyTabWidget(QWidget *parent = 0, bool isVertical = false);
-
-    void insertTab(int index, QWidget *tab, const QIcon &icon, const QString &label);
-    void removeTab(int index);
-    void setBackgroundBrush(const QBrush &brush);
-    void addCornerWidget(QWidget *widget);
-    void insertCornerWidget(int pos, QWidget *widget);
-    int cornerWidgetCount() const;
-    void setTabToolTip(int index, const QString &toolTip);
-    void updateTabNameIcon(int index, const QIcon &icon, const QString &label);
-    void setIconSize(int s) { m_tabBar->setIconSize(s); }
-
-    void paintEvent(QPaintEvent *event);
-
-    int currentIndex() const;
-    QStatusBar *statusBar() const;
-
-signals:
-    void currentAboutToShow(int index);
-    void currentChanged(int index);
-
-public slots:
-    void setCurrentIndex(int index);
-
-private slots:
-    void showWidget(int index);
-
-private:
-    FancyTabBar *m_tabBar;
-    QWidget *m_cornerWidgetContainer;
-    QStackedLayout *m_modesStack;
-    QWidget *m_selectionWidget;
-    QStatusBar *m_statusBar;
-};
-
-} // namespace Internal
-} // namespace Core
-
-#endif // FANCYTABWIDGET_H
->>>>>>> ff16dd03
+#endif // FANCYTABWIDGET_H