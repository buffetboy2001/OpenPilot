--- conflicted
+++ resolved
@@ -269,20 +269,8 @@
 void MainWindow::extensionsInitialized()
 {
     QSettings *qs = m_settings;
-<<<<<<< HEAD
-    QString commandLine;
-    if ( ! qs->allKeys().count() ) {
-        foreach(QString str, qApp->arguments()) {
-            if(str.contains("configfile")) {
-                qDebug() << "ass";
-                commandLine = str.split("=").at(1);
-                qDebug() << commandLine;
-            }
-        }
-=======
     if (!qs->allKeys().count()) {
         // no user settings, so try to load some default ones
->>>>>>> caa9964f
         QDir directory(QCoreApplication::applicationDirPath());
 #ifdef Q_OS_MAC
         directory.cdUp();
@@ -297,18 +285,6 @@
         qDebug() << "Looking for configuration files in:" << directory.absolutePath();
 
         QString filename;
-<<<<<<< HEAD
-        if(!commandLine.isEmpty() && QFile::exists(directory.absolutePath() + QDir::separator() + commandLine)) {
-            filename = directory.absolutePath() + QDir::separator() + commandLine;
-            qDebug() << "Configuration file" << filename << "specified on command line will be loaded.";
-        }
-        else if(QFile::exists(directory.absolutePath() + QDir::separator() + DEFAULT_CONFIG_FILENAME)) {
-            filename = directory.absolutePath() + QDir::separator() + DEFAULT_CONFIG_FILENAME;
-            qDebug() << "Default configuration file" << filename << "will be loaded.";
-        }
-        else {
-            qDebug() << "Default configuration file " << directory.absolutePath() << QDir::separator() << DEFAULT_CONFIG_FILENAME << "was not found.";
-=======
         // check if command line contains a config file name
         QString commandLine;
         foreach(QString str, qApp->arguments()) {
@@ -328,18 +304,12 @@
             // prompt user for default file name
             qDebug() << "Default configuration file" << directory.absolutePath() << QDir::separator()
                     << DEFAULT_CONFIG_FILENAME << "was not found.";
->>>>>>> caa9964f
             importSettings *dialog = new importSettings(this);
             dialog->loadFiles(directory.absolutePath());
             dialog->exec();
             filename = dialog->choosenConfig();
             delete dialog;
             qDebug() << "Configuration file" << filename << "was selected and will be loaded.";
-<<<<<<< HEAD
-        }
-
-        qs = new QSettings(filename, XmlConfig::XmlSettingsFormat);
-=======
         }
 
         // create settings from file
@@ -355,7 +325,6 @@
         delete qs;
         qs = m_settings;
 
->>>>>>> caa9964f
         qDebug() << "Configuration file" << filename << "was loaded.";
     }
 
