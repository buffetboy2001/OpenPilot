--- conflicted
+++ resolved
@@ -1,4 +1,3 @@
-<<<<<<< HEAD
 /**
  ******************************************************************************
  *
@@ -93,101 +92,4 @@
     Q_DISABLE_COPY(ManhattanStyle)
 };
 
-#endif // MANHATTANSTYLE_H
-=======
-/**
- ******************************************************************************
- *
- * @file       manhattanstyle.h
- * @author     The OpenPilot Team, http://www.openpilot.org Copyright (C) 2010.
- *             Parts by Nokia Corporation (qt-info@nokia.com) Copyright (C) 2009.
- * @addtogroup GCSPlugins GCS Plugins
- * @{
- * @addtogroup CorePlugin Core Plugin
- * @{
- * @brief The Core GCS plugin
- *****************************************************************************/
-/*
- * This program is free software; you can redistribute it and/or modify 
- * it under the terms of the GNU General Public License as published by 
- * the Free Software Foundation; either version 3 of the License, or 
- * (at your option) any later version.
- * 
- * This program is distributed in the hope that it will be useful, but 
- * WITHOUT ANY WARRANTY; without even the implied warranty of MERCHANTABILITY 
- * or FITNESS FOR A PARTICULAR PURPOSE. See the GNU General Public License 
- * for more details.
- * 
- * You should have received a copy of the GNU General Public License along 
- * with this program; if not, write to the Free Software Foundation, Inc., 
- * 59 Temple Place, Suite 330, Boston, MA 02111-1307 USA
- */
-
-#ifndef MANHATTANSTYLE_H
-#define MANHATTANSTYLE_H
-
-#include "core_global.h"
-
-#include <QtGui/QWindowsStyle>
-
-QT_BEGIN_NAMESPACE
-class QLinearGradient;
-class QBrush;
-QT_END_NAMESPACE
-
-class ManhattanStylePrivate;
-
-class CORE_EXPORT ManhattanStyle : public QWindowsStyle
-{
-    Q_OBJECT
-
-public:
-    ManhattanStyle(const QString &);
-
-    ~ManhattanStyle();
-
-    QStyle *systemStyle() const;
-
-    void drawPrimitive(PrimitiveElement element, const QStyleOption *option, QPainter *painter, const QWidget *widget = 0) const;
-    void drawControl(ControlElement element, const QStyleOption *option, QPainter *painter, const QWidget *widget = 0) const;
-    void drawComplexControl(ComplexControl control, const QStyleOptionComplex *option, QPainter *painter, const QWidget *widget = 0) const;
-
-    QSize sizeFromContents(ContentsType type, const QStyleOption *option, const QSize &size, const QWidget *widget) const;
-    QRect subElementRect(SubElement element, const QStyleOption *option, const QWidget *widget) const;
-    QRect subControlRect(ComplexControl cc, const QStyleOptionComplex *opt, SubControl sc, const QWidget *widget) const;
-
-    SubControl hitTestComplexControl(ComplexControl control, const QStyleOptionComplex *option, const QPoint &pos, const QWidget *widget = 0) const;
-    QPixmap standardPixmap(StandardPixmap standardPixmap, const QStyleOption *opt, const QWidget *widget = 0) const;
-    int styleHint(StyleHint hint, const QStyleOption *option = 0, const QWidget *widget = 0, QStyleHintReturn *returnData = 0) const;
-    QRect itemRect(QPainter *p, const QRect &r, int flags, bool enabled, const QPixmap *pixmap, const QString &text, int len = -1) const;
-    QPixmap generatedIconPixmap(QIcon::Mode iconMode, const QPixmap &pixmap, const QStyleOption *opt) const;
-
-    int pixelMetric(PixelMetric metric, const QStyleOption *option = 0, const QWidget *widget = 0) const;
-
-    QPalette standardPalette() const;
-
-    void polish(QWidget *widget);
-    void polish(QPalette &pal);
-    void polish(QApplication *app);
-
-    void unpolish(QWidget *widget);
-    void unpolish(QApplication *app);
-
-protected:
-    bool event(QEvent *e);
-
-protected Q_SLOTS:
-    QIcon standardIconImplementation(StandardPixmap standardIcon, const QStyleOption *option, const QWidget *widget) const;
-    int layoutSpacingImplementation(QSizePolicy::ControlType control1,
-                                    QSizePolicy::ControlType control2,
-                                    Qt::Orientation orientation,
-                                    const QStyleOption *option = 0,
-                                    const QWidget *widget = 0) const;
-
-private:
-    ManhattanStylePrivate *d;
-    Q_DISABLE_COPY(ManhattanStyle)
-};
-
-#endif // MANHATTANSTYLE_H
->>>>>>> ff16dd03
+#endif // MANHATTANSTYLE_H