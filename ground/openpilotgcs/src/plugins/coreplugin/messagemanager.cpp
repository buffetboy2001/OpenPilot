--- conflicted
+++ resolved
@@ -1,4 +1,3 @@
-<<<<<<< HEAD
 /**
  ******************************************************************************
  *
@@ -92,99 +91,3 @@
 {
     printToOutputPane(text, false);
 }
-
-=======
-/**
- ******************************************************************************
- *
- * @file       messagemanager.cpp
- * @author     The OpenPilot Team, http://www.openpilot.org Copyright (C) 2010.
- *             Parts by Nokia Corporation (qt-info@nokia.com) Copyright (C) 2009.
- * @addtogroup GCSPlugins GCS Plugins
- * @{
- * @addtogroup CorePlugin Core Plugin
- * @{
- * @brief The Core GCS plugin
- *****************************************************************************/
-/*
- * This program is free software; you can redistribute it and/or modify 
- * it under the terms of the GNU General Public License as published by 
- * the Free Software Foundation; either version 3 of the License, or 
- * (at your option) any later version.
- * 
- * This program is distributed in the hope that it will be useful, but 
- * WITHOUT ANY WARRANTY; without even the implied warranty of MERCHANTABILITY 
- * or FITNESS FOR A PARTICULAR PURPOSE. See the GNU General Public License 
- * for more details.
- * 
- * You should have received a copy of the GNU General Public License along 
- * with this program; if not, write to the Free Software Foundation, Inc., 
- * 59 Temple Place, Suite 330, Boston, MA 02111-1307 USA
- */
-
-#include "messagemanager.h"
-#include "messageoutputwindow.h"
-
-#include <extensionsystem/pluginmanager.h>
-
-#include <QtGui/QStatusBar>
-#include <QtGui/QApplication>
-
-using namespace Core;
-
-MessageManager *MessageManager::m_instance = 0;
-
-MessageManager::MessageManager()
-    : m_messageOutputWindow(0)
-{
-    m_instance = this;
-}
-
-MessageManager::~MessageManager()
-{
-    ExtensionSystem::PluginManager *pm = ExtensionSystem::PluginManager::instance();
-    if (pm && m_messageOutputWindow) {
-        pm->removeObject(m_messageOutputWindow);
-        delete m_messageOutputWindow;
-    }
-
-    m_instance = 0;
-}
-
-void MessageManager::init()
-{
-    m_messageOutputWindow = new Internal::MessageOutputWindow;
-    ExtensionSystem::PluginManager::instance()->addObject(m_messageOutputWindow);
-}
-
-void MessageManager::showOutputPane()
-{
-    if (m_messageOutputWindow)
-        m_messageOutputWindow->popup(false);
-}
-
-void MessageManager::displayStatusBarMessage(const QString & /*text*/, int /*ms*/)
-{
-    // TODO: Currently broken, but noone really notices, so...
-    //m_mainWindow->statusBar()->showMessage(text, ms);
-}
-
-void MessageManager::printToOutputPane(const QString &text, bool bringToForeground)
-{
-    if (!m_messageOutputWindow)
-        return;
-    if (bringToForeground)
-        m_messageOutputWindow->popup(false);
-    m_messageOutputWindow->append(text);
-}
-
-void MessageManager::printToOutputPanePopup(const QString &text)
-{
-    printToOutputPane(text, true);
-}
-
-void MessageManager::printToOutputPane(const QString &text)
-{
-    printToOutputPane(text, false);
-}
->>>>>>> ff16dd03
