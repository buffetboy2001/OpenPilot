--- conflicted
+++ resolved
@@ -1,4 +1,3 @@
-<<<<<<< HEAD
 /**
  ******************************************************************************
  *
@@ -113,121 +112,4 @@
 bool MessageOutputWindow::canNavigate()
 {
     return false;
-}
-=======
-/**
- ******************************************************************************
- *
- * @file       messageoutputwindow.cpp
- * @author     The OpenPilot Team, http://www.openpilot.org Copyright (C) 2010.
- *             Parts by Nokia Corporation (qt-info@nokia.com) Copyright (C) 2009.
- * @addtogroup GCSPlugins GCS Plugins
- * @{
- * @addtogroup CorePlugin Core Plugin
- * @{
- * @brief The Core GCS plugin
- *****************************************************************************/
-/*
- * This program is free software; you can redistribute it and/or modify 
- * it under the terms of the GNU General Public License as published by 
- * the Free Software Foundation; either version 3 of the License, or 
- * (at your option) any later version.
- * 
- * This program is distributed in the hope that it will be useful, but 
- * WITHOUT ANY WARRANTY; without even the implied warranty of MERCHANTABILITY 
- * or FITNESS FOR A PARTICULAR PURPOSE. See the GNU General Public License 
- * for more details.
- * 
- * You should have received a copy of the GNU General Public License along 
- * with this program; if not, write to the Free Software Foundation, Inc., 
- * 59 Temple Place, Suite 330, Boston, MA 02111-1307 USA
- */
-
-#include "messageoutputwindow.h"
-
-#include <QtGui/QTextEdit>
-
-using namespace Core::Internal;
-
-MessageOutputWindow::MessageOutputWindow()
-{
-    m_widget = new QTextEdit;
-    m_widget->setReadOnly(true);
-    m_widget->setFrameStyle(QFrame::NoFrame);
-}
-
-MessageOutputWindow::~MessageOutputWindow()
-{
-    delete m_widget;
-}
-
-bool MessageOutputWindow::hasFocus()
-{
-    return m_widget->hasFocus();
-}
-
-bool MessageOutputWindow::canFocus()
-{
-    return true;
-}
-
-void MessageOutputWindow::setFocus()
-{
-    m_widget->setFocus();
-}
-
-void MessageOutputWindow::clearContents()
-{
-    m_widget->clear();
-}
-
-QWidget *MessageOutputWindow::outputWidget(QWidget *parent)
-{
-    m_widget->setParent(parent);
-    return m_widget;
-}
-
-QString MessageOutputWindow::name() const
-{
-    return tr("General");
-}
-
-void MessageOutputWindow::visibilityChanged(bool /*b*/)
-{
-}
-
-void MessageOutputWindow::append(const QString &text)
-{
-    m_widget->append(text);
-}
-
-int MessageOutputWindow::priorityInStatusBar() const
-{
-    return -1;
-}
-
-bool MessageOutputWindow::canNext()
-{
-    return false;
-}
-
-bool MessageOutputWindow::canPrevious()
-{
-    return false;
-}
-
-void MessageOutputWindow::goToNext()
-{
-
-}
-
-void MessageOutputWindow::goToPrev()
-{
-
-}
-
-bool MessageOutputWindow::canNavigate()
-{
-    return false;
-}
->>>>>>> ff16dd03
+}