<<<<<<< HEAD
/**
 ******************************************************************************
 *
 * @file       mimedatabase.cpp
 * @author     The OpenPilot Team, http://www.openpilot.org Copyright (C) 2010.
 *             Parts by Nokia Corporation (qt-info@nokia.com) Copyright (C) 2009.
 * @addtogroup GCSPlugins GCS Plugins
 * @{
 * @addtogroup CorePlugin Core Plugin
 * @{
 * @brief The Core GCS plugin
 *****************************************************************************/
/*
 * This program is free software; you can redistribute it and/or modify 
 * it under the terms of the GNU General Public License as published by 
 * the Free Software Foundation; either version 3 of the License, or 
 * (at your option) any later version.
 * 
 * This program is distributed in the hope that it will be useful, but 
 * WITHOUT ANY WARRANTY; without even the implied warranty of MERCHANTABILITY 
 * or FITNESS FOR A PARTICULAR PURPOSE. See the GNU General Public License 
 * for more details.
 * 
 * You should have received a copy of the GNU General Public License along 
 * with this program; if not, write to the Free Software Foundation, Inc., 
 * 59 Temple Place, Suite 330, Boston, MA 02111-1307 USA
 */

#include "mimedatabase.h"

#include <utils/qtcassert.h>

#include <QtCore/QByteArray>
#include <QtCore/QCoreApplication>
#include <QtCore/QDebug>
#include <QtCore/QFile>
#include <QtCore/QFileInfo>
#include <QtCore/QLocale>
#include <QtCore/QMap>
#include <QtCore/QMultiHash>
#include <QtCore/QRegExp>
#include <QtCore/QSharedData>
#include <QtCore/QSharedPointer>
#include <QtCore/QStringList>
#include <QtCore/QTextStream>

#include <QtCore/QXmlStreamReader>

enum { debugMimeDB = 0 };

// XML tags in mime files
static const char *mimeInfoTagC = "mime-info";
static const char *mimeTypeTagC = "mime-type";
static const char *mimeTypeAttributeC = "type";
static const char *subClassTagC = "sub-class-of";
static const char *commentTagC = "comment";
static const char *globTagC = "glob";
static const char *aliasTagC = "alias";
static const char *patternAttributeC = "pattern";
static const char *localeAttributeC = "xml:lang";

static const char *magicTagC = "magic";
static const char *priorityAttributeC = "priority";
static const char *matchTagC = "match";
static const char *matchValueAttributeC = "value";
static const char *matchTypeAttributeC = "type";
static const char *matchStringTypeValueC = "string";
static const char *matchOffsetAttributeC = "offset";

// Types
static const char *textTypeC = "text/plain";
static const char *binaryTypeC = "application/octet-stream";

// UTF16 byte order marks
static const char bigEndianByteOrderMarkC[] = "\xFE\xFF";
static const char littleEndianByteOrderMarkC[] = "\xFF\xFE";

// Fallback priorities, must be low.
enum { BinaryMatchPriority = 1, TextMatchPriority = 2};

/* Parse sth like (<mime-info> being optional):
 *\code
?xml version="1.0" encoding="UTF-8"?>
<mime-info xmlns="http://www.freedesktop.org/standards/shared-mime-info">
  <!-- Mime types must match the desktop file associations -->
  <mime-type type="application/vnd.nokia.qt.qmakeprofile">
    <comment xml:lang="en">Qt QMake Profile</comment>
    <glob pattern="*.pro"/>
  </mime-type>
</mime-info>
 *\endcode
*/

namespace Core {
namespace Internal {

// FileMatchContext: Passed on to the mimetypes from the database
// when looking for a file match. It exists to enable reading the file
// contents "on demand" (as opposed to each mime type trying to open
// and read while checking).

class FileMatchContext {
    Q_DISABLE_COPY(FileMatchContext)
public:
    // Max data to be read from a file
    enum { MaxData = 2048 };

    explicit FileMatchContext(const QFileInfo &fi);

    inline QString fileName() const { return m_fileName; }
    // Return (cached) first MaxData bytes of file
    QByteArray data();

private:
    enum State {
        // File cannot be read/does not exist
        NoDataAvailable,
        // Not read yet
        DataNotRead,
        // Available
        DataRead };
    const QFileInfo m_fileInfo;
    const QString m_fileName;
    State m_state;
    QByteArray m_data;
};

FileMatchContext::FileMatchContext(const QFileInfo &fi) :
    m_fileInfo(fi),
    m_fileName(fi.fileName()),
    m_state(fi.isFile() && fi.isReadable() && fi.size() > 0 ? DataNotRead : NoDataAvailable)
{
}

QByteArray FileMatchContext::data()
{
    // Do we need to read?
    if (m_state == DataNotRead) {
        const QString fullName = m_fileInfo.absoluteFilePath();
        QFile file(fullName);
        if (file.open(QIODevice::ReadOnly)) {
            m_data = file.read(MaxData);
            m_state = DataRead;
        } else {
            qWarning("%s failed to open %s: %s\n", Q_FUNC_INFO, fullName.toUtf8().constData(), file.errorString().toUtf8().constData());
            m_state = NoDataAvailable;
        }
    }
    return m_data;
}

// The binary fallback matcher for "application/octet-stream".
class BinaryMatcher : public IMagicMatcher {
    Q_DISABLE_COPY(BinaryMatcher)
public:
    BinaryMatcher() {}
    virtual bool matches(const QByteArray & /*data*/) const { return true; }
    virtual int priority() const  { return BinaryMatchPriority; }
};

// A heuristic text file matcher: If the data do not contain any character
// below tab (9), detect as text.
class HeuristicTextMagicMatcher : public IMagicMatcher {
    Q_DISABLE_COPY(HeuristicTextMagicMatcher)
public:
    HeuristicTextMagicMatcher() {}
    virtual bool matches(const QByteArray &data) const;
    virtual int priority() const  { return TextMatchPriority; }

    static bool isTextFile(const QByteArray &data);
};

bool HeuristicTextMagicMatcher::isTextFile(const QByteArray &data)
{
    const int size = data.size();
    for (int i = 0; i < size; i++) {
        const char c = data.at(i);
        if (c >= 0x01 && c < 0x09) // Sure-fire binary
            return false;
        if (c == 0)             // Check for UTF16
            return data.startsWith(bigEndianByteOrderMarkC) || data.startsWith(littleEndianByteOrderMarkC);
    }
    return true;
}

bool HeuristicTextMagicMatcher::matches(const QByteArray &data) const
{
    const bool rc = isTextFile(data);
    if (debugMimeDB)
        qDebug() << Q_FUNC_INFO << " on " << data.size() << " returns " << rc;
    return rc;
}

} // namespace Internal

// MagicRule
MagicRule::MagicRule(const QByteArray &pattern, int startPos, int endPos) :
    m_pattern(pattern),
    m_startPos(startPos),
    m_endPos(endPos)
{
}

bool MagicRule::matches(const QByteArray &data) const
{
    // Quick check
    const int dataSize = data.size();
    if ((m_startPos + m_pattern.size()) >= dataSize)
        return false;
    // Most common: some string at position 0:
    if (m_startPos == 0 && m_startPos == m_endPos)
        return data.startsWith(m_pattern);
    // Range
    const int index = data.indexOf(m_pattern, m_startPos);
    return index != -1 && index < m_endPos;
}

MagicRule *MagicRule::createStringRule(const QString &c, int startPos, int endPos)
{
    return new MagicRule(c.toUtf8(), startPos, endPos);
}

// List matcher
MagicRuleMatcher::MagicRuleMatcher() :
     m_priority(65535)
{
}

void MagicRuleMatcher::add(const MagicRuleSharedPointer &rule)
{
    m_list.push_back(rule);
}

bool MagicRuleMatcher::matches(const QByteArray &data) const
{
    const MagicRuleList::const_iterator cend = m_list.constEnd();
    for (MagicRuleList::const_iterator it = m_list.constBegin(); it != cend; ++it)
        if ( (*it)->matches(data))
            return true;
    return false;
}

int MagicRuleMatcher::priority() const
{
    return m_priority;
}

void MagicRuleMatcher::setPriority(int p)
{
    m_priority = p;
}

// ---------- MimeTypeData
class MimeTypeData : public QSharedData {
public:
    typedef QHash<QString,QString> LocaleHash;
    void clear();
    void debug(QTextStream &str, int indent = 0) const;

    QString type;
    QString comment;

    LocaleHash localeComments;
    QStringList aliases;
    QList<QRegExp> globPatterns;
    QStringList subClassesOf;
    QString preferredSuffix;
    QStringList suffixes;

    typedef QSharedPointer<IMagicMatcher> IMagicMatcherSharedPointer;
    typedef QList<IMagicMatcherSharedPointer> IMagicMatcherList;
    IMagicMatcherList magicMatchers;
};

void MimeTypeData::clear()
{
    type.clear();
    comment.clear();
    aliases.clear();
    globPatterns.clear();
    subClassesOf.clear();
    preferredSuffix.clear();
    suffixes.clear();
    magicMatchers.clear();
}

void MimeTypeData::debug(QTextStream &str, int indent) const
{
    const QString indentS = QString(indent, QLatin1Char(' '));
    const QString comma = QString(1, QLatin1Char(','));
    str << indentS << "Type: " << type;
    if (!aliases.empty())
        str << " Aliases: " << aliases.join(comma);
    str << ", magic: " << magicMatchers.size() << '\n';
    str << indentS << "Comment: " << comment << '\n';
    if (!subClassesOf.empty())
        str << indentS << "SubClassesOf: " << subClassesOf.join(comma) << '\n';
    if (!globPatterns.empty()) {
        str << indentS << "Glob: ";
        foreach (const QRegExp &r, globPatterns)
            str << r.pattern() << ' ';
        str << '\n';
        if (!suffixes.empty()) {
            str <<  indentS << "Suffixes: " << suffixes.join(comma)
                << " preferred: " << preferredSuffix << '\n';
        }
    }
    str << '\n';
}

// ---------------- MimeType
MimeType::MimeType() :
    m_d(new MimeTypeData)
{
}

MimeType::MimeType(const MimeType &rhs) :
    m_d(rhs.m_d)
{
}

MimeType &MimeType::operator=(const MimeType &rhs)
{
    if (this != &rhs)
        m_d = rhs.m_d;
    return *this;
}

MimeType::MimeType(const MimeTypeData &d) :
    m_d(new MimeTypeData(d))
{
}

MimeType::~MimeType()
{
}

void MimeType::clear()
{
    m_d->clear();
}

bool MimeType::isNull() const
{
    return m_d->type.isEmpty();
}

MimeType::operator bool() const
{
    return !isNull();
}

bool MimeType::isTopLevel() const
{
    return m_d->subClassesOf.empty();
}

QString MimeType::type() const
{
    return m_d->type;
}

void MimeType::setType(const QString &type)
{
    m_d->type = type;
}

QString MimeType::comment() const
{
    return m_d->comment;
}

void MimeType::setComment(const QString &comment)
{
    m_d->comment = comment;
}

// Return "en", "de", etc. derived from "en_US", de_DE".
static inline QString systemLanguage()
{
    QString name = QLocale::system().name();
    const int underScorePos = name.indexOf(QLatin1Char('_'));
    if (underScorePos != -1)
        name.truncate(underScorePos);
    return name;
}

QString MimeType::localeComment(const QString &localeArg) const
{
    const QString locale = localeArg.isEmpty() ? systemLanguage() : localeArg;
    const MimeTypeData::LocaleHash::const_iterator it = m_d->localeComments.constFind(locale);
    if (it == m_d->localeComments.constEnd())
        return m_d->comment;
    return it.value();
}

void MimeType::setLocaleComment(const QString &locale, const QString &comment)
{
     m_d->localeComments[locale] = comment;
}

QStringList MimeType::aliases() const
{
    return m_d->aliases;
}

void MimeType::setAliases(const QStringList &a)
{
     m_d->aliases = a;
}

QList<QRegExp> MimeType::globPatterns() const
{
    return m_d->globPatterns;
}

void MimeType::setGlobPatterns(const QList<QRegExp> &g)
{
    m_d->globPatterns = g;
}

QStringList MimeType::subClassesOf() const
{
    return m_d->subClassesOf;
}

void MimeType::setSubClassesOf(const QStringList &s)
{
    m_d->subClassesOf = s;
}

QString MimeType::preferredSuffix() const
{
    return m_d->preferredSuffix;
}

bool MimeType::setPreferredSuffix(const QString &s)
{
    if (!m_d->suffixes.contains(s)) {
        qWarning("%s: Attempt to set preferred suffix to '%s', which is not in the list of suffixes: %s.",
                 m_d->type.toUtf8().constData(),
                 s.toUtf8().constData(),
                 m_d->suffixes.join(QLatin1String(",")).toUtf8().constData());
        return false;
    }
    m_d->preferredSuffix = s;
    return true;
}

static QString formatFilterString(const QString &description, const QList<QRegExp> &globs)
{
    QString rc;
    if (globs.empty())  // Binary files
        return rc;
    {
        QTextStream str(&rc);
        str << description;
        if (!globs.empty()) {
            str << " (";
            const int size = globs.size();
            for (int i = 0; i < size; i++) {
                if (i)
                    str << ' ';
                str << globs.at(i).pattern();
            }
            str << ')';
        }
    }
    return rc;
}

QString MimeType::filterString() const
{
    // @todo: Use localeComment() once the GCS is shipped with translations
    return formatFilterString(comment(), m_d->globPatterns);
}

bool MimeType::matchesType(const QString &type) const
{
    return m_d->type == type || m_d->aliases.contains(type);
}

unsigned MimeType::matchesFile(const QFileInfo &file) const
{
    Internal::FileMatchContext context(file);
    return matchesFile(context);
}

unsigned MimeType::matchesFile(Internal::FileMatchContext &c) const
{
    // check globs
    foreach (QRegExp pattern, m_d->globPatterns) {
        if (pattern.exactMatch(c.fileName()))
            return GlobMatchPriority;
    }

    // Nope, try magic matchers on context data
    if (m_d->magicMatchers.isEmpty())
        return 0;

    const QByteArray data = c.data();
    if (!data.isEmpty()) {
        foreach (MimeTypeData::IMagicMatcherSharedPointer matcher, m_d->magicMatchers) {
            if (matcher->matches(data))
                return matcher->priority();
        }
    }
    return 0;
}

QStringList MimeType::suffixes() const
{
    return m_d->suffixes;
}

void MimeType::setSuffixes(const QStringList &s)
{
    m_d->suffixes = s;
}

void MimeType::addMagicMatcher(const QSharedPointer<IMagicMatcher> &matcher)
{
    m_d->magicMatchers.push_back(matcher);
}

QDebug operator<<(QDebug d, const MimeType &mt)
{
    QString s;
    {
        QTextStream str(&s);
        mt.m_d->debug(str);
    }
    d << s;
    return d;
}

namespace Internal {

//  MimeDatabase helpers: Generic parser for a sequence of <mime-type>.
//  Calls abstract handler function process for MimeType it finds.
class BaseMimeTypeParser {
    Q_DISABLE_COPY(BaseMimeTypeParser)
public:
    BaseMimeTypeParser();
    virtual ~BaseMimeTypeParser() {}

    bool parse(QIODevice *dev, const QString &fileName, QString *errorMessage);

private:
    // Overwrite to process the sequence of parsed data
    virtual bool process(const MimeType &t, QString *errorMessage) = 0;

    void addGlobPattern(const QString &pattern, MimeTypeData *d) const;

    enum ParseStage { ParseBeginning,
                  ParseMimeInfo,
                  ParseMimeType,
                  ParseComment,
                  ParseGlobPattern,
                  ParseSubClass,
                  ParseAlias,
                  ParseMagic,
                  ParseMagicMatchRule,
                  ParseOtherMimeTypeSubTag,
                  ParseError };

    static ParseStage nextStage(ParseStage currentStage, const QStringRef &startElement);

    const QRegExp m_suffixPattern;
};

BaseMimeTypeParser:: BaseMimeTypeParser() :
    // RE to match a suffix glob pattern: "*.ext" (and not sth like "Makefile" or
    // "*.log[1-9]"
    m_suffixPattern(QLatin1String("^\\*\\.[\\w+]+$"))
{
    QTC_ASSERT(m_suffixPattern.isValid(), /**/);
}

void BaseMimeTypeParser::addGlobPattern(const QString &pattern, MimeTypeData *d) const
{
    if (pattern.isEmpty())
        return;
    // Collect patterns as a QRegExp list and filter out the plain
    // suffix ones for our suffix list. Use first one as preferred
    const QRegExp wildCard(pattern, Qt::CaseSensitive, QRegExp::Wildcard);
    if (!wildCard.isValid()) {
        qWarning("%s: Invalid wildcard '%s'.",
                 Q_FUNC_INFO, pattern.toUtf8().constData());
        return;
    }

    d->globPatterns.push_back(wildCard);
    if (m_suffixPattern.exactMatch(pattern)) {
        const QString suffix = pattern.right(pattern.size() - 2);
        d->suffixes.push_back(suffix);
        if (d->preferredSuffix.isEmpty())
            d->preferredSuffix = suffix;
    }
}

BaseMimeTypeParser::ParseStage BaseMimeTypeParser::nextStage(ParseStage currentStage, const QStringRef &startElement)
{
    switch (currentStage) {
    case ParseBeginning:
        if (startElement == QLatin1String(mimeInfoTagC))
            return ParseMimeInfo;
        if (startElement == QLatin1String(mimeTypeTagC))
            return ParseMimeType;
        return ParseError;
    case ParseMimeInfo:
        return startElement == QLatin1String(mimeTypeTagC) ? ParseMimeType : ParseError;
    case ParseMimeType:
    case ParseComment:
    case ParseGlobPattern:
    case ParseSubClass:
    case ParseAlias:
    case ParseOtherMimeTypeSubTag:
    case ParseMagicMatchRule:
        if (startElement == QLatin1String(mimeTypeTagC)) // Sequence of <mime-type>
            return ParseMimeType;
        if (startElement == QLatin1String(commentTagC ))
            return ParseComment;
        if (startElement == QLatin1String(globTagC))
            return ParseGlobPattern;
        if (startElement == QLatin1String(subClassTagC))
            return ParseSubClass;
        if (startElement == QLatin1String(aliasTagC))
            return ParseAlias;
        if (startElement == QLatin1String(magicTagC))
            return ParseMagic;
        return ParseOtherMimeTypeSubTag;
    case ParseMagic:
        if (startElement == QLatin1String(matchTagC))
            return ParseMagicMatchRule;
        break;
    case ParseError:
        break;
    }
    return ParseError;
}

// Parse int number from an (attribute) string)
static bool parseNumber(const QString &n, int *target, QString *errorMessage)
{
    bool ok;
    *target = n.toInt(&ok);
    if (!ok) {
        *errorMessage = QString::fromLatin1("Not a number '%1'.").arg(n);
        return false;
    }
    return true;
}

// Evaluate a magic match rule like
//  <match value="must be converted with BinHex" type="string" offset="11"/>
//  <match value="0x9501" type="big16" offset="0:64"/>
static bool addMagicMatchRule(const QXmlStreamAttributes &atts,
                              MagicRuleMatcher *ruleMatcher,
                              QString *errorMessage)
{
    const QString type = atts.value(QLatin1String(matchTypeAttributeC)).toString();
    if (type != QLatin1String(matchStringTypeValueC)) {
        qWarning("%s: match type %s is not supported.", Q_FUNC_INFO, type.toUtf8().constData());
        return true;
    }
    const QString value = atts.value(QLatin1String(matchValueAttributeC)).toString();
    if (value.isEmpty()) {
        *errorMessage = QString::fromLatin1("Empty match value detected.");
        return false;
    }
    // Parse for offset as "1" or "1:10"
    int startPos, endPos;
    const QString offsetS = atts.value(QLatin1String(matchOffsetAttributeC)).toString();
    const int colonIndex = offsetS.indexOf(QLatin1Char(':'));
    const QString startPosS = colonIndex == -1 ? offsetS : offsetS.mid(0, colonIndex);
    const QString endPosS   = colonIndex == -1 ? offsetS : offsetS.mid(colonIndex + 1);
    if (!parseNumber(startPosS, &startPos, errorMessage) || !parseNumber(endPosS, &endPos, errorMessage))
        return false;
    if (debugMimeDB)
        qDebug() << Q_FUNC_INFO << value << startPos << endPos;
    ruleMatcher->add(QSharedPointer<MagicRule>(MagicRule::createStringRule(value, startPos, endPos)));
    return true;
}

bool BaseMimeTypeParser::parse(QIODevice *dev, const QString &fileName, QString *errorMessage)
{
    MimeTypeData data;
    MagicRuleMatcher *ruleMatcher = 0;

    QXmlStreamReader reader(dev);
    ParseStage ps = ParseBeginning;
    while (!reader.atEnd()) {
        switch (reader.readNext()) {
        case QXmlStreamReader::StartElement:
            ps = nextStage(ps, reader.name());
            switch (ps) {
            case ParseMimeType: { // start parsing a type
                const QString type = reader.attributes().value(QLatin1String(mimeTypeAttributeC)).toString();
                if (type.isEmpty()) {
                    reader.raiseError(QString::fromLatin1("Missing 'type'-attribute"));
                } else {
                    data.type = type;
                }
            }
                break;
            case ParseGlobPattern:
                addGlobPattern(reader.attributes().value(QLatin1String(patternAttributeC)).toString(), &data);
                break;
            case ParseSubClass: {
                const QString inheritsFrom = reader.attributes().value(QLatin1String(mimeTypeAttributeC)).toString();
                if (!inheritsFrom.isEmpty())
                    data.subClassesOf.push_back(inheritsFrom);
            }
                break;
            case ParseComment: {
                // comments have locale attributes. We want the default, English one
                QString locale = reader.attributes().value(QLatin1String(localeAttributeC)).toString();
                const QString comment = QCoreApplication::translate("MimeType", reader.readElementText().toLatin1());
                if (locale.isEmpty()) {
                    data.comment = comment;
                } else {
                    data.localeComments.insert(locale, comment);
                }
            }
                break;
            case ParseAlias: {
                const QString alias = reader.attributes().value(QLatin1String(mimeTypeAttributeC)).toString();
                if (!alias.isEmpty())
                    data.aliases.push_back(alias);
            }
                break;
            case ParseMagic: {
                int priority = 0;
                const QString priorityS = reader.attributes().value(QLatin1String(priorityAttributeC)).toString();
                if (!priorityS.isEmpty()) {
                    if (!parseNumber(priorityS, &priority, errorMessage))
                        return false;

                }
                ruleMatcher = new MagicRuleMatcher;
                ruleMatcher->setPriority(priority);
            }
                break;
            case ParseMagicMatchRule:
                if (!addMagicMatchRule(reader.attributes(), ruleMatcher, errorMessage))
                    return false;
                break;
            case ParseError:
                reader.raiseError(QString::fromLatin1("Unexpected element <%1>").arg(reader.name().toString()));
                break;
            default:
                break;
            } // switch nextStage
            break;
        // continue switch QXmlStreamReader::Token...
        case QXmlStreamReader::EndElement: // Finished element
            if (reader.name() == QLatin1String(mimeTypeTagC)) {
                if (!process(MimeType(data), errorMessage))
                    return false;
                data.clear();
            } else {
                // Finished a match sequence
                if (reader.name() == QLatin1String(QLatin1String(magicTagC))) {
                    data.magicMatchers.push_back(QSharedPointer<IMagicMatcher>(ruleMatcher));
                    ruleMatcher = 0;
                }
            }
            break;

        default:
            break;
        } // switch reader.readNext()
    }

    if (reader.hasError()) {
        *errorMessage = QString::fromLatin1("An error has been encountered at line %1 of %2: %3:").arg(reader.lineNumber()).arg(fileName, reader.errorString());
        return false;
    }
    return true;
}

} // namespace Internal

// MimeMapEntry: Entry of a type map, consisting of type and level.

enum { Dangling = 32767 };

struct MimeMapEntry
{
    explicit MimeMapEntry(const MimeType &t = MimeType(), int aLevel = Dangling);
    MimeType type;
    int level; // hierachy level
};

MimeMapEntry::MimeMapEntry(const MimeType &t, int aLevel) :
    type(t),
    level(aLevel)
{
}

/* MimeDatabasePrivate: Requirements for storage:
 * - Must be robust in case of incomplete hierachies, dangling entries
 * - Plugins will not load and register their mime types in order
 *   of inheritance.
 * - Multiple inheritance (several subClassesOf) can occur
 * - Provide quick lookup by name
 * - Provide quick lookup by file type.
 * This basically rules out some pointer-based tree, so the structure choosen
 * is:
 * - An alias map <QString->QString> for mapping aliases to types
 * - A Map <QString-MimeMapEntry> for the types (MimeMapEntry being a pair of
 *   MimeType and (hierarchy) level.
 * - A map  <QString->QString> representing parent->child relations (enabling
 *   recursing over children)
 * Using strings avoids dangling pointers.
 * The hierarchy level is used for mapping by file types. When findByFile()
 * is first called after addMimeType() it recurses over the hierarchy and sets
 * the hierarchy level of the entries accordingly (0 toplevel, 1 first
 * order...). It then does several passes over the type map, checking the
 * globs for maxLevel, maxLevel-1....until it finds a match (idea being to
 * to check the most specific types first). Starting a recursion from the
 * leaves is not suitable since it will hit parent nodes several times. */

class MimeDatabasePrivate
{
    Q_DISABLE_COPY(MimeDatabasePrivate)
public:
    MimeDatabasePrivate();

    bool addMimeTypes(const QString &fileName, QString *errorMessage);
    bool addMimeTypes(QIODevice *device, QString *errorMessage);
    bool addMimeType(MimeType mt);

    // Returns a mime type or Null one if none found
    MimeType findByType(const QString &type) const;
    // Returns a mime type or Null one if none found
    MimeType findByFile(const QFileInfo &f) const;

    bool setPreferredSuffix(const QString &typeOrAlias, const QString &suffix);

    // Return all known suffixes
    QStringList suffixes() const;
    QStringList filterStrings() const;

    void debug(QTextStream &str) const;

private:
    typedef QHash<QString, MimeMapEntry> TypeMimeTypeMap;
    typedef QHash<QString, QString> AliasMap;
    typedef QMultiHash<QString, QString> ParentChildrenMap;

    bool addMimeTypes(QIODevice *device, const QString &fileName, QString *errorMessage);
    inline const QString &resolveAlias(const QString &name) const;
    MimeType findByFile(const QFileInfo &f, unsigned *priority) const;
    void determineLevels();
    void raiseLevelRecursion(MimeMapEntry &e, int level);

    TypeMimeTypeMap m_typeMimeTypeMap;
    AliasMap m_aliasMap;
    ParentChildrenMap m_parentChildrenMap;
    int m_maxLevel;
};

MimeDatabasePrivate::MimeDatabasePrivate() :
    m_maxLevel(-1)
{
}

namespace Internal {
    // Parser that builds MimeDB hierarchy by adding to MimeDatabasePrivate
    class MimeTypeParser : public BaseMimeTypeParser {
    public:
        explicit MimeTypeParser(MimeDatabasePrivate &db) : m_db(db) {}
    private:
        virtual bool process(const MimeType &t, QString *) { m_db.addMimeType(t); return true; }

        MimeDatabasePrivate &m_db;
    };
} // namespace Internal

bool MimeDatabasePrivate::addMimeTypes(QIODevice *device, const QString &fileName, QString *errorMessage)
{
    Internal::MimeTypeParser parser(*this);
    return parser.parse(device, fileName, errorMessage);
}

bool MimeDatabasePrivate::addMimeTypes(const QString &fileName, QString *errorMessage)
{
    QFile file(fileName);
    if (!file.open(QIODevice::ReadOnly|QIODevice::Text)) {
        *errorMessage = QString::fromLatin1("Cannot open %1: %2").arg(fileName, file.errorString());
        return false;
    }
    return addMimeTypes(&file, fileName, errorMessage);
}

bool MimeDatabasePrivate::addMimeTypes(QIODevice *device, QString *errorMessage)
{
    return addMimeTypes(device, QLatin1String("<stream>"), errorMessage);
}

bool MimeDatabasePrivate::addMimeType(MimeType mt)
{
    if (!mt)
        return false;

    const QString type = mt.type();
    // Hack: Add a magic text matcher to "text/plain" and the fallback matcher to
    // binary types "application/octet-stream"
    if (type == QLatin1String(textTypeC)) {
        mt.addMagicMatcher(QSharedPointer<IMagicMatcher>(new Internal::HeuristicTextMagicMatcher));
    } else {
        if (type == QLatin1String(binaryTypeC))
             mt.addMagicMatcher(QSharedPointer<IMagicMatcher>(new Internal::BinaryMatcher));
    }
    // insert the type.
    m_typeMimeTypeMap.insert(type, MimeMapEntry(mt));
    // Register the children, resolved via alias map. Note that it is still
    // possible that aliases end up in the map if the parent classes are not inserted
    // at this point (thus their aliases not known).
    const QStringList subClassesOf = mt.subClassesOf();
    if (!subClassesOf.empty()) {
        const QStringList::const_iterator socend = subClassesOf.constEnd();
        for (QStringList::const_iterator soit = subClassesOf.constBegin(); soit !=  socend; ++soit)
            m_parentChildrenMap.insert(resolveAlias(*soit), type);
    }
    // register aliasses
    const QStringList aliases = mt.aliases();
    if (!aliases.empty()) {
        const QStringList::const_iterator cend = aliases.constEnd();
        for (QStringList::const_iterator it = aliases.constBegin(); it !=  cend; ++it)
            m_aliasMap.insert(*it, type);
    }
    m_maxLevel = -1; // Mark as dirty
    return true;
}

const QString &MimeDatabasePrivate::resolveAlias(const  QString &name) const
{
    const AliasMap::const_iterator aliasIt = m_aliasMap.constFind(name);
    return aliasIt == m_aliasMap.constEnd() ? name : aliasIt.value();
}

void MimeDatabasePrivate::raiseLevelRecursion(MimeMapEntry &e, int level)
{
    if (e.level == Dangling || e.level < level)
        e.level = level;
    if (m_maxLevel < level)
        m_maxLevel = level;
    // At all events recurse over children since nodes might have been
    // added.
    const QStringList childTypes = m_parentChildrenMap.values(e.type.type());
    if (childTypes.empty())
        return;
    // look them up in the type->mime type map
    const int nextLevel = level + 1;
    const TypeMimeTypeMap::iterator tm_end = m_typeMimeTypeMap.end();
    const QStringList::const_iterator cend = childTypes.constEnd();
    for (QStringList::const_iterator it = childTypes.constBegin(); it !=  cend; ++it) {
        const TypeMimeTypeMap::iterator tm_it = m_typeMimeTypeMap.find(resolveAlias(*it));
        if (tm_it == tm_end) {
            qWarning("%s: Inconsistent mime hierarchy detected, child %s of %s cannot be found.",
                     Q_FUNC_INFO, it->toUtf8().constData(), e.type.type().toUtf8().constData());
        } else {
            raiseLevelRecursion(*tm_it, nextLevel);
        }
    }
}

void MimeDatabasePrivate::determineLevels()
{
    // Loop over toplevels and recurse down their hierarchies.
    // Determine top levels by subtracting the children from the parent
    // set. Note that a toplevel at this point might have 'subclassesOf'
    // set to some class that is not in the DB, so, checking for an empty
    // 'subclassesOf' set is not sufficient to find the toplevels.
    // First, take the parent->child entries  whose parent exists and build
    // sets of parents/children
    QSet<QString> parentSet, childrenSet;
    const ParentChildrenMap::const_iterator pcend = m_parentChildrenMap.constEnd();
    for (ParentChildrenMap::const_iterator it =  m_parentChildrenMap.constBegin(); it !=  pcend; ++it)
        if (m_typeMimeTypeMap.contains(it.key())) {
            parentSet.insert(it.key());
            childrenSet.insert(it.value());
        }
    const QSet<QString> topLevels = parentSet.subtract(childrenSet);
    if (debugMimeDB)
        qDebug() << Q_FUNC_INFO << "top levels" << topLevels;
    const TypeMimeTypeMap::iterator tm_end = m_typeMimeTypeMap.end();
    const QSet<QString>::const_iterator tl_cend = topLevels.constEnd();
    for (QSet<QString>::const_iterator tl_it =  topLevels.constBegin(); tl_it !=  tl_cend; ++tl_it) {
        const TypeMimeTypeMap::iterator tm_it = m_typeMimeTypeMap.find(resolveAlias(*tl_it));
        if (tm_it == tm_end) {
            qWarning("%s: Inconsistent mime hierarchy detected, top level element %s cannot be found.",
                     Q_FUNC_INFO, tl_it->toUtf8().constData());
        } else {
            raiseLevelRecursion(tm_it.value(), 0);
        }
    }
}

bool MimeDatabasePrivate::setPreferredSuffix(const QString &typeOrAlias, const QString &suffix)
{
    TypeMimeTypeMap::iterator tit =  m_typeMimeTypeMap.find(resolveAlias(typeOrAlias));
    if (tit != m_typeMimeTypeMap.end())
        return tit.value().type.setPreferredSuffix(suffix);
    return false;
}

// Returns a mime type or Null one if none found
MimeType MimeDatabasePrivate::findByType(const QString &typeOrAlias) const
{
    const TypeMimeTypeMap::const_iterator tit =  m_typeMimeTypeMap.constFind(resolveAlias(typeOrAlias));
    if (tit != m_typeMimeTypeMap.constEnd())
        return tit.value().type;
    return MimeType();
}

// Debugging wrapper around findByFile()
MimeType MimeDatabasePrivate::findByFile(const QFileInfo &f) const
{
    unsigned priority = 0;
    if (debugMimeDB)
        qDebug() << '>' << Q_FUNC_INFO << f.fileName();
    const MimeType rc = findByFile(f, &priority);
    if (debugMimeDB) {
        if (rc) {
            qDebug() << "<MimeDatabase::findByFile: match prio=" << priority << rc.type();
        } else {
            qDebug() << "<MimeDatabase::findByFile: no match";
        }
    }
    return rc;
}

// Returns a mime type or Null one if none found
MimeType MimeDatabasePrivate::findByFile(const QFileInfo &f, unsigned *priorityPtr) const
{
    typedef QList<MimeMapEntry> MimeMapEntryList;

    // Is the hierarchy set up in case we find several matches?
    if (m_maxLevel < 0) {
        MimeDatabasePrivate *db = const_cast<MimeDatabasePrivate *>(this);
        db->determineLevels();
    }
    // Starting from max level (most specific): Try to find a match of
    // best (max) priority. Return if a glob match triggers.
    *priorityPtr = 0;
    unsigned maxPriority = 0;
    MimeType rc;
    Internal::FileMatchContext context(f);
    const TypeMimeTypeMap::const_iterator cend = m_typeMimeTypeMap.constEnd();
    for (int level = m_maxLevel; level >= 0; level--)
        for (TypeMimeTypeMap::const_iterator it = m_typeMimeTypeMap.constBegin(); it != cend; ++it)
            if (it.value().level == level) {
                const unsigned priority = it.value().type.matchesFile(context);
                if (debugMimeDB > 1)
                    qDebug() <<  "pass" << level << it.value().type.type() << " matches " << priority;
                if (priority)
                    if (priority > maxPriority) {
                        rc = it.value().type;
                        maxPriority = priority;
                        // Glob (exact) match?! We are done
                        if (maxPriority == MimeType::GlobMatchPriority) {
                            *priorityPtr = priority;
                            return rc;
                        }
                    }
            }
    return rc;
}

// Return all known suffixes
QStringList MimeDatabasePrivate::suffixes() const
{
    QStringList rc;
    const TypeMimeTypeMap::const_iterator cend = m_typeMimeTypeMap.constEnd();
    for (TypeMimeTypeMap::const_iterator it = m_typeMimeTypeMap.constBegin(); it != cend; ++it)
        rc += it.value().type.suffixes();
    return rc;
}

QStringList MimeDatabasePrivate::filterStrings() const
{
    QStringList rc;
    const TypeMimeTypeMap::const_iterator cend = m_typeMimeTypeMap.constEnd();
    for (TypeMimeTypeMap::const_iterator it = m_typeMimeTypeMap.constBegin(); it != cend; ++it)
        rc += it.value().type.filterString();
    return rc;
}

void MimeDatabasePrivate::debug(QTextStream &str) const
{
    str << ">MimeDatabase\n";
    const TypeMimeTypeMap::const_iterator cend = m_typeMimeTypeMap.constEnd();
    for (TypeMimeTypeMap::const_iterator it = m_typeMimeTypeMap.constBegin(); it != cend; ++it) {
        str << "Entry level " << it.value().level << '\n';
        it.value().type.m_d->debug(str);
    }
    str << "<MimeDatabase\n";
}

// --------------- MimeDatabase
MimeDatabase::MimeDatabase() :
    m_d(new MimeDatabasePrivate)
{
}

MimeDatabase::~MimeDatabase()
{
    delete m_d;
}

MimeType MimeDatabase::findByType(const QString &typeOrAlias) const
{
    return m_d->findByType(typeOrAlias);
}

MimeType MimeDatabase::findByFile(const QFileInfo &f) const
{
    return m_d->findByFile(f);
}

bool MimeDatabase::addMimeType(const  MimeType &mt)
{
    return m_d->addMimeType(mt);
}

bool MimeDatabase::addMimeTypes(const QString &fileName, QString *errorMessage)
{
    return m_d->addMimeTypes(fileName, errorMessage);
}

bool MimeDatabase::addMimeTypes(QIODevice *device, QString *errorMessage)
{
    return m_d->addMimeTypes(device, errorMessage);
}

QStringList MimeDatabase::suffixes() const
{
    return m_d->suffixes();
}

QStringList MimeDatabase::filterStrings() const
{
    return m_d->filterStrings();
}

QString MimeDatabase::preferredSuffixByType(const QString &type) const
{
    if (const MimeType mt = findByType(type))
        return mt.preferredSuffix();
    return QString();
}

QString MimeDatabase::preferredSuffixByFile(const QFileInfo &f) const
{
    if (const MimeType mt = findByFile(f))
        return mt.preferredSuffix();
    return QString();
}

bool MimeDatabase::setPreferredSuffix(const QString &typeOrAlias, const QString &suffix)
{
    return m_d->setPreferredSuffix(typeOrAlias, suffix);
}

QDebug operator<<(QDebug d, const MimeDatabase &mt)
{
    QString s;
    {
        QTextStream str(&s);
        mt.m_d->debug(str);
    }
    d << s;
    return d;
}

} // namespace Core
=======
/**
 ******************************************************************************
 *
 * @file       mimedatabase.cpp
 * @author     The OpenPilot Team, http://www.openpilot.org Copyright (C) 2010.
 *             Parts by Nokia Corporation (qt-info@nokia.com) Copyright (C) 2009.
 * @addtogroup GCSPlugins GCS Plugins
 * @{
 * @addtogroup CorePlugin Core Plugin
 * @{
 * @brief The Core GCS plugin
 *****************************************************************************/
/*
 * This program is free software; you can redistribute it and/or modify 
 * it under the terms of the GNU General Public License as published by 
 * the Free Software Foundation; either version 3 of the License, or 
 * (at your option) any later version.
 * 
 * This program is distributed in the hope that it will be useful, but 
 * WITHOUT ANY WARRANTY; without even the implied warranty of MERCHANTABILITY 
 * or FITNESS FOR A PARTICULAR PURPOSE. See the GNU General Public License 
 * for more details.
 * 
 * You should have received a copy of the GNU General Public License along 
 * with this program; if not, write to the Free Software Foundation, Inc., 
 * 59 Temple Place, Suite 330, Boston, MA 02111-1307 USA
 */

#include "mimedatabase.h"

#include <utils/qtcassert.h>

#include <QtCore/QByteArray>
#include <QtCore/QCoreApplication>
#include <QtCore/QDebug>
#include <QtCore/QFile>
#include <QtCore/QFileInfo>
#include <QtCore/QLocale>
#include <QtCore/QMap>
#include <QtCore/QMultiHash>
#include <QtCore/QRegExp>
#include <QtCore/QSharedData>
#include <QtCore/QSharedPointer>
#include <QtCore/QStringList>
#include <QtCore/QTextStream>

#include <QtXml/QXmlStreamReader>

enum { debugMimeDB = 0 };

// XML tags in mime files
static const char *mimeInfoTagC = "mime-info";
static const char *mimeTypeTagC = "mime-type";
static const char *mimeTypeAttributeC = "type";
static const char *subClassTagC = "sub-class-of";
static const char *commentTagC = "comment";
static const char *globTagC = "glob";
static const char *aliasTagC = "alias";
static const char *patternAttributeC = "pattern";
static const char *localeAttributeC = "xml:lang";

static const char *magicTagC = "magic";
static const char *priorityAttributeC = "priority";
static const char *matchTagC = "match";
static const char *matchValueAttributeC = "value";
static const char *matchTypeAttributeC = "type";
static const char *matchStringTypeValueC = "string";
static const char *matchOffsetAttributeC = "offset";

// Types
static const char *textTypeC = "text/plain";
static const char *binaryTypeC = "application/octet-stream";

// UTF16 byte order marks
static const char bigEndianByteOrderMarkC[] = "\xFE\xFF";
static const char littleEndianByteOrderMarkC[] = "\xFF\xFE";

// Fallback priorities, must be low.
enum { BinaryMatchPriority = 1, TextMatchPriority = 2};

/* Parse sth like (<mime-info> being optional):
 *\code
?xml version="1.0" encoding="UTF-8"?>
<mime-info xmlns="http://www.freedesktop.org/standards/shared-mime-info">
  <!-- Mime types must match the desktop file associations -->
  <mime-type type="application/vnd.nokia.qt.qmakeprofile">
    <comment xml:lang="en">Qt QMake Profile</comment>
    <glob pattern="*.pro"/>
  </mime-type>
</mime-info>
 *\endcode
*/

namespace Core {
namespace Internal {

// FileMatchContext: Passed on to the mimetypes from the database
// when looking for a file match. It exists to enable reading the file
// contents "on demand" (as opposed to each mime type trying to open
// and read while checking).

class FileMatchContext {
    Q_DISABLE_COPY(FileMatchContext)
public:
    // Max data to be read from a file
    enum { MaxData = 2048 };

    explicit FileMatchContext(const QFileInfo &fi);

    inline QString fileName() const { return m_fileName; }
    // Return (cached) first MaxData bytes of file
    QByteArray data();

private:
    enum State {
        // File cannot be read/does not exist
        NoDataAvailable,
        // Not read yet
        DataNotRead,
        // Available
        DataRead };
    const QFileInfo m_fileInfo;
    const QString m_fileName;
    State m_state;
    QByteArray m_data;
};

FileMatchContext::FileMatchContext(const QFileInfo &fi) :
    m_fileInfo(fi),
    m_fileName(fi.fileName()),
    m_state(fi.isFile() && fi.isReadable() && fi.size() > 0 ? DataNotRead : NoDataAvailable)
{
}

QByteArray FileMatchContext::data()
{
    // Do we need to read?
    if (m_state == DataNotRead) {
        const QString fullName = m_fileInfo.absoluteFilePath();
        QFile file(fullName);
        if (file.open(QIODevice::ReadOnly)) {
            m_data = file.read(MaxData);
            m_state = DataRead;
        } else {
            qWarning("%s failed to open %s: %s\n", Q_FUNC_INFO, fullName.toUtf8().constData(), file.errorString().toUtf8().constData());
            m_state = NoDataAvailable;
        }
    }
    return m_data;
}

// The binary fallback matcher for "application/octet-stream".
class BinaryMatcher : public IMagicMatcher {
    Q_DISABLE_COPY(BinaryMatcher)
public:
    BinaryMatcher() {}
    virtual bool matches(const QByteArray & /*data*/) const { return true; }
    virtual int priority() const  { return BinaryMatchPriority; }
};

// A heuristic text file matcher: If the data do not contain any character
// below tab (9), detect as text.
class HeuristicTextMagicMatcher : public IMagicMatcher {
    Q_DISABLE_COPY(HeuristicTextMagicMatcher)
public:
    HeuristicTextMagicMatcher() {}
    virtual bool matches(const QByteArray &data) const;
    virtual int priority() const  { return TextMatchPriority; }

    static bool isTextFile(const QByteArray &data);
};

bool HeuristicTextMagicMatcher::isTextFile(const QByteArray &data)
{
    const int size = data.size();
    for (int i = 0; i < size; i++) {
        const char c = data.at(i);
        if (c >= 0x01 && c < 0x09) // Sure-fire binary
            return false;
        if (c == 0)             // Check for UTF16
            return data.startsWith(bigEndianByteOrderMarkC) || data.startsWith(littleEndianByteOrderMarkC);
    }
    return true;
}

bool HeuristicTextMagicMatcher::matches(const QByteArray &data) const
{
    const bool rc = isTextFile(data);
    if (debugMimeDB)
        qDebug() << Q_FUNC_INFO << " on " << data.size() << " returns " << rc;
    return rc;
}

} // namespace Internal

// MagicRule
MagicRule::MagicRule(const QByteArray &pattern, int startPos, int endPos) :
    m_pattern(pattern),
    m_startPos(startPos),
    m_endPos(endPos)
{
}

bool MagicRule::matches(const QByteArray &data) const
{
    // Quick check
    const int dataSize = data.size();
    if ((m_startPos + m_pattern.size()) >= dataSize)
        return false;
    // Most common: some string at position 0:
    if (m_startPos == 0 && m_startPos == m_endPos)
        return data.startsWith(m_pattern);
    // Range
    const int index = data.indexOf(m_pattern, m_startPos);
    return index != -1 && index < m_endPos;
}

MagicRule *MagicRule::createStringRule(const QString &c, int startPos, int endPos)
{
    return new MagicRule(c.toUtf8(), startPos, endPos);
}

// List matcher
MagicRuleMatcher::MagicRuleMatcher() :
     m_priority(65535)
{
}

void MagicRuleMatcher::add(const MagicRuleSharedPointer &rule)
{
    m_list.push_back(rule);
}

bool MagicRuleMatcher::matches(const QByteArray &data) const
{
    const MagicRuleList::const_iterator cend = m_list.constEnd();
    for (MagicRuleList::const_iterator it = m_list.constBegin(); it != cend; ++it)
        if ( (*it)->matches(data))
            return true;
    return false;
}

int MagicRuleMatcher::priority() const
{
    return m_priority;
}

void MagicRuleMatcher::setPriority(int p)
{
    m_priority = p;
}

// ---------- MimeTypeData
class MimeTypeData : public QSharedData {
public:
    typedef QHash<QString,QString> LocaleHash;
    void clear();
    void debug(QTextStream &str, int indent = 0) const;

    QString type;
    QString comment;

    LocaleHash localeComments;
    QStringList aliases;
    QList<QRegExp> globPatterns;
    QStringList subClassesOf;
    QString preferredSuffix;
    QStringList suffixes;

    typedef QSharedPointer<IMagicMatcher> IMagicMatcherSharedPointer;
    typedef QList<IMagicMatcherSharedPointer> IMagicMatcherList;
    IMagicMatcherList magicMatchers;
};

void MimeTypeData::clear()
{
    type.clear();
    comment.clear();
    aliases.clear();
    globPatterns.clear();
    subClassesOf.clear();
    preferredSuffix.clear();
    suffixes.clear();
    magicMatchers.clear();
}

void MimeTypeData::debug(QTextStream &str, int indent) const
{
    const QString indentS = QString(indent, QLatin1Char(' '));
    const QString comma = QString(1, QLatin1Char(','));
    str << indentS << "Type: " << type;
    if (!aliases.empty())
        str << " Aliases: " << aliases.join(comma);
    str << ", magic: " << magicMatchers.size() << '\n';
    str << indentS << "Comment: " << comment << '\n';
    if (!subClassesOf.empty())
        str << indentS << "SubClassesOf: " << subClassesOf.join(comma) << '\n';
    if (!globPatterns.empty()) {
        str << indentS << "Glob: ";
        foreach (const QRegExp &r, globPatterns)
            str << r.pattern() << ' ';
        str << '\n';
        if (!suffixes.empty()) {
            str <<  indentS << "Suffixes: " << suffixes.join(comma)
                << " preferred: " << preferredSuffix << '\n';
        }
    }
    str << '\n';
}

// ---------------- MimeType
MimeType::MimeType() :
    m_d(new MimeTypeData)
{
}

MimeType::MimeType(const MimeType &rhs) :
    m_d(rhs.m_d)
{
}

MimeType &MimeType::operator=(const MimeType &rhs)
{
    if (this != &rhs)
        m_d = rhs.m_d;
    return *this;
}

MimeType::MimeType(const MimeTypeData &d) :
    m_d(new MimeTypeData(d))
{
}

MimeType::~MimeType()
{
}

void MimeType::clear()
{
    m_d->clear();
}

bool MimeType::isNull() const
{
    return m_d->type.isEmpty();
}

MimeType::operator bool() const
{
    return !isNull();
}

bool MimeType::isTopLevel() const
{
    return m_d->subClassesOf.empty();
}

QString MimeType::type() const
{
    return m_d->type;
}

void MimeType::setType(const QString &type)
{
    m_d->type = type;
}

QString MimeType::comment() const
{
    return m_d->comment;
}

void MimeType::setComment(const QString &comment)
{
    m_d->comment = comment;
}

// Return "en", "de", etc. derived from "en_US", de_DE".
static inline QString systemLanguage()
{
    QString name = QLocale::system().name();
    const int underScorePos = name.indexOf(QLatin1Char('_'));
    if (underScorePos != -1)
        name.truncate(underScorePos);
    return name;
}

QString MimeType::localeComment(const QString &localeArg) const
{
    const QString locale = localeArg.isEmpty() ? systemLanguage() : localeArg;
    const MimeTypeData::LocaleHash::const_iterator it = m_d->localeComments.constFind(locale);
    if (it == m_d->localeComments.constEnd())
        return m_d->comment;
    return it.value();
}

void MimeType::setLocaleComment(const QString &locale, const QString &comment)
{
     m_d->localeComments[locale] = comment;
}

QStringList MimeType::aliases() const
{
    return m_d->aliases;
}

void MimeType::setAliases(const QStringList &a)
{
     m_d->aliases = a;
}

QList<QRegExp> MimeType::globPatterns() const
{
    return m_d->globPatterns;
}

void MimeType::setGlobPatterns(const QList<QRegExp> &g)
{
    m_d->globPatterns = g;
}

QStringList MimeType::subClassesOf() const
{
    return m_d->subClassesOf;
}

void MimeType::setSubClassesOf(const QStringList &s)
{
    m_d->subClassesOf = s;
}

QString MimeType::preferredSuffix() const
{
    return m_d->preferredSuffix;
}

bool MimeType::setPreferredSuffix(const QString &s)
{
    if (!m_d->suffixes.contains(s)) {
        qWarning("%s: Attempt to set preferred suffix to '%s', which is not in the list of suffixes: %s.",
                 m_d->type.toUtf8().constData(),
                 s.toUtf8().constData(),
                 m_d->suffixes.join(QLatin1String(",")).toUtf8().constData());
        return false;
    }
    m_d->preferredSuffix = s;
    return true;
}

static QString formatFilterString(const QString &description, const QList<QRegExp> &globs)
{
    QString rc;
    if (globs.empty())  // Binary files
        return rc;
    {
        QTextStream str(&rc);
        str << description;
        if (!globs.empty()) {
            str << " (";
            const int size = globs.size();
            for (int i = 0; i < size; i++) {
                if (i)
                    str << ' ';
                str << globs.at(i).pattern();
            }
            str << ')';
        }
    }
    return rc;
}

QString MimeType::filterString() const
{
    // @todo: Use localeComment() once the GCS is shipped with translations
    return formatFilterString(comment(), m_d->globPatterns);
}

bool MimeType::matchesType(const QString &type) const
{
    return m_d->type == type || m_d->aliases.contains(type);
}

unsigned MimeType::matchesFile(const QFileInfo &file) const
{
    Internal::FileMatchContext context(file);
    return matchesFile(context);
}

unsigned MimeType::matchesFile(Internal::FileMatchContext &c) const
{
    // check globs
    foreach (QRegExp pattern, m_d->globPatterns) {
        if (pattern.exactMatch(c.fileName()))
            return GlobMatchPriority;
    }

    // Nope, try magic matchers on context data
    if (m_d->magicMatchers.isEmpty())
        return 0;

    const QByteArray data = c.data();
    if (!data.isEmpty()) {
        foreach (MimeTypeData::IMagicMatcherSharedPointer matcher, m_d->magicMatchers) {
            if (matcher->matches(data))
                return matcher->priority();
        }
    }
    return 0;
}

QStringList MimeType::suffixes() const
{
    return m_d->suffixes;
}

void MimeType::setSuffixes(const QStringList &s)
{
    m_d->suffixes = s;
}

void MimeType::addMagicMatcher(const QSharedPointer<IMagicMatcher> &matcher)
{
    m_d->magicMatchers.push_back(matcher);
}

QDebug operator<<(QDebug d, const MimeType &mt)
{
    QString s;
    {
        QTextStream str(&s);
        mt.m_d->debug(str);
    }
    d << s;
    return d;
}

namespace Internal {

//  MimeDatabase helpers: Generic parser for a sequence of <mime-type>.
//  Calls abstract handler function process for MimeType it finds.
class BaseMimeTypeParser {
    Q_DISABLE_COPY(BaseMimeTypeParser)
public:
    BaseMimeTypeParser();
    virtual ~BaseMimeTypeParser() {}

    bool parse(QIODevice *dev, const QString &fileName, QString *errorMessage);

private:
    // Overwrite to process the sequence of parsed data
    virtual bool process(const MimeType &t, QString *errorMessage) = 0;

    void addGlobPattern(const QString &pattern, MimeTypeData *d) const;

    enum ParseStage { ParseBeginning,
                  ParseMimeInfo,
                  ParseMimeType,
                  ParseComment,
                  ParseGlobPattern,
                  ParseSubClass,
                  ParseAlias,
                  ParseMagic,
                  ParseMagicMatchRule,
                  ParseOtherMimeTypeSubTag,
                  ParseError };

    static ParseStage nextStage(ParseStage currentStage, const QStringRef &startElement);

    const QRegExp m_suffixPattern;
};

BaseMimeTypeParser:: BaseMimeTypeParser() :
    // RE to match a suffix glob pattern: "*.ext" (and not sth like "Makefile" or
    // "*.log[1-9]"
    m_suffixPattern(QLatin1String("^\\*\\.[\\w+]+$"))
{
    QTC_ASSERT(m_suffixPattern.isValid(), /**/);
}

void BaseMimeTypeParser::addGlobPattern(const QString &pattern, MimeTypeData *d) const
{
    if (pattern.isEmpty())
        return;
    // Collect patterns as a QRegExp list and filter out the plain
    // suffix ones for our suffix list. Use first one as preferred
    const QRegExp wildCard(pattern, Qt::CaseSensitive, QRegExp::Wildcard);
    if (!wildCard.isValid()) {
        qWarning("%s: Invalid wildcard '%s'.",
                 Q_FUNC_INFO, pattern.toUtf8().constData());
        return;
    }

    d->globPatterns.push_back(wildCard);
    if (m_suffixPattern.exactMatch(pattern)) {
        const QString suffix = pattern.right(pattern.size() - 2);
        d->suffixes.push_back(suffix);
        if (d->preferredSuffix.isEmpty())
            d->preferredSuffix = suffix;
    }
}

BaseMimeTypeParser::ParseStage BaseMimeTypeParser::nextStage(ParseStage currentStage, const QStringRef &startElement)
{
    switch (currentStage) {
    case ParseBeginning:
        if (startElement == QLatin1String(mimeInfoTagC))
            return ParseMimeInfo;
        if (startElement == QLatin1String(mimeTypeTagC))
            return ParseMimeType;
        return ParseError;
    case ParseMimeInfo:
        return startElement == QLatin1String(mimeTypeTagC) ? ParseMimeType : ParseError;
    case ParseMimeType:
    case ParseComment:
    case ParseGlobPattern:
    case ParseSubClass:
    case ParseAlias:
    case ParseOtherMimeTypeSubTag:
    case ParseMagicMatchRule:
        if (startElement == QLatin1String(mimeTypeTagC)) // Sequence of <mime-type>
            return ParseMimeType;
        if (startElement == QLatin1String(commentTagC ))
            return ParseComment;
        if (startElement == QLatin1String(globTagC))
            return ParseGlobPattern;
        if (startElement == QLatin1String(subClassTagC))
            return ParseSubClass;
        if (startElement == QLatin1String(aliasTagC))
            return ParseAlias;
        if (startElement == QLatin1String(magicTagC))
            return ParseMagic;
        return ParseOtherMimeTypeSubTag;
    case ParseMagic:
        if (startElement == QLatin1String(matchTagC))
            return ParseMagicMatchRule;
        break;
    case ParseError:
        break;
    }
    return ParseError;
}

// Parse int number from an (attribute) string)
static bool parseNumber(const QString &n, int *target, QString *errorMessage)
{
    bool ok;
    *target = n.toInt(&ok);
    if (!ok) {
        *errorMessage = QString::fromLatin1("Not a number '%1'.").arg(n);
        return false;
    }
    return true;
}

// Evaluate a magic match rule like
//  <match value="must be converted with BinHex" type="string" offset="11"/>
//  <match value="0x9501" type="big16" offset="0:64"/>
static bool addMagicMatchRule(const QXmlStreamAttributes &atts,
                              MagicRuleMatcher *ruleMatcher,
                              QString *errorMessage)
{
    const QString type = atts.value(QLatin1String(matchTypeAttributeC)).toString();
    if (type != QLatin1String(matchStringTypeValueC)) {
        qWarning("%s: match type %s is not supported.", Q_FUNC_INFO, type.toUtf8().constData());
        return true;
    }
    const QString value = atts.value(QLatin1String(matchValueAttributeC)).toString();
    if (value.isEmpty()) {
        *errorMessage = QString::fromLatin1("Empty match value detected.");
        return false;
    }
    // Parse for offset as "1" or "1:10"
    int startPos, endPos;
    const QString offsetS = atts.value(QLatin1String(matchOffsetAttributeC)).toString();
    const int colonIndex = offsetS.indexOf(QLatin1Char(':'));
    const QString startPosS = colonIndex == -1 ? offsetS : offsetS.mid(0, colonIndex);
    const QString endPosS   = colonIndex == -1 ? offsetS : offsetS.mid(colonIndex + 1);
    if (!parseNumber(startPosS, &startPos, errorMessage) || !parseNumber(endPosS, &endPos, errorMessage))
        return false;
    if (debugMimeDB)
        qDebug() << Q_FUNC_INFO << value << startPos << endPos;
    ruleMatcher->add(QSharedPointer<MagicRule>(MagicRule::createStringRule(value, startPos, endPos)));
    return true;
}

bool BaseMimeTypeParser::parse(QIODevice *dev, const QString &fileName, QString *errorMessage)
{
    MimeTypeData data;
    MagicRuleMatcher *ruleMatcher = 0;

    QXmlStreamReader reader(dev);
    ParseStage ps = ParseBeginning;
    while (!reader.atEnd()) {
        switch (reader.readNext()) {
        case QXmlStreamReader::StartElement:
            ps = nextStage(ps, reader.name());
            switch (ps) {
            case ParseMimeType: { // start parsing a type
                const QString type = reader.attributes().value(QLatin1String(mimeTypeAttributeC)).toString();
                if (type.isEmpty()) {
                    reader.raiseError(QString::fromLatin1("Missing 'type'-attribute"));
                } else {
                    data.type = type;
                }
            }
                break;
            case ParseGlobPattern:
                addGlobPattern(reader.attributes().value(QLatin1String(patternAttributeC)).toString(), &data);
                break;
            case ParseSubClass: {
                const QString inheritsFrom = reader.attributes().value(QLatin1String(mimeTypeAttributeC)).toString();
                if (!inheritsFrom.isEmpty())
                    data.subClassesOf.push_back(inheritsFrom);
            }
                break;
            case ParseComment: {
                // comments have locale attributes. We want the default, English one
                QString locale = reader.attributes().value(QLatin1String(localeAttributeC)).toString();
                const QString comment = QCoreApplication::translate("MimeType", reader.readElementText().toAscii());
                if (locale.isEmpty()) {
                    data.comment = comment;
                } else {
                    data.localeComments.insert(locale, comment);
                }
            }
                break;
            case ParseAlias: {
                const QString alias = reader.attributes().value(QLatin1String(mimeTypeAttributeC)).toString();
                if (!alias.isEmpty())
                    data.aliases.push_back(alias);
            }
                break;
            case ParseMagic: {
                int priority = 0;
                const QString priorityS = reader.attributes().value(QLatin1String(priorityAttributeC)).toString();
                if (!priorityS.isEmpty()) {
                    if (!parseNumber(priorityS, &priority, errorMessage))
                        return false;

                }
                ruleMatcher = new MagicRuleMatcher;
                ruleMatcher->setPriority(priority);
            }
                break;
            case ParseMagicMatchRule:
                if (!addMagicMatchRule(reader.attributes(), ruleMatcher, errorMessage))
                    return false;
                break;
            case ParseError:
                reader.raiseError(QString::fromLatin1("Unexpected element <%1>").arg(reader.name().toString()));
                break;
            default:
                break;
            } // switch nextStage
            break;
        // continue switch QXmlStreamReader::Token...
        case QXmlStreamReader::EndElement: // Finished element
            if (reader.name() == QLatin1String(mimeTypeTagC)) {
                if (!process(MimeType(data), errorMessage))
                    return false;
                data.clear();
            } else {
                // Finished a match sequence
                if (reader.name() == QLatin1String(QLatin1String(magicTagC))) {
                    data.magicMatchers.push_back(QSharedPointer<IMagicMatcher>(ruleMatcher));
                    ruleMatcher = 0;
                }
            }
            break;

        default:
            break;
        } // switch reader.readNext()
    }

    if (reader.hasError()) {
        *errorMessage = QString::fromLatin1("An error has been encountered at line %1 of %2: %3:").arg(reader.lineNumber()).arg(fileName, reader.errorString());
        return false;
    }
    return true;
}

} // namespace Internal

// MimeMapEntry: Entry of a type map, consisting of type and level.

enum { Dangling = 32767 };

struct MimeMapEntry
{
    explicit MimeMapEntry(const MimeType &t = MimeType(), int aLevel = Dangling);
    MimeType type;
    int level; // hierachy level
};

MimeMapEntry::MimeMapEntry(const MimeType &t, int aLevel) :
    type(t),
    level(aLevel)
{
}

/* MimeDatabasePrivate: Requirements for storage:
 * - Must be robust in case of incomplete hierachies, dangling entries
 * - Plugins will not load and register their mime types in order
 *   of inheritance.
 * - Multiple inheritance (several subClassesOf) can occur
 * - Provide quick lookup by name
 * - Provide quick lookup by file type.
 * This basically rules out some pointer-based tree, so the structure choosen
 * is:
 * - An alias map <QString->QString> for mapping aliases to types
 * - A Map <QString-MimeMapEntry> for the types (MimeMapEntry being a pair of
 *   MimeType and (hierarchy) level.
 * - A map  <QString->QString> representing parent->child relations (enabling
 *   recursing over children)
 * Using strings avoids dangling pointers.
 * The hierarchy level is used for mapping by file types. When findByFile()
 * is first called after addMimeType() it recurses over the hierarchy and sets
 * the hierarchy level of the entries accordingly (0 toplevel, 1 first
 * order...). It then does several passes over the type map, checking the
 * globs for maxLevel, maxLevel-1....until it finds a match (idea being to
 * to check the most specific types first). Starting a recursion from the
 * leaves is not suitable since it will hit parent nodes several times. */

class MimeDatabasePrivate
{
    Q_DISABLE_COPY(MimeDatabasePrivate)
public:
    MimeDatabasePrivate();

    bool addMimeTypes(const QString &fileName, QString *errorMessage);
    bool addMimeTypes(QIODevice *device, QString *errorMessage);
    bool addMimeType(MimeType mt);

    // Returns a mime type or Null one if none found
    MimeType findByType(const QString &type) const;
    // Returns a mime type or Null one if none found
    MimeType findByFile(const QFileInfo &f) const;

    bool setPreferredSuffix(const QString &typeOrAlias, const QString &suffix);

    // Return all known suffixes
    QStringList suffixes() const;
    QStringList filterStrings() const;

    void debug(QTextStream &str) const;

private:
    typedef QHash<QString, MimeMapEntry> TypeMimeTypeMap;
    typedef QHash<QString, QString> AliasMap;
    typedef QMultiHash<QString, QString> ParentChildrenMap;

    bool addMimeTypes(QIODevice *device, const QString &fileName, QString *errorMessage);
    inline const QString &resolveAlias(const QString &name) const;
    MimeType findByFile(const QFileInfo &f, unsigned *priority) const;
    void determineLevels();
    void raiseLevelRecursion(MimeMapEntry &e, int level);

    TypeMimeTypeMap m_typeMimeTypeMap;
    AliasMap m_aliasMap;
    ParentChildrenMap m_parentChildrenMap;
    int m_maxLevel;
};

MimeDatabasePrivate::MimeDatabasePrivate() :
    m_maxLevel(-1)
{
}

namespace Internal {
    // Parser that builds MimeDB hierarchy by adding to MimeDatabasePrivate
    class MimeTypeParser : public BaseMimeTypeParser {
    public:
        explicit MimeTypeParser(MimeDatabasePrivate &db) : m_db(db) {}
    private:
        virtual bool process(const MimeType &t, QString *) { m_db.addMimeType(t); return true; }

        MimeDatabasePrivate &m_db;
    };
} // namespace Internal

bool MimeDatabasePrivate::addMimeTypes(QIODevice *device, const QString &fileName, QString *errorMessage)
{
    Internal::MimeTypeParser parser(*this);
    return parser.parse(device, fileName, errorMessage);
}

bool MimeDatabasePrivate::addMimeTypes(const QString &fileName, QString *errorMessage)
{
    QFile file(fileName);
    if (!file.open(QIODevice::ReadOnly|QIODevice::Text)) {
        *errorMessage = QString::fromLatin1("Cannot open %1: %2").arg(fileName, file.errorString());
        return false;
    }
    return addMimeTypes(&file, fileName, errorMessage);
}

bool MimeDatabasePrivate::addMimeTypes(QIODevice *device, QString *errorMessage)
{
    return addMimeTypes(device, QLatin1String("<stream>"), errorMessage);
}

bool MimeDatabasePrivate::addMimeType(MimeType mt)
{
    if (!mt)
        return false;

    const QString type = mt.type();
    // Hack: Add a magic text matcher to "text/plain" and the fallback matcher to
    // binary types "application/octet-stream"
    if (type == QLatin1String(textTypeC)) {
        mt.addMagicMatcher(QSharedPointer<IMagicMatcher>(new Internal::HeuristicTextMagicMatcher));
    } else {
        if (type == QLatin1String(binaryTypeC))
             mt.addMagicMatcher(QSharedPointer<IMagicMatcher>(new Internal::BinaryMatcher));
    }
    // insert the type.
    m_typeMimeTypeMap.insert(type, MimeMapEntry(mt));
    // Register the children, resolved via alias map. Note that it is still
    // possible that aliases end up in the map if the parent classes are not inserted
    // at this point (thus their aliases not known).
    const QStringList subClassesOf = mt.subClassesOf();
    if (!subClassesOf.empty()) {
        const QStringList::const_iterator socend = subClassesOf.constEnd();
        for (QStringList::const_iterator soit = subClassesOf.constBegin(); soit !=  socend; ++soit)
            m_parentChildrenMap.insert(resolveAlias(*soit), type);
    }
    // register aliasses
    const QStringList aliases = mt.aliases();
    if (!aliases.empty()) {
        const QStringList::const_iterator cend = aliases.constEnd();
        for (QStringList::const_iterator it = aliases.constBegin(); it !=  cend; ++it)
            m_aliasMap.insert(*it, type);
    }
    m_maxLevel = -1; // Mark as dirty
    return true;
}

const QString &MimeDatabasePrivate::resolveAlias(const  QString &name) const
{
    const AliasMap::const_iterator aliasIt = m_aliasMap.constFind(name);
    return aliasIt == m_aliasMap.constEnd() ? name : aliasIt.value();
}

void MimeDatabasePrivate::raiseLevelRecursion(MimeMapEntry &e, int level)
{
    if (e.level == Dangling || e.level < level)
        e.level = level;
    if (m_maxLevel < level)
        m_maxLevel = level;
    // At all events recurse over children since nodes might have been
    // added.
    const QStringList childTypes = m_parentChildrenMap.values(e.type.type());
    if (childTypes.empty())
        return;
    // look them up in the type->mime type map
    const int nextLevel = level + 1;
    const TypeMimeTypeMap::iterator tm_end = m_typeMimeTypeMap.end();
    const QStringList::const_iterator cend = childTypes.constEnd();
    for (QStringList::const_iterator it = childTypes.constBegin(); it !=  cend; ++it) {
        const TypeMimeTypeMap::iterator tm_it = m_typeMimeTypeMap.find(resolveAlias(*it));
        if (tm_it == tm_end) {
            qWarning("%s: Inconsistent mime hierarchy detected, child %s of %s cannot be found.",
                     Q_FUNC_INFO, it->toUtf8().constData(), e.type.type().toUtf8().constData());
        } else {
            raiseLevelRecursion(*tm_it, nextLevel);
        }
    }
}

void MimeDatabasePrivate::determineLevels()
{
    // Loop over toplevels and recurse down their hierarchies.
    // Determine top levels by subtracting the children from the parent
    // set. Note that a toplevel at this point might have 'subclassesOf'
    // set to some class that is not in the DB, so, checking for an empty
    // 'subclassesOf' set is not sufficient to find the toplevels.
    // First, take the parent->child entries  whose parent exists and build
    // sets of parents/children
    QSet<QString> parentSet, childrenSet;
    const ParentChildrenMap::const_iterator pcend = m_parentChildrenMap.constEnd();
    for (ParentChildrenMap::const_iterator it =  m_parentChildrenMap.constBegin(); it !=  pcend; ++it)
        if (m_typeMimeTypeMap.contains(it.key())) {
            parentSet.insert(it.key());
            childrenSet.insert(it.value());
        }
    const QSet<QString> topLevels = parentSet.subtract(childrenSet);
    if (debugMimeDB)
        qDebug() << Q_FUNC_INFO << "top levels" << topLevels;
    const TypeMimeTypeMap::iterator tm_end = m_typeMimeTypeMap.end();
    const QSet<QString>::const_iterator tl_cend = topLevels.constEnd();
    for (QSet<QString>::const_iterator tl_it =  topLevels.constBegin(); tl_it !=  tl_cend; ++tl_it) {
        const TypeMimeTypeMap::iterator tm_it = m_typeMimeTypeMap.find(resolveAlias(*tl_it));
        if (tm_it == tm_end) {
            qWarning("%s: Inconsistent mime hierarchy detected, top level element %s cannot be found.",
                     Q_FUNC_INFO, tl_it->toUtf8().constData());
        } else {
            raiseLevelRecursion(tm_it.value(), 0);
        }
    }
}

bool MimeDatabasePrivate::setPreferredSuffix(const QString &typeOrAlias, const QString &suffix)
{
    TypeMimeTypeMap::iterator tit =  m_typeMimeTypeMap.find(resolveAlias(typeOrAlias));
    if (tit != m_typeMimeTypeMap.end())
        return tit.value().type.setPreferredSuffix(suffix);
    return false;
}

// Returns a mime type or Null one if none found
MimeType MimeDatabasePrivate::findByType(const QString &typeOrAlias) const
{
    const TypeMimeTypeMap::const_iterator tit =  m_typeMimeTypeMap.constFind(resolveAlias(typeOrAlias));
    if (tit != m_typeMimeTypeMap.constEnd())
        return tit.value().type;
    return MimeType();
}

// Debugging wrapper around findByFile()
MimeType MimeDatabasePrivate::findByFile(const QFileInfo &f) const
{
    unsigned priority = 0;
    if (debugMimeDB)
        qDebug() << '>' << Q_FUNC_INFO << f.fileName();
    const MimeType rc = findByFile(f, &priority);
    if (debugMimeDB) {
        if (rc) {
            qDebug() << "<MimeDatabase::findByFile: match prio=" << priority << rc.type();
        } else {
            qDebug() << "<MimeDatabase::findByFile: no match";
        }
    }
    return rc;
}

// Returns a mime type or Null one if none found
MimeType MimeDatabasePrivate::findByFile(const QFileInfo &f, unsigned *priorityPtr) const
{
    typedef QList<MimeMapEntry> MimeMapEntryList;

    // Is the hierarchy set up in case we find several matches?
    if (m_maxLevel < 0) {
        MimeDatabasePrivate *db = const_cast<MimeDatabasePrivate *>(this);
        db->determineLevels();
    }
    // Starting from max level (most specific): Try to find a match of
    // best (max) priority. Return if a glob match triggers.
    *priorityPtr = 0;
    unsigned maxPriority = 0;
    MimeType rc;
    Internal::FileMatchContext context(f);
    const TypeMimeTypeMap::const_iterator cend = m_typeMimeTypeMap.constEnd();
    for (int level = m_maxLevel; level >= 0; level--)
        for (TypeMimeTypeMap::const_iterator it = m_typeMimeTypeMap.constBegin(); it != cend; ++it)
            if (it.value().level == level) {
                const unsigned priority = it.value().type.matchesFile(context);
                if (debugMimeDB > 1)
                    qDebug() <<  "pass" << level << it.value().type.type() << " matches " << priority;
                if (priority)
                    if (priority > maxPriority) {
                        rc = it.value().type;
                        maxPriority = priority;
                        // Glob (exact) match?! We are done
                        if (maxPriority == MimeType::GlobMatchPriority) {
                            *priorityPtr = priority;
                            return rc;
                        }
                    }
            }
    return rc;
}

// Return all known suffixes
QStringList MimeDatabasePrivate::suffixes() const
{
    QStringList rc;
    const TypeMimeTypeMap::const_iterator cend = m_typeMimeTypeMap.constEnd();
    for (TypeMimeTypeMap::const_iterator it = m_typeMimeTypeMap.constBegin(); it != cend; ++it)
        rc += it.value().type.suffixes();
    return rc;
}

QStringList MimeDatabasePrivate::filterStrings() const
{
    QStringList rc;
    const TypeMimeTypeMap::const_iterator cend = m_typeMimeTypeMap.constEnd();
    for (TypeMimeTypeMap::const_iterator it = m_typeMimeTypeMap.constBegin(); it != cend; ++it)
        rc += it.value().type.filterString();
    return rc;
}

void MimeDatabasePrivate::debug(QTextStream &str) const
{
    str << ">MimeDatabase\n";
    const TypeMimeTypeMap::const_iterator cend = m_typeMimeTypeMap.constEnd();
    for (TypeMimeTypeMap::const_iterator it = m_typeMimeTypeMap.constBegin(); it != cend; ++it) {
        str << "Entry level " << it.value().level << '\n';
        it.value().type.m_d->debug(str);
    }
    str << "<MimeDatabase\n";
}

// --------------- MimeDatabase
MimeDatabase::MimeDatabase() :
    m_d(new MimeDatabasePrivate)
{
}

MimeDatabase::~MimeDatabase()
{
    delete m_d;
}

MimeType MimeDatabase::findByType(const QString &typeOrAlias) const
{
    return m_d->findByType(typeOrAlias);
}

MimeType MimeDatabase::findByFile(const QFileInfo &f) const
{
    return m_d->findByFile(f);
}

bool MimeDatabase::addMimeType(const  MimeType &mt)
{
    return m_d->addMimeType(mt);
}

bool MimeDatabase::addMimeTypes(const QString &fileName, QString *errorMessage)
{
    return m_d->addMimeTypes(fileName, errorMessage);
}

bool MimeDatabase::addMimeTypes(QIODevice *device, QString *errorMessage)
{
    return m_d->addMimeTypes(device, errorMessage);
}

QStringList MimeDatabase::suffixes() const
{
    return m_d->suffixes();
}

QStringList MimeDatabase::filterStrings() const
{
    return m_d->filterStrings();
}

QString MimeDatabase::preferredSuffixByType(const QString &type) const
{
    if (const MimeType mt = findByType(type))
        return mt.preferredSuffix();
    return QString();
}

QString MimeDatabase::preferredSuffixByFile(const QFileInfo &f) const
{
    if (const MimeType mt = findByFile(f))
        return mt.preferredSuffix();
    return QString();
}

bool MimeDatabase::setPreferredSuffix(const QString &typeOrAlias, const QString &suffix)
{
    return m_d->setPreferredSuffix(typeOrAlias, suffix);
}

QDebug operator<<(QDebug d, const MimeDatabase &mt)
{
    QString s;
    {
        QTextStream str(&s);
        mt.m_d->debug(str);
    }
    d << s;
    return d;
}

} // namespace Core
>>>>>>> ff16dd03
<|MERGE_RESOLUTION|>--- conflicted
+++ resolved
@@ -1,4 +1,3 @@
-<<<<<<< HEAD
 /**
  ******************************************************************************
  *
@@ -1178,1186 +1177,4 @@
     return d;
 }
 
-} // namespace Core
-=======
-/**
- ******************************************************************************
- *
- * @file       mimedatabase.cpp
- * @author     The OpenPilot Team, http://www.openpilot.org Copyright (C) 2010.
- *             Parts by Nokia Corporation (qt-info@nokia.com) Copyright (C) 2009.
- * @addtogroup GCSPlugins GCS Plugins
- * @{
- * @addtogroup CorePlugin Core Plugin
- * @{
- * @brief The Core GCS plugin
- *****************************************************************************/
-/*
- * This program is free software; you can redistribute it and/or modify 
- * it under the terms of the GNU General Public License as published by 
- * the Free Software Foundation; either version 3 of the License, or 
- * (at your option) any later version.
- * 
- * This program is distributed in the hope that it will be useful, but 
- * WITHOUT ANY WARRANTY; without even the implied warranty of MERCHANTABILITY 
- * or FITNESS FOR A PARTICULAR PURPOSE. See the GNU General Public License 
- * for more details.
- * 
- * You should have received a copy of the GNU General Public License along 
- * with this program; if not, write to the Free Software Foundation, Inc., 
- * 59 Temple Place, Suite 330, Boston, MA 02111-1307 USA
- */
-
-#include "mimedatabase.h"
-
-#include <utils/qtcassert.h>
-
-#include <QtCore/QByteArray>
-#include <QtCore/QCoreApplication>
-#include <QtCore/QDebug>
-#include <QtCore/QFile>
-#include <QtCore/QFileInfo>
-#include <QtCore/QLocale>
-#include <QtCore/QMap>
-#include <QtCore/QMultiHash>
-#include <QtCore/QRegExp>
-#include <QtCore/QSharedData>
-#include <QtCore/QSharedPointer>
-#include <QtCore/QStringList>
-#include <QtCore/QTextStream>
-
-#include <QtXml/QXmlStreamReader>
-
-enum { debugMimeDB = 0 };
-
-// XML tags in mime files
-static const char *mimeInfoTagC = "mime-info";
-static const char *mimeTypeTagC = "mime-type";
-static const char *mimeTypeAttributeC = "type";
-static const char *subClassTagC = "sub-class-of";
-static const char *commentTagC = "comment";
-static const char *globTagC = "glob";
-static const char *aliasTagC = "alias";
-static const char *patternAttributeC = "pattern";
-static const char *localeAttributeC = "xml:lang";
-
-static const char *magicTagC = "magic";
-static const char *priorityAttributeC = "priority";
-static const char *matchTagC = "match";
-static const char *matchValueAttributeC = "value";
-static const char *matchTypeAttributeC = "type";
-static const char *matchStringTypeValueC = "string";
-static const char *matchOffsetAttributeC = "offset";
-
-// Types
-static const char *textTypeC = "text/plain";
-static const char *binaryTypeC = "application/octet-stream";
-
-// UTF16 byte order marks
-static const char bigEndianByteOrderMarkC[] = "\xFE\xFF";
-static const char littleEndianByteOrderMarkC[] = "\xFF\xFE";
-
-// Fallback priorities, must be low.
-enum { BinaryMatchPriority = 1, TextMatchPriority = 2};
-
-/* Parse sth like (<mime-info> being optional):
- *\code
-?xml version="1.0" encoding="UTF-8"?>
-<mime-info xmlns="http://www.freedesktop.org/standards/shared-mime-info">
-  <!-- Mime types must match the desktop file associations -->
-  <mime-type type="application/vnd.nokia.qt.qmakeprofile">
-    <comment xml:lang="en">Qt QMake Profile</comment>
-    <glob pattern="*.pro"/>
-  </mime-type>
-</mime-info>
- *\endcode
-*/
-
-namespace Core {
-namespace Internal {
-
-// FileMatchContext: Passed on to the mimetypes from the database
-// when looking for a file match. It exists to enable reading the file
-// contents "on demand" (as opposed to each mime type trying to open
-// and read while checking).
-
-class FileMatchContext {
-    Q_DISABLE_COPY(FileMatchContext)
-public:
-    // Max data to be read from a file
-    enum { MaxData = 2048 };
-
-    explicit FileMatchContext(const QFileInfo &fi);
-
-    inline QString fileName() const { return m_fileName; }
-    // Return (cached) first MaxData bytes of file
-    QByteArray data();
-
-private:
-    enum State {
-        // File cannot be read/does not exist
-        NoDataAvailable,
-        // Not read yet
-        DataNotRead,
-        // Available
-        DataRead };
-    const QFileInfo m_fileInfo;
-    const QString m_fileName;
-    State m_state;
-    QByteArray m_data;
-};
-
-FileMatchContext::FileMatchContext(const QFileInfo &fi) :
-    m_fileInfo(fi),
-    m_fileName(fi.fileName()),
-    m_state(fi.isFile() && fi.isReadable() && fi.size() > 0 ? DataNotRead : NoDataAvailable)
-{
-}
-
-QByteArray FileMatchContext::data()
-{
-    // Do we need to read?
-    if (m_state == DataNotRead) {
-        const QString fullName = m_fileInfo.absoluteFilePath();
-        QFile file(fullName);
-        if (file.open(QIODevice::ReadOnly)) {
-            m_data = file.read(MaxData);
-            m_state = DataRead;
-        } else {
-            qWarning("%s failed to open %s: %s\n", Q_FUNC_INFO, fullName.toUtf8().constData(), file.errorString().toUtf8().constData());
-            m_state = NoDataAvailable;
-        }
-    }
-    return m_data;
-}
-
-// The binary fallback matcher for "application/octet-stream".
-class BinaryMatcher : public IMagicMatcher {
-    Q_DISABLE_COPY(BinaryMatcher)
-public:
-    BinaryMatcher() {}
-    virtual bool matches(const QByteArray & /*data*/) const { return true; }
-    virtual int priority() const  { return BinaryMatchPriority; }
-};
-
-// A heuristic text file matcher: If the data do not contain any character
-// below tab (9), detect as text.
-class HeuristicTextMagicMatcher : public IMagicMatcher {
-    Q_DISABLE_COPY(HeuristicTextMagicMatcher)
-public:
-    HeuristicTextMagicMatcher() {}
-    virtual bool matches(const QByteArray &data) const;
-    virtual int priority() const  { return TextMatchPriority; }
-
-    static bool isTextFile(const QByteArray &data);
-};
-
-bool HeuristicTextMagicMatcher::isTextFile(const QByteArray &data)
-{
-    const int size = data.size();
-    for (int i = 0; i < size; i++) {
-        const char c = data.at(i);
-        if (c >= 0x01 && c < 0x09) // Sure-fire binary
-            return false;
-        if (c == 0)             // Check for UTF16
-            return data.startsWith(bigEndianByteOrderMarkC) || data.startsWith(littleEndianByteOrderMarkC);
-    }
-    return true;
-}
-
-bool HeuristicTextMagicMatcher::matches(const QByteArray &data) const
-{
-    const bool rc = isTextFile(data);
-    if (debugMimeDB)
-        qDebug() << Q_FUNC_INFO << " on " << data.size() << " returns " << rc;
-    return rc;
-}
-
-} // namespace Internal
-
-// MagicRule
-MagicRule::MagicRule(const QByteArray &pattern, int startPos, int endPos) :
-    m_pattern(pattern),
-    m_startPos(startPos),
-    m_endPos(endPos)
-{
-}
-
-bool MagicRule::matches(const QByteArray &data) const
-{
-    // Quick check
-    const int dataSize = data.size();
-    if ((m_startPos + m_pattern.size()) >= dataSize)
-        return false;
-    // Most common: some string at position 0:
-    if (m_startPos == 0 && m_startPos == m_endPos)
-        return data.startsWith(m_pattern);
-    // Range
-    const int index = data.indexOf(m_pattern, m_startPos);
-    return index != -1 && index < m_endPos;
-}
-
-MagicRule *MagicRule::createStringRule(const QString &c, int startPos, int endPos)
-{
-    return new MagicRule(c.toUtf8(), startPos, endPos);
-}
-
-// List matcher
-MagicRuleMatcher::MagicRuleMatcher() :
-     m_priority(65535)
-{
-}
-
-void MagicRuleMatcher::add(const MagicRuleSharedPointer &rule)
-{
-    m_list.push_back(rule);
-}
-
-bool MagicRuleMatcher::matches(const QByteArray &data) const
-{
-    const MagicRuleList::const_iterator cend = m_list.constEnd();
-    for (MagicRuleList::const_iterator it = m_list.constBegin(); it != cend; ++it)
-        if ( (*it)->matches(data))
-            return true;
-    return false;
-}
-
-int MagicRuleMatcher::priority() const
-{
-    return m_priority;
-}
-
-void MagicRuleMatcher::setPriority(int p)
-{
-    m_priority = p;
-}
-
-// ---------- MimeTypeData
-class MimeTypeData : public QSharedData {
-public:
-    typedef QHash<QString,QString> LocaleHash;
-    void clear();
-    void debug(QTextStream &str, int indent = 0) const;
-
-    QString type;
-    QString comment;
-
-    LocaleHash localeComments;
-    QStringList aliases;
-    QList<QRegExp> globPatterns;
-    QStringList subClassesOf;
-    QString preferredSuffix;
-    QStringList suffixes;
-
-    typedef QSharedPointer<IMagicMatcher> IMagicMatcherSharedPointer;
-    typedef QList<IMagicMatcherSharedPointer> IMagicMatcherList;
-    IMagicMatcherList magicMatchers;
-};
-
-void MimeTypeData::clear()
-{
-    type.clear();
-    comment.clear();
-    aliases.clear();
-    globPatterns.clear();
-    subClassesOf.clear();
-    preferredSuffix.clear();
-    suffixes.clear();
-    magicMatchers.clear();
-}
-
-void MimeTypeData::debug(QTextStream &str, int indent) const
-{
-    const QString indentS = QString(indent, QLatin1Char(' '));
-    const QString comma = QString(1, QLatin1Char(','));
-    str << indentS << "Type: " << type;
-    if (!aliases.empty())
-        str << " Aliases: " << aliases.join(comma);
-    str << ", magic: " << magicMatchers.size() << '\n';
-    str << indentS << "Comment: " << comment << '\n';
-    if (!subClassesOf.empty())
-        str << indentS << "SubClassesOf: " << subClassesOf.join(comma) << '\n';
-    if (!globPatterns.empty()) {
-        str << indentS << "Glob: ";
-        foreach (const QRegExp &r, globPatterns)
-            str << r.pattern() << ' ';
-        str << '\n';
-        if (!suffixes.empty()) {
-            str <<  indentS << "Suffixes: " << suffixes.join(comma)
-                << " preferred: " << preferredSuffix << '\n';
-        }
-    }
-    str << '\n';
-}
-
-// ---------------- MimeType
-MimeType::MimeType() :
-    m_d(new MimeTypeData)
-{
-}
-
-MimeType::MimeType(const MimeType &rhs) :
-    m_d(rhs.m_d)
-{
-}
-
-MimeType &MimeType::operator=(const MimeType &rhs)
-{
-    if (this != &rhs)
-        m_d = rhs.m_d;
-    return *this;
-}
-
-MimeType::MimeType(const MimeTypeData &d) :
-    m_d(new MimeTypeData(d))
-{
-}
-
-MimeType::~MimeType()
-{
-}
-
-void MimeType::clear()
-{
-    m_d->clear();
-}
-
-bool MimeType::isNull() const
-{
-    return m_d->type.isEmpty();
-}
-
-MimeType::operator bool() const
-{
-    return !isNull();
-}
-
-bool MimeType::isTopLevel() const
-{
-    return m_d->subClassesOf.empty();
-}
-
-QString MimeType::type() const
-{
-    return m_d->type;
-}
-
-void MimeType::setType(const QString &type)
-{
-    m_d->type = type;
-}
-
-QString MimeType::comment() const
-{
-    return m_d->comment;
-}
-
-void MimeType::setComment(const QString &comment)
-{
-    m_d->comment = comment;
-}
-
-// Return "en", "de", etc. derived from "en_US", de_DE".
-static inline QString systemLanguage()
-{
-    QString name = QLocale::system().name();
-    const int underScorePos = name.indexOf(QLatin1Char('_'));
-    if (underScorePos != -1)
-        name.truncate(underScorePos);
-    return name;
-}
-
-QString MimeType::localeComment(const QString &localeArg) const
-{
-    const QString locale = localeArg.isEmpty() ? systemLanguage() : localeArg;
-    const MimeTypeData::LocaleHash::const_iterator it = m_d->localeComments.constFind(locale);
-    if (it == m_d->localeComments.constEnd())
-        return m_d->comment;
-    return it.value();
-}
-
-void MimeType::setLocaleComment(const QString &locale, const QString &comment)
-{
-     m_d->localeComments[locale] = comment;
-}
-
-QStringList MimeType::aliases() const
-{
-    return m_d->aliases;
-}
-
-void MimeType::setAliases(const QStringList &a)
-{
-     m_d->aliases = a;
-}
-
-QList<QRegExp> MimeType::globPatterns() const
-{
-    return m_d->globPatterns;
-}
-
-void MimeType::setGlobPatterns(const QList<QRegExp> &g)
-{
-    m_d->globPatterns = g;
-}
-
-QStringList MimeType::subClassesOf() const
-{
-    return m_d->subClassesOf;
-}
-
-void MimeType::setSubClassesOf(const QStringList &s)
-{
-    m_d->subClassesOf = s;
-}
-
-QString MimeType::preferredSuffix() const
-{
-    return m_d->preferredSuffix;
-}
-
-bool MimeType::setPreferredSuffix(const QString &s)
-{
-    if (!m_d->suffixes.contains(s)) {
-        qWarning("%s: Attempt to set preferred suffix to '%s', which is not in the list of suffixes: %s.",
-                 m_d->type.toUtf8().constData(),
-                 s.toUtf8().constData(),
-                 m_d->suffixes.join(QLatin1String(",")).toUtf8().constData());
-        return false;
-    }
-    m_d->preferredSuffix = s;
-    return true;
-}
-
-static QString formatFilterString(const QString &description, const QList<QRegExp> &globs)
-{
-    QString rc;
-    if (globs.empty())  // Binary files
-        return rc;
-    {
-        QTextStream str(&rc);
-        str << description;
-        if (!globs.empty()) {
-            str << " (";
-            const int size = globs.size();
-            for (int i = 0; i < size; i++) {
-                if (i)
-                    str << ' ';
-                str << globs.at(i).pattern();
-            }
-            str << ')';
-        }
-    }
-    return rc;
-}
-
-QString MimeType::filterString() const
-{
-    // @todo: Use localeComment() once the GCS is shipped with translations
-    return formatFilterString(comment(), m_d->globPatterns);
-}
-
-bool MimeType::matchesType(const QString &type) const
-{
-    return m_d->type == type || m_d->aliases.contains(type);
-}
-
-unsigned MimeType::matchesFile(const QFileInfo &file) const
-{
-    Internal::FileMatchContext context(file);
-    return matchesFile(context);
-}
-
-unsigned MimeType::matchesFile(Internal::FileMatchContext &c) const
-{
-    // check globs
-    foreach (QRegExp pattern, m_d->globPatterns) {
-        if (pattern.exactMatch(c.fileName()))
-            return GlobMatchPriority;
-    }
-
-    // Nope, try magic matchers on context data
-    if (m_d->magicMatchers.isEmpty())
-        return 0;
-
-    const QByteArray data = c.data();
-    if (!data.isEmpty()) {
-        foreach (MimeTypeData::IMagicMatcherSharedPointer matcher, m_d->magicMatchers) {
-            if (matcher->matches(data))
-                return matcher->priority();
-        }
-    }
-    return 0;
-}
-
-QStringList MimeType::suffixes() const
-{
-    return m_d->suffixes;
-}
-
-void MimeType::setSuffixes(const QStringList &s)
-{
-    m_d->suffixes = s;
-}
-
-void MimeType::addMagicMatcher(const QSharedPointer<IMagicMatcher> &matcher)
-{
-    m_d->magicMatchers.push_back(matcher);
-}
-
-QDebug operator<<(QDebug d, const MimeType &mt)
-{
-    QString s;
-    {
-        QTextStream str(&s);
-        mt.m_d->debug(str);
-    }
-    d << s;
-    return d;
-}
-
-namespace Internal {
-
-//  MimeDatabase helpers: Generic parser for a sequence of <mime-type>.
-//  Calls abstract handler function process for MimeType it finds.
-class BaseMimeTypeParser {
-    Q_DISABLE_COPY(BaseMimeTypeParser)
-public:
-    BaseMimeTypeParser();
-    virtual ~BaseMimeTypeParser() {}
-
-    bool parse(QIODevice *dev, const QString &fileName, QString *errorMessage);
-
-private:
-    // Overwrite to process the sequence of parsed data
-    virtual bool process(const MimeType &t, QString *errorMessage) = 0;
-
-    void addGlobPattern(const QString &pattern, MimeTypeData *d) const;
-
-    enum ParseStage { ParseBeginning,
-                  ParseMimeInfo,
-                  ParseMimeType,
-                  ParseComment,
-                  ParseGlobPattern,
-                  ParseSubClass,
-                  ParseAlias,
-                  ParseMagic,
-                  ParseMagicMatchRule,
-                  ParseOtherMimeTypeSubTag,
-                  ParseError };
-
-    static ParseStage nextStage(ParseStage currentStage, const QStringRef &startElement);
-
-    const QRegExp m_suffixPattern;
-};
-
-BaseMimeTypeParser:: BaseMimeTypeParser() :
-    // RE to match a suffix glob pattern: "*.ext" (and not sth like "Makefile" or
-    // "*.log[1-9]"
-    m_suffixPattern(QLatin1String("^\\*\\.[\\w+]+$"))
-{
-    QTC_ASSERT(m_suffixPattern.isValid(), /**/);
-}
-
-void BaseMimeTypeParser::addGlobPattern(const QString &pattern, MimeTypeData *d) const
-{
-    if (pattern.isEmpty())
-        return;
-    // Collect patterns as a QRegExp list and filter out the plain
-    // suffix ones for our suffix list. Use first one as preferred
-    const QRegExp wildCard(pattern, Qt::CaseSensitive, QRegExp::Wildcard);
-    if (!wildCard.isValid()) {
-        qWarning("%s: Invalid wildcard '%s'.",
-                 Q_FUNC_INFO, pattern.toUtf8().constData());
-        return;
-    }
-
-    d->globPatterns.push_back(wildCard);
-    if (m_suffixPattern.exactMatch(pattern)) {
-        const QString suffix = pattern.right(pattern.size() - 2);
-        d->suffixes.push_back(suffix);
-        if (d->preferredSuffix.isEmpty())
-            d->preferredSuffix = suffix;
-    }
-}
-
-BaseMimeTypeParser::ParseStage BaseMimeTypeParser::nextStage(ParseStage currentStage, const QStringRef &startElement)
-{
-    switch (currentStage) {
-    case ParseBeginning:
-        if (startElement == QLatin1String(mimeInfoTagC))
-            return ParseMimeInfo;
-        if (startElement == QLatin1String(mimeTypeTagC))
-            return ParseMimeType;
-        return ParseError;
-    case ParseMimeInfo:
-        return startElement == QLatin1String(mimeTypeTagC) ? ParseMimeType : ParseError;
-    case ParseMimeType:
-    case ParseComment:
-    case ParseGlobPattern:
-    case ParseSubClass:
-    case ParseAlias:
-    case ParseOtherMimeTypeSubTag:
-    case ParseMagicMatchRule:
-        if (startElement == QLatin1String(mimeTypeTagC)) // Sequence of <mime-type>
-            return ParseMimeType;
-        if (startElement == QLatin1String(commentTagC ))
-            return ParseComment;
-        if (startElement == QLatin1String(globTagC))
-            return ParseGlobPattern;
-        if (startElement == QLatin1String(subClassTagC))
-            return ParseSubClass;
-        if (startElement == QLatin1String(aliasTagC))
-            return ParseAlias;
-        if (startElement == QLatin1String(magicTagC))
-            return ParseMagic;
-        return ParseOtherMimeTypeSubTag;
-    case ParseMagic:
-        if (startElement == QLatin1String(matchTagC))
-            return ParseMagicMatchRule;
-        break;
-    case ParseError:
-        break;
-    }
-    return ParseError;
-}
-
-// Parse int number from an (attribute) string)
-static bool parseNumber(const QString &n, int *target, QString *errorMessage)
-{
-    bool ok;
-    *target = n.toInt(&ok);
-    if (!ok) {
-        *errorMessage = QString::fromLatin1("Not a number '%1'.").arg(n);
-        return false;
-    }
-    return true;
-}
-
-// Evaluate a magic match rule like
-//  <match value="must be converted with BinHex" type="string" offset="11"/>
-//  <match value="0x9501" type="big16" offset="0:64"/>
-static bool addMagicMatchRule(const QXmlStreamAttributes &atts,
-                              MagicRuleMatcher *ruleMatcher,
-                              QString *errorMessage)
-{
-    const QString type = atts.value(QLatin1String(matchTypeAttributeC)).toString();
-    if (type != QLatin1String(matchStringTypeValueC)) {
-        qWarning("%s: match type %s is not supported.", Q_FUNC_INFO, type.toUtf8().constData());
-        return true;
-    }
-    const QString value = atts.value(QLatin1String(matchValueAttributeC)).toString();
-    if (value.isEmpty()) {
-        *errorMessage = QString::fromLatin1("Empty match value detected.");
-        return false;
-    }
-    // Parse for offset as "1" or "1:10"
-    int startPos, endPos;
-    const QString offsetS = atts.value(QLatin1String(matchOffsetAttributeC)).toString();
-    const int colonIndex = offsetS.indexOf(QLatin1Char(':'));
-    const QString startPosS = colonIndex == -1 ? offsetS : offsetS.mid(0, colonIndex);
-    const QString endPosS   = colonIndex == -1 ? offsetS : offsetS.mid(colonIndex + 1);
-    if (!parseNumber(startPosS, &startPos, errorMessage) || !parseNumber(endPosS, &endPos, errorMessage))
-        return false;
-    if (debugMimeDB)
-        qDebug() << Q_FUNC_INFO << value << startPos << endPos;
-    ruleMatcher->add(QSharedPointer<MagicRule>(MagicRule::createStringRule(value, startPos, endPos)));
-    return true;
-}
-
-bool BaseMimeTypeParser::parse(QIODevice *dev, const QString &fileName, QString *errorMessage)
-{
-    MimeTypeData data;
-    MagicRuleMatcher *ruleMatcher = 0;
-
-    QXmlStreamReader reader(dev);
-    ParseStage ps = ParseBeginning;
-    while (!reader.atEnd()) {
-        switch (reader.readNext()) {
-        case QXmlStreamReader::StartElement:
-            ps = nextStage(ps, reader.name());
-            switch (ps) {
-            case ParseMimeType: { // start parsing a type
-                const QString type = reader.attributes().value(QLatin1String(mimeTypeAttributeC)).toString();
-                if (type.isEmpty()) {
-                    reader.raiseError(QString::fromLatin1("Missing 'type'-attribute"));
-                } else {
-                    data.type = type;
-                }
-            }
-                break;
-            case ParseGlobPattern:
-                addGlobPattern(reader.attributes().value(QLatin1String(patternAttributeC)).toString(), &data);
-                break;
-            case ParseSubClass: {
-                const QString inheritsFrom = reader.attributes().value(QLatin1String(mimeTypeAttributeC)).toString();
-                if (!inheritsFrom.isEmpty())
-                    data.subClassesOf.push_back(inheritsFrom);
-            }
-                break;
-            case ParseComment: {
-                // comments have locale attributes. We want the default, English one
-                QString locale = reader.attributes().value(QLatin1String(localeAttributeC)).toString();
-                const QString comment = QCoreApplication::translate("MimeType", reader.readElementText().toAscii());
-                if (locale.isEmpty()) {
-                    data.comment = comment;
-                } else {
-                    data.localeComments.insert(locale, comment);
-                }
-            }
-                break;
-            case ParseAlias: {
-                const QString alias = reader.attributes().value(QLatin1String(mimeTypeAttributeC)).toString();
-                if (!alias.isEmpty())
-                    data.aliases.push_back(alias);
-            }
-                break;
-            case ParseMagic: {
-                int priority = 0;
-                const QString priorityS = reader.attributes().value(QLatin1String(priorityAttributeC)).toString();
-                if (!priorityS.isEmpty()) {
-                    if (!parseNumber(priorityS, &priority, errorMessage))
-                        return false;
-
-                }
-                ruleMatcher = new MagicRuleMatcher;
-                ruleMatcher->setPriority(priority);
-            }
-                break;
-            case ParseMagicMatchRule:
-                if (!addMagicMatchRule(reader.attributes(), ruleMatcher, errorMessage))
-                    return false;
-                break;
-            case ParseError:
-                reader.raiseError(QString::fromLatin1("Unexpected element <%1>").arg(reader.name().toString()));
-                break;
-            default:
-                break;
-            } // switch nextStage
-            break;
-        // continue switch QXmlStreamReader::Token...
-        case QXmlStreamReader::EndElement: // Finished element
-            if (reader.name() == QLatin1String(mimeTypeTagC)) {
-                if (!process(MimeType(data), errorMessage))
-                    return false;
-                data.clear();
-            } else {
-                // Finished a match sequence
-                if (reader.name() == QLatin1String(QLatin1String(magicTagC))) {
-                    data.magicMatchers.push_back(QSharedPointer<IMagicMatcher>(ruleMatcher));
-                    ruleMatcher = 0;
-                }
-            }
-            break;
-
-        default:
-            break;
-        } // switch reader.readNext()
-    }
-
-    if (reader.hasError()) {
-        *errorMessage = QString::fromLatin1("An error has been encountered at line %1 of %2: %3:").arg(reader.lineNumber()).arg(fileName, reader.errorString());
-        return false;
-    }
-    return true;
-}
-
-} // namespace Internal
-
-// MimeMapEntry: Entry of a type map, consisting of type and level.
-
-enum { Dangling = 32767 };
-
-struct MimeMapEntry
-{
-    explicit MimeMapEntry(const MimeType &t = MimeType(), int aLevel = Dangling);
-    MimeType type;
-    int level; // hierachy level
-};
-
-MimeMapEntry::MimeMapEntry(const MimeType &t, int aLevel) :
-    type(t),
-    level(aLevel)
-{
-}
-
-/* MimeDatabasePrivate: Requirements for storage:
- * - Must be robust in case of incomplete hierachies, dangling entries
- * - Plugins will not load and register their mime types in order
- *   of inheritance.
- * - Multiple inheritance (several subClassesOf) can occur
- * - Provide quick lookup by name
- * - Provide quick lookup by file type.
- * This basically rules out some pointer-based tree, so the structure choosen
- * is:
- * - An alias map <QString->QString> for mapping aliases to types
- * - A Map <QString-MimeMapEntry> for the types (MimeMapEntry being a pair of
- *   MimeType and (hierarchy) level.
- * - A map  <QString->QString> representing parent->child relations (enabling
- *   recursing over children)
- * Using strings avoids dangling pointers.
- * The hierarchy level is used for mapping by file types. When findByFile()
- * is first called after addMimeType() it recurses over the hierarchy and sets
- * the hierarchy level of the entries accordingly (0 toplevel, 1 first
- * order...). It then does several passes over the type map, checking the
- * globs for maxLevel, maxLevel-1....until it finds a match (idea being to
- * to check the most specific types first). Starting a recursion from the
- * leaves is not suitable since it will hit parent nodes several times. */
-
-class MimeDatabasePrivate
-{
-    Q_DISABLE_COPY(MimeDatabasePrivate)
-public:
-    MimeDatabasePrivate();
-
-    bool addMimeTypes(const QString &fileName, QString *errorMessage);
-    bool addMimeTypes(QIODevice *device, QString *errorMessage);
-    bool addMimeType(MimeType mt);
-
-    // Returns a mime type or Null one if none found
-    MimeType findByType(const QString &type) const;
-    // Returns a mime type or Null one if none found
-    MimeType findByFile(const QFileInfo &f) const;
-
-    bool setPreferredSuffix(const QString &typeOrAlias, const QString &suffix);
-
-    // Return all known suffixes
-    QStringList suffixes() const;
-    QStringList filterStrings() const;
-
-    void debug(QTextStream &str) const;
-
-private:
-    typedef QHash<QString, MimeMapEntry> TypeMimeTypeMap;
-    typedef QHash<QString, QString> AliasMap;
-    typedef QMultiHash<QString, QString> ParentChildrenMap;
-
-    bool addMimeTypes(QIODevice *device, const QString &fileName, QString *errorMessage);
-    inline const QString &resolveAlias(const QString &name) const;
-    MimeType findByFile(const QFileInfo &f, unsigned *priority) const;
-    void determineLevels();
-    void raiseLevelRecursion(MimeMapEntry &e, int level);
-
-    TypeMimeTypeMap m_typeMimeTypeMap;
-    AliasMap m_aliasMap;
-    ParentChildrenMap m_parentChildrenMap;
-    int m_maxLevel;
-};
-
-MimeDatabasePrivate::MimeDatabasePrivate() :
-    m_maxLevel(-1)
-{
-}
-
-namespace Internal {
-    // Parser that builds MimeDB hierarchy by adding to MimeDatabasePrivate
-    class MimeTypeParser : public BaseMimeTypeParser {
-    public:
-        explicit MimeTypeParser(MimeDatabasePrivate &db) : m_db(db) {}
-    private:
-        virtual bool process(const MimeType &t, QString *) { m_db.addMimeType(t); return true; }
-
-        MimeDatabasePrivate &m_db;
-    };
-} // namespace Internal
-
-bool MimeDatabasePrivate::addMimeTypes(QIODevice *device, const QString &fileName, QString *errorMessage)
-{
-    Internal::MimeTypeParser parser(*this);
-    return parser.parse(device, fileName, errorMessage);
-}
-
-bool MimeDatabasePrivate::addMimeTypes(const QString &fileName, QString *errorMessage)
-{
-    QFile file(fileName);
-    if (!file.open(QIODevice::ReadOnly|QIODevice::Text)) {
-        *errorMessage = QString::fromLatin1("Cannot open %1: %2").arg(fileName, file.errorString());
-        return false;
-    }
-    return addMimeTypes(&file, fileName, errorMessage);
-}
-
-bool MimeDatabasePrivate::addMimeTypes(QIODevice *device, QString *errorMessage)
-{
-    return addMimeTypes(device, QLatin1String("<stream>"), errorMessage);
-}
-
-bool MimeDatabasePrivate::addMimeType(MimeType mt)
-{
-    if (!mt)
-        return false;
-
-    const QString type = mt.type();
-    // Hack: Add a magic text matcher to "text/plain" and the fallback matcher to
-    // binary types "application/octet-stream"
-    if (type == QLatin1String(textTypeC)) {
-        mt.addMagicMatcher(QSharedPointer<IMagicMatcher>(new Internal::HeuristicTextMagicMatcher));
-    } else {
-        if (type == QLatin1String(binaryTypeC))
-             mt.addMagicMatcher(QSharedPointer<IMagicMatcher>(new Internal::BinaryMatcher));
-    }
-    // insert the type.
-    m_typeMimeTypeMap.insert(type, MimeMapEntry(mt));
-    // Register the children, resolved via alias map. Note that it is still
-    // possible that aliases end up in the map if the parent classes are not inserted
-    // at this point (thus their aliases not known).
-    const QStringList subClassesOf = mt.subClassesOf();
-    if (!subClassesOf.empty()) {
-        const QStringList::const_iterator socend = subClassesOf.constEnd();
-        for (QStringList::const_iterator soit = subClassesOf.constBegin(); soit !=  socend; ++soit)
-            m_parentChildrenMap.insert(resolveAlias(*soit), type);
-    }
-    // register aliasses
-    const QStringList aliases = mt.aliases();
-    if (!aliases.empty()) {
-        const QStringList::const_iterator cend = aliases.constEnd();
-        for (QStringList::const_iterator it = aliases.constBegin(); it !=  cend; ++it)
-            m_aliasMap.insert(*it, type);
-    }
-    m_maxLevel = -1; // Mark as dirty
-    return true;
-}
-
-const QString &MimeDatabasePrivate::resolveAlias(const  QString &name) const
-{
-    const AliasMap::const_iterator aliasIt = m_aliasMap.constFind(name);
-    return aliasIt == m_aliasMap.constEnd() ? name : aliasIt.value();
-}
-
-void MimeDatabasePrivate::raiseLevelRecursion(MimeMapEntry &e, int level)
-{
-    if (e.level == Dangling || e.level < level)
-        e.level = level;
-    if (m_maxLevel < level)
-        m_maxLevel = level;
-    // At all events recurse over children since nodes might have been
-    // added.
-    const QStringList childTypes = m_parentChildrenMap.values(e.type.type());
-    if (childTypes.empty())
-        return;
-    // look them up in the type->mime type map
-    const int nextLevel = level + 1;
-    const TypeMimeTypeMap::iterator tm_end = m_typeMimeTypeMap.end();
-    const QStringList::const_iterator cend = childTypes.constEnd();
-    for (QStringList::const_iterator it = childTypes.constBegin(); it !=  cend; ++it) {
-        const TypeMimeTypeMap::iterator tm_it = m_typeMimeTypeMap.find(resolveAlias(*it));
-        if (tm_it == tm_end) {
-            qWarning("%s: Inconsistent mime hierarchy detected, child %s of %s cannot be found.",
-                     Q_FUNC_INFO, it->toUtf8().constData(), e.type.type().toUtf8().constData());
-        } else {
-            raiseLevelRecursion(*tm_it, nextLevel);
-        }
-    }
-}
-
-void MimeDatabasePrivate::determineLevels()
-{
-    // Loop over toplevels and recurse down their hierarchies.
-    // Determine top levels by subtracting the children from the parent
-    // set. Note that a toplevel at this point might have 'subclassesOf'
-    // set to some class that is not in the DB, so, checking for an empty
-    // 'subclassesOf' set is not sufficient to find the toplevels.
-    // First, take the parent->child entries  whose parent exists and build
-    // sets of parents/children
-    QSet<QString> parentSet, childrenSet;
-    const ParentChildrenMap::const_iterator pcend = m_parentChildrenMap.constEnd();
-    for (ParentChildrenMap::const_iterator it =  m_parentChildrenMap.constBegin(); it !=  pcend; ++it)
-        if (m_typeMimeTypeMap.contains(it.key())) {
-            parentSet.insert(it.key());
-            childrenSet.insert(it.value());
-        }
-    const QSet<QString> topLevels = parentSet.subtract(childrenSet);
-    if (debugMimeDB)
-        qDebug() << Q_FUNC_INFO << "top levels" << topLevels;
-    const TypeMimeTypeMap::iterator tm_end = m_typeMimeTypeMap.end();
-    const QSet<QString>::const_iterator tl_cend = topLevels.constEnd();
-    for (QSet<QString>::const_iterator tl_it =  topLevels.constBegin(); tl_it !=  tl_cend; ++tl_it) {
-        const TypeMimeTypeMap::iterator tm_it = m_typeMimeTypeMap.find(resolveAlias(*tl_it));
-        if (tm_it == tm_end) {
-            qWarning("%s: Inconsistent mime hierarchy detected, top level element %s cannot be found.",
-                     Q_FUNC_INFO, tl_it->toUtf8().constData());
-        } else {
-            raiseLevelRecursion(tm_it.value(), 0);
-        }
-    }
-}
-
-bool MimeDatabasePrivate::setPreferredSuffix(const QString &typeOrAlias, const QString &suffix)
-{
-    TypeMimeTypeMap::iterator tit =  m_typeMimeTypeMap.find(resolveAlias(typeOrAlias));
-    if (tit != m_typeMimeTypeMap.end())
-        return tit.value().type.setPreferredSuffix(suffix);
-    return false;
-}
-
-// Returns a mime type or Null one if none found
-MimeType MimeDatabasePrivate::findByType(const QString &typeOrAlias) const
-{
-    const TypeMimeTypeMap::const_iterator tit =  m_typeMimeTypeMap.constFind(resolveAlias(typeOrAlias));
-    if (tit != m_typeMimeTypeMap.constEnd())
-        return tit.value().type;
-    return MimeType();
-}
-
-// Debugging wrapper around findByFile()
-MimeType MimeDatabasePrivate::findByFile(const QFileInfo &f) const
-{
-    unsigned priority = 0;
-    if (debugMimeDB)
-        qDebug() << '>' << Q_FUNC_INFO << f.fileName();
-    const MimeType rc = findByFile(f, &priority);
-    if (debugMimeDB) {
-        if (rc) {
-            qDebug() << "<MimeDatabase::findByFile: match prio=" << priority << rc.type();
-        } else {
-            qDebug() << "<MimeDatabase::findByFile: no match";
-        }
-    }
-    return rc;
-}
-
-// Returns a mime type or Null one if none found
-MimeType MimeDatabasePrivate::findByFile(const QFileInfo &f, unsigned *priorityPtr) const
-{
-    typedef QList<MimeMapEntry> MimeMapEntryList;
-
-    // Is the hierarchy set up in case we find several matches?
-    if (m_maxLevel < 0) {
-        MimeDatabasePrivate *db = const_cast<MimeDatabasePrivate *>(this);
-        db->determineLevels();
-    }
-    // Starting from max level (most specific): Try to find a match of
-    // best (max) priority. Return if a glob match triggers.
-    *priorityPtr = 0;
-    unsigned maxPriority = 0;
-    MimeType rc;
-    Internal::FileMatchContext context(f);
-    const TypeMimeTypeMap::const_iterator cend = m_typeMimeTypeMap.constEnd();
-    for (int level = m_maxLevel; level >= 0; level--)
-        for (TypeMimeTypeMap::const_iterator it = m_typeMimeTypeMap.constBegin(); it != cend; ++it)
-            if (it.value().level == level) {
-                const unsigned priority = it.value().type.matchesFile(context);
-                if (debugMimeDB > 1)
-                    qDebug() <<  "pass" << level << it.value().type.type() << " matches " << priority;
-                if (priority)
-                    if (priority > maxPriority) {
-                        rc = it.value().type;
-                        maxPriority = priority;
-                        // Glob (exact) match?! We are done
-                        if (maxPriority == MimeType::GlobMatchPriority) {
-                            *priorityPtr = priority;
-                            return rc;
-                        }
-                    }
-            }
-    return rc;
-}
-
-// Return all known suffixes
-QStringList MimeDatabasePrivate::suffixes() const
-{
-    QStringList rc;
-    const TypeMimeTypeMap::const_iterator cend = m_typeMimeTypeMap.constEnd();
-    for (TypeMimeTypeMap::const_iterator it = m_typeMimeTypeMap.constBegin(); it != cend; ++it)
-        rc += it.value().type.suffixes();
-    return rc;
-}
-
-QStringList MimeDatabasePrivate::filterStrings() const
-{
-    QStringList rc;
-    const TypeMimeTypeMap::const_iterator cend = m_typeMimeTypeMap.constEnd();
-    for (TypeMimeTypeMap::const_iterator it = m_typeMimeTypeMap.constBegin(); it != cend; ++it)
-        rc += it.value().type.filterString();
-    return rc;
-}
-
-void MimeDatabasePrivate::debug(QTextStream &str) const
-{
-    str << ">MimeDatabase\n";
-    const TypeMimeTypeMap::const_iterator cend = m_typeMimeTypeMap.constEnd();
-    for (TypeMimeTypeMap::const_iterator it = m_typeMimeTypeMap.constBegin(); it != cend; ++it) {
-        str << "Entry level " << it.value().level << '\n';
-        it.value().type.m_d->debug(str);
-    }
-    str << "<MimeDatabase\n";
-}
-
-// --------------- MimeDatabase
-MimeDatabase::MimeDatabase() :
-    m_d(new MimeDatabasePrivate)
-{
-}
-
-MimeDatabase::~MimeDatabase()
-{
-    delete m_d;
-}
-
-MimeType MimeDatabase::findByType(const QString &typeOrAlias) const
-{
-    return m_d->findByType(typeOrAlias);
-}
-
-MimeType MimeDatabase::findByFile(const QFileInfo &f) const
-{
-    return m_d->findByFile(f);
-}
-
-bool MimeDatabase::addMimeType(const  MimeType &mt)
-{
-    return m_d->addMimeType(mt);
-}
-
-bool MimeDatabase::addMimeTypes(const QString &fileName, QString *errorMessage)
-{
-    return m_d->addMimeTypes(fileName, errorMessage);
-}
-
-bool MimeDatabase::addMimeTypes(QIODevice *device, QString *errorMessage)
-{
-    return m_d->addMimeTypes(device, errorMessage);
-}
-
-QStringList MimeDatabase::suffixes() const
-{
-    return m_d->suffixes();
-}
-
-QStringList MimeDatabase::filterStrings() const
-{
-    return m_d->filterStrings();
-}
-
-QString MimeDatabase::preferredSuffixByType(const QString &type) const
-{
-    if (const MimeType mt = findByType(type))
-        return mt.preferredSuffix();
-    return QString();
-}
-
-QString MimeDatabase::preferredSuffixByFile(const QFileInfo &f) const
-{
-    if (const MimeType mt = findByFile(f))
-        return mt.preferredSuffix();
-    return QString();
-}
-
-bool MimeDatabase::setPreferredSuffix(const QString &typeOrAlias, const QString &suffix)
-{
-    return m_d->setPreferredSuffix(typeOrAlias, suffix);
-}
-
-QDebug operator<<(QDebug d, const MimeDatabase &mt)
-{
-    QString s;
-    {
-        QTextStream str(&s);
-        mt.m_d->debug(str);
-    }
-    d << s;
-    return d;
-}
-
-} // namespace Core
->>>>>>> ff16dd03
+} // namespace Core