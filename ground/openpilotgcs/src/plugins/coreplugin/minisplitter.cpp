<<<<<<< HEAD
/**
 ******************************************************************************
 *
 * @file       minisplitter.cpp
 * @author     The OpenPilot Team, http://www.openpilot.org Copyright (C) 2010.
 *             Parts by Nokia Corporation (qt-info@nokia.com) Copyright (C) 2009.
 * @addtogroup GCSPlugins GCS Plugins
 * @{
 * @addtogroup CorePlugin Core Plugin
 * @{
 * @brief The Core GCS plugin
 *****************************************************************************/
/*
 * This program is free software; you can redistribute it and/or modify 
 * it under the terms of the GNU General Public License as published by 
 * the Free Software Foundation; either version 3 of the License, or 
 * (at your option) any later version.
 * 
 * This program is distributed in the hope that it will be useful, but 
 * WITHOUT ANY WARRANTY; without even the implied warranty of MERCHANTABILITY 
 * or FITNESS FOR A PARTICULAR PURPOSE. See the GNU General Public License 
 * for more details.
 * 
 * You should have received a copy of the GNU General Public License along 
 * with this program; if not, write to the Free Software Foundation, Inc., 
 * 59 Temple Place, Suite 330, Boston, MA 02111-1307 USA
 */

#include "minisplitter.h"

#include <utils/stylehelper.h>

#include <QtGui/QPaintEvent>
#include <QtGui/QPainter>
#include <QtWidgets/QSplitterHandle>

namespace Core {
namespace Internal {

class MiniSplitterHandle : public QSplitterHandle
{
public:
    MiniSplitterHandle(Qt::Orientation orientation, QSplitter *parent)
            : QSplitterHandle(orientation, parent)
    {
        setMask(QRegion(contentsRect()));
        setAttribute(Qt::WA_MouseNoMask, true);
    }
protected:
    void resizeEvent(QResizeEvent *event);
    void paintEvent(QPaintEvent *event);
};

} // namespace Internal
} // namespace Core

using namespace Core;
using namespace Core::Internal;

void MiniSplitterHandle::resizeEvent(QResizeEvent *event)
{
    // Warning: We specifically replace the QSplitterHandle::resizeEvent,
    // since there's no way of doing this while still calling it.
    // That's because it has pretty much identical code (in 4.7.0) which
    // undoes what we do here. And they didn't make that code configurable :)
    // This means that with Qt upgrades it's worthwhile to see if anything changed
    // in QSplitterHandle::resizeEvent, to see if there's anything important we miss.

    if (orientation() == Qt::Horizontal)
        setContentsMargins(6, 0, 6, 0);
    else
        setContentsMargins(0, 6, 0, 6);
    setMask(QRegion(contentsRect()));

    QWidget::resizeEvent(event);
}

void MiniSplitterHandle::paintEvent(QPaintEvent *event)
{
    QPainter painter(this);
    painter.fillRect(event->rect(), Utils::StyleHelper::borderColor());
}

QSplitterHandle *MiniSplitter::createHandle()
{
    return new MiniSplitterHandle(orientation(), this);
}

MiniSplitter::MiniSplitter(QWidget *parent)
    : QSplitter(parent)
{
    setHandleWidth(1);
    setChildrenCollapsible(false);
    setProperty("minisplitter", true);
}

MiniSplitter::MiniSplitter(Qt::Orientation orientation)
    : QSplitter(orientation)
{
    setHandleWidth(1);
    setChildrenCollapsible(false);
    setProperty("minisplitter", true);
}
=======
/**
 ******************************************************************************
 *
 * @file       minisplitter.cpp
 * @author     The OpenPilot Team, http://www.openpilot.org Copyright (C) 2010.
 *             Parts by Nokia Corporation (qt-info@nokia.com) Copyright (C) 2009.
 * @addtogroup GCSPlugins GCS Plugins
 * @{
 * @addtogroup CorePlugin Core Plugin
 * @{
 * @brief The Core GCS plugin
 *****************************************************************************/
/*
 * This program is free software; you can redistribute it and/or modify 
 * it under the terms of the GNU General Public License as published by 
 * the Free Software Foundation; either version 3 of the License, or 
 * (at your option) any later version.
 * 
 * This program is distributed in the hope that it will be useful, but 
 * WITHOUT ANY WARRANTY; without even the implied warranty of MERCHANTABILITY 
 * or FITNESS FOR A PARTICULAR PURPOSE. See the GNU General Public License 
 * for more details.
 * 
 * You should have received a copy of the GNU General Public License along 
 * with this program; if not, write to the Free Software Foundation, Inc., 
 * 59 Temple Place, Suite 330, Boston, MA 02111-1307 USA
 */

#include "minisplitter.h"

#include <utils/stylehelper.h>

#include <QtGui/QPaintEvent>
#include <QtGui/QPainter>
#include <QtGui/QSplitterHandle>

namespace Core {
namespace Internal {

class MiniSplitterHandle : public QSplitterHandle
{
public:
    MiniSplitterHandle(Qt::Orientation orientation, QSplitter *parent)
            : QSplitterHandle(orientation, parent)
    {
        setMask(QRegion(contentsRect()));
        setAttribute(Qt::WA_MouseNoMask, true);
    }
protected:
    void resizeEvent(QResizeEvent *event);
    void paintEvent(QPaintEvent *event);
};

} // namespace Internal
} // namespace Core

using namespace Core;
using namespace Core::Internal;

void MiniSplitterHandle::resizeEvent(QResizeEvent *event)
{
    // Warning: We specifically replace the QSplitterHandle::resizeEvent,
    // since there's no way of doing this while still calling it.
    // That's because it has pretty much identical code (in 4.7.0) which
    // undoes what we do here. And they didn't make that code configurable :)
    // This means that with Qt upgrades it's worthwhile to see if anything changed
    // in QSplitterHandle::resizeEvent, to see if there's anything important we miss.

    if (orientation() == Qt::Horizontal)
        setContentsMargins(6, 0, 6, 0);
    else
        setContentsMargins(0, 6, 0, 6);
    setMask(QRegion(contentsRect()));

    QWidget::resizeEvent(event);
}

void MiniSplitterHandle::paintEvent(QPaintEvent *event)
{
    QPainter painter(this);
    painter.fillRect(event->rect(), Utils::StyleHelper::borderColor());
}

QSplitterHandle *MiniSplitter::createHandle()
{
    return new MiniSplitterHandle(orientation(), this);
}

MiniSplitter::MiniSplitter(QWidget *parent)
    : QSplitter(parent)
{
    setHandleWidth(1);
    setChildrenCollapsible(false);
    setProperty("minisplitter", true);
}

MiniSplitter::MiniSplitter(Qt::Orientation orientation)
    : QSplitter(orientation)
{
    setHandleWidth(1);
    setChildrenCollapsible(false);
    setProperty("minisplitter", true);
}
>>>>>>> ff16dd03
<|MERGE_RESOLUTION|>--- conflicted
+++ resolved
@@ -1,4 +1,3 @@
-<<<<<<< HEAD
 /**
  ******************************************************************************
  *
@@ -101,109 +100,4 @@
     setHandleWidth(1);
     setChildrenCollapsible(false);
     setProperty("minisplitter", true);
-}
-=======
-/**
- ******************************************************************************
- *
- * @file       minisplitter.cpp
- * @author     The OpenPilot Team, http://www.openpilot.org Copyright (C) 2010.
- *             Parts by Nokia Corporation (qt-info@nokia.com) Copyright (C) 2009.
- * @addtogroup GCSPlugins GCS Plugins
- * @{
- * @addtogroup CorePlugin Core Plugin
- * @{
- * @brief The Core GCS plugin
- *****************************************************************************/
-/*
- * This program is free software; you can redistribute it and/or modify 
- * it under the terms of the GNU General Public License as published by 
- * the Free Software Foundation; either version 3 of the License, or 
- * (at your option) any later version.
- * 
- * This program is distributed in the hope that it will be useful, but 
- * WITHOUT ANY WARRANTY; without even the implied warranty of MERCHANTABILITY 
- * or FITNESS FOR A PARTICULAR PURPOSE. See the GNU General Public License 
- * for more details.
- * 
- * You should have received a copy of the GNU General Public License along 
- * with this program; if not, write to the Free Software Foundation, Inc., 
- * 59 Temple Place, Suite 330, Boston, MA 02111-1307 USA
- */
-
-#include "minisplitter.h"
-
-#include <utils/stylehelper.h>
-
-#include <QtGui/QPaintEvent>
-#include <QtGui/QPainter>
-#include <QtGui/QSplitterHandle>
-
-namespace Core {
-namespace Internal {
-
-class MiniSplitterHandle : public QSplitterHandle
-{
-public:
-    MiniSplitterHandle(Qt::Orientation orientation, QSplitter *parent)
-            : QSplitterHandle(orientation, parent)
-    {
-        setMask(QRegion(contentsRect()));
-        setAttribute(Qt::WA_MouseNoMask, true);
-    }
-protected:
-    void resizeEvent(QResizeEvent *event);
-    void paintEvent(QPaintEvent *event);
-};
-
-} // namespace Internal
-} // namespace Core
-
-using namespace Core;
-using namespace Core::Internal;
-
-void MiniSplitterHandle::resizeEvent(QResizeEvent *event)
-{
-    // Warning: We specifically replace the QSplitterHandle::resizeEvent,
-    // since there's no way of doing this while still calling it.
-    // That's because it has pretty much identical code (in 4.7.0) which
-    // undoes what we do here. And they didn't make that code configurable :)
-    // This means that with Qt upgrades it's worthwhile to see if anything changed
-    // in QSplitterHandle::resizeEvent, to see if there's anything important we miss.
-
-    if (orientation() == Qt::Horizontal)
-        setContentsMargins(6, 0, 6, 0);
-    else
-        setContentsMargins(0, 6, 0, 6);
-    setMask(QRegion(contentsRect()));
-
-    QWidget::resizeEvent(event);
-}
-
-void MiniSplitterHandle::paintEvent(QPaintEvent *event)
-{
-    QPainter painter(this);
-    painter.fillRect(event->rect(), Utils::StyleHelper::borderColor());
-}
-
-QSplitterHandle *MiniSplitter::createHandle()
-{
-    return new MiniSplitterHandle(orientation(), this);
-}
-
-MiniSplitter::MiniSplitter(QWidget *parent)
-    : QSplitter(parent)
-{
-    setHandleWidth(1);
-    setChildrenCollapsible(false);
-    setProperty("minisplitter", true);
-}
-
-MiniSplitter::MiniSplitter(Qt::Orientation orientation)
-    : QSplitter(orientation)
-{
-    setHandleWidth(1);
-    setChildrenCollapsible(false);
-    setProperty("minisplitter", true);
-}
->>>>>>> ff16dd03
+}