<<<<<<< HEAD
/**
 ******************************************************************************
 *
 * @file       outputpane.h
 * @author     The OpenPilot Team, http://www.openpilot.org Copyright (C) 2010.
 *             Parts by Nokia Corporation (qt-info@nokia.com) Copyright (C) 2009.
 * @addtogroup GCSPlugins GCS Plugins
 * @{
 * @addtogroup CorePlugin Core Plugin
 * @{
 * @brief The Core GCS plugin
 *****************************************************************************/
/*
 * This program is free software; you can redistribute it and/or modify 
 * it under the terms of the GNU General Public License as published by 
 * the Free Software Foundation; either version 3 of the License, or 
 * (at your option) any later version.
 * 
 * This program is distributed in the hope that it will be useful, but 
 * WITHOUT ANY WARRANTY; without even the implied warranty of MERCHANTABILITY 
 * or FITNESS FOR A PARTICULAR PURPOSE. See the GNU General Public License 
 * for more details.
 * 
 * You should have received a copy of the GNU General Public License along 
 * with this program; if not, write to the Free Software Foundation, Inc., 
 * 59 Temple Place, Suite 330, Boston, MA 02111-1307 USA
 */

#ifndef OUTPUTPANE_H
#define OUTPUTPANE_H

#include "core_global.h"

#include <QtCore/QMap>
#include <QWidget>

QT_BEGIN_NAMESPACE
class QAction;
class QComboBox;
class QToolButton;
class QStackedWidget;
class QPushButton;
QT_END_NAMESPACE

namespace Core {

class IMode;
class IOutputPane;

namespace Internal {
class OutputPaneManager;
class MainWindow;
}


class CORE_EXPORT OutputPanePlaceHolder : public QWidget
{
    friend class Core::Internal::OutputPaneManager; // needs to set m_visible and thus access m_current
    Q_OBJECT
public:
    OutputPanePlaceHolder(Core::IMode *mode, QWidget *parent = 0);
    ~OutputPanePlaceHolder();
    void setCloseable(bool b);
    bool closeable();
    static OutputPanePlaceHolder *getCurrent() { return m_current; }

private slots:
    void currentModeChanged(Core::IMode *);
private:
    Core::IMode *m_mode;
    bool m_closeable;
    static OutputPanePlaceHolder* m_current;
};

namespace Internal {

class OutputPaneManager : public QWidget
{
    Q_OBJECT

public:
    void init();
    static OutputPaneManager *instance();
    void setCloseable(bool b);
    bool closeable();
    QWidget *buttonsWidget();
    void updateStatusButtons(bool visible);

public slots:
    void slotHide();
    void slotNext();
    void slotPrev();
    void shortcutTriggered();

protected:
    void focusInEvent(QFocusEvent *e);

private slots:
    void changePage();
    void showPage(bool focus);
    void togglePage(bool focus);
    void clearPage();
    void updateToolTip();
    void buttonTriggered();
    void updateNavigateState();

private:
    // the only class that is allowed to create and destroy
    friend class MainWindow;

    static void create();
    static void destroy();

    OutputPaneManager(QWidget *parent = 0);
    ~OutputPaneManager();

    void showPage(int idx, bool focus);
    void ensurePageVisible(int idx);
    int findIndexForPage(IOutputPane *out);
    QComboBox *m_widgetComboBox;
    QToolButton *m_clearButton;
    QToolButton *m_closeButton;

    QAction *m_nextAction;
    QAction *m_prevAction;
    QToolButton *m_prevToolButton;
    QToolButton *m_nextToolButton;
    QWidget *m_toolBar;

    QMap<int, Core::IOutputPane*> m_pageMap;
    int m_lastIndex;

    QStackedWidget *m_outputWidgetPane;
    QStackedWidget *m_opToolBarWidgets;
    QWidget *m_buttonsWidget;
    QMap<int, QPushButton *> m_buttons;
    QMap<QAction *, int> m_actions;
};

} // namespace Internal
} // namespace Core

#endif // OUTPUTPANE_H
=======
/**
 ******************************************************************************
 *
 * @file       outputpane.h
 * @author     The OpenPilot Team, http://www.openpilot.org Copyright (C) 2010.
 *             Parts by Nokia Corporation (qt-info@nokia.com) Copyright (C) 2009.
 * @addtogroup GCSPlugins GCS Plugins
 * @{
 * @addtogroup CorePlugin Core Plugin
 * @{
 * @brief The Core GCS plugin
 *****************************************************************************/
/*
 * This program is free software; you can redistribute it and/or modify 
 * it under the terms of the GNU General Public License as published by 
 * the Free Software Foundation; either version 3 of the License, or 
 * (at your option) any later version.
 * 
 * This program is distributed in the hope that it will be useful, but 
 * WITHOUT ANY WARRANTY; without even the implied warranty of MERCHANTABILITY 
 * or FITNESS FOR A PARTICULAR PURPOSE. See the GNU General Public License 
 * for more details.
 * 
 * You should have received a copy of the GNU General Public License along 
 * with this program; if not, write to the Free Software Foundation, Inc., 
 * 59 Temple Place, Suite 330, Boston, MA 02111-1307 USA
 */

#ifndef OUTPUTPANE_H
#define OUTPUTPANE_H

#include "core_global.h"

#include <QtCore/QMap>
#include <QtGui/QWidget>

QT_BEGIN_NAMESPACE
class QAction;
class QComboBox;
class QToolButton;
class QStackedWidget;
class QPushButton;
QT_END_NAMESPACE

namespace Core {

class IMode;
class IOutputPane;

namespace Internal {
class OutputPaneManager;
class MainWindow;
}


class CORE_EXPORT OutputPanePlaceHolder : public QWidget
{
    friend class Core::Internal::OutputPaneManager; // needs to set m_visible and thus access m_current
    Q_OBJECT
public:
    OutputPanePlaceHolder(Core::IMode *mode, QWidget *parent = 0);
    ~OutputPanePlaceHolder();
    void setCloseable(bool b);
    bool closeable();
    static OutputPanePlaceHolder *getCurrent() { return m_current; }

private slots:
    void currentModeChanged(Core::IMode *);
private:
    Core::IMode *m_mode;
    bool m_closeable;
    static OutputPanePlaceHolder* m_current;
};

namespace Internal {

class OutputPaneManager : public QWidget
{
    Q_OBJECT

public:
    void init();
    static OutputPaneManager *instance();
    void setCloseable(bool b);
    bool closeable();
    QWidget *buttonsWidget();
    void updateStatusButtons(bool visible);

public slots:
    void slotHide();
    void slotNext();
    void slotPrev();
    void shortcutTriggered();

protected:
    void focusInEvent(QFocusEvent *e);

private slots:
    void changePage();
    void showPage(bool focus);
    void togglePage(bool focus);
    void clearPage();
    void updateToolTip();
    void buttonTriggered();
    void updateNavigateState();

private:
    // the only class that is allowed to create and destroy
    friend class MainWindow;

    static void create();
    static void destroy();

    OutputPaneManager(QWidget *parent = 0);
    ~OutputPaneManager();

    void showPage(int idx, bool focus);
    void ensurePageVisible(int idx);
    int findIndexForPage(IOutputPane *out);
    QComboBox *m_widgetComboBox;
    QToolButton *m_clearButton;
    QToolButton *m_closeButton;

    QAction *m_nextAction;
    QAction *m_prevAction;
    QToolButton *m_prevToolButton;
    QToolButton *m_nextToolButton;
    QWidget *m_toolBar;

    QMap<int, Core::IOutputPane*> m_pageMap;
    int m_lastIndex;

    QStackedWidget *m_outputWidgetPane;
    QStackedWidget *m_opToolBarWidgets;
    QWidget *m_buttonsWidget;
    QMap<int, QPushButton *> m_buttons;
    QMap<QAction *, int> m_actions;
};

} // namespace Internal
} // namespace Core

#endif // OUTPUTPANE_H
>>>>>>> ff16dd03
<|MERGE_RESOLUTION|>--- conflicted
+++ resolved
@@ -1,4 +1,3 @@
-<<<<<<< HEAD
 /**
  ******************************************************************************
  *
@@ -141,149 +140,4 @@
 } // namespace Internal
 } // namespace Core
 
-#endif // OUTPUTPANE_H
-=======
-/**
- ******************************************************************************
- *
- * @file       outputpane.h
- * @author     The OpenPilot Team, http://www.openpilot.org Copyright (C) 2010.
- *             Parts by Nokia Corporation (qt-info@nokia.com) Copyright (C) 2009.
- * @addtogroup GCSPlugins GCS Plugins
- * @{
- * @addtogroup CorePlugin Core Plugin
- * @{
- * @brief The Core GCS plugin
- *****************************************************************************/
-/*
- * This program is free software; you can redistribute it and/or modify 
- * it under the terms of the GNU General Public License as published by 
- * the Free Software Foundation; either version 3 of the License, or 
- * (at your option) any later version.
- * 
- * This program is distributed in the hope that it will be useful, but 
- * WITHOUT ANY WARRANTY; without even the implied warranty of MERCHANTABILITY 
- * or FITNESS FOR A PARTICULAR PURPOSE. See the GNU General Public License 
- * for more details.
- * 
- * You should have received a copy of the GNU General Public License along 
- * with this program; if not, write to the Free Software Foundation, Inc., 
- * 59 Temple Place, Suite 330, Boston, MA 02111-1307 USA
- */
-
-#ifndef OUTPUTPANE_H
-#define OUTPUTPANE_H
-
-#include "core_global.h"
-
-#include <QtCore/QMap>
-#include <QtGui/QWidget>
-
-QT_BEGIN_NAMESPACE
-class QAction;
-class QComboBox;
-class QToolButton;
-class QStackedWidget;
-class QPushButton;
-QT_END_NAMESPACE
-
-namespace Core {
-
-class IMode;
-class IOutputPane;
-
-namespace Internal {
-class OutputPaneManager;
-class MainWindow;
-}
-
-
-class CORE_EXPORT OutputPanePlaceHolder : public QWidget
-{
-    friend class Core::Internal::OutputPaneManager; // needs to set m_visible and thus access m_current
-    Q_OBJECT
-public:
-    OutputPanePlaceHolder(Core::IMode *mode, QWidget *parent = 0);
-    ~OutputPanePlaceHolder();
-    void setCloseable(bool b);
-    bool closeable();
-    static OutputPanePlaceHolder *getCurrent() { return m_current; }
-
-private slots:
-    void currentModeChanged(Core::IMode *);
-private:
-    Core::IMode *m_mode;
-    bool m_closeable;
-    static OutputPanePlaceHolder* m_current;
-};
-
-namespace Internal {
-
-class OutputPaneManager : public QWidget
-{
-    Q_OBJECT
-
-public:
-    void init();
-    static OutputPaneManager *instance();
-    void setCloseable(bool b);
-    bool closeable();
-    QWidget *buttonsWidget();
-    void updateStatusButtons(bool visible);
-
-public slots:
-    void slotHide();
-    void slotNext();
-    void slotPrev();
-    void shortcutTriggered();
-
-protected:
-    void focusInEvent(QFocusEvent *e);
-
-private slots:
-    void changePage();
-    void showPage(bool focus);
-    void togglePage(bool focus);
-    void clearPage();
-    void updateToolTip();
-    void buttonTriggered();
-    void updateNavigateState();
-
-private:
-    // the only class that is allowed to create and destroy
-    friend class MainWindow;
-
-    static void create();
-    static void destroy();
-
-    OutputPaneManager(QWidget *parent = 0);
-    ~OutputPaneManager();
-
-    void showPage(int idx, bool focus);
-    void ensurePageVisible(int idx);
-    int findIndexForPage(IOutputPane *out);
-    QComboBox *m_widgetComboBox;
-    QToolButton *m_clearButton;
-    QToolButton *m_closeButton;
-
-    QAction *m_nextAction;
-    QAction *m_prevAction;
-    QToolButton *m_prevToolButton;
-    QToolButton *m_nextToolButton;
-    QWidget *m_toolBar;
-
-    QMap<int, Core::IOutputPane*> m_pageMap;
-    int m_lastIndex;
-
-    QStackedWidget *m_outputWidgetPane;
-    QStackedWidget *m_opToolBarWidgets;
-    QWidget *m_buttonsWidget;
-    QMap<int, QPushButton *> m_buttons;
-    QMap<QAction *, int> m_actions;
-};
-
-} // namespace Internal
-} // namespace Core
-
-#endif // OUTPUTPANE_H
->>>>>>> ff16dd03
+#endif // OUTPUTPANE_H