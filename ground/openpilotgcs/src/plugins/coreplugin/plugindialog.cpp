<<<<<<< HEAD
/**
 ******************************************************************************
 *
 * @file       plugindialog.cpp
 * @author     The OpenPilot Team, http://www.openpilot.org Copyright (C) 2010.
 *             Parts by Nokia Corporation (qt-info@nokia.com) Copyright (C) 2009.
 * @addtogroup GCSPlugins GCS Plugins
 * @{
 * @addtogroup CorePlugin Core Plugin
 * @{
 * @brief The Core GCS plugin
 *****************************************************************************/
/*
 * This program is free software; you can redistribute it and/or modify 
 * it under the terms of the GNU General Public License as published by 
 * the Free Software Foundation; either version 3 of the License, or 
 * (at your option) any later version.
 * 
 * This program is distributed in the hope that it will be useful, but 
 * WITHOUT ANY WARRANTY; without even the implied warranty of MERCHANTABILITY 
 * or FITNESS FOR A PARTICULAR PURPOSE. See the GNU General Public License 
 * for more details.
 * 
 * You should have received a copy of the GNU General Public License along 
 * with this program; if not, write to the Free Software Foundation, Inc., 
 * 59 Temple Place, Suite 330, Boston, MA 02111-1307 USA
 */

#include "plugindialog.h"

#include <extensionsystem/pluginmanager.h>
#include <extensionsystem/pluginview.h>
#include <extensionsystem/plugindetailsview.h>
#include <extensionsystem/pluginerrorview.h>
#include <extensionsystem/pluginspec.h>

#include <QtWidgets/QVBoxLayout>
#include <QtWidgets/QHBoxLayout>
#include <QtWidgets/QDialog>
#include <QtWidgets/QDialogButtonBox>
#include <QtWidgets/QPushButton>
#include <QtDebug>

using namespace Core::Internal;

PluginDialog::PluginDialog(QWidget *parent)
    : QDialog(parent),
      m_view(new ExtensionSystem::PluginView(ExtensionSystem::PluginManager::instance(), this))
{
    QVBoxLayout *vl = new QVBoxLayout(this);
    vl->addWidget(m_view);

    m_detailsButton = new QPushButton(tr("Details"), this);
    m_errorDetailsButton = new QPushButton(tr("Error Details"), this);
    m_closeButton = new QPushButton(tr("Close"), this);
    m_detailsButton->setEnabled(false);
    m_errorDetailsButton->setEnabled(false);
    m_closeButton->setEnabled(true);
    m_closeButton->setDefault(true);

    QHBoxLayout *hl = new QHBoxLayout;
    hl->addWidget(m_detailsButton);
    hl->addWidget(m_errorDetailsButton);
    hl->addStretch(5);
    hl->addWidget(m_closeButton);

    vl->addLayout(hl);

    resize(650, 400);
    setWindowTitle(tr("Installed Plugins"));
    setWindowIcon(QIcon(":/core/images/pluginicon.png"));

    connect(m_view, SIGNAL(currentPluginChanged(ExtensionSystem::PluginSpec*)),
            this, SLOT(updateButtons()));
    connect(m_view, SIGNAL(pluginActivated(ExtensionSystem::PluginSpec*)),
            this, SLOT(openDetails(ExtensionSystem::PluginSpec*)));
    connect(m_detailsButton, SIGNAL(clicked()), this, SLOT(openDetails()));
    connect(m_errorDetailsButton, SIGNAL(clicked()), this, SLOT(openErrorDetails()));
    connect(m_closeButton, SIGNAL(clicked()), this, SLOT(accept()));
    updateButtons();
}

void PluginDialog::updateButtons()
{
    ExtensionSystem::PluginSpec *selectedSpec = m_view->currentPlugin();
    if (selectedSpec) {
        m_detailsButton->setEnabled(true);
        m_errorDetailsButton->setEnabled(selectedSpec->hasError());
    } else {
        m_detailsButton->setEnabled(false);
        m_errorDetailsButton->setEnabled(false);
    }
}


void PluginDialog::openDetails()
{
    openDetails(m_view->currentPlugin());
}

void PluginDialog::openDetails(ExtensionSystem::PluginSpec *spec)
{
    if (!spec)
        return;
    QDialog dialog(this);
    dialog.setWindowTitle(tr("Plugin Details of %1").arg(spec->name()));
    QVBoxLayout *layout = new QVBoxLayout;
    dialog.setLayout(layout);
    ExtensionSystem::PluginDetailsView *details = new ExtensionSystem::PluginDetailsView(&dialog);
    layout->addWidget(details);
    details->update(spec);
    QDialogButtonBox *buttons = new QDialogButtonBox(QDialogButtonBox::Close, Qt::Horizontal, &dialog);
    layout->addWidget(buttons);
    connect(buttons, SIGNAL(accepted()), &dialog, SLOT(accept()));
    connect(buttons, SIGNAL(rejected()), &dialog, SLOT(reject()));
    dialog.resize(400, 500);
    dialog.exec();
}

void PluginDialog::openErrorDetails()
{
    ExtensionSystem::PluginSpec *spec = m_view->currentPlugin();
    if (!spec)
        return;
    QDialog dialog(this);
    dialog.setWindowTitle(tr("Plugin Errors of %1").arg(spec->name()));
    QVBoxLayout *layout = new QVBoxLayout;
    dialog.setLayout(layout);
    ExtensionSystem::PluginErrorView *errors = new ExtensionSystem::PluginErrorView(&dialog);
    layout->addWidget(errors);
    errors->update(spec);
    QDialogButtonBox *buttons = new QDialogButtonBox(QDialogButtonBox::Close, Qt::Horizontal, &dialog);
    layout->addWidget(buttons);
    connect(buttons, SIGNAL(accepted()), &dialog, SLOT(accept()));
    connect(buttons, SIGNAL(rejected()), &dialog, SLOT(reject()));
    dialog.resize(500, 300);
    dialog.exec();
}

=======
/**
 ******************************************************************************
 *
 * @file       plugindialog.cpp
 * @author     The OpenPilot Team, http://www.openpilot.org Copyright (C) 2010.
 *             Parts by Nokia Corporation (qt-info@nokia.com) Copyright (C) 2009.
 * @addtogroup GCSPlugins GCS Plugins
 * @{
 * @addtogroup CorePlugin Core Plugin
 * @{
 * @brief The Core GCS plugin
 *****************************************************************************/
/*
 * This program is free software; you can redistribute it and/or modify 
 * it under the terms of the GNU General Public License as published by 
 * the Free Software Foundation; either version 3 of the License, or 
 * (at your option) any later version.
 * 
 * This program is distributed in the hope that it will be useful, but 
 * WITHOUT ANY WARRANTY; without even the implied warranty of MERCHANTABILITY 
 * or FITNESS FOR A PARTICULAR PURPOSE. See the GNU General Public License 
 * for more details.
 * 
 * You should have received a copy of the GNU General Public License along 
 * with this program; if not, write to the Free Software Foundation, Inc., 
 * 59 Temple Place, Suite 330, Boston, MA 02111-1307 USA
 */

#include "plugindialog.h"

#include <extensionsystem/pluginmanager.h>
#include <extensionsystem/pluginview.h>
#include <extensionsystem/plugindetailsview.h>
#include <extensionsystem/pluginerrorview.h>
#include <extensionsystem/pluginspec.h>

#include <QtGui/QVBoxLayout>
#include <QtGui/QHBoxLayout>
#include <QtGui/QDialog>
#include <QtGui/QDialogButtonBox>
#include <QtGui/QPushButton>
#include <QtDebug>

using namespace Core::Internal;

PluginDialog::PluginDialog(QWidget *parent)
    : QDialog(parent),
      m_view(new ExtensionSystem::PluginView(ExtensionSystem::PluginManager::instance(), this))
{
    QVBoxLayout *vl = new QVBoxLayout(this);
    vl->addWidget(m_view);

    m_detailsButton = new QPushButton(tr("Details"), this);
    m_errorDetailsButton = new QPushButton(tr("Error Details"), this);
    m_closeButton = new QPushButton(tr("Close"), this);
    m_detailsButton->setEnabled(false);
    m_errorDetailsButton->setEnabled(false);
    m_closeButton->setEnabled(true);
    m_closeButton->setDefault(true);

    QHBoxLayout *hl = new QHBoxLayout;
    hl->addWidget(m_detailsButton);
    hl->addWidget(m_errorDetailsButton);
    hl->addStretch(5);
    hl->addWidget(m_closeButton);

    vl->addLayout(hl);

    resize(650, 400);
    setWindowTitle(tr("Installed Plugins"));
    setWindowIcon(QIcon(":/core/images/pluginicon.png"));

    connect(m_view, SIGNAL(currentPluginChanged(ExtensionSystem::PluginSpec*)),
            this, SLOT(updateButtons()));
    connect(m_view, SIGNAL(pluginActivated(ExtensionSystem::PluginSpec*)),
            this, SLOT(openDetails(ExtensionSystem::PluginSpec*)));
    connect(m_detailsButton, SIGNAL(clicked()), this, SLOT(openDetails()));
    connect(m_errorDetailsButton, SIGNAL(clicked()), this, SLOT(openErrorDetails()));
    connect(m_closeButton, SIGNAL(clicked()), this, SLOT(accept()));
    updateButtons();
}

void PluginDialog::updateButtons()
{
    ExtensionSystem::PluginSpec *selectedSpec = m_view->currentPlugin();
    if (selectedSpec) {
        m_detailsButton->setEnabled(true);
        m_errorDetailsButton->setEnabled(selectedSpec->hasError());
    } else {
        m_detailsButton->setEnabled(false);
        m_errorDetailsButton->setEnabled(false);
    }
}


void PluginDialog::openDetails()
{
    openDetails(m_view->currentPlugin());
}

void PluginDialog::openDetails(ExtensionSystem::PluginSpec *spec)
{
    if (!spec)
        return;
    QDialog dialog(this);
    dialog.setWindowTitle(tr("Plugin Details of %1").arg(spec->name()));
    QVBoxLayout *layout = new QVBoxLayout;
    dialog.setLayout(layout);
    ExtensionSystem::PluginDetailsView *details = new ExtensionSystem::PluginDetailsView(&dialog);
    layout->addWidget(details);
    details->update(spec);
    QDialogButtonBox *buttons = new QDialogButtonBox(QDialogButtonBox::Close, Qt::Horizontal, &dialog);
    layout->addWidget(buttons);
    connect(buttons, SIGNAL(accepted()), &dialog, SLOT(accept()));
    connect(buttons, SIGNAL(rejected()), &dialog, SLOT(reject()));
    dialog.resize(400, 500);
    dialog.exec();
}

void PluginDialog::openErrorDetails()
{
    ExtensionSystem::PluginSpec *spec = m_view->currentPlugin();
    if (!spec)
        return;
    QDialog dialog(this);
    dialog.setWindowTitle(tr("Plugin Errors of %1").arg(spec->name()));
    QVBoxLayout *layout = new QVBoxLayout;
    dialog.setLayout(layout);
    ExtensionSystem::PluginErrorView *errors = new ExtensionSystem::PluginErrorView(&dialog);
    layout->addWidget(errors);
    errors->update(spec);
    QDialogButtonBox *buttons = new QDialogButtonBox(QDialogButtonBox::Close, Qt::Horizontal, &dialog);
    layout->addWidget(buttons);
    connect(buttons, SIGNAL(accepted()), &dialog, SLOT(accept()));
    connect(buttons, SIGNAL(rejected()), &dialog, SLOT(reject()));
    dialog.resize(500, 300);
    dialog.exec();
}
>>>>>>> ff16dd03
<|MERGE_RESOLUTION|>--- conflicted
+++ resolved
@@ -1,4 +1,3 @@
-<<<<<<< HEAD
 /**
  ******************************************************************************
  *
@@ -137,144 +136,3 @@
     dialog.resize(500, 300);
     dialog.exec();
 }
-
-=======
-/**
- ******************************************************************************
- *
- * @file       plugindialog.cpp
- * @author     The OpenPilot Team, http://www.openpilot.org Copyright (C) 2010.
- *             Parts by Nokia Corporation (qt-info@nokia.com) Copyright (C) 2009.
- * @addtogroup GCSPlugins GCS Plugins
- * @{
- * @addtogroup CorePlugin Core Plugin
- * @{
- * @brief The Core GCS plugin
- *****************************************************************************/
-/*
- * This program is free software; you can redistribute it and/or modify 
- * it under the terms of the GNU General Public License as published by 
- * the Free Software Foundation; either version 3 of the License, or 
- * (at your option) any later version.
- * 
- * This program is distributed in the hope that it will be useful, but 
- * WITHOUT ANY WARRANTY; without even the implied warranty of MERCHANTABILITY 
- * or FITNESS FOR A PARTICULAR PURPOSE. See the GNU General Public License 
- * for more details.
- * 
- * You should have received a copy of the GNU General Public License along 
- * with this program; if not, write to the Free Software Foundation, Inc., 
- * 59 Temple Place, Suite 330, Boston, MA 02111-1307 USA
- */
-
-#include "plugindialog.h"
-
-#include <extensionsystem/pluginmanager.h>
-#include <extensionsystem/pluginview.h>
-#include <extensionsystem/plugindetailsview.h>
-#include <extensionsystem/pluginerrorview.h>
-#include <extensionsystem/pluginspec.h>
-
-#include <QtGui/QVBoxLayout>
-#include <QtGui/QHBoxLayout>
-#include <QtGui/QDialog>
-#include <QtGui/QDialogButtonBox>
-#include <QtGui/QPushButton>
-#include <QtDebug>
-
-using namespace Core::Internal;
-
-PluginDialog::PluginDialog(QWidget *parent)
-    : QDialog(parent),
-      m_view(new ExtensionSystem::PluginView(ExtensionSystem::PluginManager::instance(), this))
-{
-    QVBoxLayout *vl = new QVBoxLayout(this);
-    vl->addWidget(m_view);
-
-    m_detailsButton = new QPushButton(tr("Details"), this);
-    m_errorDetailsButton = new QPushButton(tr("Error Details"), this);
-    m_closeButton = new QPushButton(tr("Close"), this);
-    m_detailsButton->setEnabled(false);
-    m_errorDetailsButton->setEnabled(false);
-    m_closeButton->setEnabled(true);
-    m_closeButton->setDefault(true);
-
-    QHBoxLayout *hl = new QHBoxLayout;
-    hl->addWidget(m_detailsButton);
-    hl->addWidget(m_errorDetailsButton);
-    hl->addStretch(5);
-    hl->addWidget(m_closeButton);
-
-    vl->addLayout(hl);
-
-    resize(650, 400);
-    setWindowTitle(tr("Installed Plugins"));
-    setWindowIcon(QIcon(":/core/images/pluginicon.png"));
-
-    connect(m_view, SIGNAL(currentPluginChanged(ExtensionSystem::PluginSpec*)),
-            this, SLOT(updateButtons()));
-    connect(m_view, SIGNAL(pluginActivated(ExtensionSystem::PluginSpec*)),
-            this, SLOT(openDetails(ExtensionSystem::PluginSpec*)));
-    connect(m_detailsButton, SIGNAL(clicked()), this, SLOT(openDetails()));
-    connect(m_errorDetailsButton, SIGNAL(clicked()), this, SLOT(openErrorDetails()));
-    connect(m_closeButton, SIGNAL(clicked()), this, SLOT(accept()));
-    updateButtons();
-}
-
-void PluginDialog::updateButtons()
-{
-    ExtensionSystem::PluginSpec *selectedSpec = m_view->currentPlugin();
-    if (selectedSpec) {
-        m_detailsButton->setEnabled(true);
-        m_errorDetailsButton->setEnabled(selectedSpec->hasError());
-    } else {
-        m_detailsButton->setEnabled(false);
-        m_errorDetailsButton->setEnabled(false);
-    }
-}
-
-
-void PluginDialog::openDetails()
-{
-    openDetails(m_view->currentPlugin());
-}
-
-void PluginDialog::openDetails(ExtensionSystem::PluginSpec *spec)
-{
-    if (!spec)
-        return;
-    QDialog dialog(this);
-    dialog.setWindowTitle(tr("Plugin Details of %1").arg(spec->name()));
-    QVBoxLayout *layout = new QVBoxLayout;
-    dialog.setLayout(layout);
-    ExtensionSystem::PluginDetailsView *details = new ExtensionSystem::PluginDetailsView(&dialog);
-    layout->addWidget(details);
-    details->update(spec);
-    QDialogButtonBox *buttons = new QDialogButtonBox(QDialogButtonBox::Close, Qt::Horizontal, &dialog);
-    layout->addWidget(buttons);
-    connect(buttons, SIGNAL(accepted()), &dialog, SLOT(accept()));
-    connect(buttons, SIGNAL(rejected()), &dialog, SLOT(reject()));
-    dialog.resize(400, 500);
-    dialog.exec();
-}
-
-void PluginDialog::openErrorDetails()
-{
-    ExtensionSystem::PluginSpec *spec = m_view->currentPlugin();
-    if (!spec)
-        return;
-    QDialog dialog(this);
-    dialog.setWindowTitle(tr("Plugin Errors of %1").arg(spec->name()));
-    QVBoxLayout *layout = new QVBoxLayout;
-    dialog.setLayout(layout);
-    ExtensionSystem::PluginErrorView *errors = new ExtensionSystem::PluginErrorView(&dialog);
-    layout->addWidget(errors);
-    errors->update(spec);
-    QDialogButtonBox *buttons = new QDialogButtonBox(QDialogButtonBox::Close, Qt::Horizontal, &dialog);
-    layout->addWidget(buttons);
-    connect(buttons, SIGNAL(accepted()), &dialog, SLOT(accept()));
-    connect(buttons, SIGNAL(rejected()), &dialog, SLOT(reject()));
-    dialog.resize(500, 300);
-    dialog.exec();
-}
->>>>>>> ff16dd03
