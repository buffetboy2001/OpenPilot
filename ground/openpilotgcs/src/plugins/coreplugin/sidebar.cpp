--- conflicted
+++ resolved
@@ -1,4 +1,3 @@
-<<<<<<< HEAD
 /**
  ******************************************************************************
  *
@@ -375,383 +374,4 @@
         }
     }
     return QComboBox::event(e);
-}
-=======
-/**
- ******************************************************************************
- *
- * @file       sidebar.cpp
- * @author     The OpenPilot Team, http://www.openpilot.org Copyright (C) 2010.
- *             Parts by Nokia Corporation (qt-info@nokia.com) Copyright (C) 2009.
- * @addtogroup GCSPlugins GCS Plugins
- * @{
- * @addtogroup CorePlugin Core Plugin
- * @{
- * @brief The Core GCS plugin
- *****************************************************************************/
-/*
- * This program is free software; you can redistribute it and/or modify 
- * it under the terms of the GNU General Public License as published by 
- * the Free Software Foundation; either version 3 of the License, or 
- * (at your option) any later version.
- * 
- * This program is distributed in the hope that it will be useful, but 
- * WITHOUT ANY WARRANTY; without even the implied warranty of MERCHANTABILITY 
- * or FITNESS FOR A PARTICULAR PURPOSE. See the GNU General Public License 
- * for more details.
- * 
- * You should have received a copy of the GNU General Public License along 
- * with this program; if not, write to the Free Software Foundation, Inc., 
- * 59 Temple Place, Suite 330, Boston, MA 02111-1307 USA
- */
-
-#include "sidebar.h"
-#include "imode.h"
-#include "modemanager.h"
-
-#include "actionmanager/actionmanager.h"
-
-#include <QtCore/QDebug>
-#include <QtCore/QEvent>
-#include <QtCore/QSettings>
-#include <QtGui/QLayout>
-#include <QtGui/QToolBar>
-#include <QtGui/QAction>
-#include <QtGui/QToolButton>
-
-using namespace Core;
-using namespace Core::Internal;
-
-SideBarItem::~SideBarItem()
-{
-    delete m_widget;
-}
-
-SideBar::SideBar(QList<SideBarItem*> itemList,
-                 QList<SideBarItem*> defaultVisible)
-{
-    setOrientation(Qt::Vertical);
-    foreach (SideBarItem *item, itemList) {
-        const QString title = item->widget()->windowTitle();
-        m_itemMap.insert(title, item);
-    }
-    foreach (SideBarItem *item, defaultVisible) {
-        if (!itemList.contains(item))
-            continue;
-        m_defaultVisible.append(item->widget()->windowTitle());
-    }
-
-    m_availableItems = m_itemMap.keys();
-}
-
-SideBar::~SideBar()
-{
-    qDeleteAll(m_itemMap.values());
-}
-
-QStringList SideBar::availableItems() const
-{
-    return m_availableItems;
-}
-
-void SideBar::makeItemAvailable(SideBarItem *item)
-{
-    QMap<QString, SideBarItem*>::const_iterator it = m_itemMap.constBegin();
-    while (it != m_itemMap.constEnd()) {
-        if (it.value() == item) {
-            m_availableItems.append(it.key());
-            qSort(m_availableItems);
-            break;
-        }
-        ++it;
-    }
-}
-
-SideBarItem *SideBar::item(const QString &title)
-{
-    if (m_itemMap.contains(title)) {
-        m_availableItems.removeAll(title);
-        return m_itemMap.value(title);
-    }
-    return 0;
-}
-
-SideBarWidget *SideBar::insertSideBarWidget(int position, const QString &title)
-{
-    SideBarWidget *item = new SideBarWidget(this, title);
-    connect(item, SIGNAL(splitMe()), this, SLOT(splitSubWidget()));
-    connect(item, SIGNAL(closeMe()), this, SLOT(closeSubWidget()));
-    connect(item, SIGNAL(currentWidgetChanged()), this, SLOT(updateWidgets()));
-    insertWidget(position, item);
-    m_widgets.insert(position, item);
-    updateWidgets();
-    return item;
-}
-
-void SideBar::removeSideBarWidget(SideBarWidget *widget)
-{
-    widget->removeCurrentItem();
-    m_widgets.removeOne(widget);
-    widget->hide();
-    widget->deleteLater();
-}
-
-void SideBar::splitSubWidget()
-{
-    SideBarWidget *original = qobject_cast<SideBarWidget*>(sender());
-    int pos = indexOf(original) + 1;
-    insertSideBarWidget(pos);
-    updateWidgets();
-}
-
-void SideBar::closeSubWidget()
-{
-    if (m_widgets.count() != 1) {
-        SideBarWidget *widget = qobject_cast<SideBarWidget*>(sender());
-        if (!widget)
-            return;
-        removeSideBarWidget(widget);
-        updateWidgets();
-    }
-}
-
-void SideBar::updateWidgets()
-{
-    foreach (SideBarWidget *i, m_widgets)
-        i->updateAvailableItems();
-}
-
-void SideBar::saveSettings(QSettings *settings)
-{
-    QStringList views;
-    for (int i = 0; i < m_widgets.count(); ++i)
-        views.append(m_widgets.at(i)->currentItemTitle());
-    settings->setValue("HelpSideBar/Views", views);
-    settings->setValue("HelpSideBar/Visible", true);//isVisible());
-    settings->setValue("HelpSideBar/VerticalPosition", saveState());
-    settings->setValue("HelpSideBar/Width", width());
-}
-
-void SideBar::readSettings(QSettings *settings)
-{
-    foreach (SideBarWidget *widget, m_widgets)
-        removeSideBarWidget(widget);
-
-    if (settings->contains("HelpSideBar/Views")) {
-        QStringList views = settings->value("HelpSideBar/Views").toStringList();
-        if (views.count()) {
-            foreach (const QString &title, views)
-                insertSideBarWidget(m_widgets.count(), title);
-        } else {
-            insertSideBarWidget(0);
-        }
-    } else {
-        foreach (const QString &title, m_defaultVisible)
-            insertSideBarWidget(m_widgets.count(), title);
-    }
-
-    if (settings->contains("HelpSideBar/Visible"))
-        setVisible(settings->value("HelpSideBar/Visible").toBool());
-
-    if (settings->contains("HelpSideBar/VerticalPosition"))
-        restoreState(settings->value("HelpSideBar/VerticalPosition").toByteArray());
-
-    if (settings->contains("HelpSideBar/Width")) {
-        QSize s = size();
-        s.setWidth(settings->value("HelpSideBar/Width").toInt());
-        resize(s);
-    }
-}
-
-void SideBar::activateItem(SideBarItem *item)
-{
-    QMap<QString, SideBarItem*>::const_iterator it = m_itemMap.constBegin();
-    QString title;
-    while (it != m_itemMap.constEnd()) {
-        if (it.value() == item) {
-            title = it.key();
-            break;
-        }
-        ++it;
-    }
-
-    if (title.isEmpty())
-        return;
-
-    for (int i = 0; i < m_widgets.count(); ++i) {
-        if (m_widgets.at(i)->currentItemTitle() == title) {
-            item->widget()->setFocus();
-            return;
-        }
-    }
-
-    SideBarWidget *widget = m_widgets.first();
-    widget->setCurrentItem(title);
-    updateWidgets();
-    item->widget()->setFocus();
-}
-
-void SideBar::setShortcutMap(const QMap<QString, Core::Command*> &shortcutMap)
-{
-    m_shortcutMap = shortcutMap;
-}
-
-QMap<QString, Core::Command*> SideBar::shortcutMap() const
-{
-    return m_shortcutMap;
-}
-
-
-
-SideBarWidget::SideBarWidget(SideBar *sideBar, const QString &title)
-    : m_currentItem(0)
-    , m_sideBar(sideBar)
-{
-    m_comboBox = new ComboBox(this);
-    m_comboBox->setMinimumContentsLength(15);
-
-    m_toolbar = new QToolBar(this);
-    m_toolbar->setContentsMargins(0, 0, 0, 0);
-    m_toolbar->addWidget(m_comboBox);
-
-    m_splitButton = new QToolButton;
-    m_splitButton->setIcon(QIcon(":/core/images/splitbutton_horizontal.png"));
-    m_splitButton->setToolTip(tr("Split"));
-    connect(m_splitButton, SIGNAL(clicked(bool)), this, SIGNAL(splitMe()));
-
-    m_closeButton = new QToolButton;
-    m_closeButton->setIcon(QIcon(":/core/images/closebutton.png"));
-    m_closeButton->setToolTip(tr("Close"));
-
-    connect(m_closeButton, SIGNAL(clicked(bool)), this, SIGNAL(closeMe()));
-
-    QWidget *spacerItem = new QWidget(this);
-    spacerItem->setSizePolicy(QSizePolicy::Expanding, QSizePolicy::Minimum);
-    m_toolbar->addWidget(spacerItem);
-    m_splitAction = m_toolbar->addWidget(m_splitButton);
-    m_toolbar->addWidget(m_closeButton);
-
-    QVBoxLayout *lay = new QVBoxLayout();
-    lay->setMargin(0);
-    lay->setSpacing(0);
-    setLayout(lay);
-    lay->addWidget(m_toolbar);
-
-    const QStringList lst = m_sideBar->availableItems();
-    QString t = title;
-    if (lst.count()) {
-        m_comboBox->addItems(lst);
-        m_comboBox->setCurrentIndex(0);
-        if (t.isEmpty())
-            t = m_comboBox->currentText();
-    }
-    setCurrentItem(t);
-
-    connect(m_comboBox, SIGNAL(currentIndexChanged(int)),
-            this, SLOT(setCurrentIndex(int)));
-}
-
-SideBarWidget::~SideBarWidget()
-{
-}
-
-QString SideBarWidget::currentItemTitle() const
-{
-    return m_comboBox->currentText();
-}
-
-void SideBarWidget::setCurrentItem(const QString &title)
-{
-    if (!title.isEmpty()) {
-        int idx = m_comboBox->findText(title);
-        if (idx < 0)
-            idx = 0;
-        bool blocked = m_comboBox->blockSignals(true);
-        m_comboBox->setCurrentIndex(idx);
-        m_comboBox->blockSignals(blocked);
-    }
-
-    SideBarItem *item = m_sideBar->item(title);
-    if (!item)
-        return;
-    removeCurrentItem();
-    m_currentItem = item;
-    layout()->addWidget(m_currentItem->widget());
-
-    // Add buttons and remember their actions for later removal
-    foreach (QToolButton *b, m_currentItem->createToolBarWidgets())
-        m_addedToolBarActions.append(m_toolbar->insertWidget(m_splitAction, b));
-}
-
-void SideBarWidget::updateAvailableItems()
-{
-    bool blocked = m_comboBox->blockSignals(true);
-    QString current = m_comboBox->currentText();
-    m_comboBox->clear();
-    QStringList itms = m_sideBar->availableItems();
-    if (!current.isEmpty() && !itms.contains(current))
-        itms.append(current);
-    qSort(itms);
-    m_comboBox->addItems(itms);
-    int idx = m_comboBox->findText(current);
-    if (idx < 0)
-        idx = 0;
-    m_comboBox->setCurrentIndex(idx);
-    m_splitButton->setEnabled(itms.count() > 1);
-    m_comboBox->blockSignals(blocked);
-}
-
-void SideBarWidget::removeCurrentItem()
-{
-    if (!m_currentItem)
-        return;
-
-    QWidget *w = m_currentItem->widget();
-    layout()->removeWidget(w);
-    w->setParent(0);
-    m_sideBar->makeItemAvailable(m_currentItem);
-
-    // Delete custom toolbar widgets
-    qDeleteAll(m_addedToolBarActions);
-    m_addedToolBarActions.clear();
-
-    m_currentItem = 0;
-}
-
-void SideBarWidget::setCurrentIndex(int)
-{
-    setCurrentItem(m_comboBox->currentText());
-    emit currentWidgetChanged();
-}
-
-Core::Command *SideBarWidget::command(const QString &title) const
-{
-    const QMap<QString, Core::Command*> shortcutMap = m_sideBar->shortcutMap();
-    QMap<QString, Core::Command*>::const_iterator r = shortcutMap.find(title);
-    if (r != shortcutMap.end())
-        return r.value();
-    return 0;
-}
-
-
-
-ComboBox::ComboBox(SideBarWidget *sideBarWidget)
-    : m_sideBarWidget(sideBarWidget)
-{
-}
-
-bool ComboBox::event(QEvent *e)
-{
-    if (e->type() == QEvent::ToolTip) {
-        QString txt = currentText();
-        Core::Command *cmd = m_sideBarWidget->command(txt);
-        if (cmd) {
-            txt = tr("Activate %1").arg(txt);
-            setToolTip(cmd->stringWithAppendedShortcut(txt));
-        } else {
-            setToolTip(txt);
-        }
-    }
-    return QComboBox::event(e);
-}
->>>>>>> ff16dd03
+}