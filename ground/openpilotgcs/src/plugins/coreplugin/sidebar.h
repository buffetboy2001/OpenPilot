--- conflicted
+++ resolved
@@ -1,4 +1,3 @@
-<<<<<<< HEAD
 /**
  ******************************************************************************
  *
@@ -180,188 +179,4 @@
 } // namespace Internal
 } // namespace Core
 
-#endif // SIDEBAR_H
-=======
-/**
- ******************************************************************************
- *
- * @file       sidebar.h
- * @author     The OpenPilot Team, http://www.openpilot.org Copyright (C) 2010.
- *             Parts by Nokia Corporation (qt-info@nokia.com) Copyright (C) 2009.
- * @addtogroup GCSPlugins GCS Plugins
- * @{
- * @addtogroup CorePlugin Core Plugin
- * @{
- * @brief The Core GCS plugin
- *****************************************************************************/
-/*
- * This program is free software; you can redistribute it and/or modify 
- * it under the terms of the GNU General Public License as published by 
- * the Free Software Foundation; either version 3 of the License, or 
- * (at your option) any later version.
- * 
- * This program is distributed in the hope that it will be useful, but 
- * WITHOUT ANY WARRANTY; without even the implied warranty of MERCHANTABILITY 
- * or FITNESS FOR A PARTICULAR PURPOSE. See the GNU General Public License 
- * for more details.
- * 
- * You should have received a copy of the GNU General Public License along 
- * with this program; if not, write to the Free Software Foundation, Inc., 
- * 59 Temple Place, Suite 330, Boston, MA 02111-1307 USA
- */
-
-#ifndef SIDEBAR_H
-#define SIDEBAR_H
-
-#include <QtCore/QMap>
-#include <QtCore/QPointer>
-#include <QtGui/QWidget>
-#include <QtGui/QComboBox>
-
-#include <coreplugin/minisplitter.h>
-
-QT_BEGIN_NAMESPACE
-class QSettings;
-class QToolBar;
-class QAction;
-class QToolButton;
-QT_END_NAMESPACE
-
-namespace Core {
-
-class Command;
-
-namespace Internal {
-class SideBarWidget;
-class ComboBox;
-} // namespace Internal
-
-/*
- * An item in the sidebar. Has a widget that is displayed in the sidebar and
- * optionally a list of tool buttons that are added to the toolbar above it.
- * The window title of the widget is displayed in the combo box.
- *
- * The SideBarItem takes ownership over the widget.
- */
-class CORE_EXPORT SideBarItem
-{
-public:
-    SideBarItem(QWidget *widget)
-        : m_widget(widget)
-    {}
-
-    virtual ~SideBarItem();
-
-    QWidget *widget() { return m_widget; }
-
-    /* Should always return a new set of tool buttons.
-     *
-     * Workaround since there doesn't seem to be a nice way to remove widgets
-     * that have been added to a QToolBar without either not deleting the
-     * associated QAction or causing the QToolButton to be deleted.
-     */
-    virtual QList<QToolButton *> createToolBarWidgets()
-    {
-        return QList<QToolButton *>();
-    }
-
-private:
-    QWidget *m_widget;
-};
-
-class CORE_EXPORT SideBar : public MiniSplitter
-{
-    Q_OBJECT
-public:
-    /*
-     * The SideBar takes ownership of the SideBarItems.
-     */
-    SideBar(QList<SideBarItem*> widgetList,
-            QList<SideBarItem*> defaultVisible);
-    ~SideBar();
-
-    QStringList availableItems() const;
-    void makeItemAvailable(SideBarItem *item);
-    SideBarItem *item(const QString &title);
-
-    void saveSettings(QSettings *settings);
-    void readSettings(QSettings *settings);
-
-    void activateItem(SideBarItem *item);
-
-    void setShortcutMap(const QMap<QString, Core::Command*> &shortcutMap);
-    QMap<QString, Core::Command*> shortcutMap() const;
-
-private slots:
-    void splitSubWidget();
-    void closeSubWidget();
-    void updateWidgets();
-
-private:
-    Internal::SideBarWidget *insertSideBarWidget(int position,
-                                                 const QString &title = QString());
-    void removeSideBarWidget(Internal::SideBarWidget *widget);
-
-    QList<Internal::SideBarWidget*> m_widgets;
-
-    QMap<QString, SideBarItem*> m_itemMap;
-    QStringList m_availableItems;
-    QStringList m_defaultVisible;
-    QMap<QString, Core::Command*> m_shortcutMap;
-};
-
-namespace Internal {
-
-class SideBarWidget : public QWidget
-{
-    Q_OBJECT
-public:
-    SideBarWidget(SideBar *sideBar, const QString &title);
-    ~SideBarWidget();
-
-    QString currentItemTitle() const;
-    void setCurrentItem(const QString &title);
-
-    void updateAvailableItems();
-    void removeCurrentItem();
-
-    Core::Command *command(const QString &title) const;
-
-signals:
-    void splitMe();
-    void closeMe();
-    void currentWidgetChanged();
-
-private slots:
-    void setCurrentIndex(int);
-
-private:
-    ComboBox *m_comboBox;
-    SideBarItem *m_currentItem;
-    QToolBar *m_toolbar;
-    QAction *m_splitAction;
-    QList<QAction *> m_addedToolBarActions;
-    SideBar *m_sideBar;
-    QToolButton *m_splitButton;
-    QToolButton *m_closeButton;
-};
-
-class ComboBox : public QComboBox
-{
-    Q_OBJECT
-
-public:
-    ComboBox(SideBarWidget *sideBarWidget);
-
-protected:
-    bool event(QEvent *event);
-
-private:
-    SideBarWidget *m_sideBarWidget;
-};
-
-} // namespace Internal
-} // namespace Core
-
-#endif // SIDEBAR_H
->>>>>>> ff16dd03
+#endif // SIDEBAR_H