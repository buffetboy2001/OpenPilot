--- conflicted
+++ resolved
@@ -37,11 +37,11 @@
 #include <QtCore/QFile>
 #include <QtCore/QSysInfo>
 
-#include <QtWidgets/QDialogButtonBox>
-#include <QtWidgets/QGridLayout>
-#include <QtWidgets/QLabel>
-#include <QtWidgets/QPushButton>
-#include <QtWidgets/QTextBrowser>
+#include <QDialogButtonBox>
+#include <QGridLayout>
+#include <QLabel>
+#include <QPushButton>
+#include <QTextBrowser>
 
 using namespace Core;
 using namespace Core::Internal;
@@ -59,27 +59,6 @@
     QGridLayout *layout = new QGridLayout(this);
     layout->setSizeConstraint(QLayout::SetFixedSize);
 
-<<<<<<< HEAD
-#ifdef UAVO_HASH
-    // : This gets conditionally inserted as argument %11 into the description string.
-    QByteArray uavoHashArray;
-    QString uavoHash = QString::fromLatin1(Core::Constants::UAVOSHA1_STR);
-    uavoHash.chop(2);
-    uavoHash.remove(0, 2);
-    uavoHash = uavoHash.trimmed();
-    bool ok;
-    foreach(QString str, uavoHash.split(",")) {
-        uavoHashArray.append(str.toInt(&ok, 16));
-    }
-    QString gcsUavoHashStr;
-    foreach(char i, uavoHashArray) {
-        gcsUavoHashStr.append(QString::number(i, 16).right(2));
-    }
-    QString uavoHashStr = gcsUavoHashStr;
-#else
-    QString uavoHashStr = "N/A";
-#endif
-=======
     QString uavoHashStr;
     if (VersionInfo::uavoHash().length() > 15) {
         // : This gets conditionally inserted as argument %11 into the description string.
@@ -100,7 +79,6 @@
     } else {
         uavoHashStr = "N/A";
     }
->>>>>>> 3d04238a
 
     const QString description = tr(
         "<h3>OpenPilot Ground Control Station</h3>"
@@ -122,25 +100,15 @@
         "INCLUDING THE WARRANTY OF DESIGN, MERCHANTABILITY AND FITNESS FOR A "
         "PARTICULAR PURPOSE.</small>"
         ).arg(
-<<<<<<< HEAD
-        QString::fromLatin1(GCS_REVISION_STR).left(60), // %1
-        uavoHashStr, // %2
-        QLatin1String(GCS_ORIGIN_STR), // $3
-=======
         VersionInfo::revision().left(60), // %1
         uavoHashStr, // %2
         VersionInfo::origin(), // $3
->>>>>>> 3d04238a
         QLatin1String(__DATE__), // %4
         QLatin1String(__TIME__), // %5
         QLatin1String(QT_VERSION_STR), // %6
         QString::number(QSysInfo::WordSize), // %7
         QLatin1String(GCS_AUTHOR), // %8
-<<<<<<< HEAD
-        QLatin1String(GCS_YEAR_STR) // %9
-=======
         VersionInfo::year() // %9
->>>>>>> 3d04238a
         );
 
     QLabel *copyRightLabel = new QLabel(description);
