--- conflicted
+++ resolved
@@ -29,13 +29,7 @@
 #ifndef VERSIONDIALOG_H
 #define VERSIONDIALOG_H
 
-<<<<<<< HEAD
-#include "../../gcs_version_info.h"
-
-#include <QtWidgets/QDialog>
-=======
-#include <QtGui/QDialog>
->>>>>>> 3d04238a
+#include <QDialog>
 
 namespace Core {
 namespace Internal {
