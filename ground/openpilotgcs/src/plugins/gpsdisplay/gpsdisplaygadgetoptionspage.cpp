--- conflicted
+++ resolved
@@ -156,15 +156,9 @@
         << "FLOW_HARDWARE"
         << "FLOW_XONXOFF";
 }
-<<<<<<< HEAD
 bool sortPorts(QSerialPortInfo const & s1, QSerialPortInfo const & s2)
 {
     return s1.portName() < s2.portName();
-=======
-bool sortPorts(QextPortInfo const & s1, QextPortInfo const & s2)
-{
-    return s1.portName < s2.portName;
->>>>>>> 3d04238a
 }
 
 
@@ -179,19 +173,11 @@
 
 
     // PORTS
-<<<<<<< HEAD
     QList<QSerialPortInfo> ports = QSerialPortInfo::availablePorts();
     qSort(ports.begin(), ports.end(), sortPorts);
     foreach(QSerialPortInfo port, ports) {
         qDebug() << "Adding port: " << port.systemLocation() << " (" << port.portName() << ")";
         options_page->portComboBox->addItem(port.systemLocation(), port.portName());
-=======
-    QList<QextPortInfo> ports = QextSerialEnumerator::getPorts();
-    qSort(ports.begin(), ports.end(), sortPorts);
-    foreach(QextPortInfo port, ports) {
-        qDebug() << "Adding port: " << port.friendName << " (" << port.portName << ")";
-        options_page->portComboBox->addItem(port.friendName, port.friendName);
->>>>>>> 3d04238a
     }
 
     int portIndex = options_page->portComboBox->findData(m_config->port());
@@ -205,7 +191,7 @@
 
     int portSpeedIndex = options_page->portSpeedComboBox->findText(BaudRateTypeStringALL.at((int)m_config->speed()));
     if (portSpeedIndex != -1) {
-        options_page->portSpeedComboBox->setCurrentIndex(portSpeedIndex);
+       options_page->portSpeedComboBox->setCurrentIndex(portSpeedIndex);
     }
 
     // FLOW CONTROL
@@ -213,7 +199,7 @@
 
     int flowControlIndex = options_page->flowControlComboBox->findText(FlowTypeString.at((int)m_config->flow()));
     if (flowControlIndex != -1) {
-        options_page->flowControlComboBox->setCurrentIndex(flowControlIndex);
+       options_page->flowControlComboBox->setCurrentIndex(flowControlIndex);
     }
 
     // DATABITS
@@ -221,7 +207,7 @@
 
     int dataBitsIndex = options_page->dataBitsComboBox->findText(DataBitsTypeStringALL.at((int)m_config->dataBits()));
     if (dataBitsIndex != -1) {
-        options_page->dataBitsComboBox->setCurrentIndex(dataBitsIndex);
+       options_page->dataBitsComboBox->setCurrentIndex(dataBitsIndex);
     }
 
     // STOPBITS
@@ -229,7 +215,7 @@
 
     int stopBitsIndex = options_page->stopBitsComboBox->findText(StopBitsTypeStringALL.at((int)m_config->stopBits()));
     if (stopBitsIndex != -1) {
-        options_page->stopBitsComboBox->setCurrentIndex(stopBitsIndex);
+       options_page->stopBitsComboBox->setCurrentIndex(stopBitsIndex);
     }
 
     // PARITY
@@ -237,7 +223,7 @@
 
     int parityIndex = options_page->parityComboBox->findText(ParityTypeStringALL.at((int)m_config->parity()));
     if (parityIndex != -1) {
-        options_page->parityComboBox->setCurrentIndex(parityIndex);
+       options_page->parityComboBox->setCurrentIndex(parityIndex);
     }
  */
     // TIMEOUT
@@ -272,11 +258,7 @@
     m_config->setFlow((FlowType)FlowTypeString.indexOf(options_page->flowControlComboBox->currentText()));
     m_config->setDataBits((DataBitsType)DataBitsTypeStringALL.indexOf(options_page->dataBitsComboBox->currentText()));
     m_config->setStopBits((StopBitsType)StopBitsTypeStringALL.indexOf(options_page->stopBitsComboBox->currentText()));
-<<<<<<< HEAD
     m_config->setParity((ParityType)ParityTypeStringALL.indexOf(options_page->parityComboBox->currentText()));*/
-=======
-    m_config->setParity((ParityType)ParityTypeStringALL.indexOf(options_page->parityComboBox->currentText()));
->>>>>>> 3d04238a
     m_config->setTimeOut(options_page->timeoutSpinBox->value());
     m_config->setConnectionMode(options_page->connectionMode->currentText());
 }
