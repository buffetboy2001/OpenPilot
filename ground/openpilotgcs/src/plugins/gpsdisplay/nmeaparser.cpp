/**
 ******************************************************************************
 *
 * @file       nmeaparser.cpp
 * @author     Sami Korhonen Copyright (C) 2010.
 * @addtogroup GCSPlugins GCS Plugins
 * @{
 * @addtogroup GPSGadgetPlugin GPS Gadget Plugin
 * @{
 * @brief A gadget that displays GPS status and enables basic configuration
 *****************************************************************************/
/*
 * This program is free software; you can redistribute it and/or modify
 * it under the terms of the GNU General Public License as published by
 * the Free Software Foundation; either version 3 of the License, or
 * (at your option) any later version.
 *
 * This program is distributed in the hope that it will be useful, but
 * WITHOUT ANY WARRANTY; without even the implied warranty of MERCHANTABILITY
 * or FITNESS FOR A PARTICULAR PURPOSE. See the GNU General Public License
 * for more details.
 *
 * You should have received a copy of the GNU General Public License along
 * with this program; if not, write to the Free Software Foundation, Inc.,
 * 59 Temple Place, Suite 330, Boston, MA 02111-1307 USA
 */


#include "nmeaparser.h"
#include <iostream>
#include <math.h>
#include <QDebug>
#include <QStringList>
#include <QtWidgets/QWidget>
#include <QtWidgets/QVBoxLayout>
#include <QtWidgets/QPushButton>

// Message Codes
#define NMEA_NODATA    0       // No data. Packet not available, bad, or not decoded
#define NMEA_GPGGA     1       // Global Positioning System Fix Data
#define NMEA_GPVTG     2       // Course over ground and ground speed
#define NMEA_GPGLL     3       // Geographic position - latitude/longitude
#define NMEA_GPGSV     4       // GPS satellites in view
#define NMEA_GPGSA     5       // GPS DOP and active satellites
#define NMEA_GPRMC     6       // Recommended minimum specific GPS data
#define NMEA_GPZDA     7       // Time and Date
#define NMEA_UNKNOWN   0xFF // Packet received but not known

#define GPS_TIMEOUT_MS 500

// Debugging

// #define GPSDEBUG
// #define NMEA_DEBUG_PKT	///< define to enable debug of all NMEA messages

#ifdef GPSDEBUG
        #define NMEA_DEBUG_PKT ///< define to enable debug of all NMEA messages
        #define NMEA_DEBUG_GGA ///< define to enable debug of GGA messages
        #define NMEA_DEBUG_VTG ///< define to enable debug of VTG messages
        #define NMEA_DEBUG_RMC ///< define to enable debug of RMC messages
        #define NMEA_DEBUG_GSA ///< define to enable debug of GSA messages
        #define NMEA_DEBUG_ZDA ///< define to enable debug of ZDA messages
#endif

/**
 * Initialize the parser
 */
NMEAParser::NMEAParser(QObject *parent) : GPSParser(parent)
{
    bufferInit(&gpsRxBuffer, (unsigned char *)gpsRxData, 512);
    gpsRxOverflow = 0;
}

NMEAParser::~NMEAParser()
{}

/**
 * Called each time there are data in the input buffer
 */
void NMEAParser::processInputStream(char c)
{
    if (!bufferAddToEnd(&gpsRxBuffer, c)) {
        // no space in buffer
        // count overflow
        gpsRxOverflow++;
        return;
    }
    nmeaProcess(&gpsRxBuffer);
}


/**
 * Prosesses NMEA sentence checksum
 * \param[in] Buffer for parsed nmea sentence
 * \return 0 checksum not valid
 * \return 1 checksum valid
 */
char NMEAParser::nmeaChecksum(char *gps_buffer)
{
    char checksum = 0;
    char checksum_received = 0;

    for (int x = 0; x < NMEA_BUFFERSIZE; x++) {
        if (gps_buffer[x] == '*') {
            // Parsing received checksum...
            checksum_received = strtol(&gps_buffer[x + 1], NULL, 16);

            break;
        } else {
            // XOR the received data...
            checksum ^= gps_buffer[x];
        }
    }
    if (checksum == checksum_received) {
        ++numUpdates;
        return 1;
    } else {
        ++numErrors;
        return 0;
    }
}

void NMEAParser::nmeaTerminateAtChecksum(char *gps_buffer)
{
    for (int x = 0; x < NMEA_BUFFERSIZE; x++) {
        if (gps_buffer[x] == '*') {
            gps_buffer[x] = 0;
            break;
        }
    }
}

/**
 * Prosesses NMEA sentences
 * \param[in] cBuffer for prosessed nmea sentences
 * \return Message code for found packet
 * \return 0xFF NO packet found
 */
uint8_t NMEAParser::nmeaProcess(cBuffer *rxBuffer)
{
    uint8_t foundpacket = NMEA_NODATA;
<<<<<<< HEAD
    uint8_t startFlag   = false;
=======
    uint8_t startFlag   = FALSE;
>>>>>>> 3d04238a
    // u08 data;
    uint16_t i, j;

    // process the receive buffer
    // go through buffer looking for packets
    while (rxBuffer->datalength) {
        // look for a start of NMEA packet
        if (bufferGetAtIndex(rxBuffer, 0) == '$') {
            // found start
<<<<<<< HEAD
            startFlag = true;
=======
            startFlag = TRUE;
>>>>>>> 3d04238a
            // when start is found, we leave it intact in the receive buffer
            // in case the full NMEA string is not completely received.  The
            // start will be detected in the next nmeaProcess iteration.

            // done looking for start
            break;
        } else {
            bufferGetFromFront(rxBuffer);
        }
    }

    // if we detected a start, look for end of packet
    if (startFlag) {
        for (i = 1; i < (rxBuffer->datalength) - 1; i++) {
            // check for end of NMEA packet <CR><LF>
            if ((bufferGetAtIndex(rxBuffer, i) == '\r') && (bufferGetAtIndex(rxBuffer, i + 1) == '\n')) {
                // have a packet end
                // dump initial '$'
                bufferGetFromFront(rxBuffer);
                // copy packet to NmeaPacket
                for (j = 0; j < (i - 1); j++) {
                    // although NMEA strings should be 80 characters or less,
                    // receive buffer errors can generate erroneous packets.
                    // Protect against packet buffer overflow
                    if (j < (NMEA_BUFFERSIZE - 1)) {
                        NmeaPacket[j] = bufferGetFromFront(rxBuffer);
                    } else {
                        bufferGetFromFront(rxBuffer);
                    }
                }
                // null terminate it
                if (j < (NMEA_BUFFERSIZE - 1)) {
                    NmeaPacket[j] = 0;
                } else {
                    NmeaPacket[NMEA_BUFFERSIZE - 1] = 0;
                }
                // dump <CR><LF> from rxBuffer
                bufferGetFromFront(rxBuffer);
                bufferGetFromFront(rxBuffer);
                // DEBUG
                                #ifdef NMEA_DEBUG_PKT
                qDebug() << NmeaPacket;
                                #endif
                emit packet(QString(NmeaPacket));
                // found a packet
                // done with this processing session
                foundpacket = NMEA_UNKNOWN;
                break;
            }
        }
    }

    if (foundpacket) {
        // check message type and process appropriately
        if (!strncmp(NmeaPacket, "GPGGA", 5)) {
            // process packet of this type
            nmeaProcessGPGGA(NmeaPacket);
            // report packet type
            foundpacket = NMEA_GPGGA;
        } else if (!strncmp(NmeaPacket, "GPVTG", 5)) {
            // process packet of this type
            nmeaProcessGPVTG(NmeaPacket);
            // report packet type
            foundpacket = NMEA_GPVTG;
        } else if (!strncmp(NmeaPacket, "GPGSA", 5)) {
            // process packet of this type
            nmeaProcessGPGSA(NmeaPacket);
            // report packet type
            foundpacket = NMEA_GPGSA;
        } else if (!strncmp(NmeaPacket, "GPRMC", 5)) {
            // process packet of this type
            nmeaProcessGPRMC(NmeaPacket);
            // report packet type
            foundpacket = NMEA_GPRMC;
        } else if (!strncmp(NmeaPacket, "GPGSV", 5)) {
            // Process packet of this type
            nmeaProcessGPGSV(NmeaPacket);
            // rerpot packet type
            foundpacket = NMEA_GPGSV;
        } else if (!strncmp(NmeaPacket, "GPZDA", 5)) {
            // Process packet of this type
            nmeaProcessGPZDA(NmeaPacket);
            // rerpot packet type
            foundpacket = NMEA_GPZDA;
        }
    } else if (rxBuffer->datalength >= rxBuffer->size) {
        // if we found no packet, and the buffer is full
        // we're logjammed, flush entire buffer
        bufferFlush(rxBuffer);
    }
    return foundpacket;
}

/**
 * Processes NMEA GSV sentences (satellites in view)
 * \param[in] Buffer for parsed nmea GSV sentence
 */
void NMEAParser::nmeaProcessGPGSV(char *packet)
{
    // start parsing just after "GPGSV,"
    // attempt to reject empty packets right away
    if (packet[6] == ',' && packet[7] == ',') {
        return;
    }

    if (!nmeaChecksum(packet)) {
        // checksum not valid
        return;
    }
    nmeaTerminateAtChecksum(packet);

    QString nmeaString(packet);
    QStringList tokenslist = nmeaString.split(",");


    // Officially there should be a max of three sentences (12 sats), some gps receivers do more..

    const int sentence_total = tokenslist.at(1).toInt(); // Number of sentences for full data
    const int sentence_index = tokenslist.at(2).toInt(); // sentence x of y

    int sats = (tokenslist.size() - 4) / 4;
    for (int sat = 0; sat < sats; sat++) {
        int base          = 4 + sat * 4;
        const int id      = tokenslist.at(base + 0).toInt(); // Satellite PRN number
        const int elv     = tokenslist.at(base + 1).toInt(); // Elevation, degrees
        const int azimuth = tokenslist.at(base + 2).toInt(); // Azimuth, degrees
        const int sig     = tokenslist.at(base + 3).toInt(); // SNR - higher is better
        const int index   = (sentence_index - 1) * 4 + sat;
        emit satellite(index, id, elv, azimuth, sig);
    }

    if (sentence_index == sentence_total) {
        // Last sentence
        int total_sats = (sentence_index - 1) * 4 + sats;
        for (int emptySatIndex = total_sats; emptySatIndex < 16; emptySatIndex++) {
            // Wipe the rest.
            emit satellite(emptySatIndex, 0, 0, 0, 0);
        }
    }
}

/**
 * Prosesses NMEA GPGGA sentences
 * \param[in] Buffer for parsed nmea GPGGA sentence
 */
void NMEAParser::nmeaProcessGPGGA(char *packet)
{
    // start parsing just after "GPGGA,"
    // attempt to reject empty packets right away
    if (packet[6] == ',' && packet[7] == ',') {
        return;
    }

    if (!nmeaChecksum(packet)) {
        // checksum not valid
        return;
    }
    nmeaTerminateAtChecksum(packet);

    QString nmeaString(packet);
    QStringList tokenslist = nmeaString.split(",");
    GpsData.GPStime  = tokenslist.at(1).toDouble();
    GpsData.Latitude = tokenslist.at(2).toDouble();
    int deg    = (int)GpsData.Latitude / 100;
    double min = ((GpsData.Latitude) - (deg * 100)) / 60.0;
    GpsData.Latitude = deg + min;
    // next field: N/S indicator
    // correct latitute for N/S
    if (tokenslist.at(3).contains("S")) {
        GpsData.Latitude = -GpsData.Latitude;
    }

    GpsData.Longitude = tokenslist.at(4).toDouble();
    deg = (int)GpsData.Longitude / 100;
    min = ((GpsData.Longitude) - (deg * 100)) / 60.0;
    GpsData.Longitude = deg + min;
    // next field: E/W indicator
    // correct latitute for E/W
    if (tokenslist.at(5).contains("W")) {
        GpsData.Longitude = -GpsData.Longitude;
    }

    GpsData.SV = tokenslist.at(7).toInt();

    GpsData.Altitude = tokenslist.at(9).toDouble();
    GpsData.GeoidSeparation = tokenslist.at(11).toDouble();
    emit position(GpsData.Latitude, GpsData.Longitude, GpsData.Altitude);
    emit sv(GpsData.SV);
    emit datetime(GpsData.GPSdate, GpsData.GPStime);
}

/**
 * Prosesses NMEA GPRMC sentences
 * \param[in] Buffer for parsed nmea GPRMC sentence
 */
void NMEAParser::nmeaProcessGPRMC(char *packet)
{
    // start parsing just after "GPRMC,"
    // attempt to reject empty packets right away
    if (packet[6] == ',' && packet[7] == ',') {
        return;
    }

    if (!nmeaChecksum(packet)) {
        // checksum not valid
        return;
    }
    nmeaTerminateAtChecksum(packet);

    QString nmeaString(packet);
    QStringList tokenslist = nmeaString.split(",");
    GpsData.GPStime     = tokenslist.at(1).toDouble();
    GpsData.Groundspeed = tokenslist.at(7).toDouble();
    GpsData.Groundspeed = GpsData.Groundspeed * 0.51444;
    GpsData.Heading     = tokenslist.at(8).toDouble();
    GpsData.GPSdate     = tokenslist.at(9).toDouble();
    emit datetime(GpsData.GPSdate, GpsData.GPStime);
    emit speedheading(GpsData.Groundspeed, GpsData.Heading);
}


/**
 * Prosesses NMEA GPVTG sentences
 * \param[in] Buffer for parsed nmea GPVTG sentence
 */
void NMEAParser::nmeaProcessGPVTG(char *packet)
{
    // start parsing just after "GPVTG,"
    // attempt to reject empty packets right away
    if (packet[6] == ',' && packet[7] == ',') {
        return;
    }

    if (!nmeaChecksum(packet)) {
        // checksum not valid
        return;
    }
    nmeaTerminateAtChecksum(packet);

    QString nmeaString(packet);
    QStringList tokenslist = nmeaString.split(",");

    GpsData.Heading     = tokenslist.at(1).toDouble();
    GpsData.Groundspeed = tokenslist.at(7).toDouble();
    GpsData.Groundspeed = GpsData.Groundspeed / 3.6;
    emit speedheading(GpsData.Groundspeed, GpsData.Heading);
}

/**
 * Prosesses NMEA GPGSA sentences
 * \param[in] Buffer for parsed nmea GPGSA sentence
 */
void NMEAParser::nmeaProcessGPGSA(char *packet)
{
    // start parsing just after "GPGSA,"
    // attempt to reject empty packets right away
    if (packet[6] == ',' && packet[7] == ',') {
        return;
    }

    if (!nmeaChecksum(packet)) {
        // checksum not valid
        return;
    }
    nmeaTerminateAtChecksum(packet);

    QString nmeaString(packet);
    QStringList tokenslist = nmeaString.split(",");

    // M=Manual, forced to operate in 2D or 3D
    // A=Automatic, 3D/2D
    QString fixmodeValue = tokenslist.at(1);
    if (fixmodeValue == "A") {
        emit fixmode(QString("Auto"));
    } else if (fixmodeValue == "B") {
        emit fixmode(QString("Manual"));
    }

    // Mode: 1=Fix not available, 2=2D, 3=3D
    int fixtypeValue = tokenslist.at(2).toInt();
    if (fixtypeValue == 1) {
        emit fixtype(QString("NoFix"));
    } else if (fixtypeValue == 2) {
        emit fixtype(QString("Fix2D"));
    } else if (fixtypeValue == 3) {
        emit fixtype(QString("Fix3D"));
    }

    // 3-14 = IDs of SVs used in position fix (null for unused fields)
    QList<int> svList;
    for (int pos = 0; pos < 12; pos++) {
        QString sv = tokenslist.at(3 + pos);
        if (!sv.isEmpty()) {
            svList.append(sv.toInt());
        }
    }
    emit fixSVs(svList);

    // 15   = PDOP
    // 16   = HDOP
    // 17   = VDOP
    GpsData.PDOP = tokenslist.at(15).toDouble();
    GpsData.HDOP = tokenslist.at(16).toDouble();
    GpsData.VDOP = tokenslist.at(17).toDouble();
    emit dop(GpsData.HDOP, GpsData.VDOP, GpsData.PDOP);
}

/**
 * Prosesses NMEA GPZDA sentences
 * \param[in] Buffer for parsed nmea GPZDA sentence
 */
void NMEAParser::nmeaProcessGPZDA(char *packet)
{
    // start parsing just after "GPZDA,"
    // attempt to reject empty packets right away
    if (packet[6] == ',' && packet[7] == ',') {
        return;
    }

    if (!nmeaChecksum(packet)) {
        // checksum not valid
        return;
    }
    nmeaTerminateAtChecksum(packet);

    QString nmeaString(packet);
    QStringList tokenslist = nmeaString.split(",");

    GpsData.GPStime = tokenslist.at(1).toDouble();
    int day   = tokenslist.at(2).toInt();
    int month = tokenslist.at(3).toInt();
    int year  = tokenslist.at(4).toInt();
    GpsData.GPSdate = day * 10000 + month * 100 + (year - 2000);
    emit datetime(GpsData.GPSdate, GpsData.GPStime);
}<|MERGE_RESOLUTION|>--- conflicted
+++ resolved
@@ -31,9 +31,9 @@
 #include <math.h>
 #include <QDebug>
 #include <QStringList>
-#include <QtWidgets/QWidget>
-#include <QtWidgets/QVBoxLayout>
-#include <QtWidgets/QPushButton>
+#include <QWidget>
+#include <QVBoxLayout>
+#include <QPushButton>
 
 // Message Codes
 #define NMEA_NODATA    0       // No data. Packet not available, bad, or not decoded
@@ -139,11 +139,7 @@
 uint8_t NMEAParser::nmeaProcess(cBuffer *rxBuffer)
 {
     uint8_t foundpacket = NMEA_NODATA;
-<<<<<<< HEAD
     uint8_t startFlag   = false;
-=======
-    uint8_t startFlag   = FALSE;
->>>>>>> 3d04238a
     // u08 data;
     uint16_t i, j;
 
@@ -153,11 +149,7 @@
         // look for a start of NMEA packet
         if (bufferGetAtIndex(rxBuffer, 0) == '$') {
             // found start
-<<<<<<< HEAD
             startFlag = true;
-=======
-            startFlag = TRUE;
->>>>>>> 3d04238a
             // when start is found, we leave it intact in the receive buffer
             // in case the full NMEA string is not completely received.  The
             // start will be detected in the next nmeaProcess iteration.
