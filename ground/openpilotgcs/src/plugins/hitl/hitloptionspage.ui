<?xml version="1.0" encoding="UTF-8"?>
<ui version="4.0">
 <class>HITLOptionsPage</class>
 <widget class="QWidget" name="HITLOptionsPage">
  <property name="geometry">
   <rect>
    <x>0</x>
    <y>0</y>
    <width>792</width>
    <height>530</height>
   </rect>
  </property>
  <property name="sizePolicy">
   <sizepolicy hsizetype="Preferred" vsizetype="Preferred">
    <horstretch>0</horstretch>
    <verstretch>0</verstretch>
   </sizepolicy>
  </property>
  <property name="minimumSize">
   <size>
    <width>0</width>
    <height>0</height>
   </size>
  </property>
  <property name="windowTitle">
   <string>Form</string>
  </property>
  <layout class="QVBoxLayout" name="verticalLayout">
   <property name="spacing">
    <number>6</number>
   </property>
   <property name="sizeConstraint">
    <enum>QLayout::SetDefaultConstraint</enum>
   </property>
   <property name="margin">
    <number>0</number>
   </property>
   <item>
    <layout class="QHBoxLayout" name="horizontalLayout">
     <item>
      <widget class="QLabel" name="chooseFlightSimulatorLabel">
       <property name="text">
        <string>Choose flight simulator:</string>
       </property>
      </widget>
     </item>
     <item>
      <widget class="QComboBox" name="chooseFlightSimulator">
       <property name="sizePolicy">
        <sizepolicy hsizetype="Preferred" vsizetype="Fixed">
         <horstretch>0</horstretch>
         <verstretch>0</verstretch>
        </sizepolicy>
       </property>
      </widget>
     </item>
    </layout>
   </item>
   <item>
    <widget class="QGroupBox" name="groupBox_3">
     <property name="sizePolicy">
      <sizepolicy hsizetype="Preferred" vsizetype="Preferred">
       <horstretch>0</horstretch>
       <verstretch>0</verstretch>
      </sizepolicy>
     </property>
     <property name="minimumSize">
      <size>
       <width>0</width>
       <height>0</height>
      </size>
     </property>
     <property name="maximumSize">
      <size>
       <width>16777215</width>
       <height>16777215</height>
      </size>
     </property>
     <property name="title">
      <string>IP addresses</string>
     </property>
     <layout class="QVBoxLayout" name="verticalLayout_10">
      <property name="spacing">
       <number>9</number>
      </property>
      <item>
       <layout class="QHBoxLayout" name="horizontalLayout_7">
        <item>
         <widget class="QLabel" name="label_6">
          <property name="text">
           <string>Local host:    </string>
          </property>
         </widget>
        </item>
        <item>
         <widget class="QLineEdit" name="hostAddress">
          <property name="sizePolicy">
           <sizepolicy hsizetype="Fixed" vsizetype="Fixed">
            <horstretch>0</horstretch>
            <verstretch>0</verstretch>
           </sizepolicy>
          </property>
          <property name="maximumSize">
           <size>
            <width>125</width>
            <height>16777215</height>
           </size>
          </property>
          <property name="toolTip">
           <string>For communication with sim computer via network. Should be the IP address of one of the interfaces of the GCS computer.</string>
          </property>
          <property name="text">
           <string/>
          </property>
          <property name="alignment">
           <set>Qt::AlignRight|Qt::AlignTrailing|Qt::AlignVCenter</set>
          </property>
         </widget>
        </item>
        <item>
         <widget class="QLabel" name="label_5">
          <property name="text">
           <string>Port:</string>
          </property>
         </widget>
        </item>
        <item>
         <widget class="QLineEdit" name="inputPort">
          <property name="sizePolicy">
           <sizepolicy hsizetype="Fixed" vsizetype="Fixed">
            <horstretch>0</horstretch>
            <verstretch>0</verstretch>
           </sizepolicy>
          </property>
          <property name="maximumSize">
           <size>
            <width>55</width>
            <height>16777215</height>
           </size>
          </property>
          <property name="toolTip">
           <string>IP port for receiving data from sim</string>
          </property>
          <property name="text">
           <string/>
          </property>
          <property name="alignment">
           <set>Qt::AlignRight|Qt::AlignTrailing|Qt::AlignVCenter</set>
          </property>
         </widget>
        </item>
       </layout>
      </item>
      <item>
       <layout class="QHBoxLayout" name="horizontalLayout_8">
        <item>
         <widget class="QLabel" name="label_9">
          <property name="text">
           <string>Remote host:</string>
          </property>
         </widget>
        </item>
        <item>
         <widget class="QLineEdit" name="remoteAddress">
          <property name="sizePolicy">
           <sizepolicy hsizetype="Fixed" vsizetype="Fixed">
            <horstretch>0</horstretch>
            <verstretch>0</verstretch>
           </sizepolicy>
          </property>
          <property name="maximumSize">
           <size>
            <width>125</width>
            <height>16777215</height>
           </size>
          </property>
          <property name="toolTip">
           <string>Only required if running simulator on remote machine. Should be the IP of the machine on which the simulator is running.</string>
          </property>
          <property name="alignment">
           <set>Qt::AlignRight|Qt::AlignTrailing|Qt::AlignVCenter</set>
          </property>
         </widget>
        </item>
        <item>
         <widget class="QLabel" name="label_4">
          <property name="text">
           <string>Port:</string>
          </property>
         </widget>
        </item>
        <item>
         <widget class="QLineEdit" name="outputPort">
          <property name="sizePolicy">
           <sizepolicy hsizetype="Fixed" vsizetype="Fixed">
            <horstretch>0</horstretch>
            <verstretch>0</verstretch>
           </sizepolicy>
          </property>
          <property name="maximumSize">
           <size>
            <width>55</width>
            <height>16777215</height>
           </size>
          </property>
          <property name="toolTip">
           <string>IP port for sending data to sim</string>
          </property>
          <property name="alignment">
           <set>Qt::AlignRight|Qt::AlignTrailing|Qt::AlignVCenter</set>
          </property>
         </widget>
        </item>
       </layout>
      </item>
     </layout>
    </widget>
   </item>
   <item>
    <widget class="QTabWidget" name="tabWidget">
     <property name="currentIndex">
      <number>0</number>
     </property>
     <widget class="QWidget" name="tab_1">
      <attribute name="title">
       <string>Program Parameters</string>
      </attribute>
      <layout class="QVBoxLayout" name="verticalLayout_11">
       <item>
        <layout class="QVBoxLayout" name="verticalLayout_12">
         <item>
          <layout class="QGridLayout" name="gridLayout_3">
           <property name="bottomMargin">
            <number>0</number>
           </property>
           <property name="verticalSpacing">
            <number>6</number>
           </property>
           <item row="0" column="0">
            <widget class="QLabel" name="label">
             <property name="sizePolicy">
              <sizepolicy hsizetype="Preferred" vsizetype="Preferred">
               <horstretch>0</horstretch>
               <verstretch>0</verstretch>
              </sizepolicy>
             </property>
             <property name="maximumSize">
              <size>
               <width>110</width>
               <height>16777215</height>
              </size>
             </property>
             <property name="text">
              <string>Path executable:</string>
             </property>
            </widget>
           </item>
           <item row="0" column="1">
            <widget class="Utils::PathChooser" name="executablePath" native="true">
             <property name="sizePolicy">
              <sizepolicy hsizetype="MinimumExpanding" vsizetype="Preferred">
               <horstretch>0</horstretch>
               <verstretch>0</verstretch>
              </sizepolicy>
             </property>
            </widget>
           </item>
           <item row="1" column="0">
            <widget class="QLabel" name="label_2">
             <property name="sizePolicy">
              <sizepolicy hsizetype="Preferred" vsizetype="Fixed">
               <horstretch>0</horstretch>
               <verstretch>0</verstretch>
              </sizepolicy>
             </property>
             <property name="maximumSize">
              <size>
               <width>16777215</width>
               <height>16777215</height>
              </size>
             </property>
             <property name="text">
              <string>Data directory:</string>
             </property>
            </widget>
           </item>
           <item row="1" column="1">
            <layout class="QHBoxLayout" name="horizontalLayout_11">
             <item>
              <widget class="Utils::PathChooser" name="dataPath" native="true">
               <property name="sizePolicy">
                <sizepolicy hsizetype="MinimumExpanding" vsizetype="Preferred">
                 <horstretch>0</horstretch>
                 <verstretch>0</verstretch>
                </sizepolicy>
               </property>
              </widget>
             </item>
            </layout>
           </item>
          </layout>
         </item>
         <item>
          <layout class="QHBoxLayout" name="horizontalLayout_13">
           <item>
            <widget class="QCheckBox" name="startSim">
             <property name="sizePolicy">
              <sizepolicy hsizetype="Preferred" vsizetype="Preferred">
               <horstretch>0</horstretch>
               <verstretch>0</verstretch>
              </sizepolicy>
             </property>
             <property name="toolTip">
              <string>Check this box to start the simulator on the local computer</string>
             </property>
             <property name="text">
              <string>Start simulator on local machine</string>
             </property>
            </widget>
           </item>
           <item>
            <widget class="QCheckBox" name="noiseCheckBox">
             <property name="sizePolicy">
              <sizepolicy hsizetype="Preferred" vsizetype="Preferred">
               <horstretch>0</horstretch>
               <verstretch>0</verstretch>
              </sizepolicy>
             </property>
             <property name="toolTip">
              <string>Add noise to sensor simulation</string>
             </property>
             <property name="text">
              <string>Add noise</string>
             </property>
            </widget>
           </item>
          </layout>
         </item>
         <item>
          <widget class="Line" name="line">
           <property name="orientation">
            <enum>Qt::Horizontal</enum>
           </property>
          </widget>
         </item>
         <item>
          <layout class="QHBoxLayout" name="horizontalLayout_12">
           <property name="margin">
            <number>0</number>
           </property>
           <item>
            <widget class="QLabel" name="label_13">
             <property name="text">
              <string>Initial latitude (decimal):</string>
             </property>
            </widget>
           </item>
           <item>
            <widget class="QLineEdit" name="latitude">
             <property name="sizePolicy">
              <sizepolicy hsizetype="Preferred" vsizetype="Preferred">
               <horstretch>0</horstretch>
               <verstretch>0</verstretch>
              </sizepolicy>
             </property>
             <property name="maximumSize">
              <size>
               <width>16777215</width>
               <height>16777215</height>
              </size>
             </property>
             <property name="text">
              <string/>
             </property>
             <property name="alignment">
              <set>Qt::AlignRight|Qt::AlignTrailing|Qt::AlignVCenter</set>
             </property>
            </widget>
           </item>
           <item>
            <widget class="QLabel" name="label_14">
             <property name="text">
              <string>Initial longitude (decimal):</string>
             </property>
            </widget>
           </item>
           <item>
            <widget class="QLineEdit" name="longitude">
             <property name="sizePolicy">
              <sizepolicy hsizetype="Preferred" vsizetype="Preferred">
               <horstretch>0</horstretch>
               <verstretch>0</verstretch>
              </sizepolicy>
             </property>
             <property name="maximumSize">
              <size>
               <width>16777215</width>
               <height>16777215</height>
              </size>
             </property>
             <property name="text">
              <string/>
             </property>
             <property name="alignment">
              <set>Qt::AlignRight|Qt::AlignTrailing|Qt::AlignVCenter</set>
             </property>
            </widget>
           </item>
          </layout>
         </item>
        </layout>
       </item>
       <item>
        <spacer name="verticalSpacer_3">
         <property name="orientation">
          <enum>Qt::Vertical</enum>
         </property>
         <property name="sizeHint" stdset="0">
          <size>
           <width>20</width>
           <height>40</height>
          </size>
         </property>
        </spacer>
       </item>
      </layout>
     </widget>
     <widget class="QWidget" name="tab_2">
      <attribute name="title">
       <string>Attitude Data</string>
      </attribute>
      <layout class="QVBoxLayout" name="verticalLayout_14">
       <item>
        <layout class="QVBoxLayout" name="verticalLayout_13">
         <property name="bottomMargin">
          <number>0</number>
         </property>
         <item>
          <widget class="QGroupBox" name="attRawCheckbox">
           <property name="enabled">
            <bool>true</bool>
           </property>
           <property name="title">
            <string>AttitudeRaw (gyro, accels)</string>
           </property>
           <property name="flat">
            <bool>true</bool>
           </property>
           <property name="checkable">
            <bool>true</bool>
           </property>
           <property name="checked">
            <bool>false</bool>
           </property>
           <layout class="QHBoxLayout" name="horizontalLayout_4">
            <property name="spacing">
             <number>6</number>
            </property>
            <property name="topMargin">
             <number>9</number>
            </property>
            <property name="rightMargin">
             <number>9</number>
            </property>
            <property name="bottomMargin">
             <number>9</number>
            </property>
<<<<<<< HEAD
            <layout class="QHBoxLayout" name="horizontalLayout_9">
             <item>
              <widget class="QLabel" name="label_15">
               <property name="text">
                <string>Refresh rate:</string>
               </property>
              </widget>
             </item>
             <item>
              <widget class="QSpinBox" name="airspeedRateSpinbox">
               <property name="toolTip">
                <string>0 - update once, or every N seconds</string>
               </property>
               <property name="suffix">
                <string>ms</string>
               </property>
               <property name="maximum">
                <number>5000</number>
               </property>
               <property name="value">
                <number>100</number>
               </property>
              </widget>
             </item>
            </layout>
           </widget>
          </item>
          <item>
           <widget class="QGroupBox" name="baroAltitudeCheckbox">
            <property name="title">
             <string>BaroAltitude</string>
            </property>
            <property name="flat">
             <bool>true</bool>
=======
            <item>
             <widget class="QLabel" name="label_8">
              <property name="sizePolicy">
               <sizepolicy hsizetype="Preferred" vsizetype="Fixed">
                <horstretch>0</horstretch>
                <verstretch>0</verstretch>
               </sizepolicy>
              </property>
              <property name="text">
               <string>Refresh rate:</string>
              </property>
             </widget>
            </item>
            <item>
             <widget class="QSpinBox" name="attRawRateSpinbox">
              <property name="enabled">
               <bool>true</bool>
              </property>
              <property name="sizePolicy">
               <sizepolicy hsizetype="Preferred" vsizetype="Fixed">
                <horstretch>0</horstretch>
                <verstretch>0</verstretch>
               </sizepolicy>
              </property>
              <property name="toolTip">
               <string>0 - update once, or every N seconds</string>
              </property>
              <property name="suffix">
               <string>ms</string>
              </property>
              <property name="minimum">
               <number>10</number>
              </property>
              <property name="maximum">
               <number>100</number>
              </property>
              <property name="value">
               <number>20</number>
              </property>
             </widget>
            </item>
           </layout>
          </widget>
         </item>
         <item>
          <widget class="QGroupBox" name="attActualCheckbox">
           <property name="enabled">
            <bool>true</bool>
           </property>
           <property name="title">
            <string>AttitudeActual</string>
           </property>
           <property name="flat">
            <bool>true</bool>
           </property>
           <property name="checkable">
            <bool>true</bool>
           </property>
           <property name="checked">
            <bool>true</bool>
           </property>
           <layout class="QVBoxLayout" name="verticalLayout_4">
            <property name="spacing">
             <number>6</number>
>>>>>>> 587b12dd
            </property>
            <property name="topMargin">
             <number>9</number>
            </property>
            <property name="rightMargin">
             <number>9</number>
            </property>
            <property name="bottomMargin">
             <number>9</number>
            </property>
            <item>
             <widget class="QRadioButton" name="attActSim">
              <property name="font">
               <font>
                <weight>75</weight>
                <bold>true</bold>
               </font>
              </property>
              <property name="toolTip">
               <string/>
              </property>
              <property name="text">
               <string>use values from simulator</string>
              </property>
              <property name="checked">
               <bool>true</bool>
              </property>
             </widget>
            </item>
            <item>
             <widget class="QRadioButton" name="attActHW">
              <property name="text">
               <string>send simulated inertial data to board</string>
              </property>
             </widget>
            </item>
            <item>
             <widget class="QRadioButton" name="attActCalc">
              <property name="toolTip">
               <string/>
              </property>
              <property name="text">
               <string>calculate from simulated sensor data</string>
              </property>
             </widget>
            </item>
           </layout>
          </widget>
         </item>
         <item>
          <spacer name="verticalSpacer">
           <property name="orientation">
            <enum>Qt::Vertical</enum>
           </property>
           <property name="sizeHint" stdset="0">
            <size>
             <width>20</width>
             <height>40</height>
            </size>
           </property>
          </spacer>
         </item>
        </layout>
       </item>
      </layout>
     </widget>
     <widget class="QWidget" name="tab_3">
      <attribute name="title">
       <string>Spatial Data</string>
      </attribute>
      <layout class="QVBoxLayout" name="verticalLayout_16">
       <item>
        <layout class="QVBoxLayout" name="verticalLayout_15">
         <property name="bottomMargin">
          <number>0</number>
         </property>
         <item>
          <widget class="QGroupBox" name="groundTruthCheckbox">
           <property name="title">
            <string>Ground truth position and velocity</string>
           </property>
           <property name="flat">
            <bool>true</bool>
           </property>
           <property name="checkable">
            <bool>true</bool>
           </property>
           <property name="checked">
            <bool>true</bool>
           </property>
           <layout class="QHBoxLayout" name="horizontalLayout_2">
            <property name="spacing">
             <number>6</number>
            </property>
            <property name="topMargin">
             <number>9</number>
            </property>
            <property name="rightMargin">
             <number>9</number>
            </property>
            <property name="bottomMargin">
             <number>9</number>
            </property>
            <item>
             <widget class="QLabel" name="label_7">
              <property name="text">
               <string>Refresh rate:</string>
              </property>
             </widget>
            </item>
            <item>
             <widget class="QSpinBox" name="groundTruthRateSpinbox">
              <property name="enabled">
               <bool>true</bool>
              </property>
              <property name="toolTip">
               <string>0 - update once, or every N seconds</string>
              </property>
              <property name="suffix">
               <string>ms</string>
              </property>
              <property name="minimum">
               <number>1</number>
              </property>
              <property name="maximum">
               <number>5000</number>
              </property>
              <property name="singleStep">
               <number>100</number>
              </property>
              <property name="value">
               <number>100</number>
              </property>
             </widget>
            </item>
           </layout>
          </widget>
         </item>
         <item>
          <widget class="QGroupBox" name="gpsPositionCheckbox">
           <property name="title">
            <string>GPS data</string>
           </property>
           <property name="flat">
            <bool>true</bool>
           </property>
           <property name="checkable">
            <bool>true</bool>
           </property>
           <property name="checked">
            <bool>false</bool>
           </property>
           <layout class="QHBoxLayout" name="horizontalLayout_5">
            <property name="spacing">
             <number>6</number>
            </property>
            <property name="topMargin">
             <number>9</number>
            </property>
            <property name="rightMargin">
             <number>9</number>
            </property>
            <property name="bottomMargin">
             <number>9</number>
            </property>
            <item>
             <widget class="QLabel" name="label_10">
              <property name="enabled">
               <bool>true</bool>
              </property>
              <property name="text">
               <string>Refresh rate:</string>
              </property>
             </widget>
            </item>
            <item>
             <widget class="QSpinBox" name="gpsPosRateSpinbox">
              <property name="enabled">
               <bool>true</bool>
              </property>
              <property name="toolTip">
               <string>0 - update once, or every N seconds</string>
              </property>
              <property name="suffix">
               <string>ms</string>
              </property>
              <property name="minimum">
               <number>1</number>
              </property>
              <property name="maximum">
               <number>5000</number>
              </property>
              <property name="singleStep">
               <number>100</number>
              </property>
              <property name="value">
               <number>100</number>
              </property>
             </widget>
            </item>
           </layout>
          </widget>
         </item>
         <item>
          <spacer name="verticalSpacer_2">
           <property name="orientation">
            <enum>Qt::Vertical</enum>
           </property>
           <property name="sizeHint" stdset="0">
            <size>
             <width>20</width>
             <height>40</height>
            </size>
           </property>
          </spacer>
         </item>
        </layout>
       </item>
      </layout>
     </widget>
     <widget class="QWidget" name="tab_4">
      <attribute name="title">
       <string>Other Data</string>
      </attribute>
      <layout class="QVBoxLayout" name="verticalLayout_9">
       <item>
        <layout class="QVBoxLayout" name="verticalLayout_2">
         <property name="bottomMargin">
          <number>0</number>
         </property>
         <item>
          <widget class="QGroupBox" name="airspeedActualCheckbox">
           <property name="minimumSize">
            <size>
             <width>0</width>
             <height>0</height>
            </size>
           </property>
           <property name="title">
            <string>AirspeedActual</string>
           </property>
           <property name="flat">
            <bool>true</bool>
           </property>
           <property name="checkable">
            <bool>true</bool>
           </property>
           <layout class="QHBoxLayout" name="horizontalLayout_9">
            <property name="spacing">
             <number>6</number>
            </property>
            <item>
             <widget class="QLabel" name="label_15">
              <property name="text">
               <string>Refresh rate:</string>
              </property>
             </widget>
            </item>
            <item>
             <widget class="QSpinBox" name="airspeedRateSpinbox">
              <property name="toolTip">
               <string>0 - update once, or every N seconds</string>
              </property>
              <property name="suffix">
               <string>ms</string>
              </property>
              <property name="maximum">
               <number>5000</number>
              </property>
              <property name="value">
               <number>100</number>
              </property>
             </widget>
            </item>
           </layout>
          </widget>
         </item>
         <item>
          <widget class="QGroupBox" name="baroAltitudeCheckbox">
           <property name="enabled">
            <bool>false</bool>
           </property>
           <property name="title">
            <string>BaroAltitude</string>
           </property>
           <property name="flat">
            <bool>true</bool>
           </property>
           <property name="checkable">
            <bool>true</bool>
           </property>
           <property name="checked">
            <bool>false</bool>
           </property>
           <layout class="QVBoxLayout" name="verticalLayout_6">
            <property name="spacing">
             <number>6</number>
            </property>
            <property name="margin">
             <number>9</number>
            </property>
            <item>
             <layout class="QGridLayout" name="gridLayout_2">
              <item row="0" column="0">
               <widget class="QLabel" name="label_11">
                <property name="text">
                 <string>Range detection:</string>
                </property>
               </widget>
              </item>
              <item row="0" column="1">
               <widget class="QSpinBox" name="sonarMaxAlt">
                <property name="suffix">
                 <string>m</string>
                </property>
                <property name="minimum">
                 <number>1</number>
                </property>
                <property name="maximum">
                 <number>10</number>
                </property>
                <property name="value">
                 <number>5</number>
                </property>
               </widget>
              </item>
              <item row="1" column="0">
               <widget class="QLabel" name="label_12">
                <property name="text">
                 <string>Refresh rate:</string>
                </property>
               </widget>
              </item>
              <item row="1" column="1">
               <widget class="QSpinBox" name="baroAltRateSpinbox">
                <property name="toolTip">
                 <string>0 - update once, or every N seconds</string>
                </property>
                <property name="suffix">
                 <string>ms</string>
                </property>
                <property name="minimum">
                 <number>20</number>
                </property>
                <property name="maximum">
                 <number>2000</number>
                </property>
                <property name="singleStep">
                 <number>10</number>
                </property>
                <property name="value">
                 <number>250</number>
                </property>
               </widget>
              </item>
             </layout>
            </item>
           </layout>
          </widget>
         </item>
         <item>
          <widget class="QGroupBox" name="inputCommandCheckbox">
           <property name="enabled">
            <bool>true</bool>
           </property>
           <property name="title">
            <string>Map transmitter commands...</string>
           </property>
           <property name="flat">
            <bool>true</bool>
           </property>
           <property name="checkable">
            <bool>true</bool>
           </property>
           <property name="checked">
            <bool>true</bool>
           </property>
           <layout class="QVBoxLayout" name="verticalLayout_5">
            <property name="spacing">
             <number>6</number>
            </property>
            <property name="topMargin">
             <number>9</number>
            </property>
            <property name="rightMargin">
             <number>9</number>
            </property>
            <property name="bottomMargin">
             <number>9</number>
            </property>
            <item>
             <widget class="QRadioButton" name="manualControlRadioButton">
              <property name="enabled">
               <bool>true</bool>
              </property>
              <property name="font">
               <font>
                <weight>75</weight>
                <bold>true</bold>
               </font>
              </property>
              <property name="text">
               <string>from hardware to simulator (via ManualCtrl)</string>
              </property>
              <property name="checked">
               <bool>true</bool>
              </property>
             </widget>
            </item>
            <item>
             <widget class="QRadioButton" name="gcsReceiverRadioButton">
              <property name="text">
               <string>from simulator to hardware (via GCSReceiver)</string>
              </property>
              <property name="checked">
               <bool>false</bool>
              </property>
             </widget>
            </item>
           </layout>
          </widget>
         </item>
         <item>
          <layout class="QHBoxLayout" name="horizontalLayout_6">
           <property name="spacing">
            <number>6</number>
           </property>
           <item>
            <widget class="QLabel" name="label_3">
             <property name="text">
              <string>Maximum GCS to hardware output rate:</string>
             </property>
            </widget>
           </item>
           <item>
            <widget class="QSpinBox" name="minOutputPeriodSpinbox">
             <property name="enabled">
              <bool>true</bool>
             </property>
             <property name="toolTip">
              <string>Set the maximum rate at which GCS sends simulator data to the hardware</string>
             </property>
             <property name="suffix">
              <string>ms</string>
             </property>
             <property name="minimum">
              <number>10</number>
             </property>
             <property name="maximum">
              <number>500</number>
             </property>
             <property name="singleStep">
              <number>5</number>
             </property>
             <property name="value">
              <number>100</number>
             </property>
            </widget>
           </item>
          </layout>
         </item>
         <item>
          <spacer name="verticalSpacer_4">
           <property name="orientation">
            <enum>Qt::Vertical</enum>
           </property>
           <property name="sizeHint" stdset="0">
            <size>
             <width>20</width>
             <height>40</height>
            </size>
           </property>
          </spacer>
         </item>
        </layout>
       </item>
      </layout>
     </widget>
    </widget>
   </item>
   <item>
    <spacer name="verticalSpacer_5">
     <property name="orientation">
      <enum>Qt::Vertical</enum>
     </property>
     <property name="sizeType">
      <enum>QSizePolicy::Expanding</enum>
     </property>
     <property name="sizeHint" stdset="0">
      <size>
       <width>20</width>
       <height>40</height>
      </size>
     </property>
    </spacer>
   </item>
  </layout>
 </widget>
 <customwidgets>
  <customwidget>
   <class>Utils::PathChooser</class>
   <extends>QWidget</extends>
   <header>utils/pathchooser.h</header>
   <container>1</container>
  </customwidget>
 </customwidgets>
 <tabstops>
  <tabstop>chooseFlightSimulator</tabstop>
  <tabstop>hostAddress</tabstop>
  <tabstop>inputPort</tabstop>
  <tabstop>remoteAddress</tabstop>
  <tabstop>outputPort</tabstop>
 </tabstops>
 <resources/>
 <connections/>
</ui><|MERGE_RESOLUTION|>--- conflicted
+++ resolved
@@ -465,42 +465,6 @@
             <property name="bottomMargin">
              <number>9</number>
             </property>
-<<<<<<< HEAD
-            <layout class="QHBoxLayout" name="horizontalLayout_9">
-             <item>
-              <widget class="QLabel" name="label_15">
-               <property name="text">
-                <string>Refresh rate:</string>
-               </property>
-              </widget>
-             </item>
-             <item>
-              <widget class="QSpinBox" name="airspeedRateSpinbox">
-               <property name="toolTip">
-                <string>0 - update once, or every N seconds</string>
-               </property>
-               <property name="suffix">
-                <string>ms</string>
-               </property>
-               <property name="maximum">
-                <number>5000</number>
-               </property>
-               <property name="value">
-                <number>100</number>
-               </property>
-              </widget>
-             </item>
-            </layout>
-           </widget>
-          </item>
-          <item>
-           <widget class="QGroupBox" name="baroAltitudeCheckbox">
-            <property name="title">
-             <string>BaroAltitude</string>
-            </property>
-            <property name="flat">
-             <bool>true</bool>
-=======
             <item>
              <widget class="QLabel" name="label_8">
               <property name="sizePolicy">
@@ -565,7 +529,6 @@
            <layout class="QVBoxLayout" name="verticalLayout_4">
             <property name="spacing">
              <number>6</number>
->>>>>>> 587b12dd
             </property>
             <property name="topMargin">
              <number>9</number>
@@ -846,7 +809,7 @@
          <item>
           <widget class="QGroupBox" name="baroAltitudeCheckbox">
            <property name="enabled">
-            <bool>false</bool>
+            <bool>true</bool>
            </property>
            <property name="title">
             <string>BaroAltitude</string>
