/**
 ******************************************************************************
 *
 * @file       notifyplugin.cpp
 * @author     The OpenPilot Team, http://www.openpilot.org Copyright (C) 2010.
 * @brief      
 * @see        The GNU Public License (GPL) Version 3
 * @defgroup   notifyplugin
 * @{
 * 
 *****************************************************************************/
/* 
 * This program is free software; you can redistribute it and/or modify 
 * it under the terms of the GNU General Public License as published by 
 * the Free Software Foundation; either version 3 of the License, or 
 * (at your option) any later version.
 * 
 * This program is distributed in the hope that it will be useful, but 
 * WITHOUT ANY WARRANTY; without even the implied warranty of MERCHANTABILITY 
 * or FITNESS FOR A PARTICULAR PURPOSE. See the GNU General Public License 
 * for more details.
 * 
 * You should have received a copy of the GNU General Public License along 
 * with this program; if not, write to the Free Software Foundation, Inc., 
 * 59 Temple Place, Suite 330, Boston, MA 02111-1307 USA
 */

#include "notifyplugin.h"
#include "notificationitem.h"
#include "notifypluginoptionspage.h"
#include "notifylogging.h"
#include <coreplugin/icore.h>
#include <QDebug>
#include <QtPlugin>
#include <QStringList>

#include <extensionsystem/pluginmanager.h>

#include <iostream>
#include "qxttimer.h"
#include "backendcapabilities.h"

static const QString VERSION = "1.0.0";

//#define DEBUG_NOTIFIES


SoundNotifyPlugin::SoundNotifyPlugin():
    _audioWrapper(0),
    _audioThread(0)
{
}

SoundNotifyPlugin::~SoundNotifyPlugin()
{
    Core::ICore::instance()->saveSettings(this);
    if (_audioWrapper != NULL)
    {
        delete _audioWrapper;
    }

    if(_audioThread != NULL)
    {
        _audioThread->exit();
        delete _audioThread;
    }
}

bool SoundNotifyPlugin::initialize(const QStringList& args, QString *errMsg)
{ 
   Q_UNUSED(args); 
   Q_UNUSED(errMsg); 

   mop = new NotifyPluginOptionsPage(this);
   addAutoReleasedObject(mop);

   return true; 
} 

void SoundNotifyPlugin::extensionsInitialized()
{ 
    Core::ICore::instance()->readSettings(this);

    ExtensionSystem::PluginManager* pm = ExtensionSystem::PluginManager::instance();
    connect(pm, SIGNAL(objectAdded(QObject*)), this, SLOT(onTelemetryManagerAdded(QObject*)));
    _toRemoveNotifications.clear();
    connectNotifications();
} 

void SoundNotifyPlugin::saveConfig( QSettings* settings, UAVConfigInfo *configInfo){

    configInfo->setVersion(VERSION);

    settings->beginWriteArray("Current");
    settings->setArrayIndex(0);
    currentNotification.saveState(settings);
    settings->endArray();

    settings->beginGroup("listNotifies");
    settings->remove("");
    settings->endGroup();

    settings->beginWriteArray("listNotifies");
    for (int i = 0; i < _notificationList.size(); i++) {
        settings->setArrayIndex(i);
        _notificationList.at(i)->saveState(settings);
    }
    settings->endArray();
    settings->setValue(QLatin1String("EnableSound"), enableSound);

}

void SoundNotifyPlugin::readConfig( QSettings* settings, UAVConfigInfo *configInfo)
{
    // Just for migration to the new format.
    //Q_ASSERT(configInfo->version() == UAVConfigVersion());

    settings->beginReadArray("Current");
    settings->setArrayIndex(0);
    currentNotification.restoreState(settings);
    settings->endArray();

    // read list of notifications from settings
    int size = settings->beginReadArray("listNotifies");
    for (int i = 0; i < size; ++i) {
        settings->setArrayIndex(i);
        NotificationItem* notification = new NotificationItem;
        notification->restoreState(settings);
        _notificationList.append(notification);
    }
    settings->endArray();
    setEnableSound(settings->value(QLatin1String("EnableSound"),0).toBool());
}

void SoundNotifyPlugin::onTelemetryManagerAdded(QObject* obj)
{
    telMngr = qobject_cast<TelemetryManager *>(obj);
    if (telMngr)
        connect(telMngr, SIGNAL(disconnected()), this, SLOT(onAutopilotDisconnect()));
}

void SoundNotifyPlugin::shutdown()
{ 
   // Do nothing 
}

void SoundNotifyPlugin::onAutopilotDisconnect()
{
    connectNotifications();
}

/*!
    clear any notify timers from previous flight;
    reset will be perform on start of option page
 */
void SoundNotifyPlugin::resetNotification(void)
{
    //first, reject empty args and unknown fields.
    foreach(NotificationItem* ntf, _notificationList) {
        ntf->disposeTimer();
        disconnect(ntf->getTimer(), SIGNAL(timeout()), this, SLOT(on_timerRepeated_Notification()));
        ntf->disposeExpireTimer();
        disconnect(ntf->getExpireTimer(), SIGNAL(timeout()), this, SLOT(on_timerRepeated_Notification()));
    }
}

/*!
    update list of notifies;
    will be perform on OK or APPLY press of option page
 */
void SoundNotifyPlugin::updateNotificationList(QList<NotificationItem*> list)
{
    _toRemoveNotifications.clear();
    resetNotification();
    _notificationList.clear();
    _notificationList=list;
    connectNotifications();

    Core::ICore::instance()->saveSettings(this);
}

void SoundNotifyPlugin::connectNotifications()
{
    foreach(UAVDataObject* obj,lstNotifiedUAVObjects) {
        if (obj != NULL)
            disconnect(obj,SIGNAL(objectUpdated(UAVObject*)),this,SLOT(on_arrived_Notification(UAVObject*)));
    }
    if (!enableSound) return;

    ExtensionSystem::PluginManager *pm = ExtensionSystem::PluginManager::instance();
    UAVObjectManager *objManager = pm->getObject<UAVObjectManager>();

    lstNotifiedUAVObjects.clear();
    _pendingNotifications.clear();
    _notificationList.append(_toRemoveNotifications);
    _toRemoveNotifications.clear();

    //first, reject empty args and unknown fields.
    foreach(NotificationItem* notify, _notificationList) {
        notify->_isPlayed = false;
        notify->isNowPlaying=false;

        if(notify->mute()) continue;
        // check is all sounds presented for notification,
        // if not - we must not subscribe to it at all
        if(notify->toSoundList().isEmpty()) continue;

        UAVDataObject* obj = dynamic_cast<UAVDataObject*>( objManager->getObject(notify->getDataObject()) );
        if (obj != NULL ) {
            if (!lstNotifiedUAVObjects.contains(obj)) {
                lstNotifiedUAVObjects.append(obj);

                connect(obj, SIGNAL(objectUpdated(UAVObject*)), this, SLOT(on_arrived_Notification(UAVObject*)));
            }
        } else {
            qNotifyDebug() << "Error: Object is unknown (" << notify->getDataObject() << ").";
        }
    }

    if (_notificationList.isEmpty()) return;

    if(_audioWrapper != NULL)
    {
        delete _audioWrapper;
    }
    if(_audioThread != NULL)
    {
        _audioThread->exit();
        delete _audioThread;
    }
    _audioWrapper = new NotifyAudioWrapper();
    _audioWrapper->initialise();
    connect(_audioWrapper, SIGNAL(stateChanged(Phonon::State,Phonon::State)),
        this, SLOT(stateChanged(Phonon::State,Phonon::State)));
    connect(this, SIGNAL(playAudio(QString)),
            _audioWrapper, SLOT(play(QString)));

    _audioThread = new QThread();
    _audioWrapper->moveToThread(_audioThread);
    _audioThread->start();
}

void SoundNotifyPlugin::on_arrived_Notification(UAVObject *object)
{
    foreach(NotificationItem* ntf, _notificationList) {
        if (object->getName() != ntf->getDataObject())
            continue;


        // skip duplicate notifications
        if (_nowPlayingNotification == ntf)
            continue;

        // skip periodical notifications
        // this condition accepts:
        // 1. Periodical notifications played firstly;
        //    NOTE: At first time it will be played, then it played only by timer,
        //          when conditions became false firstStart flag has been cleared and
        //          notification can be accepted again;
        // 2. Once time notifications, they removed immediately after first playing;
        // 3. Instant notifications(played one by one without interval);
<<<<<<< HEAD
        if (ntf->retryValue() != NotificationItem::eInstantly &&
                ntf->retryValue() != NotificationItem::eOnce && ntf->_isPlayed)
=======
        if (ntf->retryValue() != NotificationItem::repeatInstantly && ntf->retryValue() != NotificationItem::repeatOncePerUpdate &&
                ntf->retryValue() != NotificationItem::repeatOnce && ntf->_isPlayed)
>>>>>>> f18c980c
           continue;

        qNotifyDebug() << QString("new notification: | %1 | %2 | val1: %3 | val2: %4")
                                      .arg(ntf->getDataObject())
                                        .arg(ntf->getObjectField())
                                        .arg(ntf->singleValue().toString())
                                        .arg(ntf->valueRange2());

        QString fieldName = ntf->getObjectField();
        UAVObjectField* field = object->getField(fieldName);

        qNotifyDebug() << QString("UAV object: %1 | value: %2")
                                      .arg(object->getName())
                                      .arg(field->getValue().toString());

        checkNotificationRule(ntf, object);
    }
    connect(object, SIGNAL(objectUpdated(UAVObject*)),
            this, SLOT(on_arrived_Notification(UAVObject*)), Qt::UniqueConnection);
}


void SoundNotifyPlugin::on_timerRepeated_Notification()
{
    NotificationItem* notification = static_cast<NotificationItem*>(sender()->parent());
    if (!notification)
        return;
    // skip duplicate notifications
    // WARNING: generally we shoudn't ever trap here
    //          this means, that timer fires to early and notification overlap itself
    if (_nowPlayingNotification == notification) {
        qNotifyDebug() << "WARN: on_timerRepeated - notification was skipped!";
        notification->restartTimer();
        return;
    }

    qNotifyDebug() << QString("repeatTimer: %1% | %2 | %3").arg(notification->getDataObject())
                                                    .arg(notification->getObjectField())
                                                    .arg(notification->toString());

    ExtensionSystem::PluginManager *pm = ExtensionSystem::PluginManager::instance();
    UAVObjectManager *objManager = pm->getObject<UAVObjectManager>();
    UAVObject* object = objManager->getObject(notification->getDataObject());
    if (object)
        checkNotificationRule(notification,object);
}


void SoundNotifyPlugin::on_expiredTimer_Notification()
{
    // fire expire timer
    NotificationItem* notification = static_cast<NotificationItem*>(sender()->parent());
    if(!notification)
        return;
    notification->stopExpireTimer();

    volatile QMutexLocker lock(&_mutex);

    if (!_pendingNotifications.isEmpty()) {
        qNotifyDebug() << QString("expireTimer: %1% | %2 | %3").arg(notification->getDataObject())
                                                        .arg(notification->getObjectField())
                                                        .arg(notification->toString());

        _pendingNotifications.removeOne(notification);
    }
}

void SoundNotifyPlugin::stateChanged(Phonon::State newstate, Phonon::State oldstate)
{
    Q_UNUSED(oldstate)

    //qNotifyDebug() << "File length (ms): " << phonon.mo->totalTime();

//#ifndef Q_OS_WIN
//    // This is a hack to force Linux to wait until the end of the
//    // wav file before moving to the next in the queue.
//    // I wish I did not have to go through a #define, but I did not
//    // manage to make this work on both platforms any other way!
//    if (phonon.mo->totalTime()>0)
//        phonon.mo->setTransitionTime(phonon.mo->totalTime());
//#endif
    if ((newstate  == Phonon::PausedState) ||
       (newstate  == Phonon::StoppedState))
    {
        qNotifyDebug() << "New State: " << QVariant(newstate).toString();

        volatile QMutexLocker lock(&_mutex);
        // assignment to NULL needed to detect that palying is finished
        // it's useful in repeat timer handler, where we can detect
        // that notification has not overlap with itself
        _nowPlayingNotification = NULL;

        if (!_pendingNotifications.isEmpty())
        {
            NotificationItem* notification = _pendingNotifications.takeFirst();
            qNotifyDebug_if(notification) << "play audioFree - " << notification->toString();
            playNotification(notification);
            qNotifyDebug()<<"end playNotification";
        }
    } /*else {
        if (newstate  == Phonon::ErrorState) {
            if (phonon.mo->errorType()==0) {
                qDebug() << "Phonon::ErrorState: ErrorType = " << phonon.mo->errorType();
                phonon.mo->clear();
            }
        }
    }*/
}

<<<<<<< HEAD
bool checkRange(QString fieldValue, QString enumValue, QStringList values, NotificationItem::ERange direction)
=======
bool checkRange(QString fieldValue, QString enumValue, QStringList values, int direction)
>>>>>>> f18c980c
{

    bool ret = false;
    switch(direction)
    {
<<<<<<< HEAD
    case NotificationItem::eEqualTo:
=======
    case NotifyPluginOptionsPage::equal:
>>>>>>> f18c980c
        ret = !QString::compare(enumValue, fieldValue, Qt::CaseInsensitive) ? true : false;
        break;

    default:
        ret = true;
        break;
    };
    return ret;
}

<<<<<<< HEAD
bool checkRange(double fieldValue, double min, double max, NotificationItem::ERange direction)
{
    bool ret = false;
    switch(direction)
    {
    case NotificationItem::eEqualTo:
        ret = (fieldValue == min);
        break;

    case NotificationItem::eGreaterThan:
        ret = (fieldValue > min);
        break;

    case NotificationItem::eLessThan:
=======
bool checkRange(double fieldValue, double min, double max, int direction)
{
    bool ret = false;
    //Q_ASSERT(min < max);
    switch(direction)
    {
    case NotifyPluginOptionsPage::equal:
        ret = (fieldValue == min);
        break;

    case NotifyPluginOptionsPage::bigger:
        ret = (fieldValue > min);
        break;

    case NotifyPluginOptionsPage::smaller:
>>>>>>> f18c980c
        ret = (fieldValue < min);
        break;

    default:
        Q_ASSERT(min < max);
        ret = (fieldValue > min) && (fieldValue < max);
        break;
    };

    return ret;
}

void SoundNotifyPlugin::checkNotificationRule(NotificationItem* notification, UAVObject* object)
{
    bool condition=false;

    if (notification->mute())
        return;

<<<<<<< HEAD
    NotificationItem::ERange direction = notification->range();
=======
    int direction = notification->getCondition();
>>>>>>> f18c980c
    QString fieldName = notification->getObjectField();
    UAVObjectField* field = object->getField(fieldName);

    if (field->getName().isEmpty())
        return;

    QVariant value = field->getValue();
<<<<<<< HEAD

    // Only trigger if we haven't already triggered for this value. As notifications
    // occur on a UAVObject by UAVObject basis rather than individual fields, we would
    // trigger notifications for multiple fields in an object if they happen to still
    // match a trigger value the next time round
    if(value != notification->previousTriggerValue())
    {
        notification->setPreviousTriggerValue(value);
        if(UAVObjectField::ENUM == field->getType()) {
            condition = checkRange(value.toString(),
                                   notification->singleValue().toString(),
                                   field->getOptions(),
                                   direction);
        } else {
            condition = checkRange(value.toDouble(),
                                   notification->singleValue().toDouble(),
                                   notification->valueRange2(),
                                   direction);
        }
=======
    if(UAVObjectField::ENUM == field->getType()) {
        qNotifyDebug()<<"Check range ENUM"<<value.toString()<<"|"<<notification->singleValue().toString()<<"|"<<field->getOptions()<<"|"<<
                  direction<<checkRange(value.toString(),
                                        notification->singleValue().toString(),
                                        field->getOptions(),
                                        direction);;
        condition = checkRange(value.toString(),
                               notification->singleValue().toString(),
                               field->getOptions(),
                               direction);
    } else {
        qNotifyDebug()<<"Check range VAL"<<value.toString()<<"|"<<notification->singleValue().toString()<<"|"<<field->getOptions()<<"|"<<
                  direction<<checkRange(value.toDouble(),
                                        notification->singleValue().toDouble(),
                                        notification->valueRange2(),
                                        direction);
        condition = checkRange(value.toDouble(),
                               notification->singleValue().toDouble(),
                               notification->valueRange2(),
                               direction);
>>>>>>> f18c980c
    }

    notification->_isPlayed = condition;
    // if condition has been changed, and already in false state
    // we should reset _isPlayed flag and stop repeat timer
    if (!notification->_isPlayed) {
        notification->stopTimer();
        notification->setCurrentUpdatePlayed(false);
        return;
    }
    if(notification->retryValue() == NotificationItem::repeatOncePerUpdate && notification->getCurrentUpdatePlayed())
        return;
    volatile QMutexLocker lock(&_mutex);

    if (!playNotification(notification)) {
        if (!_pendingNotifications.contains(notification)
                && (_nowPlayingNotification != notification)) {
            notification->stopTimer();

            qNotifyDebug() << "add to pending list - " << notification->toString();
            // if audio is busy, start expiration timer
            //ms = (notification->getExpiredTimeout()[in sec])*1000
            //QxtTimer::singleShot(notification->getExpireTimeout()*1000, this, SLOT(expirationTimerHandler(NotificationItem*)), qVariantFromValue(notification));
            _pendingNotifications.append(notification);
            notification->startExpireTimer();
            connect(notification->getExpireTimer(), SIGNAL(timeout()),
                    this, SLOT(on_expiredTimer_Notification()), Qt::UniqueConnection);
        }
    }
}

bool SoundNotifyPlugin::playNotification(NotificationItem* notification)
{
    if(!notification)
        return false;

    // Check: race condition, if phonon.mo got deleted don't go further
    if (_audioWrapper == NULL)
        return false;

    //qNotifyDebug() << "Phonon State: " << phonon.mo->state();

    if (_audioWrapper->readyToPlay())
    {
        _nowPlayingNotification = notification;
        notification->stopExpireTimer();

<<<<<<< HEAD
        if (notification->retryValue() == NotificationItem::eOnce) {
            _toRemoveNotifications.append(_notificationList.takeAt(_notificationList.indexOf(notification)));
        } else {
            if (notification->retryValue() != NotificationItem::eInstantly) {
                int timer_value;
=======
        if (notification->retryValue() == NotificationItem::repeatOnce) {
            _toRemoveNotifications.append(_notificationList.takeAt(_notificationList.indexOf(notification)));
        }
        else if(notification->retryValue() == NotificationItem::repeatOncePerUpdate)
            notification->setCurrentUpdatePlayed(true);
        else {
            if (notification->retryValue() != NotificationItem::repeatInstantly) {
                QRegExp rxlen("(\\d+)");
                QString value;
                int timer_value=0;
                int pos = rxlen.indexIn(NotificationItem::retryValues.at(notification->retryValue()));
                if (pos > -1) {
                    value = rxlen.cap(1); // "189"
>>>>>>> f18c980c

                // needs to correct repeat timer value,
                // acording to message play duration,
                // we don't measure duration of each message,
                // simply take average duration
                enum { eAverageDurationSec = 8 };

                enum { eSecToMsec = 1000 };

                timer_value = ((int)notification->retryValue() + eAverageDurationSec) * eSecToMsec;


                notification->startTimer(timer_value);
                connect(notification->getTimer(), SIGNAL(timeout()),
                        this, SLOT(on_timerRepeated_Notification()), Qt::UniqueConnection);
            }
        }
        qNotifyDebug() << "play: " << notification->toString();
<<<<<<< HEAD
        QString soundList = notification->toSoundList().join("|");
        emit playAudio(soundList);
=======
        foreach (QString item, notification->toSoundList()) {
            Phonon::MediaSource *ms = new Phonon::MediaSource(item);
            ms->setAutoDelete(true);
            phonon.mo->enqueue(*ms);
        }
        qNotifyDebug()<<"begin play";
        phonon.mo->play();
        qNotifyDebug()<<"end play";
        phonon.firstPlay = false; // On Linux, you sometimes have to nudge Phonon to play 1 time before
                                  // the state is not "Loading" anymore.
>>>>>>> f18c980c
        return true;

    }

    return false;
}

Q_EXPORT_PLUGIN(SoundNotifyPlugin)<|MERGE_RESOLUTION|>--- conflicted
+++ resolved
@@ -259,13 +259,8 @@
         //          notification can be accepted again;
         // 2. Once time notifications, they removed immediately after first playing;
         // 3. Instant notifications(played one by one without interval);
-<<<<<<< HEAD
         if (ntf->retryValue() != NotificationItem::eInstantly &&
                 ntf->retryValue() != NotificationItem::eOnce && ntf->_isPlayed)
-=======
-        if (ntf->retryValue() != NotificationItem::repeatInstantly && ntf->retryValue() != NotificationItem::repeatOncePerUpdate &&
-                ntf->retryValue() != NotificationItem::repeatOnce && ntf->_isPlayed)
->>>>>>> f18c980c
            continue;
 
         qNotifyDebug() << QString("new notification: | %1 | %2 | val1: %3 | val2: %4")
@@ -363,7 +358,6 @@
             NotificationItem* notification = _pendingNotifications.takeFirst();
             qNotifyDebug_if(notification) << "play audioFree - " << notification->toString();
             playNotification(notification);
-            qNotifyDebug()<<"end playNotification";
         }
     } /*else {
         if (newstate  == Phonon::ErrorState) {
@@ -375,21 +369,13 @@
     }*/
 }
 
-<<<<<<< HEAD
 bool checkRange(QString fieldValue, QString enumValue, QStringList values, NotificationItem::ERange direction)
-=======
-bool checkRange(QString fieldValue, QString enumValue, QStringList values, int direction)
->>>>>>> f18c980c
 {
 
     bool ret = false;
     switch(direction)
     {
-<<<<<<< HEAD
     case NotificationItem::eEqualTo:
-=======
-    case NotifyPluginOptionsPage::equal:
->>>>>>> f18c980c
         ret = !QString::compare(enumValue, fieldValue, Qt::CaseInsensitive) ? true : false;
         break;
 
@@ -400,7 +386,6 @@
     return ret;
 }
 
-<<<<<<< HEAD
 bool checkRange(double fieldValue, double min, double max, NotificationItem::ERange direction)
 {
     bool ret = false;
@@ -415,28 +400,10 @@
         break;
 
     case NotificationItem::eLessThan:
-=======
-bool checkRange(double fieldValue, double min, double max, int direction)
-{
-    bool ret = false;
-    //Q_ASSERT(min < max);
-    switch(direction)
-    {
-    case NotifyPluginOptionsPage::equal:
-        ret = (fieldValue == min);
-        break;
-
-    case NotifyPluginOptionsPage::bigger:
-        ret = (fieldValue > min);
-        break;
-
-    case NotifyPluginOptionsPage::smaller:
->>>>>>> f18c980c
         ret = (fieldValue < min);
         break;
 
     default:
-        Q_ASSERT(min < max);
         ret = (fieldValue > min) && (fieldValue < max);
         break;
     };
@@ -451,11 +418,7 @@
     if (notification->mute())
         return;
 
-<<<<<<< HEAD
     NotificationItem::ERange direction = notification->range();
-=======
-    int direction = notification->getCondition();
->>>>>>> f18c980c
     QString fieldName = notification->getObjectField();
     UAVObjectField* field = object->getField(fieldName);
 
@@ -463,7 +426,6 @@
         return;
 
     QVariant value = field->getValue();
-<<<<<<< HEAD
 
     // Only trigger if we haven't already triggered for this value. As notifications
     // occur on a UAVObject by UAVObject basis rather than individual fields, we would
@@ -483,28 +445,6 @@
                                    notification->valueRange2(),
                                    direction);
         }
-=======
-    if(UAVObjectField::ENUM == field->getType()) {
-        qNotifyDebug()<<"Check range ENUM"<<value.toString()<<"|"<<notification->singleValue().toString()<<"|"<<field->getOptions()<<"|"<<
-                  direction<<checkRange(value.toString(),
-                                        notification->singleValue().toString(),
-                                        field->getOptions(),
-                                        direction);;
-        condition = checkRange(value.toString(),
-                               notification->singleValue().toString(),
-                               field->getOptions(),
-                               direction);
-    } else {
-        qNotifyDebug()<<"Check range VAL"<<value.toString()<<"|"<<notification->singleValue().toString()<<"|"<<field->getOptions()<<"|"<<
-                  direction<<checkRange(value.toDouble(),
-                                        notification->singleValue().toDouble(),
-                                        notification->valueRange2(),
-                                        direction);
-        condition = checkRange(value.toDouble(),
-                               notification->singleValue().toDouble(),
-                               notification->valueRange2(),
-                               direction);
->>>>>>> f18c980c
     }
 
     notification->_isPlayed = condition;
@@ -512,11 +452,9 @@
     // we should reset _isPlayed flag and stop repeat timer
     if (!notification->_isPlayed) {
         notification->stopTimer();
-        notification->setCurrentUpdatePlayed(false);
         return;
     }
-    if(notification->retryValue() == NotificationItem::repeatOncePerUpdate && notification->getCurrentUpdatePlayed())
-        return;
+
     volatile QMutexLocker lock(&_mutex);
 
     if (!playNotification(notification)) {
@@ -552,27 +490,11 @@
         _nowPlayingNotification = notification;
         notification->stopExpireTimer();
 
-<<<<<<< HEAD
         if (notification->retryValue() == NotificationItem::eOnce) {
             _toRemoveNotifications.append(_notificationList.takeAt(_notificationList.indexOf(notification)));
         } else {
             if (notification->retryValue() != NotificationItem::eInstantly) {
-                int timer_value;
-=======
-        if (notification->retryValue() == NotificationItem::repeatOnce) {
-            _toRemoveNotifications.append(_notificationList.takeAt(_notificationList.indexOf(notification)));
-        }
-        else if(notification->retryValue() == NotificationItem::repeatOncePerUpdate)
-            notification->setCurrentUpdatePlayed(true);
-        else {
-            if (notification->retryValue() != NotificationItem::repeatInstantly) {
-                QRegExp rxlen("(\\d+)");
-                QString value;
                 int timer_value=0;
-                int pos = rxlen.indexIn(NotificationItem::retryValues.at(notification->retryValue()));
-                if (pos > -1) {
-                    value = rxlen.cap(1); // "189"
->>>>>>> f18c980c
 
                 // needs to correct repeat timer value,
                 // acording to message play duration,
@@ -591,21 +513,8 @@
             }
         }
         qNotifyDebug() << "play: " << notification->toString();
-<<<<<<< HEAD
         QString soundList = notification->toSoundList().join("|");
         emit playAudio(soundList);
-=======
-        foreach (QString item, notification->toSoundList()) {
-            Phonon::MediaSource *ms = new Phonon::MediaSource(item);
-            ms->setAutoDelete(true);
-            phonon.mo->enqueue(*ms);
-        }
-        qNotifyDebug()<<"begin play";
-        phonon.mo->play();
-        qNotifyDebug()<<"end play";
-        phonon.firstPlay = false; // On Linux, you sometimes have to nudge Phonon to play 1 time before
-                                  // the state is not "Loading" anymore.
->>>>>>> f18c980c
         return true;
 
     }
