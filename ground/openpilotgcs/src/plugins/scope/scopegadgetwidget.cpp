/**
 ******************************************************************************
 *
 * @file       scopegadgetwidget.cpp
 * @author     The OpenPilot Team, http://www.openpilot.org Copyright (C) 2010.
 * @addtogroup GCSPlugins GCS Plugins
 * @{
 * @addtogroup ScopePlugin Scope Gadget Plugin
 * @{
 * @brief The scope Gadget, graphically plots the states of UAVObjects
 *****************************************************************************/
/*
 * This program is free software; you can redistribute it and/or modify
 * it under the terms of the GNU General Public License as published by
 * the Free Software Foundation; either version 3 of the License, or
 * (at your option) any later version.
 *
 * This program is distributed in the hope that it will be useful, but
 * WITHOUT ANY WARRANTY; without even the implied warranty of MERCHANTABILITY
 * or FITNESS FOR A PARTICULAR PURPOSE. See the GNU General Public License
 * for more details.
 *
 * You should have received a copy of the GNU General Public License along
 * with this program; if not, write to the Free Software Foundation, Inc.,
 * 59 Temple Place, Suite 330, Boston, MA 02111-1307 USA
 */


#include <QDir>
#include "scopegadgetwidget.h"
#include "utils/stylehelper.h"

#include "uavtalk/telemetrymanager.h"
#include "extensionsystem/pluginmanager.h"
#include "uavobjectmanager.h"
#include "uavobject.h"
#include "coreplugin/icore.h"
#include "coreplugin/connectionmanager.h"

#include "qwt/src/qwt_plot_curve.h"
#include "qwt/src/qwt_legend.h"
#include "qwt/src/qwt_legend_item.h"
#include "qwt/src/qwt_plot_grid.h"

#include <iostream>
#include <math.h>
#include <QDebug>
#include <QColor>
#include <QStringList>
#include <QtWidgets/QWidget>
#include <QtWidgets/QVBoxLayout>
#include <QtWidgets/QPushButton>
#include <QMutexLocker>
#include <QWheelEvent>

// using namespace Core;

// ******************************************************************

ScopeGadgetWidget::ScopeGadgetWidget(QWidget *parent) : QwtPlot(parent)
{
    setMouseTracking(true);
// canvas()->setMouseTracking(true);

    // Setup the timer that replots data
    replotTimer = new QTimer(this);
    connect(replotTimer, SIGNAL(timeout()), this, SLOT(replotNewData()));

    // Listen to telemetry connection/disconnection events, no point in
    // running the scopes if we are not connected and not replaying logs.
    // Also listen to disconnect actions from the user
    Core::ConnectionManager *cm = Core::ICore::instance()->connectionManager();
    connect(cm, SIGNAL(deviceAboutToDisconnect()), this, SLOT(stopPlotting()));
    connect(cm, SIGNAL(deviceConnected(QIODevice *)), this, SLOT(startPlotting()));

    m_csvLoggingStarted     = 0;
    m_csvLoggingEnabled     = 0;
    m_csvLoggingHeaderSaved = 0;
    m_csvLoggingDataSaved   = 0;
    m_csvLoggingDataUpdated = 0;
    m_csvLoggingNameSet     = 0;
    m_csvLoggingConnected   = 0;
    m_csvLoggingNewFileOnConnect = 0;
    m_csvLoggingPath = QString("./csvlogging/");
    m_csvLoggingStartTime   = QDateTime::currentDateTime();

    // Listen to autopilot connection events
    connect(cm, SIGNAL(deviceAboutToDisconnect()), this, SLOT(csvLoggingDisconnect()));
    connect(cm, SIGNAL(deviceConnected(QIODevice *)), this, SLOT(csvLoggingConnect()));
}

ScopeGadgetWidget::~ScopeGadgetWidget()
{
    if (replotTimer) {
        replotTimer->stop();

        delete replotTimer;
        replotTimer = NULL;
    }

    // Get the object to de-monitor
    ExtensionSystem::PluginManager *pm = ExtensionSystem::PluginManager::instance();
    UAVObjectManager *objManager = pm->getObject<UAVObjectManager>();
    foreach(QString uavObjName, m_connectedUAVObjects) {
        UAVDataObject *obj = dynamic_cast<UAVDataObject *>(objManager->getObject(uavObjName));

        disconnect(obj, SIGNAL(objectUpdated(UAVObject *)), this, SLOT(uavObjectReceived(UAVObject *)));
    }

    clearCurvePlots();
}

// ******************************************************************

void ScopeGadgetWidget::mousePressEvent(QMouseEvent *e)
{
    QwtPlot::mousePressEvent(e);
}

void ScopeGadgetWidget::mouseReleaseEvent(QMouseEvent *e)
{
    QwtPlot::mouseReleaseEvent(e);
}

void ScopeGadgetWidget::mouseDoubleClickEvent(QMouseEvent *e)
{
    // On double-click, toggle legend
    mutex.lock();
    if (legend()) {
        deleteLegend();
    } else {
        addLegend();
    }
    mutex.unlock();

    // On double-click, reset plot zoom
    setAxisAutoScale(QwtPlot::yLeft, true);

    update();

    QwtPlot::mouseDoubleClickEvent(e);
}

void ScopeGadgetWidget::mouseMoveEvent(QMouseEvent *e)
{
    QwtPlot::mouseMoveEvent(e);
}

void ScopeGadgetWidget::wheelEvent(QWheelEvent *e)
{
    // Change zoom on scroll wheel event
    QwtInterval yInterval = axisInterval(QwtPlot::yLeft);

    if (yInterval.minValue() != yInterval.maxValue()) { // Make sure that the two values are never the same. Sometimes axisInterval returns (0,0)
        // Determine what y value to zoom about. NOTE, this approach has a bug that the in that
        // the value returned by Qt includes the legend, whereas the value transformed by Qwt
        // does *not*. Thus, when zooming with a legend, there will always be a small bias error.
        // In practice, this seems not to be a UI problem.
        QPoint mouse_pos = e->pos(); // Get the mouse coordinate in the frame
        double zoomLine  = invTransform(QwtPlot::yLeft, mouse_pos.y()); // Transform the y mouse coordinate into a frame value.

        double zoomScale = 1.1; // THIS IS AN ARBITRARY CONSTANT, AND PERHAPS SHOULD BE IN A DEFINE INSTEAD OF BURIED HERE

        mutex.lock(); // DOES THIS mutex.lock NEED TO BE HERE? I DON'T KNOW, I JUST COPIED IT FROM THE ABOVE CODE
        // Set the scale
        if (e->delta() < 0) {
            setAxisScale(QwtPlot::yLeft,
                         (yInterval.minValue() - zoomLine) * zoomScale + zoomLine,
                         (yInterval.maxValue() - zoomLine) * zoomScale + zoomLine);
        } else {
            setAxisScale(QwtPlot::yLeft,
                         (yInterval.minValue() - zoomLine) / zoomScale + zoomLine,
                         (yInterval.maxValue() - zoomLine) / zoomScale + zoomLine);
        }
        mutex.unlock();
    }
    QwtPlot::wheelEvent(e);
}

void ScopeGadgetWidget::showEvent(QShowEvent *e)
{
    replotNewData();
    QwtPlot::showEvent(e);
}

/**
 * Starts/stops telemetry
 */
void ScopeGadgetWidget::startPlotting()
{
    if (!replotTimer) {
        return;
    }

    if (!replotTimer->isActive()) {
        replotTimer->start(m_refreshInterval);
    }
}

void ScopeGadgetWidget::stopPlotting()
{
    if (!replotTimer) {
        return;
    }

    replotTimer->stop();
}

void ScopeGadgetWidget::deleteLegend()
{
    if (!legend()) {
        return;
    }

    disconnect(this, SIGNAL(legendChecked(QwtPlotItem *, bool)), this, 0);

    insertLegend(NULL, QwtPlot::TopLegend);
// insertLegend(NULL, QwtPlot::ExternalLegend);
}

void ScopeGadgetWidget::addLegend()
{
    if (legend()) {
        return;
    }

    // Show a legend at the top
    QwtLegend *legend = new QwtLegend();
    legend->setItemMode(QwtLegend::CheckableItem);
    legend->setFrameStyle(QFrame::Box | QFrame::Sunken);
    legend->setToolTip(tr("Click legend to show/hide scope trace"));

    QPalette pal = legend->palette();
    pal.setColor(legend->backgroundRole(), QColor(100, 100, 100)); // background colour
// pal.setColor(legend->backgroundRole(), Qt::transparent);		// background colour
// pal.setColor(QPalette::Text, QColor(255, 255, 255));			// text colour
    pal.setColor(QPalette::Text, QColor(0, 0, 0)); // text colour
    legend->setPalette(pal);

    insertLegend(legend, QwtPlot::TopLegend);
// insertLegend(legend, QwtPlot::ExternalLegend);

//// Show a legend at the bottom
// QwtLegend *legend = new QwtLegend();
// legend->setItemMode(QwtLegend::CheckableItem);
// legend->setFrameStyle(QFrame::Box | QFrame::Sunken);
// insertLegend(legend, QwtPlot::BottomLegend);

    // Update the checked/unchecked state of the legend items
    // -> this is necessary when hiding a legend where some plots are
    // not visible, and the un-hiding it.
    foreach(QwtPlotItem * item, this->itemList()) {
        bool on    = item->isVisible();
        QWidget *w = legend->find(item);

        if (w && w->inherits("QwtLegendItem")) {
            ((QwtLegendItem *)w)->setChecked(!on);
        }
    }

    connect(this, SIGNAL(legendChecked(QwtPlotItem *, bool)), this, SLOT(showCurve(QwtPlotItem *, bool)));
}

void ScopeGadgetWidget::preparePlot(PlotType plotType)
{
    m_plotType = plotType;

    clearCurvePlots();

    setMinimumSize(64, 64);
    setSizePolicy(QSizePolicy::MinimumExpanding, QSizePolicy::MinimumExpanding);

// setMargin(1);

// QPalette pal = palette();
// QPalette::ColorRole cr = backgroundRole();
// pal.setColor(cr, QColor(128, 128, 128));				// background colour
// pal.setColor(QPalette::Text, QColor(255, 255, 255));	// text colour
// setPalette(pal);

// setCanvasBackground(Utils::StyleHelper::baseColor());
    setCanvasBackground(QColor(64, 64, 64));

    // Add grid lines
    QwtPlotGrid *grid = new QwtPlotGrid;
    grid->setMajPen(QPen(Qt::gray, 0, Qt::DashLine));
    grid->setMinPen(QPen(Qt::lightGray, 0, Qt::DotLine));
    grid->setPen(QPen(Qt::darkGray, 1, Qt::DotLine));
    grid->attach(this);

    // Add the legend
    addLegend();

    // Only start the timer if we are already connected
    Core::ConnectionManager *cm = Core::ICore::instance()->connectionManager();
    if (cm->getCurrentConnection() && replotTimer) {
        if (!replotTimer->isActive()) {
            replotTimer->start(m_refreshInterval);
        } else {
            replotTimer->setInterval(m_refreshInterval);
        }
    }
}

void ScopeGadgetWidget::showCurve(QwtPlotItem *item, bool on)
{
    item->setVisible(!on);
    QWidget *w = legend()->find(item);
    if (w && w->inherits("QwtLegendItem")) {
        ((QwtLegendItem *)w)->setChecked(on);
    }

    mutex.lock();
    replot();
    mutex.unlock();
}

void ScopeGadgetWidget::setupSequentialPlot()
{
    preparePlot(SequentialPlot);

// QwtText title("Index");
////	title.setFont(QFont("Helvetica", 20));
// title.font().setPointSize(title.font().pointSize() / 2);
// setAxisTitle(QwtPlot::xBottom, title);
////    setAxisTitle(QwtPlot::xBottom, "Index");

    setAxisScaleDraw(QwtPlot::xBottom, new QwtScaleDraw());
    setAxisScale(QwtPlot::xBottom, 0, m_xWindowSize);
    setAxisLabelRotation(QwtPlot::xBottom, 0.0);
    setAxisLabelAlignment(QwtPlot::xBottom, Qt::AlignLeft | Qt::AlignBottom);

    QwtScaleWidget *scaleWidget = axisWidget(QwtPlot::xBottom);

    // reduce the gap between the scope canvas and the axis scale
    scaleWidget->setMargin(0);

    // reduce the axis font size
    QFont fnt(axisFont(QwtPlot::xBottom));
    fnt.setPointSize(7);
    setAxisFont(QwtPlot::xBottom, fnt); // x-axis
    setAxisFont(QwtPlot::yLeft, fnt); // y-axis
}

void ScopeGadgetWidget::setupChronoPlot()
{
    preparePlot(ChronoPlot);

// QwtText title("Time [h:m:s]");
////	title.setFont(QFont("Helvetica", 20));
// title.font().setPointSize(title.font().pointSize() / 2);
// setAxisTitle(QwtPlot::xBottom, title);
////	setAxisTitle(QwtPlot::xBottom, "Time [h:m:s]");

    setAxisScaleDraw(QwtPlot::xBottom, new TimeScaleDraw());
    uint NOW = QDateTime::currentDateTime().toTime_t();
    setAxisScale(QwtPlot::xBottom, NOW - m_xWindowSize / 1000, NOW);
// setAxisLabelRotation(QwtPlot::xBottom, -15.0);
    setAxisLabelRotation(QwtPlot::xBottom, 0.0);
    setAxisLabelAlignment(QwtPlot::xBottom, Qt::AlignLeft | Qt::AlignBottom);
// setAxisLabelAlignment(QwtPlot::xBottom, Qt::AlignCenter | Qt::AlignBottom);

    QwtScaleWidget *scaleWidget = axisWidget(QwtPlot::xBottom);
// QwtScaleDraw *scaleDraw = axisScaleDraw();

    // reduce the gap between the scope canvas and the axis scale
    scaleWidget->setMargin(0);

    // reduce the axis font size
    QFont fnt(axisFont(QwtPlot::xBottom));
    fnt.setPointSize(7);
    setAxisFont(QwtPlot::xBottom, fnt); // x-axis
    setAxisFont(QwtPlot::yLeft, fnt); // y-axis

    // set the axis colours .. can't seem to change the background colour :(
// QPalette pal = scaleWidget->palette();
// QPalette::ColorRole cr = scaleWidget->backgroundRole();
// pal.setColor(cr, QColor(128, 128, 128));				// background colour
// cr = scaleWidget->foregroundRole();
// pal.setColor(cr, QColor(255, 255, 255));				// tick colour
// pal.setColor(QPalette::Text, QColor(255, 255, 255));	// text colour
// scaleWidget->setPalette(pal);

    /*
       In situations, when there is a label at the most right position of the
       scale, additional space is needed to display the overlapping part
       of the label would be taken by reducing the width of scale and canvas.
       To avoid this "jumping canvas" effect, we add a permanent margin.
       We don't need to do the same for the left border, because there
       is enough space for the overlapping label below the left scale.
     */

// const int fmh = QFontMetrics(scaleWidget->font()).height();
// scaleWidget->setMinBorderDist(0, fmh / 2);

// const int fmw = QFontMetrics(scaleWidget->font()).width(" 00:00:00 ");
// const int fmw = QFontMetrics(scaleWidget->font()).width(" ");
// scaleWidget->setMinBorderDist(0, fmw);
}

void ScopeGadgetWidget::addCurvePlot(QString uavObject, QString uavFieldSubField, int scaleOrderFactor, int meanSamples, QString mathFunction, QPen pen, bool antialiased)
{
    PlotData *plotData;

    if (m_plotType == SequentialPlot) {
        plotData = new SequentialPlotData(uavObject, uavFieldSubField);
    } else if (m_plotType == ChronoPlot) {
        plotData = new ChronoPlotData(uavObject, uavFieldSubField);
    }
    // else if (m_plotType == UAVObjectPlot)
    // plotData = new UAVObjectPlotData(uavObject, uavField);

    plotData->m_xWindowSize = m_xWindowSize;
    plotData->scalePower    = scaleOrderFactor;
    plotData->meanSamples   = meanSamples;
    plotData->mathFunction  = mathFunction;

    // If the y-bounds are supplied, set them
    if (plotData->yMinimum != plotData->yMaximum) {
        setAxisScale(QwtPlot::yLeft, plotData->yMinimum, plotData->yMaximum);
    }

    // Create the curve
    QString curveName = (plotData->uavObject) + "." + (plotData->uavField);
    if (plotData->haveSubField) {
        curveName = curveName.append("." + plotData->uavSubField);
    }

    // Get the uav object
    ExtensionSystem::PluginManager *pm = ExtensionSystem::PluginManager::instance();
    UAVObjectManager *objManager = pm->getObject<UAVObjectManager>();
    UAVDataObject *obj = dynamic_cast<UAVDataObject *>(objManager->getObject((plotData->uavObject)));
    if (!obj) {
        qDebug() << "Object " << plotData->uavObject << " is missing";
        return;
    }
    UAVObjectField *field = obj->getField(plotData->uavField);
    if (!field) {
        qDebug() << "In scope gadget, in fields loaded from GCS config file, field" << plotData->uavField << " of object " << plotData->uavObject << " is missing";
        return;
    }
    QString units = field->getUnits();

    if (units == 0) {
        units = QString();
    }

    QString curveNameScaled;
    if (scaleOrderFactor == 0) {
        curveNameScaled = curveName + " (" + units + ")";
    } else {
        curveNameScaled = curveName + " (x10^" + QString::number(scaleOrderFactor) + " " + units + ")";
    }

    QwtPlotCurve *plotCurve = new QwtPlotCurve(curveNameScaled);

    if (antialiased) {
        plotCurve->setRenderHint(QwtPlotCurve::RenderAntialiased);
    }

    plotCurve->setPen(pen);
    plotCurve->setSamples(*plotData->xData, *plotData->yData);
    plotCurve->attach(this);
    plotData->curve = plotCurve;

    // Keep the curve details for later
    m_curvesData.insert(curveNameScaled, plotData);

    // Link to the new signal data only if this UAVObject has not been connected yet
    if (!m_connectedUAVObjects.contains(obj->getName())) {
        m_connectedUAVObjects.append(obj->getName());
        connect(obj, SIGNAL(objectUpdated(UAVObject *)), this, SLOT(uavObjectReceived(UAVObject *)));
    }

    mutex.lock();
    replot();
    mutex.unlock();
}

// void ScopeGadgetWidget::removeCurvePlot(QString uavObject, QString uavField)
// {
// QString curveName = uavObject + "." + uavField;
//
// PlotData* plotData = m_curvesData.take(curveName);
// m_curvesData.remove(curveName);
// plotData->curve->detach();
//
// delete plotData->curve;
// delete plotData;
//
// mutex.lock();
// replot();
// mutex.unlock();
// }

void ScopeGadgetWidget::uavObjectReceived(UAVObject *obj)
{
    foreach(PlotData * plotData, m_curvesData.values()) {
        if (plotData->append(obj)) {
            m_csvLoggingDataUpdated = 1;
        }
    }
    csvLoggingAddData();
}

void ScopeGadgetWidget::replotNewData()
{
    if (!isVisible()) {
        return;
    }

    QMutexLocker locker(&mutex);
    foreach(PlotData * plotData, m_curvesData.values()) {
        plotData->removeStaleData();
        plotData->curve->setSamples(*plotData->xData, *plotData->yData);
    }

    QDateTime NOW = QDateTime::currentDateTime();
    double toTime = NOW.toTime_t();
    toTime += NOW.time().msec() / 1000.0;
    if (m_plotType == ChronoPlot) {
        setAxisScale(QwtPlot::xBottom, toTime - m_xWindowSize, toTime);
    }

// qDebug() << "replotNewData from " << NOW.addSecs(- m_xWindowSize) << " to " << NOW;

    csvLoggingInsertData();

    replot();
}

void ScopeGadgetWidget::clearCurvePlots()
{
    foreach(PlotData * plotData, m_curvesData.values()) {
        plotData->curve->detach();

        delete plotData->curve;
        delete plotData;
    }

    m_curvesData.clear();
}


/*
   int csvLoggingEnable;
   int csvLoggingHeaderSaved;
   int csvLoggingDataSaved;
   QString csvLoggingPath;
   QFile csvLoggingFile;
 */
int ScopeGadgetWidget::csvLoggingStart()
{
    if (!m_csvLoggingStarted) {
        if (m_csvLoggingEnabled) {
            if ((!m_csvLoggingNewFileOnConnect) || (m_csvLoggingNewFileOnConnect && m_csvLoggingConnected)) {
                QDateTime NOW = QDateTime::currentDateTime();
                m_csvLoggingStartTime   = NOW;
                m_csvLoggingHeaderSaved = 0;
                m_csvLoggingDataSaved   = 0;
                m_csvLoggingBuffer.clear();
                QDir PathCheck(m_csvLoggingPath);
                if (!PathCheck.exists()) {
                    PathCheck.mkpath("./");
                }


                if (m_csvLoggingNameSet) {
                    m_csvLoggingFile.setFileName(QString("%1/%2_%3_%4.csv").arg(m_csvLoggingPath).arg(m_csvLoggingName).arg(NOW.toString("yyyy-MM-dd")).arg(NOW.toString("hh-mm-ss")));
                } else {
                    m_csvLoggingFile.setFileName(QString("%1/Log_%2_%3.csv").arg(m_csvLoggingPath).arg(NOW.toString("yyyy-MM-dd")).arg(NOW.toString("hh-mm-ss")));
                }
                QDir FileCheck(m_csvLoggingFile.fileName());
                if (FileCheck.exists()) {
                    m_csvLoggingFile.setFileName("");
                } else {
                    m_csvLoggingStarted = 1;
                    csvLoggingInsertHeader();
                }
            }
        }
    }

    return 0;
}

int ScopeGadgetWidget::csvLoggingStop()
{
    m_csvLoggingStarted = 0;

    return 0;
}

int ScopeGadgetWidget::csvLoggingInsertHeader()
{
    if (!m_csvLoggingStarted) {
        return -1;
    }
    if (m_csvLoggingHeaderSaved) {
        return -2;
    }
    if (m_csvLoggingDataSaved) {
        return -3;
    }

<<<<<<< HEAD
    m_csvLoggingHeaderSaved=1;
    if(m_csvLoggingFile.open(QIODevice::WriteOnly | QIODevice::Append)== false)
    {
=======
    m_csvLoggingHeaderSaved = 1;
    if (m_csvLoggingFile.open(QIODevice::WriteOnly | QIODevice::Append) == FALSE) {
>>>>>>> ae14c131
        qDebug() << "Unable to open " << m_csvLoggingFile.fileName() << " for csv logging Header";
    } else {
        QTextStream ts(&m_csvLoggingFile);
        ts << "date" << ", " << "Time" << ", " << "Sec since start" << ", " << "Connected" << ", " << "Data changed";

        foreach(PlotData * plotData2, m_curvesData.values()) {
            ts << ", ";
            ts << plotData2->uavObject;
            ts << "." << plotData2->uavField;
            if (plotData2->haveSubField) {
                ts << "." << plotData2->uavSubField;
            }
        }
        ts << endl;
        m_csvLoggingFile.close();
    }
    return 0;
}

int ScopeGadgetWidget::csvLoggingAddData()
{
    if (!m_csvLoggingStarted) {
        return -1;
    }
    m_csvLoggingDataValid = 0;
    QDateTime NOW = QDateTime::currentDateTime();
    QString tempString;

    QTextStream ss(&tempString);
    ss << NOW.toString("yyyy-MM-dd") << ", " << NOW.toString("hh:mm:ss.z") << ", ";

#if QT_VERSION >= 0x040700
    ss << (NOW.toMSecsSinceEpoch() - m_csvLoggingStartTime.toMSecsSinceEpoch()) / 1000.00;
#else
    ss << (NOW.toTime_t() - m_csvLoggingStartTime.toTime_t());
#endif
    ss << ", " << m_csvLoggingConnected << ", " << m_csvLoggingDataUpdated;
    m_csvLoggingDataUpdated = 0;

    foreach(PlotData * plotData2, m_curvesData.values()) {
        ss << ", ";
        if (plotData2->xData->isEmpty()) {
            ss << ", ";
            if (plotData2->xData->isEmpty()) {} else {
                ss << QString().sprintf("%3.10g", plotData2->yData->last());
                m_csvLoggingDataValid = 1;
            }
        } else {
            ss << QString().sprintf("%3.10g", plotData2->yData->last());
            m_csvLoggingDataValid = 1;
        }
    }
    ss << endl;
    if (m_csvLoggingDataValid) {
        QTextStream ts(&m_csvLoggingBuffer);
        ts << tempString;
    }

    return 0;
}

int ScopeGadgetWidget::csvLoggingInsertData()
{
    if (!m_csvLoggingStarted) {
        return -1;
    }
    m_csvLoggingDataSaved = 1;

<<<<<<< HEAD
    if(m_csvLoggingFile.open(QIODevice::WriteOnly | QIODevice::Append)== false)
    {
=======
    if (m_csvLoggingFile.open(QIODevice::WriteOnly | QIODevice::Append) == FALSE) {
>>>>>>> ae14c131
        qDebug() << "Unable to open " << m_csvLoggingFile.fileName() << " for csv logging Data";
    } else {
        QTextStream ts(&m_csvLoggingFile);
        ts << m_csvLoggingBuffer;
        m_csvLoggingFile.close();
    }
    m_csvLoggingBuffer.clear();

    return 0;
}

void ScopeGadgetWidget::csvLoggingSetName(QString newName)
{
    m_csvLoggingName    = newName;
    m_csvLoggingNameSet = 1;
}

void ScopeGadgetWidget::csvLoggingConnect()
{
    m_csvLoggingConnected = 1;
    if (m_csvLoggingNewFileOnConnect) {
        csvLoggingStart();
    }
}
void ScopeGadgetWidget::csvLoggingDisconnect()
{
    m_csvLoggingHeaderSaved = 0;
    m_csvLoggingConnected   = 0;
    if (m_csvLoggingNewFileOnConnect) {
        csvLoggingStop();
    }
}<|MERGE_RESOLUTION|>--- conflicted
+++ resolved
@@ -603,14 +603,8 @@
         return -3;
     }
 
-<<<<<<< HEAD
-    m_csvLoggingHeaderSaved=1;
-    if(m_csvLoggingFile.open(QIODevice::WriteOnly | QIODevice::Append)== false)
-    {
-=======
     m_csvLoggingHeaderSaved = 1;
-    if (m_csvLoggingFile.open(QIODevice::WriteOnly | QIODevice::Append) == FALSE) {
->>>>>>> ae14c131
+    if (m_csvLoggingFile.open(QIODevice::WriteOnly | QIODevice::Append) == false) {
         qDebug() << "Unable to open " << m_csvLoggingFile.fileName() << " for csv logging Header";
     } else {
         QTextStream ts(&m_csvLoggingFile);
@@ -679,12 +673,7 @@
     }
     m_csvLoggingDataSaved = 1;
 
-<<<<<<< HEAD
-    if(m_csvLoggingFile.open(QIODevice::WriteOnly | QIODevice::Append)== false)
-    {
-=======
-    if (m_csvLoggingFile.open(QIODevice::WriteOnly | QIODevice::Append) == FALSE) {
->>>>>>> ae14c131
+    if (m_csvLoggingFile.open(QIODevice::WriteOnly | QIODevice::Append) == false) {
         qDebug() << "Unable to open " << m_csvLoggingFile.fileName() << " for csv logging Data";
     } else {
         QTextStream ts(&m_csvLoggingFile);
