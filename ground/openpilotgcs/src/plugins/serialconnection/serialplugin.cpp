--- conflicted
+++ resolved
@@ -31,7 +31,7 @@
 #include <coreplugin/icore.h>
 
 #include <QtCore/QtPlugin>
-#include <QtWidgets/QMainWindow>
+#include <QMainWindow>
 
 #include <QDebug>
 
@@ -107,15 +107,9 @@
     }
 }
 
-<<<<<<< HEAD
 bool sortPorts(const QSerialPortInfo &s1, const QSerialPortInfo &s2)
 {
     return s1.portName() < s2.portName();
-=======
-bool sortPorts(const QextPortInfo &s1, const QextPortInfo &s2)
-{
-    return s1.portName < s2.portName;
->>>>>>> 3d04238a
 }
 
 QList <Core::IConnection::device> SerialConnection::availableDevices()
@@ -123,7 +117,6 @@
     QList <Core::IConnection::device> list;
 
     if (enablePolling) {
-<<<<<<< HEAD
         QList<QSerialPortInfo> ports = QSerialPortInfo::availablePorts();
 
         // sort the list by port number (nice idea from PT_Dreamer :))
@@ -133,17 +126,6 @@
 
             d.displayName = port.portName();
             d.name = port.portName();
-=======
-        QList<QextPortInfo> ports = QextSerialEnumerator::getPorts();
-
-        // sort the list by port number (nice idea from PT_Dreamer :))
-        qSort(ports.begin(), ports.end(), sortPorts);
-        foreach(QextPortInfo port, ports) {
-            device d;
-
-            d.displayName = port.friendName;
-            d.name = port.physName;
->>>>>>> 3d04238a
             list.append(d);
         }
     }
@@ -156,7 +138,6 @@
     if (serialHandle) {
         closeDevice(deviceName);
     }
-<<<<<<< HEAD
     QList<QSerialPortInfo> ports = QSerialPortInfo::availablePorts();
     foreach(QSerialPortInfo port, ports) {
         if (port.portName() == deviceName) {
@@ -172,26 +153,6 @@
                     m_deviceOpened = true;
                 }
             }
-=======
-    QList<QextPortInfo> ports = QextSerialEnumerator::getPorts();
-    foreach(QextPortInfo port, ports) {
-        if (port.physName == deviceName) {
-            // we need to handle port settings here...
-            PortSettings set;
-            set.BaudRate    = stringToBaud(m_config->speed());
-            qDebug() << "Serial telemetry running at " << m_config->speed();
-            set.DataBits    = DATA_8;
-            set.Parity      = PAR_NONE;
-            set.StopBits    = STOP_1;
-            set.FlowControl = FLOW_OFF;
-            set.Timeout_Millisec = 500;
-#ifdef Q_OS_WIN
-            serialHandle    = new QextSerialPort(port.portName, set);
-#else
-            serialHandle    = new QextSerialPort(port.physName, set);
-#endif
-            m_deviceOpened  = true;
->>>>>>> 3d04238a
             return serialHandle;
         }
     }
@@ -236,51 +197,6 @@
     enablePolling = true;
 }
 
-<<<<<<< HEAD
-=======
-BaudRateType SerialConnection::stringToBaud(QString str)
-{
-    if (str == "1200") {
-        return BAUD1200;
-    }
-    if (str == "1800") {
-        return BAUD1800;
-    } else if (str == "2400") {
-        return BAUD2400;
-    } else if (str == "4800") {
-        return BAUD4800;
-    } else if (str == "9600") {
-        return BAUD9600;
-    } else if (str == "14400") {
-        return BAUD14400;
-    } else if (str == "19200") {
-        return BAUD19200;
-    } else if (str == "38400") {
-        return BAUD38400;
-    } else if (str == "56000") {
-        return BAUD56000;
-    } else if (str == "57600") {
-        return BAUD57600;
-    } else if (str == "76800") {
-        return BAUD76800;
-    } else if (str == "115200") {
-        return BAUD115200;
-    } else if (str == "128000") {
-        return BAUD128000;
-    } else if (str == "230400") {
-        return BAUD230400;
-    } else if (str == "256000") {
-        return BAUD256000;
-    } else if (str == "460800") {
-        return BAUD460800;
-    } else if (str == "921600") {
-        return BAUD921600;
-    } else {
-        return BAUD57600;
-    }
-}
-
->>>>>>> 3d04238a
 SerialPlugin::SerialPlugin()
 {}
 
