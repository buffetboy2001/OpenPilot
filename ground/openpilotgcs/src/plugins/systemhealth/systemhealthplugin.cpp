--- conflicted
+++ resolved
@@ -1,4 +1,3 @@
-<<<<<<< HEAD
 /**
  ******************************************************************************
  *
@@ -62,71 +61,4 @@
 void SystemHealthPlugin::shutdown()
 {
    // Do nothing
-}
-=======
-/**
- ******************************************************************************
- *
- * @file       systemhealthplugin.h
- * @author     Edouard Lafargue Copyright (C) 2010.
- * @addtogroup GCSPlugins GCS Plugins
- * @{
- * @addtogroup SystemHealthPlugin System Health Plugin
- * @{
- * @brief The System Health gadget plugin
- *****************************************************************************/
-/*
- * This program is free software; you can redistribute it and/or modify
- * it under the terms of the GNU General Public License as published by
- * the Free Software Foundation; either version 3 of the License, or
- * (at your option) any later version.
- *
- * This program is distributed in the hope that it will be useful, but
- * WITHOUT ANY WARRANTY; without even the implied warranty of MERCHANTABILITY
- * or FITNESS FOR A PARTICULAR PURPOSE. See the GNU General Public License
- * for more details.
- *
- * You should have received a copy of the GNU General Public License along
- * with this program; if not, write to the Free Software Foundation, Inc.,
- * 59 Temple Place, Suite 330, Boston, MA 02111-1307 USA
- */
-
-#include "systemhealthplugin.h"
-#include "systemhealthgadgetfactory.h"
-#include <QDebug>
-#include <QtPlugin>
-#include <QStringList>
-#include <extensionsystem/pluginmanager.h>
-
-
-SystemHealthPlugin::SystemHealthPlugin()
-{
-   // Do nothing
-}
-
-SystemHealthPlugin::~SystemHealthPlugin()
-{
-   // Do nothing
-}
-
-bool SystemHealthPlugin::initialize(const QStringList& args, QString *errMsg)
-{
-   Q_UNUSED(args);
-   Q_UNUSED(errMsg);
-   mf = new SystemHealthGadgetFactory(this);
-   addAutoReleasedObject(mf);
-
-   return true;
-}
-
-void SystemHealthPlugin::extensionsInitialized()
-{
-   // Do nothing
-}
-
-void SystemHealthPlugin::shutdown()
-{
-   // Do nothing
-}
-Q_EXPORT_PLUGIN(SystemHealthPlugin)
->>>>>>> ff16dd03
+}