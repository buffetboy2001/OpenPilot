--- conflicted
+++ resolved
@@ -1,4 +1,3 @@
-<<<<<<< HEAD
 /**
  ******************************************************************************
  *
@@ -47,53 +46,4 @@
 private:
    SystemHealthGadgetFactory *mf;
 };
-#endif /* SYSTEMHEALTHPLUGIN_H_ */
-=======
-/**
- ******************************************************************************
- *
- * @file       systemhealthplugin.h
- * @author     Edouard Lafargue Copyright (C) 2010.
- * @addtogroup GCSPlugins GCS Plugins
- * @{
- * @addtogroup SystemHealthPlugin System Health Plugin
- * @{
- * @brief The System Health gadget plugin
- *****************************************************************************/
-/*
- * This program is free software; you can redistribute it and/or modify
- * it under the terms of the GNU General Public License as published by
- * the Free Software Foundation; either version 3 of the License, or
- * (at your option) any later version.
- *
- * This program is distributed in the hope that it will be useful, but
- * WITHOUT ANY WARRANTY; without even the implied warranty of MERCHANTABILITY
- * or FITNESS FOR A PARTICULAR PURPOSE. See the GNU General Public License
- * for more details.
- *
- * You should have received a copy of the GNU General Public License along
- * with this program; if not, write to the Free Software Foundation, Inc.,
- * 59 Temple Place, Suite 330, Boston, MA 02111-1307 USA
- */
-
-#ifndef SYSTEMHEALTHPLUGIN_H_
-#define SYSTEMHEALTHPLUGIN_H_
-
-#include <extensionsystem/iplugin.h>
-
-class SystemHealthGadgetFactory;
-
-class SystemHealthPlugin : public ExtensionSystem::IPlugin
-{
-public:
-        SystemHealthPlugin();
-        ~SystemHealthPlugin();
-
-   void extensionsInitialized();
-   bool initialize(const QStringList & arguments, QString * errorString);
-   void shutdown();
-private:
-   SystemHealthGadgetFactory *mf;
-};
-#endif /* SYSTEMHEALTHPLUGIN_H_ */
->>>>>>> ff16dd03
+#endif /* SYSTEMHEALTHPLUGIN_H_ */