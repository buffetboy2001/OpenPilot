<<<<<<< HEAD
/**
 ******************************************************************************
 *
 * @file       uavobjectbrowserwidget.cpp
 * @author     The OpenPilot Team, http://www.openpilot.org Copyright (C) 2010.
 * @addtogroup GCSPlugins GCS Plugins
 * @{
 * @addtogroup UAVObjectBrowserPlugin UAVObject Browser Plugin
 * @{
 * @brief The UAVObject Browser gadget plugin
 *****************************************************************************/
/*
 * This program is free software; you can redistribute it and/or modify
 * it under the terms of the GNU General Public License as published by
 * the Free Software Foundation; either version 3 of the License, or
 * (at your option) any later version.
 *
 * This program is distributed in the hope that it will be useful, but
 * WITHOUT ANY WARRANTY; without even the implied warranty of MERCHANTABILITY
 * or FITNESS FOR A PARTICULAR PURPOSE. See the GNU General Public License
 * for more details.
 *
 * You should have received a copy of the GNU General Public License along
 * with this program; if not, write to the Free Software Foundation, Inc.,
 * 59 Temple Place, Suite 330, Boston, MA 02111-1307 USA
 */
#include "uavobjectbrowserwidget.h"
#include "uavobjecttreemodel.h"
#include "browseritemdelegate.h"
#include "treeitem.h"
#include "ui_uavobjectbrowser.h"
#include "ui_viewoptions.h"
#include "uavobjectmanager.h"
#include <QStringList>
#include <QtWidgets/QHBoxLayout>
#include <QtWidgets/QVBoxLayout>
#include <QtWidgets/QPushButton>
#include <QtWidgets/QComboBox>
#include <QtCore/QDebug>
#include <QtWidgets/QItemEditorFactory>
#include "extensionsystem/pluginmanager.h"

UAVObjectBrowserWidget::UAVObjectBrowserWidget(QWidget *parent) : QWidget(parent)
{
    m_browser = new Ui_UAVObjectBrowser();
    m_viewoptions = new Ui_viewoptions();
    m_viewoptionsDialog = new QDialog(this);
    m_viewoptions->setupUi(m_viewoptionsDialog);
    m_browser->setupUi(this);
    m_model = new UAVObjectTreeModel();
    m_browser->treeView->setModel(m_model);
    m_browser->treeView->setColumnWidth(0, 300);
    //m_browser->treeView->expandAll();
    BrowserItemDelegate *m_delegate = new BrowserItemDelegate();
    m_browser->treeView->setItemDelegate(m_delegate);
    m_browser->treeView->setEditTriggers(QAbstractItemView::AllEditTriggers);
    m_browser->treeView->setSelectionBehavior(QAbstractItemView::SelectItems);
    showMetaData(m_viewoptions->cbMetaData->isChecked());
    connect(m_browser->treeView->selectionModel(), SIGNAL(currentChanged(QModelIndex,QModelIndex)), this, SLOT(currentChanged(QModelIndex,QModelIndex)));
    connect(m_viewoptions->cbMetaData, SIGNAL(toggled(bool)), this, SLOT(showMetaData(bool)));
    connect(m_viewoptions->cbCategorized, SIGNAL(toggled(bool)), this, SLOT(categorize(bool)));
    connect(m_browser->saveSDButton, SIGNAL(clicked()), this, SLOT(saveObject()));
    connect(m_browser->readSDButton, SIGNAL(clicked()), this, SLOT(loadObject()));
    connect(m_browser->eraseSDButton, SIGNAL(clicked()), this, SLOT(eraseObject()));
    connect(m_browser->sendButton, SIGNAL(clicked()), this, SLOT(sendUpdate()));
    connect(m_browser->requestButton, SIGNAL(clicked()), this, SLOT(requestUpdate()));
    connect(m_browser->tbView,SIGNAL(clicked()),this,SLOT(viewSlot()));
    connect(m_viewoptions->cbScientific, SIGNAL(toggled(bool)), this, SLOT(useScientificNotation(bool)));
    connect(m_viewoptions->cbScientific, SIGNAL(toggled(bool)), this, SLOT(viewOptionsChangedSlot()));
    connect(m_viewoptions->cbMetaData, SIGNAL(toggled(bool)), this, SLOT(viewOptionsChangedSlot()));
    connect(m_viewoptions->cbCategorized, SIGNAL(toggled(bool)), this, SLOT(viewOptionsChangedSlot()));
    enableSendRequest(false);
}

UAVObjectBrowserWidget::~UAVObjectBrowserWidget()
{
    delete m_browser;
}

void UAVObjectBrowserWidget::setViewOptions(bool categorized, bool scientific, bool metadata)
{
    m_viewoptions->cbCategorized->setChecked(categorized);
    m_viewoptions->cbMetaData->setChecked(metadata);
    m_viewoptions->cbScientific->setChecked(scientific);
}

void UAVObjectBrowserWidget::showMetaData(bool show)
{
    QList<QModelIndex> metaIndexes = m_model->getMetaDataIndexes();
    foreach(QModelIndex index , metaIndexes)
    {
        m_browser->treeView->setRowHidden(index.row(), index.parent(), !show);
    }
}

void UAVObjectBrowserWidget::categorize(bool categorize)
{
    ExtensionSystem::PluginManager *pm = ExtensionSystem::PluginManager::instance();
    Q_ASSERT(pm);
    UAVObjectManager *objManager = pm->getObject<UAVObjectManager>();
    Q_ASSERT(objManager);

    UAVObjectTreeModel* tmpModel = m_model;
    m_model = new UAVObjectTreeModel(0, categorize,m_viewoptions->cbScientific->isChecked());
    m_model->setRecentlyUpdatedColor(m_recentlyUpdatedColor);
    m_model->setManuallyChangedColor(m_manuallyChangedColor);
    m_model->setRecentlyUpdatedTimeout(m_recentlyUpdatedTimeout);
    m_model->setOnlyHilightChangedValues(m_onlyHilightChangedValues);
    m_browser->treeView->setModel(m_model);
    showMetaData(m_viewoptions->cbMetaData->isChecked());

    delete tmpModel;
}

void UAVObjectBrowserWidget::useScientificNotation(bool scientific)
{
    ExtensionSystem::PluginManager *pm = ExtensionSystem::PluginManager::instance();
    Q_ASSERT(pm);
    UAVObjectManager *objManager = pm->getObject<UAVObjectManager>();
    Q_ASSERT(objManager);

    UAVObjectTreeModel* tmpModel = m_model;
    m_model = new UAVObjectTreeModel(0, m_viewoptions->cbCategorized,scientific);
    m_model->setRecentlyUpdatedColor(m_recentlyUpdatedColor);
    m_model->setManuallyChangedColor(m_manuallyChangedColor);
    m_model->setRecentlyUpdatedTimeout(m_recentlyUpdatedTimeout);
    m_browser->treeView->setModel(m_model);
    showMetaData(m_viewoptions->cbMetaData->isChecked());

    delete tmpModel;
}

void UAVObjectBrowserWidget::sendUpdate()
{
    this->setFocus();
    ObjectTreeItem *objItem = findCurrentObjectTreeItem();
    Q_ASSERT(objItem);
    objItem->apply();
    UAVObject *obj = objItem->object();
    Q_ASSERT(obj);
    obj->updated();
}

void UAVObjectBrowserWidget::requestUpdate()
{
    ObjectTreeItem *objItem = findCurrentObjectTreeItem();
    Q_ASSERT(objItem);
    UAVObject *obj = objItem->object();
    Q_ASSERT(obj);
    obj->requestUpdate();
}

ObjectTreeItem *UAVObjectBrowserWidget::findCurrentObjectTreeItem()
{
    QModelIndex current = m_browser->treeView->currentIndex();
    TreeItem *item = static_cast<TreeItem*>(current.internalPointer());
    ObjectTreeItem *objItem = 0;
    while (item) {
        objItem = dynamic_cast<ObjectTreeItem*>(item);
        if (objItem)
            break;
        item = item->parent();
    }
    return objItem;
}

void UAVObjectBrowserWidget::saveObject()
{
    this->setFocus();
    // Send update so that the latest value is saved
    sendUpdate();
    // Save object
    ObjectTreeItem *objItem = findCurrentObjectTreeItem();
    Q_ASSERT(objItem);
    UAVObject *obj = objItem->object();
    Q_ASSERT(obj);
    updateObjectPersistance(ObjectPersistence::OPERATION_SAVE, obj);
}

void UAVObjectBrowserWidget::loadObject()
{
    // Load object
    ObjectTreeItem *objItem = findCurrentObjectTreeItem();
    Q_ASSERT(objItem);
    UAVObject *obj = objItem->object();
    Q_ASSERT(obj);
    updateObjectPersistance(ObjectPersistence::OPERATION_LOAD, obj);
    // Retrieve object so that latest value is displayed
    requestUpdate();
}

void UAVObjectBrowserWidget::eraseObject()
{
    ObjectTreeItem *objItem = findCurrentObjectTreeItem();
    Q_ASSERT(objItem);
    UAVObject *obj = objItem->object();
    Q_ASSERT(obj);
    updateObjectPersistance(ObjectPersistence::OPERATION_DELETE, obj);
}

void UAVObjectBrowserWidget::updateObjectPersistance(ObjectPersistence::OperationOptions op, UAVObject *obj)
{
    ExtensionSystem::PluginManager *pm = ExtensionSystem::PluginManager::instance();
    UAVObjectManager *objManager = pm->getObject<UAVObjectManager>();
    ObjectPersistence* objper = dynamic_cast<ObjectPersistence*>( objManager->getObject(ObjectPersistence::NAME) );
    if (obj != NULL)
    {
        ObjectPersistence::DataFields data;
        data.Operation = op;
        data.Selection = ObjectPersistence::SELECTION_SINGLEOBJECT;
        data.ObjectID = obj->getObjID();
        data.InstanceID = obj->getInstID();
        objper->setData(data);
        objper->updated();
    }
}

void UAVObjectBrowserWidget::currentChanged(const QModelIndex &current, const QModelIndex &previous)
{
    Q_UNUSED(previous);

    TreeItem *item = static_cast<TreeItem*>(current.internalPointer());
    bool enable = true;
    if (current == QModelIndex())
        enable = false;
    TopTreeItem *top = dynamic_cast<TopTreeItem*>(item);
    ObjectTreeItem *data = dynamic_cast<ObjectTreeItem*>(item);
    if (top || (data && !data->object()))
        enable = false;
    enableSendRequest(enable);
}

void UAVObjectBrowserWidget::viewSlot()
{
    if(m_viewoptionsDialog->isVisible())
        m_viewoptionsDialog->setVisible(false);
    else
    {
        QPoint pos=QCursor::pos();
        pos.setX(pos.x()-m_viewoptionsDialog->width());
        m_viewoptionsDialog->move(pos);
        m_viewoptionsDialog->show();
    }
}

void UAVObjectBrowserWidget::viewOptionsChangedSlot()
{
    emit viewOptionsChanged(m_viewoptions->cbCategorized->isChecked(),m_viewoptions->cbScientific->isChecked(),m_viewoptions->cbMetaData->isChecked());
}

void UAVObjectBrowserWidget::enableSendRequest(bool enable)
{
    m_browser->sendButton->setEnabled(enable);
    m_browser->requestButton->setEnabled(enable);
    m_browser->saveSDButton->setEnabled(enable);
    m_browser->readSDButton->setEnabled(enable);
    m_browser->eraseSDButton->setEnabled(enable);
}


=======
/**
 ******************************************************************************
 *
 * @file       uavobjectbrowserwidget.cpp
 * @author     The OpenPilot Team, http://www.openpilot.org Copyright (C) 2010.
 * @addtogroup GCSPlugins GCS Plugins
 * @{
 * @addtogroup UAVObjectBrowserPlugin UAVObject Browser Plugin
 * @{
 * @brief The UAVObject Browser gadget plugin
 *****************************************************************************/
/*
 * This program is free software; you can redistribute it and/or modify
 * it under the terms of the GNU General Public License as published by
 * the Free Software Foundation; either version 3 of the License, or
 * (at your option) any later version.
 *
 * This program is distributed in the hope that it will be useful, but
 * WITHOUT ANY WARRANTY; without even the implied warranty of MERCHANTABILITY
 * or FITNESS FOR A PARTICULAR PURPOSE. See the GNU General Public License
 * for more details.
 *
 * You should have received a copy of the GNU General Public License along
 * with this program; if not, write to the Free Software Foundation, Inc.,
 * 59 Temple Place, Suite 330, Boston, MA 02111-1307 USA
 */
#include "uavobjectbrowserwidget.h"
#include "uavobjecttreemodel.h"
#include "browseritemdelegate.h"
#include "treeitem.h"
#include "ui_uavobjectbrowser.h"
#include "ui_viewoptions.h"
#include "uavobjectmanager.h"
#include <QStringList>
#include <QtGui/QHBoxLayout>
#include <QtGui/QVBoxLayout>
#include <QtGui/QPushButton>
#include <QtGui/QComboBox>
#include <QtCore/QDebug>
#include <QtGui/QItemEditorFactory>
#include "extensionsystem/pluginmanager.h"

UAVObjectBrowserWidget::UAVObjectBrowserWidget(QWidget *parent) : QWidget(parent)
{
    m_browser = new Ui_UAVObjectBrowser();
    m_viewoptions = new Ui_viewoptions();
    m_viewoptionsDialog = new QDialog(this);
    m_viewoptions->setupUi(m_viewoptionsDialog);
    m_browser->setupUi(this);
    m_model = new UAVObjectTreeModel();
    m_browser->treeView->setModel(m_model);
    m_browser->treeView->setColumnWidth(0, 300);
    //m_browser->treeView->expandAll();
    BrowserItemDelegate *m_delegate = new BrowserItemDelegate();
    m_browser->treeView->setItemDelegate(m_delegate);
    m_browser->treeView->setEditTriggers(QAbstractItemView::AllEditTriggers);
    m_browser->treeView->setSelectionBehavior(QAbstractItemView::SelectItems);
    showMetaData(m_viewoptions->cbMetaData->isChecked());
    connect(m_browser->treeView->selectionModel(), SIGNAL(currentChanged(QModelIndex,QModelIndex)), this, SLOT(currentChanged(QModelIndex,QModelIndex)));
    connect(m_viewoptions->cbMetaData, SIGNAL(toggled(bool)), this, SLOT(showMetaData(bool)));
    connect(m_viewoptions->cbCategorized, SIGNAL(toggled(bool)), this, SLOT(categorize(bool)));
    connect(m_browser->saveSDButton, SIGNAL(clicked()), this, SLOT(saveObject()));
    connect(m_browser->readSDButton, SIGNAL(clicked()), this, SLOT(loadObject()));
    connect(m_browser->eraseSDButton, SIGNAL(clicked()), this, SLOT(eraseObject()));
    connect(m_browser->sendButton, SIGNAL(clicked()), this, SLOT(sendUpdate()));
    connect(m_browser->requestButton, SIGNAL(clicked()), this, SLOT(requestUpdate()));
    connect(m_browser->tbView,SIGNAL(clicked()),this,SLOT(viewSlot()));
    connect(m_viewoptions->cbScientific, SIGNAL(toggled(bool)), this, SLOT(useScientificNotation(bool)));
    connect(m_viewoptions->cbScientific, SIGNAL(toggled(bool)), this, SLOT(viewOptionsChangedSlot()));
    connect(m_viewoptions->cbMetaData, SIGNAL(toggled(bool)), this, SLOT(viewOptionsChangedSlot()));
    connect(m_viewoptions->cbCategorized, SIGNAL(toggled(bool)), this, SLOT(viewOptionsChangedSlot()));
    enableSendRequest(false);
}

UAVObjectBrowserWidget::~UAVObjectBrowserWidget()
{
    delete m_browser;
}

void UAVObjectBrowserWidget::setViewOptions(bool categorized, bool scientific, bool metadata)
{
    m_viewoptions->cbCategorized->setChecked(categorized);
    m_viewoptions->cbMetaData->setChecked(metadata);
    m_viewoptions->cbScientific->setChecked(scientific);
}

void UAVObjectBrowserWidget::showMetaData(bool show)
{
    QList<QModelIndex> metaIndexes = m_model->getMetaDataIndexes();
    foreach(QModelIndex index , metaIndexes)
    {
        m_browser->treeView->setRowHidden(index.row(), index.parent(), !show);
    }
}

void UAVObjectBrowserWidget::categorize(bool categorize)
{
    ExtensionSystem::PluginManager *pm = ExtensionSystem::PluginManager::instance();
    Q_ASSERT(pm);
    UAVObjectManager *objManager = pm->getObject<UAVObjectManager>();
    Q_ASSERT(objManager);

    UAVObjectTreeModel* tmpModel = m_model;
    m_model = new UAVObjectTreeModel(0, categorize,m_viewoptions->cbScientific->isChecked());
    m_model->setRecentlyUpdatedColor(m_recentlyUpdatedColor);
    m_model->setManuallyChangedColor(m_manuallyChangedColor);
    m_model->setRecentlyUpdatedTimeout(m_recentlyUpdatedTimeout);
    m_model->setOnlyHilightChangedValues(m_onlyHilightChangedValues);
    m_browser->treeView->setModel(m_model);
    showMetaData(m_viewoptions->cbMetaData->isChecked());

    delete tmpModel;
}

void UAVObjectBrowserWidget::useScientificNotation(bool scientific)
{
    ExtensionSystem::PluginManager *pm = ExtensionSystem::PluginManager::instance();
    Q_ASSERT(pm);
    UAVObjectManager *objManager = pm->getObject<UAVObjectManager>();
    Q_ASSERT(objManager);

    UAVObjectTreeModel* tmpModel = m_model;
    m_model = new UAVObjectTreeModel(0, m_viewoptions->cbCategorized,scientific);
    m_model->setRecentlyUpdatedColor(m_recentlyUpdatedColor);
    m_model->setManuallyChangedColor(m_manuallyChangedColor);
    m_model->setRecentlyUpdatedTimeout(m_recentlyUpdatedTimeout);
    m_browser->treeView->setModel(m_model);
    showMetaData(m_viewoptions->cbMetaData->isChecked());

    delete tmpModel;
}

void UAVObjectBrowserWidget::sendUpdate()
{
    this->setFocus();
    ObjectTreeItem *objItem = findCurrentObjectTreeItem();
    Q_ASSERT(objItem);
    objItem->apply();
    UAVObject *obj = objItem->object();
    Q_ASSERT(obj);
    obj->updated();
}

void UAVObjectBrowserWidget::requestUpdate()
{
    ObjectTreeItem *objItem = findCurrentObjectTreeItem();
    Q_ASSERT(objItem);
    UAVObject *obj = objItem->object();
    Q_ASSERT(obj);
    obj->requestUpdate();
}

ObjectTreeItem *UAVObjectBrowserWidget::findCurrentObjectTreeItem()
{
    QModelIndex current = m_browser->treeView->currentIndex();
    TreeItem *item = static_cast<TreeItem*>(current.internalPointer());
    ObjectTreeItem *objItem = 0;
    while (item) {
        objItem = dynamic_cast<ObjectTreeItem*>(item);
        if (objItem)
            break;
        item = item->parent();
    }
    return objItem;
}

void UAVObjectBrowserWidget::saveObject()
{
    this->setFocus();
    // Send update so that the latest value is saved
    sendUpdate();
    // Save object
    ObjectTreeItem *objItem = findCurrentObjectTreeItem();
    Q_ASSERT(objItem);
    UAVObject *obj = objItem->object();
    Q_ASSERT(obj);
    updateObjectPersistance(ObjectPersistence::OPERATION_SAVE, obj);
}

void UAVObjectBrowserWidget::loadObject()
{
    // Load object
    ObjectTreeItem *objItem = findCurrentObjectTreeItem();
    Q_ASSERT(objItem);
    UAVObject *obj = objItem->object();
    Q_ASSERT(obj);
    updateObjectPersistance(ObjectPersistence::OPERATION_LOAD, obj);
    // Retrieve object so that latest value is displayed
    requestUpdate();
}

void UAVObjectBrowserWidget::eraseObject()
{
    ObjectTreeItem *objItem = findCurrentObjectTreeItem();
    Q_ASSERT(objItem);
    UAVObject *obj = objItem->object();
    Q_ASSERT(obj);
    updateObjectPersistance(ObjectPersistence::OPERATION_DELETE, obj);
}

void UAVObjectBrowserWidget::updateObjectPersistance(ObjectPersistence::OperationOptions op, UAVObject *obj)
{
    ExtensionSystem::PluginManager *pm = ExtensionSystem::PluginManager::instance();
    UAVObjectManager *objManager = pm->getObject<UAVObjectManager>();
    ObjectPersistence* objper = dynamic_cast<ObjectPersistence*>( objManager->getObject(ObjectPersistence::NAME) );
    if (obj != NULL)
    {
        ObjectPersistence::DataFields data;
        data.Operation = op;
        data.Selection = ObjectPersistence::SELECTION_SINGLEOBJECT;
        data.ObjectID = obj->getObjID();
        data.InstanceID = obj->getInstID();
        objper->setData(data);
        objper->updated();
    }
}

void UAVObjectBrowserWidget::currentChanged(const QModelIndex &current, const QModelIndex &previous)
{
    Q_UNUSED(previous);

    TreeItem *item = static_cast<TreeItem*>(current.internalPointer());
    bool enable = true;
    if (current == QModelIndex())
        enable = false;
    TopTreeItem *top = dynamic_cast<TopTreeItem*>(item);
    ObjectTreeItem *data = dynamic_cast<ObjectTreeItem*>(item);
    if (top || (data && !data->object()))
        enable = false;
    enableSendRequest(enable);
}

void UAVObjectBrowserWidget::viewSlot()
{
    if(m_viewoptionsDialog->isVisible())
        m_viewoptionsDialog->setVisible(false);
    else
    {
        QPoint pos=QCursor::pos();
        pos.setX(pos.x()-m_viewoptionsDialog->width());
        m_viewoptionsDialog->move(pos);
        m_viewoptionsDialog->show();
    }
}

void UAVObjectBrowserWidget::viewOptionsChangedSlot()
{
    emit viewOptionsChanged(m_viewoptions->cbCategorized->isChecked(),m_viewoptions->cbScientific->isChecked(),m_viewoptions->cbMetaData->isChecked());
}

void UAVObjectBrowserWidget::enableSendRequest(bool enable)
{
    m_browser->sendButton->setEnabled(enable);
    m_browser->requestButton->setEnabled(enable);
    m_browser->saveSDButton->setEnabled(enable);
    m_browser->readSDButton->setEnabled(enable);
    m_browser->eraseSDButton->setEnabled(enable);
}

>>>>>>> ff16dd03
<|MERGE_RESOLUTION|>--- conflicted
+++ resolved
@@ -1,4 +1,3 @@
-<<<<<<< HEAD
 /**
  ******************************************************************************
  *
@@ -258,265 +257,3 @@
     m_browser->eraseSDButton->setEnabled(enable);
 }
 
-
-=======
-/**
- ******************************************************************************
- *
- * @file       uavobjectbrowserwidget.cpp
- * @author     The OpenPilot Team, http://www.openpilot.org Copyright (C) 2010.
- * @addtogroup GCSPlugins GCS Plugins
- * @{
- * @addtogroup UAVObjectBrowserPlugin UAVObject Browser Plugin
- * @{
- * @brief The UAVObject Browser gadget plugin
- *****************************************************************************/
-/*
- * This program is free software; you can redistribute it and/or modify
- * it under the terms of the GNU General Public License as published by
- * the Free Software Foundation; either version 3 of the License, or
- * (at your option) any later version.
- *
- * This program is distributed in the hope that it will be useful, but
- * WITHOUT ANY WARRANTY; without even the implied warranty of MERCHANTABILITY
- * or FITNESS FOR A PARTICULAR PURPOSE. See the GNU General Public License
- * for more details.
- *
- * You should have received a copy of the GNU General Public License along
- * with this program; if not, write to the Free Software Foundation, Inc.,
- * 59 Temple Place, Suite 330, Boston, MA 02111-1307 USA
- */
-#include "uavobjectbrowserwidget.h"
-#include "uavobjecttreemodel.h"
-#include "browseritemdelegate.h"
-#include "treeitem.h"
-#include "ui_uavobjectbrowser.h"
-#include "ui_viewoptions.h"
-#include "uavobjectmanager.h"
-#include <QStringList>
-#include <QtGui/QHBoxLayout>
-#include <QtGui/QVBoxLayout>
-#include <QtGui/QPushButton>
-#include <QtGui/QComboBox>
-#include <QtCore/QDebug>
-#include <QtGui/QItemEditorFactory>
-#include "extensionsystem/pluginmanager.h"
-
-UAVObjectBrowserWidget::UAVObjectBrowserWidget(QWidget *parent) : QWidget(parent)
-{
-    m_browser = new Ui_UAVObjectBrowser();
-    m_viewoptions = new Ui_viewoptions();
-    m_viewoptionsDialog = new QDialog(this);
-    m_viewoptions->setupUi(m_viewoptionsDialog);
-    m_browser->setupUi(this);
-    m_model = new UAVObjectTreeModel();
-    m_browser->treeView->setModel(m_model);
-    m_browser->treeView->setColumnWidth(0, 300);
-    //m_browser->treeView->expandAll();
-    BrowserItemDelegate *m_delegate = new BrowserItemDelegate();
-    m_browser->treeView->setItemDelegate(m_delegate);
-    m_browser->treeView->setEditTriggers(QAbstractItemView::AllEditTriggers);
-    m_browser->treeView->setSelectionBehavior(QAbstractItemView::SelectItems);
-    showMetaData(m_viewoptions->cbMetaData->isChecked());
-    connect(m_browser->treeView->selectionModel(), SIGNAL(currentChanged(QModelIndex,QModelIndex)), this, SLOT(currentChanged(QModelIndex,QModelIndex)));
-    connect(m_viewoptions->cbMetaData, SIGNAL(toggled(bool)), this, SLOT(showMetaData(bool)));
-    connect(m_viewoptions->cbCategorized, SIGNAL(toggled(bool)), this, SLOT(categorize(bool)));
-    connect(m_browser->saveSDButton, SIGNAL(clicked()), this, SLOT(saveObject()));
-    connect(m_browser->readSDButton, SIGNAL(clicked()), this, SLOT(loadObject()));
-    connect(m_browser->eraseSDButton, SIGNAL(clicked()), this, SLOT(eraseObject()));
-    connect(m_browser->sendButton, SIGNAL(clicked()), this, SLOT(sendUpdate()));
-    connect(m_browser->requestButton, SIGNAL(clicked()), this, SLOT(requestUpdate()));
-    connect(m_browser->tbView,SIGNAL(clicked()),this,SLOT(viewSlot()));
-    connect(m_viewoptions->cbScientific, SIGNAL(toggled(bool)), this, SLOT(useScientificNotation(bool)));
-    connect(m_viewoptions->cbScientific, SIGNAL(toggled(bool)), this, SLOT(viewOptionsChangedSlot()));
-    connect(m_viewoptions->cbMetaData, SIGNAL(toggled(bool)), this, SLOT(viewOptionsChangedSlot()));
-    connect(m_viewoptions->cbCategorized, SIGNAL(toggled(bool)), this, SLOT(viewOptionsChangedSlot()));
-    enableSendRequest(false);
-}
-
-UAVObjectBrowserWidget::~UAVObjectBrowserWidget()
-{
-    delete m_browser;
-}
-
-void UAVObjectBrowserWidget::setViewOptions(bool categorized, bool scientific, bool metadata)
-{
-    m_viewoptions->cbCategorized->setChecked(categorized);
-    m_viewoptions->cbMetaData->setChecked(metadata);
-    m_viewoptions->cbScientific->setChecked(scientific);
-}
-
-void UAVObjectBrowserWidget::showMetaData(bool show)
-{
-    QList<QModelIndex> metaIndexes = m_model->getMetaDataIndexes();
-    foreach(QModelIndex index , metaIndexes)
-    {
-        m_browser->treeView->setRowHidden(index.row(), index.parent(), !show);
-    }
-}
-
-void UAVObjectBrowserWidget::categorize(bool categorize)
-{
-    ExtensionSystem::PluginManager *pm = ExtensionSystem::PluginManager::instance();
-    Q_ASSERT(pm);
-    UAVObjectManager *objManager = pm->getObject<UAVObjectManager>();
-    Q_ASSERT(objManager);
-
-    UAVObjectTreeModel* tmpModel = m_model;
-    m_model = new UAVObjectTreeModel(0, categorize,m_viewoptions->cbScientific->isChecked());
-    m_model->setRecentlyUpdatedColor(m_recentlyUpdatedColor);
-    m_model->setManuallyChangedColor(m_manuallyChangedColor);
-    m_model->setRecentlyUpdatedTimeout(m_recentlyUpdatedTimeout);
-    m_model->setOnlyHilightChangedValues(m_onlyHilightChangedValues);
-    m_browser->treeView->setModel(m_model);
-    showMetaData(m_viewoptions->cbMetaData->isChecked());
-
-    delete tmpModel;
-}
-
-void UAVObjectBrowserWidget::useScientificNotation(bool scientific)
-{
-    ExtensionSystem::PluginManager *pm = ExtensionSystem::PluginManager::instance();
-    Q_ASSERT(pm);
-    UAVObjectManager *objManager = pm->getObject<UAVObjectManager>();
-    Q_ASSERT(objManager);
-
-    UAVObjectTreeModel* tmpModel = m_model;
-    m_model = new UAVObjectTreeModel(0, m_viewoptions->cbCategorized,scientific);
-    m_model->setRecentlyUpdatedColor(m_recentlyUpdatedColor);
-    m_model->setManuallyChangedColor(m_manuallyChangedColor);
-    m_model->setRecentlyUpdatedTimeout(m_recentlyUpdatedTimeout);
-    m_browser->treeView->setModel(m_model);
-    showMetaData(m_viewoptions->cbMetaData->isChecked());
-
-    delete tmpModel;
-}
-
-void UAVObjectBrowserWidget::sendUpdate()
-{
-    this->setFocus();
-    ObjectTreeItem *objItem = findCurrentObjectTreeItem();
-    Q_ASSERT(objItem);
-    objItem->apply();
-    UAVObject *obj = objItem->object();
-    Q_ASSERT(obj);
-    obj->updated();
-}
-
-void UAVObjectBrowserWidget::requestUpdate()
-{
-    ObjectTreeItem *objItem = findCurrentObjectTreeItem();
-    Q_ASSERT(objItem);
-    UAVObject *obj = objItem->object();
-    Q_ASSERT(obj);
-    obj->requestUpdate();
-}
-
-ObjectTreeItem *UAVObjectBrowserWidget::findCurrentObjectTreeItem()
-{
-    QModelIndex current = m_browser->treeView->currentIndex();
-    TreeItem *item = static_cast<TreeItem*>(current.internalPointer());
-    ObjectTreeItem *objItem = 0;
-    while (item) {
-        objItem = dynamic_cast<ObjectTreeItem*>(item);
-        if (objItem)
-            break;
-        item = item->parent();
-    }
-    return objItem;
-}
-
-void UAVObjectBrowserWidget::saveObject()
-{
-    this->setFocus();
-    // Send update so that the latest value is saved
-    sendUpdate();
-    // Save object
-    ObjectTreeItem *objItem = findCurrentObjectTreeItem();
-    Q_ASSERT(objItem);
-    UAVObject *obj = objItem->object();
-    Q_ASSERT(obj);
-    updateObjectPersistance(ObjectPersistence::OPERATION_SAVE, obj);
-}
-
-void UAVObjectBrowserWidget::loadObject()
-{
-    // Load object
-    ObjectTreeItem *objItem = findCurrentObjectTreeItem();
-    Q_ASSERT(objItem);
-    UAVObject *obj = objItem->object();
-    Q_ASSERT(obj);
-    updateObjectPersistance(ObjectPersistence::OPERATION_LOAD, obj);
-    // Retrieve object so that latest value is displayed
-    requestUpdate();
-}
-
-void UAVObjectBrowserWidget::eraseObject()
-{
-    ObjectTreeItem *objItem = findCurrentObjectTreeItem();
-    Q_ASSERT(objItem);
-    UAVObject *obj = objItem->object();
-    Q_ASSERT(obj);
-    updateObjectPersistance(ObjectPersistence::OPERATION_DELETE, obj);
-}
-
-void UAVObjectBrowserWidget::updateObjectPersistance(ObjectPersistence::OperationOptions op, UAVObject *obj)
-{
-    ExtensionSystem::PluginManager *pm = ExtensionSystem::PluginManager::instance();
-    UAVObjectManager *objManager = pm->getObject<UAVObjectManager>();
-    ObjectPersistence* objper = dynamic_cast<ObjectPersistence*>( objManager->getObject(ObjectPersistence::NAME) );
-    if (obj != NULL)
-    {
-        ObjectPersistence::DataFields data;
-        data.Operation = op;
-        data.Selection = ObjectPersistence::SELECTION_SINGLEOBJECT;
-        data.ObjectID = obj->getObjID();
-        data.InstanceID = obj->getInstID();
-        objper->setData(data);
-        objper->updated();
-    }
-}
-
-void UAVObjectBrowserWidget::currentChanged(const QModelIndex &current, const QModelIndex &previous)
-{
-    Q_UNUSED(previous);
-
-    TreeItem *item = static_cast<TreeItem*>(current.internalPointer());
-    bool enable = true;
-    if (current == QModelIndex())
-        enable = false;
-    TopTreeItem *top = dynamic_cast<TopTreeItem*>(item);
-    ObjectTreeItem *data = dynamic_cast<ObjectTreeItem*>(item);
-    if (top || (data && !data->object()))
-        enable = false;
-    enableSendRequest(enable);
-}
-
-void UAVObjectBrowserWidget::viewSlot()
-{
-    if(m_viewoptionsDialog->isVisible())
-        m_viewoptionsDialog->setVisible(false);
-    else
-    {
-        QPoint pos=QCursor::pos();
-        pos.setX(pos.x()-m_viewoptionsDialog->width());
-        m_viewoptionsDialog->move(pos);
-        m_viewoptionsDialog->show();
-    }
-}
-
-void UAVObjectBrowserWidget::viewOptionsChangedSlot()
-{
-    emit viewOptionsChanged(m_viewoptions->cbCategorized->isChecked(),m_viewoptions->cbScientific->isChecked(),m_viewoptions->cbMetaData->isChecked());
-}
-
-void UAVObjectBrowserWidget::enableSendRequest(bool enable)
-{
-    m_browser->sendButton->setEnabled(enable);
-    m_browser->requestButton->setEnabled(enable);
-    m_browser->saveSDButton->setEnabled(enable);
-    m_browser->readSDButton->setEnabled(enable);
-    m_browser->eraseSDButton->setEnabled(enable);
-}
-
->>>>>>> ff16dd03
