TEMPLATE = lib
TARGET = UAVObjects
DEFINES += UAVOBJECTS_LIBRARY
include(../../openpilotgcsplugin.pri)
include(uavobjects_dependencies.pri)

HEADERS += uavobjects_global.h \
    uavobject.h \
    uavmetaobject.h \
    uavobjectmanager.h \
    uavdataobject.h \
    uavobjectfield.h \
    uavobjectsinit.h \
    uavobjectsplugin.h

SOURCES += uavobject.cpp \
    uavmetaobject.cpp \
    uavobjectmanager.cpp \
    uavdataobject.cpp \
    uavobjectfield.cpp \
    uavobjectsplugin.cpp

OTHER_FILES += UAVObjects.pluginspec

# Add in all of the synthetic/generated uavobject files
HEADERS += $$UAVOBJECT_SYNTHETICS/accessorydesired.h \
    $$UAVOBJECT_SYNTHETICS/baroaltitude.h \
    $$UAVOBJECT_SYNTHETICS/airspeedsensor.h \
    $$UAVOBJECT_SYNTHETICS/airspeedsettings.h \
    $$UAVOBJECT_SYNTHETICS/airspeedactual.h \
    $$UAVOBJECT_SYNTHETICS/attitudeactual.h \
    $$UAVOBJECT_SYNTHETICS/attitudesimulated.h \
    $$UAVOBJECT_SYNTHETICS/altholdsmoothed.h \
    $$UAVOBJECT_SYNTHETICS/altitudeholddesired.h \
    $$UAVOBJECT_SYNTHETICS/altitudeholdsettings.h \
    $$UAVOBJECT_SYNTHETICS/revocalibration.h \
    $$UAVOBJECT_SYNTHETICS/revosettings.h \
    $$UAVOBJECT_SYNTHETICS/gcstelemetrystats.h \
    $$UAVOBJECT_SYNTHETICS/gyros.h \
    $$UAVOBJECT_SYNTHETICS/gyrosbias.h \
    $$UAVOBJECT_SYNTHETICS/accels.h \
    $$UAVOBJECT_SYNTHETICS/magnetometer.h \
    $$UAVOBJECT_SYNTHETICS/magbias.h \
    $$UAVOBJECT_SYNTHETICS/camerastabsettings.h \
    $$UAVOBJECT_SYNTHETICS/flighttelemetrystats.h \
    $$UAVOBJECT_SYNTHETICS/systemstats.h \
    $$UAVOBJECT_SYNTHETICS/systemalarms.h \
    $$UAVOBJECT_SYNTHETICS/objectpersistence.h \
    $$UAVOBJECT_SYNTHETICS/overosyncstats.h \
    $$UAVOBJECT_SYNTHETICS/overosyncsettings.h \
    $$UAVOBJECT_SYNTHETICS/systemsettings.h \
    $$UAVOBJECT_SYNTHETICS/stabilizationsettings.h \
    $$UAVOBJECT_SYNTHETICS/manualcontrolsettings.h \
    $$UAVOBJECT_SYNTHETICS/manualcontrolcommand.h \
    $$UAVOBJECT_SYNTHETICS/stabilizationdesired.h \
    $$UAVOBJECT_SYNTHETICS/actuatorsettings.h \
    $$UAVOBJECT_SYNTHETICS/actuatordesired.h \
    $$UAVOBJECT_SYNTHETICS/actuatorcommand.h \
    $$UAVOBJECT_SYNTHETICS/gpsposition.h \
    $$UAVOBJECT_SYNTHETICS/gpstime.h \
    $$UAVOBJECT_SYNTHETICS/gpssatellites.h \
    $$UAVOBJECT_SYNTHETICS/pathaction.h \
    $$UAVOBJECT_SYNTHETICS/pathdesired.h \
    $$UAVOBJECT_SYNTHETICS/pathstatus.h \
    $$UAVOBJECT_SYNTHETICS/gpsvelocity.h \
    $$UAVOBJECT_SYNTHETICS/positionactual.h \
    $$UAVOBJECT_SYNTHETICS/flightbatterystate.h \
    $$UAVOBJECT_SYNTHETICS/homelocation.h \
    $$UAVOBJECT_SYNTHETICS/mixersettings.h \
    $$UAVOBJECT_SYNTHETICS/mixerstatus.h \
    $$UAVOBJECT_SYNTHETICS/velocitydesired.h \
    $$UAVOBJECT_SYNTHETICS/velocityactual.h \
    $$UAVOBJECT_SYNTHETICS/groundtruth.h \
    $$UAVOBJECT_SYNTHETICS/fixedwingpathfollowersettings.h \
    $$UAVOBJECT_SYNTHETICS/fixedwingpathfollowerstatus.h \
    $$UAVOBJECT_SYNTHETICS/vtolpathfollowersettings.h \
    $$UAVOBJECT_SYNTHETICS/relaytuning.h \
    $$UAVOBJECT_SYNTHETICS/relaytuningsettings.h \
    $$UAVOBJECT_SYNTHETICS/ratedesired.h \
    $$UAVOBJECT_SYNTHETICS/firmwareiapobj.h \
    $$UAVOBJECT_SYNTHETICS/i2cstats.h \
    $$UAVOBJECT_SYNTHETICS/flightbatterysettings.h \
    $$UAVOBJECT_SYNTHETICS/taskinfo.h \
    $$UAVOBJECT_SYNTHETICS/flightplanstatus.h \
    $$UAVOBJECT_SYNTHETICS/flightplansettings.h \
    $$UAVOBJECT_SYNTHETICS/flightplancontrol.h \
    $$UAVOBJECT_SYNTHETICS/watchdogstatus.h \
    $$UAVOBJECT_SYNTHETICS/nedaccel.h \
    $$UAVOBJECT_SYNTHETICS/sonaraltitude.h \
    $$UAVOBJECT_SYNTHETICS/flightstatus.h \
    $$UAVOBJECT_SYNTHETICS/hwsettings.h \
    $$UAVOBJECT_SYNTHETICS/gcsreceiver.h \
    $$UAVOBJECT_SYNTHETICS/receiveractivity.h \
    $$UAVOBJECT_SYNTHETICS/attitudesettings.h \
    $$UAVOBJECT_SYNTHETICS/txpidsettings.h \
    $$UAVOBJECT_SYNTHETICS/cameradesired.h \
    $$UAVOBJECT_SYNTHETICS/faultsettings.h \
<<<<<<< HEAD
    $$UAVOBJECT_SYNTHETICS/poilearnsettings.h \
    $$UAVOBJECT_SYNTHETICS/poilocation.h \
    $$UAVOBJECT_SYNTHETICS/pipxsettings.h \
    $$UAVOBJECT_SYNTHETICS/pipxstatus.h \
=======
    $$UAVOBJECT_SYNTHETICS/oplinksettings.h \
    $$UAVOBJECT_SYNTHETICS/oplinkstatus.h \
>>>>>>> aea1b4b5
    $$UAVOBJECT_SYNTHETICS/osdsettings.h \
    $$UAVOBJECT_SYNTHETICS/waypoint.h \
    $$UAVOBJECT_SYNTHETICS/waypointactive.h

SOURCES += $$UAVOBJECT_SYNTHETICS/accessorydesired.cpp \
    $$UAVOBJECT_SYNTHETICS/baroaltitude.cpp \
    $$UAVOBJECT_SYNTHETICS/airspeedsensor.cpp \
    $$UAVOBJECT_SYNTHETICS/airspeedsettings.cpp \
    $$UAVOBJECT_SYNTHETICS/airspeedactual.cpp \
    $$UAVOBJECT_SYNTHETICS/attitudeactual.cpp \
    $$UAVOBJECT_SYNTHETICS/attitudesimulated.cpp \
    $$UAVOBJECT_SYNTHETICS/altholdsmoothed.cpp \
    $$UAVOBJECT_SYNTHETICS/altitudeholddesired.cpp \
    $$UAVOBJECT_SYNTHETICS/altitudeholdsettings.cpp \
    $$UAVOBJECT_SYNTHETICS/revocalibration.cpp \
    $$UAVOBJECT_SYNTHETICS/revosettings.cpp \
    $$UAVOBJECT_SYNTHETICS/gcstelemetrystats.cpp \
    $$UAVOBJECT_SYNTHETICS/accels.cpp \
    $$UAVOBJECT_SYNTHETICS/gyros.cpp \
    $$UAVOBJECT_SYNTHETICS/gyrosbias.cpp \
    $$UAVOBJECT_SYNTHETICS/magnetometer.cpp \
    $$UAVOBJECT_SYNTHETICS/magbias.cpp \
    $$UAVOBJECT_SYNTHETICS/camerastabsettings.cpp \
    $$UAVOBJECT_SYNTHETICS/flighttelemetrystats.cpp \
    $$UAVOBJECT_SYNTHETICS/systemstats.cpp \
    $$UAVOBJECT_SYNTHETICS/systemalarms.cpp \
    $$UAVOBJECT_SYNTHETICS/objectpersistence.cpp \
    $$UAVOBJECT_SYNTHETICS/overosyncstats.cpp \
    $$UAVOBJECT_SYNTHETICS/overosyncsettings.cpp \
    $$UAVOBJECT_SYNTHETICS/systemsettings.cpp \
    $$UAVOBJECT_SYNTHETICS/stabilizationsettings.cpp \
    $$UAVOBJECT_SYNTHETICS/manualcontrolsettings.cpp \
    $$UAVOBJECT_SYNTHETICS/manualcontrolcommand.cpp \
    $$UAVOBJECT_SYNTHETICS/stabilizationdesired.cpp \
    $$UAVOBJECT_SYNTHETICS/actuatorsettings.cpp \
    $$UAVOBJECT_SYNTHETICS/actuatordesired.cpp \
    $$UAVOBJECT_SYNTHETICS/actuatorcommand.cpp \
    $$UAVOBJECT_SYNTHETICS/gpsposition.cpp \
    $$UAVOBJECT_SYNTHETICS/gpstime.cpp \
    $$UAVOBJECT_SYNTHETICS/gpssatellites.cpp \
    $$UAVOBJECT_SYNTHETICS/pathaction.cpp \
    $$UAVOBJECT_SYNTHETICS/pathdesired.cpp \
    $$UAVOBJECT_SYNTHETICS/pathstatus.cpp \
    $$UAVOBJECT_SYNTHETICS/gpsvelocity.cpp \
    $$UAVOBJECT_SYNTHETICS/positionactual.cpp \
    $$UAVOBJECT_SYNTHETICS/flightbatterystate.cpp \
    $$UAVOBJECT_SYNTHETICS/homelocation.cpp \
    $$UAVOBJECT_SYNTHETICS/mixersettings.cpp \
    $$UAVOBJECT_SYNTHETICS/mixerstatus.cpp \
    $$UAVOBJECT_SYNTHETICS/velocitydesired.cpp \
    $$UAVOBJECT_SYNTHETICS/velocityactual.cpp \
    $$UAVOBJECT_SYNTHETICS/groundtruth.cpp \
    $$UAVOBJECT_SYNTHETICS/fixedwingpathfollowersettings.cpp \
    $$UAVOBJECT_SYNTHETICS/fixedwingpathfollowerstatus.cpp \
    $$UAVOBJECT_SYNTHETICS/vtolpathfollowersettings.cpp \
    $$UAVOBJECT_SYNTHETICS/relaytuningsettings.cpp \
    $$UAVOBJECT_SYNTHETICS/relaytuning.cpp \
    $$UAVOBJECT_SYNTHETICS/ratedesired.cpp \
    $$UAVOBJECT_SYNTHETICS/firmwareiapobj.cpp \
    $$UAVOBJECT_SYNTHETICS/i2cstats.cpp \
    $$UAVOBJECT_SYNTHETICS/flightbatterysettings.cpp \
    $$UAVOBJECT_SYNTHETICS/taskinfo.cpp \
    $$UAVOBJECT_SYNTHETICS/flightplanstatus.cpp \
    $$UAVOBJECT_SYNTHETICS/flightplansettings.cpp \
    $$UAVOBJECT_SYNTHETICS/flightplancontrol.cpp \
    $$UAVOBJECT_SYNTHETICS/watchdogstatus.cpp \
    $$UAVOBJECT_SYNTHETICS/nedaccel.cpp \
    $$UAVOBJECT_SYNTHETICS/sonaraltitude.cpp \
    $$UAVOBJECT_SYNTHETICS/uavobjectsinit.cpp \
    $$UAVOBJECT_SYNTHETICS/flightstatus.cpp \
    $$UAVOBJECT_SYNTHETICS/hwsettings.cpp \
    $$UAVOBJECT_SYNTHETICS/gcsreceiver.cpp \
    $$UAVOBJECT_SYNTHETICS/receiveractivity.cpp \
    $$UAVOBJECT_SYNTHETICS/attitudesettings.cpp \
    $$UAVOBJECT_SYNTHETICS/txpidsettings.cpp \
    $$UAVOBJECT_SYNTHETICS/cameradesired.cpp \
    $$UAVOBJECT_SYNTHETICS/faultsettings.cpp \
<<<<<<< HEAD
    $$UAVOBJECT_SYNTHETICS/poilearnsettings.cpp \
    $$UAVOBJECT_SYNTHETICS/poilocation.cpp \
    $$UAVOBJECT_SYNTHETICS/pipxsettings.cpp \
    $$UAVOBJECT_SYNTHETICS/pipxstatus.cpp \
=======
    $$UAVOBJECT_SYNTHETICS/oplinksettings.cpp \
    $$UAVOBJECT_SYNTHETICS/oplinkstatus.cpp \
>>>>>>> aea1b4b5
    $$UAVOBJECT_SYNTHETICS/osdsettings.cpp \
    $$UAVOBJECT_SYNTHETICS/waypoint.cpp \
    $$UAVOBJECT_SYNTHETICS/waypointactive.cpp<|MERGE_RESOLUTION|>--- conflicted
+++ resolved
@@ -95,15 +95,12 @@
     $$UAVOBJECT_SYNTHETICS/txpidsettings.h \
     $$UAVOBJECT_SYNTHETICS/cameradesired.h \
     $$UAVOBJECT_SYNTHETICS/faultsettings.h \
-<<<<<<< HEAD
     $$UAVOBJECT_SYNTHETICS/poilearnsettings.h \
     $$UAVOBJECT_SYNTHETICS/poilocation.h \
     $$UAVOBJECT_SYNTHETICS/pipxsettings.h \
     $$UAVOBJECT_SYNTHETICS/pipxstatus.h \
-=======
     $$UAVOBJECT_SYNTHETICS/oplinksettings.h \
     $$UAVOBJECT_SYNTHETICS/oplinkstatus.h \
->>>>>>> aea1b4b5
     $$UAVOBJECT_SYNTHETICS/osdsettings.h \
     $$UAVOBJECT_SYNTHETICS/waypoint.h \
     $$UAVOBJECT_SYNTHETICS/waypointactive.h
@@ -181,15 +178,12 @@
     $$UAVOBJECT_SYNTHETICS/txpidsettings.cpp \
     $$UAVOBJECT_SYNTHETICS/cameradesired.cpp \
     $$UAVOBJECT_SYNTHETICS/faultsettings.cpp \
-<<<<<<< HEAD
     $$UAVOBJECT_SYNTHETICS/poilearnsettings.cpp \
     $$UAVOBJECT_SYNTHETICS/poilocation.cpp \
     $$UAVOBJECT_SYNTHETICS/pipxsettings.cpp \
     $$UAVOBJECT_SYNTHETICS/pipxstatus.cpp \
-=======
     $$UAVOBJECT_SYNTHETICS/oplinksettings.cpp \
     $$UAVOBJECT_SYNTHETICS/oplinkstatus.cpp \
->>>>>>> aea1b4b5
     $$UAVOBJECT_SYNTHETICS/osdsettings.cpp \
     $$UAVOBJECT_SYNTHETICS/waypoint.cpp \
     $$UAVOBJECT_SYNTHETICS/waypointactive.cpp