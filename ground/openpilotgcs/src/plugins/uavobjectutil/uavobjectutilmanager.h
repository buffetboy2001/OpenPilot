--- conflicted
+++ resolved
@@ -1,4 +1,3 @@
-<<<<<<< HEAD
 /**
  ******************************************************************************
  *
@@ -94,102 +93,4 @@
 };
 
 
-#endif
-=======
-/**
- ******************************************************************************
- *
- * @file       uavobjectmanager.h
- * @author     The OpenPilot Team, http://www.openpilot.org Copyright (C) 2010.
- * @see        The GNU Public License (GPL) Version 3
- * @addtogroup GCSPlugins GCS Plugins
- * @{
- * @addtogroup UAVObjectsPlugin UAVObjects Plugin
- * @{
- * @brief      The UAVUObjects GCS plugin
- *****************************************************************************/
-/*
- * This program is free software; you can redistribute it and/or modify 
- * it under the terms of the GNU General Public License as published by 
- * the Free Software Foundation; either version 3 of the License, or 
- * (at your option) any later version.
- * 
- * This program is distributed in the hope that it will be useful, but 
- * WITHOUT ANY WARRANTY; without even the implied warranty of MERCHANTABILITY 
- * or FITNESS FOR A PARTICULAR PURPOSE. See the GNU General Public License 
- * for more details.
- * 
- * You should have received a copy of the GNU General Public License along 
- * with this program; if not, write to the Free Software Foundation, Inc., 
- * 59 Temple Place, Suite 330, Boston, MA 02111-1307 USA
- */
-
-#ifndef UAVOBJECTUTILMANAGER_H
-#define UAVOBJECTUTILMANAGER_H
-
-#include "uavobjectutil_global.h"
-
-#include "extensionsystem/pluginmanager.h"
-#include "uavobjectmanager.h"
-#include "uavobject.h"
-#include "objectpersistence.h"
-#include "devicedescriptorstruct.h"
-#include <QtGlobal>
-#include <QObject>
-#include <QTimer>
-#include <QMutex>
-#include <QQueue>
-#include <QComboBox>
-#include <QDateTime>
-#include <firmwareiapobj.h>
-
-class UAVOBJECTUTIL_EXPORT UAVObjectUtilManager: public QObject
-{
-    Q_OBJECT
-
-public:
-	UAVObjectUtilManager();
-	~UAVObjectUtilManager();
-
-	int setHomeLocation(double LLA[3], bool save_to_sdcard);
-	int getHomeLocation(bool &set, double LLA[3]);
-
-	int getGPSPosition(double LLA[3]);
-
-        int getBoardModel();
-        QByteArray getBoardCPUSerial();
-        quint32 getFirmwareCRC();
-        QByteArray getBoardDescription();
-        deviceDescriptorStruct getBoardDescriptionStruct();
-        static bool descriptionToStructure(QByteArray desc,deviceDescriptorStruct & struc);
-        UAVObjectManager* getObjectManager();
-        void saveObjectToSD(UAVObject *obj);
-protected:
-        FirmwareIAPObj::DataFields getFirmwareIap();
-
-signals:
-        void saveCompleted(int objectID, bool status);
-
-private:
-    QMutex *mutex;
-    QQueue<UAVObject *> queue;
-    enum {IDLE, AWAITING_ACK, AWAITING_COMPLETED} saveState;
-    void saveNextObject();
-    QTimer failureTimer;
-
-    ExtensionSystem::PluginManager *pm;
-    UAVObjectManager *obm;
-    UAVObjectUtilManager *obum;
-
-private slots:
-        //void transactionCompleted(UAVObject *obj, bool success);
-        void objectPersistenceTransactionCompleted(UAVObject* obj, bool success);
-        void objectPersistenceUpdated(UAVObject * obj);
-        void objectPersistenceOperationFailed();
-
-
-};
-
-
-#endif
->>>>>>> 2fe7139f
+#endif