--- conflicted
+++ resolved
@@ -1,4 +1,3 @@
-<<<<<<< HEAD
 /**
  ******************************************************************************
  *
@@ -76,86 +75,4 @@
 }
 void UAVSettingsImportExportPlugin::extensionsInitialized()
 {
-}
-=======
-/**
- ******************************************************************************
- *
- * @file       uavsettingsimportexport.cpp
- * @author     (C) 2011 The OpenPilot Team, http://www.openpilot.org
- * @addtogroup GCSPlugins GCS Plugins
- * @{
- * @addtogroup UAVSettingsImportExport UAVSettings Import/Export Plugin
- * @{
- * @brief UAVSettings Import/Export Plugin
- *****************************************************************************/
-/*
- * This program is free software; you can redistribute it and/or modify 
- * it under the terms of the GNU General Public License as published by 
- * the Free Software Foundation; either version 3 of the License, or 
- * (at your option) any later version.
- * 
- * This program is distributed in the hope that it will be useful, but 
- * WITHOUT ANY WARRANTY; without even the implied warranty of MERCHANTABILITY 
- * or FITNESS FOR A PARTICULAR PURPOSE. See the GNU General Public License 
- * for more details.
- * 
- * You should have received a copy of the GNU General Public License along 
- * with this program; if not, write to the Free Software Foundation, Inc., 
- * 59 Temple Place, Suite 330, Boston, MA 02111-1307 USA
- */
-
-#include "uavsettingsimportexport.h"
-
-#include <QtPlugin> 
-#include <QStringList> 
-#include <QDebug>
-#include <QCheckBox>
-#include "importsummary.h"
-// for menu item
-#include <coreplugin/coreconstants.h>
-#include <coreplugin/actionmanager/actionmanager.h>
-#include <coreplugin/icore.h>
-#include <QKeySequence>
-
-// for UAVObjects
-#include "uavdataobject.h"
-#include "uavobjectmanager.h"
-#include "extensionsystem/pluginmanager.h"
-
-// for XML object
-#include <QDomDocument>
-
-// for file dialog and error messages
-#include <QFileDialog>
-#include <QMessageBox>
-
-UAVSettingsImportExportPlugin::UAVSettingsImportExportPlugin() 
-{ 
-   // Do nothing 
-} 
-
-UAVSettingsImportExportPlugin::~UAVSettingsImportExportPlugin() 
-{ 
-   // Do nothing 
-} 
-
-bool UAVSettingsImportExportPlugin::initialize(const QStringList& args, QString *errMsg) 
-{ 
-    Q_UNUSED(args);
-    Q_UNUSED(errMsg);
-    mf = new UAVSettingsImportExportFactory(this);
-    addAutoReleasedObject(mf);
-    return true;
-}
-
-void UAVSettingsImportExportPlugin::shutdown()
-{ 
-   // Do nothing 
-}
-void UAVSettingsImportExportPlugin::extensionsInitialized()
-{
-}
-Q_EXPORT_PLUGIN(UAVSettingsImportExportPlugin)
-
->>>>>>> ff16dd03
+}