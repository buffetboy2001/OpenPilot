/**
 ******************************************************************************
 *
 * @file       uavsettingsimportexport.h
 * @author     (C) 2011 The OpenPilot Team, http://www.openpilot.org
 * @addtogroup GCSPlugins GCS Plugins
 * @{
 * @addtogroup UAVSettingsImportExport UAVSettings Import/Export Plugin
 * @{
 * @brief UAVSettings Import/Export Plugin
 *****************************************************************************/
/*
 * This program is free software; you can redistribute it and/or modify
 * it under the terms of the GNU General Public License as published by
 * the Free Software Foundation; either version 3 of the License, or
 * (at your option) any later version.
 *
 * This program is distributed in the hope that it will be useful, but
 * WITHOUT ANY WARRANTY; without even the implied warranty of MERCHANTABILITY
 * or FITNESS FOR A PARTICULAR PURPOSE. See the GNU General Public License
 * for more details.
 *
 * You should have received a copy of the GNU General Public License along
 * with this program; if not, write to the Free Software Foundation, Inc.,
 * 59 Temple Place, Suite 330, Boston, MA 02111-1307 USA
 */
#ifndef UAVSETTINGSIMPORTEXPORT_H
#define UAVSETTINGSIMPORTEXPORT_H

#include <extensionsystem/iplugin.h>
#include "uavobjectutil/uavobjectutilmanager.h"
#include "uavsettingsimportexport_global.h"
#include "uavsettingsimportexportfactory.h"
<<<<<<< HEAD
=======

>>>>>>> 3d04238a
class UAVSETTINGSIMPORTEXPORT_EXPORT UAVSettingsImportExportPlugin : public ExtensionSystem::IPlugin {
    Q_OBJECT
                                     Q_PLUGIN_METADATA(IID "OpenPilot")

public:
    UAVSettingsImportExportPlugin();
    ~UAVSettingsImportExportPlugin();

    void extensionsInitialized();
    bool initialize(const QStringList & arguments, QString *errorString);
    void shutdown();
private:
    UAVSettingsImportExportFactory *mf;
};

#endif // UAVSETTINGSIMPORTEXPORT_H<|MERGE_RESOLUTION|>--- conflicted
+++ resolved
@@ -31,10 +31,6 @@
 #include "uavobjectutil/uavobjectutilmanager.h"
 #include "uavsettingsimportexport_global.h"
 #include "uavsettingsimportexportfactory.h"
-<<<<<<< HEAD
-=======
-
->>>>>>> 3d04238a
 class UAVSETTINGSIMPORTEXPORT_EXPORT UAVSettingsImportExportPlugin : public ExtensionSystem::IPlugin {
     Q_OBJECT
                                      Q_PLUGIN_METADATA(IID "OpenPilot")
