--- conflicted
+++ resolved
@@ -1,59 +1,3 @@
-<<<<<<< HEAD
-/**
- ******************************************************************************
- *
- * @file       uavsettingsimportexport.h
- * @author     (C) 2011 The OpenPilot Team, http://www.openpilot.org
- * @addtogroup GCSPlugins GCS Plugins
- * @{
- * @addtogroup UAVSettingsImportExport UAVSettings Import/Export Plugin
- * @{
- * @brief UAVSettings Import/Export Plugin
- *****************************************************************************/
-/*
- * This program is free software; you can redistribute it and/or modify 
- * it under the terms of the GNU General Public License as published by 
- * the Free Software Foundation; either version 3 of the License, or 
- * (at your option) any later version.
- * 
- * This program is distributed in the hope that it will be useful, but 
- * WITHOUT ANY WARRANTY; without even the implied warranty of MERCHANTABILITY 
- * or FITNESS FOR A PARTICULAR PURPOSE. See the GNU General Public License 
- * for more details.
- * 
- * You should have received a copy of the GNU General Public License along 
- * with this program; if not, write to the Free Software Foundation, Inc., 
- * 59 Temple Place, Suite 330, Boston, MA 02111-1307 USA
- */
-#ifndef UAVSETTINGSIMPORTEXPORT_H 
-#define UAVSETTINGSIMPORTEXPORT_H 
-
-#include <extensionsystem/iplugin.h> 
-#include "uavobjectutil/uavobjectutilmanager.h"
-#include "uavsettingsimportexport_global.h"
-#include "../../../../../build/ground/openpilotgcs/gcsversioninfo.h"
-#include "uavsettingsimportexportfactory.h"
-class UAVSETTINGSIMPORTEXPORT_EXPORT UAVSettingsImportExportPlugin : public ExtensionSystem::IPlugin
-{ 
-    Q_OBJECT
-    Q_PLUGIN_METADATA(IID "OpenPilot")
-
-public: 
-   UAVSettingsImportExportPlugin(); 
-   ~UAVSettingsImportExportPlugin(); 
-
-   void extensionsInitialized(); 
-   bool initialize(const QStringList & arguments, QString * errorString); 
-   void shutdown(); 
-private:
-   UAVSettingsImportExportFactory *mf;
-
-
-
-}; 
-
-#endif // UAVSETTINGSIMPORTEXPORT_H
-=======
 /**
  ******************************************************************************
  *
@@ -91,6 +35,7 @@
 class UAVSETTINGSIMPORTEXPORT_EXPORT UAVSettingsImportExportPlugin : public ExtensionSystem::IPlugin
 { 
     Q_OBJECT
+    Q_PLUGIN_METADATA(IID "OpenPilot")
 
 public: 
    UAVSettingsImportExportPlugin(); 
@@ -106,5 +51,4 @@
 
 }; 
 
-#endif // UAVSETTINGSIMPORTEXPORT_H
->>>>>>> ff16dd03
+#endif // UAVSETTINGSIMPORTEXPORT_H