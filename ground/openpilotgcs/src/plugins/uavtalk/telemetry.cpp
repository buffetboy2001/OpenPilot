--- conflicted
+++ resolved
@@ -1,599 +1,587 @@
-/**
- ******************************************************************************
- *
- * @file       telemetry.cpp
- * @author     The OpenPilot Team, http://www.openpilot.org Copyright (C) 2010.
- * @addtogroup GCSPlugins GCS Plugins
- * @{
- * @addtogroup UAVTalkPlugin UAVTalk Plugin
- * @{
- * @brief The UAVTalk protocol plugin
- *****************************************************************************/
-/*
- * This program is free software; you can redistribute it and/or modify 
- * it under the terms of the GNU General Public License as published by 
- * the Free Software Foundation; either version 3 of the License, or 
- * (at your option) any later version.
- * 
- * This program is distributed in the hope that it will be useful, but 
- * WITHOUT ANY WARRANTY; without even the implied warranty of MERCHANTABILITY 
- * or FITNESS FOR A PARTICULAR PURPOSE. See the GNU General Public License 
- * for more details.
- * 
- * You should have received a copy of the GNU General Public License along 
- * with this program; if not, write to the Free Software Foundation, Inc., 
- * 59 Temple Place, Suite 330, Boston, MA 02111-1307 USA
- */
-
-#include "telemetry.h"
-#include "qxtlogger.h"
-#include "pipxsettings.h"
-#include "objectpersistence.h"
-#include <QTime>
-#include <QtGlobal>
-#include <stdlib.h>
-#include <QDebug>
-
-/**
- * Constructor
- */
-Telemetry::Telemetry(UAVTalk* utalk, UAVObjectManager* objMngr)
-{
-    this->utalk = utalk;
-    this->objMngr = objMngr;
-    mutex = new QMutex(QMutex::Recursive);
-    // Process all objects in the list
-    QList< QList<UAVObject*> > objs = objMngr->getObjects();
-    for (int objidx = 0; objidx < objs.length(); ++objidx)
-    {
-        registerObject(objs[objidx][0]); // we only need to register one instance per object type
-    }
-    // Listen to new object creations
-    connect(objMngr, SIGNAL(newObject(UAVObject*)), this, SLOT(newObject(UAVObject*)));
-    connect(objMngr, SIGNAL(newInstance(UAVObject*)), this, SLOT(newInstance(UAVObject*)));
-    // Listen to transaction completions
-    connect(utalk, SIGNAL(transactionCompleted(UAVObject*,bool)), this, SLOT(transactionCompleted(UAVObject*,bool)));
-    // Get GCS stats object
-    gcsStatsObj = GCSTelemetryStats::GetInstance(objMngr);
-    // Setup and start the periodic timer
-    timeToNextUpdateMs = 0;
-    updateTimer = new QTimer(this);
-    connect(updateTimer, SIGNAL(timeout()), this, SLOT(processPeriodicUpdates()));
-    updateTimer->start(1000);
-    // Setup and start the stats timer
-    txErrors = 0;
-    txRetries = 0;
-}
-
-Telemetry::~Telemetry()
-{
-    for (QMap<quint32, ObjectTransactionInfo*>::iterator itr = transMap.begin(); itr != transMap.end(); ++itr)
-        delete itr.value();
-}
-
-/**
- * Register a new object for periodic updates (if enabled)
- */
-void Telemetry::registerObject(UAVObject* obj)
-{
-    // Setup object for periodic updates
-    addObject(obj);
-
-    // Setup object for telemetry updates
-    updateObject(obj, EV_NONE);
-}
-
-/**
- * Add an object in the list used for periodic updates
- */
-void Telemetry::addObject(UAVObject* obj)
-{
-    // Check if object type is already in the list
-    for (int n = 0; n < objList.length(); ++n)
-    {
-        if ( objList[n].obj->getObjID() == obj->getObjID() )
-        {
-            // Object type (not instance!) is already in the list, do nothing
-            return;
-        }
-    }
-
-    // If this point is reached, then the object type is new, let's add it
-    ObjectTimeInfo timeInfo;
-    timeInfo.obj = obj;
-    timeInfo.timeToNextUpdateMs = 0;
-    timeInfo.updatePeriodMs = 0;
-    objList.append(timeInfo);
-}
-
-/**
- * Update the object's timers
- */
-void Telemetry::setUpdatePeriod(UAVObject* obj, qint32 periodMs)
-{
-    // Find object type (not instance!) and update its period
-    for (int n = 0; n < objList.length(); ++n)
-    {
-        if ( objList[n].obj->getObjID() == obj->getObjID() )
-        {
-            objList[n].updatePeriodMs = periodMs;
-            objList[n].timeToNextUpdateMs = quint32((float)periodMs * (float)qrand() / (float)RAND_MAX); // avoid bunching of updates
-        }
-    }
-}
-
-/**
- * Connect to all instances of an object depending on the event mask specified
- */
-void Telemetry::connectToObjectInstances(UAVObject* obj, quint32 eventMask)
-{
-    QList<UAVObject*> objs = objMngr->getObjectInstances(obj->getObjID());
-    for (int n = 0; n < objs.length(); ++n)
-    {
-        // Disconnect all
-        objs[n]->disconnect(this);
-        // Connect only the selected events
-        if ( (eventMask&EV_UNPACKED) != 0)
-        {
-            connect(objs[n], SIGNAL(objectUnpacked(UAVObject*)), this, SLOT(objectUnpacked(UAVObject*)));
-        }
-        if ( (eventMask&EV_UPDATED) != 0)
-        {
-            connect(objs[n], SIGNAL(objectUpdatedAuto(UAVObject*)), this, SLOT(objectUpdatedAuto(UAVObject*)));
-        }
-        if ( (eventMask&EV_UPDATED_MANUAL) != 0)
-        {
-            connect(objs[n], SIGNAL(objectUpdatedManual(UAVObject*)), this, SLOT(objectUpdatedManual(UAVObject*)));
-        }
-        if ( (eventMask&EV_UPDATED_PERIODIC) != 0)
-        {
-            connect(objs[n], SIGNAL(objectUpdatedPeriodic(UAVObject*)), this, SLOT(objectUpdatedPeriodic(UAVObject*)));
-        }
-        if ( (eventMask&EV_UPDATE_REQ) != 0)
-        {
-            connect(objs[n], SIGNAL(updateRequested(UAVObject*)), this, SLOT(updateRequested(UAVObject*)));
-        }
-    }
-}
-
-/**
- * Update an object based on its metadata properties
- */
-void Telemetry::updateObject(UAVObject* obj, quint32 eventType)
-{
-    // Get metadata
-    UAVObject::Metadata metadata = obj->getMetadata();
-    UAVObject::UpdateMode updateMode = UAVObject::GetGcsTelemetryUpdateMode(metadata);
-
-    // Setup object depending on update mode
-    qint32 eventMask;
-    if ( updateMode == UAVObject::UPDATEMODE_PERIODIC )
-    {
-        // Set update period
-        setUpdatePeriod(obj, metadata.gcsTelemetryUpdatePeriod);
-        // Connect signals for all instances
-        eventMask = EV_UPDATED_MANUAL | EV_UPDATE_REQ | EV_UPDATED_PERIODIC;
-        if( dynamic_cast<UAVMetaObject*>(obj) != NULL )
-        {
-            eventMask |= EV_UNPACKED; // we also need to act on remote updates (unpack events)
-        }
-        connectToObjectInstances(obj, eventMask);
-    }
-    else if ( updateMode == UAVObject::UPDATEMODE_ONCHANGE )
-    {
-        // Set update period
-        setUpdatePeriod(obj, 0);
-        // Connect signals for all instances
-        eventMask = EV_UPDATED | EV_UPDATED_MANUAL | EV_UPDATE_REQ;
-        if( dynamic_cast<UAVMetaObject*>(obj) != NULL )
-        {
-            eventMask |= EV_UNPACKED; // we also need to act on remote updates (unpack events)
-        }
-        connectToObjectInstances(obj, eventMask);
-    }
-    else if ( updateMode == UAVObject::UPDATEMODE_THROTTLED )
-    {
-        // If we received a periodic update, we can change back to update on change
-	if ((eventType == EV_UPDATED_PERIODIC) || (eventType == EV_NONE)) {
-            // Set update period
-            if (eventType == EV_NONE)
-                 setUpdatePeriod(obj, metadata.gcsTelemetryUpdatePeriod);
-            // Connect signals for all instances
-	    eventMask = EV_UPDATED | EV_UPDATED_MANUAL | EV_UPDATE_REQ | EV_UPDATED_PERIODIC;
-	}
-	else
-	{
-            // Otherwise, we just received an object update, so switch to periodic for the timeout period to prevent more updates
-            // Connect signals for all instances
-            eventMask = EV_UPDATED | EV_UPDATED_MANUAL | EV_UPDATE_REQ;
-	}
-        if( dynamic_cast<UAVMetaObject*>(obj) != NULL )
-        {
-           eventMask |= EV_UNPACKED; // we also need to act on remote updates (unpack events)
-        }
-        connectToObjectInstances(obj, eventMask);
-    }
-    else if ( updateMode == UAVObject::UPDATEMODE_MANUAL )
-    {
-        // Set update period
-        setUpdatePeriod(obj, 0);
-        // Connect signals for all instances
-        eventMask = EV_UPDATED_MANUAL | EV_UPDATE_REQ;
-        if( dynamic_cast<UAVMetaObject*>(obj) != NULL )
-        {
-            eventMask |= EV_UNPACKED; // we also need to act on remote updates (unpack events)
-        }
-        connectToObjectInstances(obj, eventMask);
-    }
-}
-
-/**
- * Called when a transaction is successfully completed (uavtalk event)
- */
-void Telemetry::transactionCompleted(UAVObject* obj, bool success)
-{
-    // Lookup the transaction in the transaction map.
-    quint32 objId = obj->getObjID();
-    QMap<quint32, ObjectTransactionInfo*>::iterator itr = transMap.find(objId);
-    if ( itr != transMap.end() )
-    {
-	ObjectTransactionInfo *transInfo = itr.value();
-        // Remove this transaction as it's complete.
-	transInfo->timer->stop();
-	transMap.remove(objId);
-	delete transInfo;
-        // Send signal
-        obj->emitTransactionCompleted(success);
-        // Process new object updates from queue
-        processObjectQueue();
-    } else
-    {
-	qDebug() << "Error: received a transaction completed when did not expect it.";
-    }
-}
-
-/**
- * Called when a transaction is not completed within the timeout period (timer event)
- */
-void Telemetry::transactionTimeout(ObjectTransactionInfo *transInfo)
-{
-    transInfo->timer->stop();
-    // Check if more retries are pending
-    if (transInfo->retriesRemaining > 0)
-    {
-        --transInfo->retriesRemaining;
-        processObjectTransaction(transInfo);
-        ++txRetries;
-    }
-    else
-    {
-	// Stop the timer.
-	transInfo->timer->stop();
-        // Terminate transaction
-        utalk->cancelTransaction(transInfo->obj);
-        // Send signal
-        transInfo->obj->emitTransactionCompleted(false);
-        // Remove this transaction as it's complete.
-	transMap.remove(transInfo->obj->getObjID());
-	delete transInfo;
-	// Process new object updates from queue
-        processObjectQueue();
-        ++txErrors;
-    }
-}
-
-/**
- * Start an object transaction with UAVTalk, all information is stored in transInfo
- */
-void Telemetry::processObjectTransaction(ObjectTransactionInfo *transInfo)
-{
-
-    // Initiate transaction
-    if (transInfo->objRequest)
-    {
-        utalk->sendObjectRequest(transInfo->obj, transInfo->allInstances);
-    }
-    else
-    {
-        utalk->sendObject(transInfo->obj, transInfo->acked, transInfo->allInstances);
-    }
-    // Start timer if a response is expected
-    if ( transInfo->objRequest || transInfo->acked )
-    {
-        transInfo->timer->start(REQ_TIMEOUT_MS);
-    }
-    else
-    {
-        // Otherwise, remove this transaction as it's complete.
-	transMap.remove(transInfo->obj->getObjID());
-	delete transInfo;
-    }
-}
-
-/**
- * Process the event received from an object
- */
-void Telemetry::processObjectUpdates(UAVObject* obj, EventMask event, bool allInstances, bool priority)
-{
-    // Push event into queue
-    ObjectQueueInfo objInfo;
-    objInfo.obj = obj;
-    objInfo.event = event;
-    objInfo.allInstances = allInstances;
-    if (priority)
-    {
-        if ( objPriorityQueue.length() < MAX_QUEUE_SIZE )
-        {
-            objPriorityQueue.enqueue(objInfo);
-        }
-        else
-        {
-            ++txErrors;
-            obj->emitTransactionCompleted(false);
-            qxtLog->warning(tr("Telemetry: priority event queue is full, event lost (%1)").arg(obj->getName()));
-        }
-    }
-    else
-    {
-        if ( objQueue.length() < MAX_QUEUE_SIZE )
-        {
-            objQueue.enqueue(objInfo);
-        }
-        else
-        {
-            ++txErrors;
-            obj->emitTransactionCompleted(false);
-        }
-    }
-
-    // Process the transaction
-    processObjectQueue();
-}
-
-/**
- * Process events from the object queue
- */
-void Telemetry::processObjectQueue()
-{
-<<<<<<< HEAD
-  //  qDebug() << "Process object queue " << tr("- Depth (%1 %2)").arg(objQueue.length()).arg(objPriorityQueue.length());
-
-    // Do nothing if a transaction is already in progress (should not happen)
-    // but it does a lot
-    if (transPending)
-    {
-        return;
-    }
-
-=======
->>>>>>> fa77eafa
-    // Get object information from queue (first the priority and then the regular queue)
-    ObjectQueueInfo objInfo;
-    if ( !objPriorityQueue.isEmpty() )
-    {
-        objInfo = objPriorityQueue.dequeue();
-    }
-    else if ( !objQueue.isEmpty() )
-    {
-        objInfo = objQueue.dequeue();
-    }
-    else
-    {
-        return;
-    }
-
-    // Check if a connection has been established, only process GCSTelemetryStats updates
-    // (used to establish the connection)
-    GCSTelemetryStats::DataFields gcsStats = gcsStatsObj->getData();
-    if ( gcsStats.Status != GCSTelemetryStats::STATUS_CONNECTED )
-    {
-        objQueue.clear();
-        if ( objInfo.obj->getObjID() != GCSTelemetryStats::OBJID && objInfo.obj->getObjID() != PipXSettings::OBJID  && objInfo.obj->getObjID() != ObjectPersistence::OBJID )
-        {
-            objInfo.obj->emitTransactionCompleted(false);
-            return;
-        }
-    }
-
-    // Setup transaction (skip if unpack event)
-    UAVObject::Metadata metadata = objInfo.obj->getMetadata();
-    UAVObject::UpdateMode updateMode = UAVObject::GetGcsTelemetryUpdateMode(metadata);
-    if ( ( objInfo.event != EV_UNPACKED ) && ( ( objInfo.event != EV_UPDATED_PERIODIC ) || ( updateMode != UAVObject::UPDATEMODE_THROTTLED ) ) )
-    {
-        UAVObject::Metadata metadata = objInfo.obj->getMetadata();
-        ObjectTransactionInfo *transInfo = new ObjectTransactionInfo(this);
-        transInfo->obj = objInfo.obj;
-        transInfo->allInstances = objInfo.allInstances;
-        transInfo->retriesRemaining = MAX_RETRIES;
-        transInfo->acked = UAVObject::GetGcsTelemetryAcked(metadata);
-        if ( objInfo.event == EV_UPDATED || objInfo.event == EV_UPDATED_MANUAL || objInfo.event == EV_UPDATED_PERIODIC )
-        {
-            transInfo->objRequest = false;
-        }
-        else if ( objInfo.event == EV_UPDATE_REQ )
-        {
-            transInfo->objRequest = true;
-        }
-        transInfo->telem = this;
-        // Insert the transaction into the transaction map.
-        transMap.insert(objInfo.obj->getObjID(), transInfo);
-        processObjectTransaction(transInfo);
-    }
-
-    // If this is a metaobject then make necessary telemetry updates
-    UAVMetaObject* metaobj = dynamic_cast<UAVMetaObject*>(objInfo.obj);
-    if ( metaobj != NULL )
-    {
-        updateObject( metaobj->getParentObject(), EV_NONE );
-    }
-    else if ( updateMode != UAVObject::UPDATEMODE_THROTTLED )
-    {
-        updateObject( objInfo.obj, objInfo.event );
-    }
-
-    // The fact we received an unpacked event does not mean that
-    // we do not have additional objects still in the queue,
-    // so we have to reschedule queue processing to make sure they are not
-    // stuck:
-    if ( objInfo.event == EV_UNPACKED )
-        processObjectQueue();
-}
-
-/**
- * Check is any objects are pending for periodic updates
- * TODO: Clean-up
- */
-void Telemetry::processPeriodicUpdates()
-{
-    QMutexLocker locker(mutex);
-
-    // Stop timer
-    updateTimer->stop();
-
-    // Iterate through each object and update its timer, if zero then transmit object.
-    // Also calculate smallest delay to next update (will be used for setting timeToNextUpdateMs)
-    qint32 minDelay = MAX_UPDATE_PERIOD_MS;
-    ObjectTimeInfo *objinfo;
-    qint32 elapsedMs = 0;
-    QTime time;
-    qint32 offset;
-    for (int n = 0; n < objList.length(); ++n)
-    {
-        objinfo = &objList[n];
-        // If object is configured for periodic updates
-        if (objinfo->updatePeriodMs > 0)
-        {
-            objinfo->timeToNextUpdateMs -= timeToNextUpdateMs;
-            // Check if time for the next update
-            if (objinfo->timeToNextUpdateMs <= 0)
-            {
-                // Reset timer
-                offset = (-objinfo->timeToNextUpdateMs) % objinfo->updatePeriodMs;
-                objinfo->timeToNextUpdateMs = objinfo->updatePeriodMs - offset;
-                // Send object
-                time.start();
-                processObjectUpdates(objinfo->obj, EV_UPDATED_PERIODIC, true, false);
-                elapsedMs = time.elapsed();
-                // Update timeToNextUpdateMs with the elapsed delay of sending the object;
-                timeToNextUpdateMs += elapsedMs;
-            }
-            // Update minimum delay
-            if (objinfo->timeToNextUpdateMs < minDelay)
-            {
-                minDelay = objinfo->timeToNextUpdateMs;
-            }
-        }
-    }
-
-    // Check if delay for the next update is too short
-    if (minDelay < MIN_UPDATE_PERIOD_MS)
-    {
-        minDelay = MIN_UPDATE_PERIOD_MS;
-    }
-
-    // Done
-    timeToNextUpdateMs = minDelay;
-
-    // Restart timer
-    updateTimer->start(timeToNextUpdateMs);
-}
-
-Telemetry::TelemetryStats Telemetry::getStats()
-{
-    QMutexLocker locker(mutex);
-
-    // Get UAVTalk stats
-    UAVTalk::ComStats utalkStats = utalk->getStats();
-
-    // Update stats
-    TelemetryStats stats;
-    stats.txBytes = utalkStats.txBytes;
-    stats.rxBytes = utalkStats.rxBytes;
-    stats.txObjectBytes = utalkStats.txObjectBytes;
-    stats.rxObjectBytes = utalkStats.rxObjectBytes;
-    stats.rxObjects = utalkStats.rxObjects;
-    stats.txObjects = utalkStats.txObjects;
-    stats.txErrors = utalkStats.txErrors + txErrors;
-    stats.rxErrors = utalkStats.rxErrors;
-    stats.txRetries = txRetries;
-
-    // Done
-    return stats;
-}
-
-void Telemetry::resetStats()
-{
-    QMutexLocker locker(mutex);
-    utalk->resetStats();
-    txErrors = 0;
-    txRetries = 0;
-}
-
-void Telemetry::objectUpdatedAuto(UAVObject* obj)
-{
-    QMutexLocker locker(mutex);
-    processObjectUpdates(obj, EV_UPDATED, false, true);
-}
-
-void Telemetry::objectUpdatedManual(UAVObject* obj)
-{
-    QMutexLocker locker(mutex);
-    processObjectUpdates(obj, EV_UPDATED_MANUAL, false, true);
-}
-
-void Telemetry::objectUpdatedPeriodic(UAVObject* obj)
-{
-    QMutexLocker locker(mutex);
-    processObjectUpdates(obj, EV_UPDATED_PERIODIC, false, true);
-}
-
-void Telemetry::objectUnpacked(UAVObject* obj)
-{
-    QMutexLocker locker(mutex);
-    processObjectUpdates(obj, EV_UNPACKED, false, true);
-}
-
-void Telemetry::updateRequested(UAVObject* obj)
-{
-    QMutexLocker locker(mutex);
-    processObjectUpdates(obj, EV_UPDATE_REQ, false, true);
-}
-
-void Telemetry::newObject(UAVObject* obj)
-{
-    QMutexLocker locker(mutex);
-    registerObject(obj);
-}
-
-void Telemetry::newInstance(UAVObject* obj)
-{
-    QMutexLocker locker(mutex);
-    registerObject(obj);
-}
-
-ObjectTransactionInfo::ObjectTransactionInfo(QObject* parent):QObject(parent)
-{
-    obj = 0;
-    allInstances = false;
-    objRequest = false;
-    retriesRemaining = 0;
-    acked = false;
-    telem = 0;
-    // Setup transaction timer
-    timer = new QTimer(this);
-    timer->stop();
-    connect(timer, SIGNAL(timeout()), this, SLOT(timeout()));
-}
-
-ObjectTransactionInfo::~ObjectTransactionInfo()
-{
-    telem = 0;
-    timer->stop();
-    delete timer;
-}
-
-void ObjectTransactionInfo::timeout()
-{
-    if (!telem.isNull())
-        telem->transactionTimeout(this);
-}
+/**
+ ******************************************************************************
+ *
+ * @file       telemetry.cpp
+ * @author     The OpenPilot Team, http://www.openpilot.org Copyright (C) 2010.
+ * @addtogroup GCSPlugins GCS Plugins
+ * @{
+ * @addtogroup UAVTalkPlugin UAVTalk Plugin
+ * @{
+ * @brief The UAVTalk protocol plugin
+ *****************************************************************************/
+/*
+ * This program is free software; you can redistribute it and/or modify 
+ * it under the terms of the GNU General Public License as published by 
+ * the Free Software Foundation; either version 3 of the License, or 
+ * (at your option) any later version.
+ * 
+ * This program is distributed in the hope that it will be useful, but 
+ * WITHOUT ANY WARRANTY; without even the implied warranty of MERCHANTABILITY 
+ * or FITNESS FOR A PARTICULAR PURPOSE. See the GNU General Public License 
+ * for more details.
+ * 
+ * You should have received a copy of the GNU General Public License along 
+ * with this program; if not, write to the Free Software Foundation, Inc., 
+ * 59 Temple Place, Suite 330, Boston, MA 02111-1307 USA
+ */
+
+#include "telemetry.h"
+#include "qxtlogger.h"
+#include "pipxsettings.h"
+#include "objectpersistence.h"
+#include <QTime>
+#include <QtGlobal>
+#include <stdlib.h>
+#include <QDebug>
+
+/**
+ * Constructor
+ */
+Telemetry::Telemetry(UAVTalk* utalk, UAVObjectManager* objMngr)
+{
+    this->utalk = utalk;
+    this->objMngr = objMngr;
+    mutex = new QMutex(QMutex::Recursive);
+    // Process all objects in the list
+    QList< QList<UAVObject*> > objs = objMngr->getObjects();
+    for (int objidx = 0; objidx < objs.length(); ++objidx)
+    {
+        registerObject(objs[objidx][0]); // we only need to register one instance per object type
+    }
+    // Listen to new object creations
+    connect(objMngr, SIGNAL(newObject(UAVObject*)), this, SLOT(newObject(UAVObject*)));
+    connect(objMngr, SIGNAL(newInstance(UAVObject*)), this, SLOT(newInstance(UAVObject*)));
+    // Listen to transaction completions
+    connect(utalk, SIGNAL(transactionCompleted(UAVObject*,bool)), this, SLOT(transactionCompleted(UAVObject*,bool)));
+    // Get GCS stats object
+    gcsStatsObj = GCSTelemetryStats::GetInstance(objMngr);
+    // Setup and start the periodic timer
+    timeToNextUpdateMs = 0;
+    updateTimer = new QTimer(this);
+    connect(updateTimer, SIGNAL(timeout()), this, SLOT(processPeriodicUpdates()));
+    updateTimer->start(1000);
+    // Setup and start the stats timer
+    txErrors = 0;
+    txRetries = 0;
+}
+
+Telemetry::~Telemetry()
+{
+    for (QMap<quint32, ObjectTransactionInfo*>::iterator itr = transMap.begin(); itr != transMap.end(); ++itr)
+        delete itr.value();
+}
+
+/**
+ * Register a new object for periodic updates (if enabled)
+ */
+void Telemetry::registerObject(UAVObject* obj)
+{
+    // Setup object for periodic updates
+    addObject(obj);
+
+    // Setup object for telemetry updates
+    updateObject(obj, EV_NONE);
+}
+
+/**
+ * Add an object in the list used for periodic updates
+ */
+void Telemetry::addObject(UAVObject* obj)
+{
+    // Check if object type is already in the list
+    for (int n = 0; n < objList.length(); ++n)
+    {
+        if ( objList[n].obj->getObjID() == obj->getObjID() )
+        {
+            // Object type (not instance!) is already in the list, do nothing
+            return;
+        }
+    }
+
+    // If this point is reached, then the object type is new, let's add it
+    ObjectTimeInfo timeInfo;
+    timeInfo.obj = obj;
+    timeInfo.timeToNextUpdateMs = 0;
+    timeInfo.updatePeriodMs = 0;
+    objList.append(timeInfo);
+}
+
+/**
+ * Update the object's timers
+ */
+void Telemetry::setUpdatePeriod(UAVObject* obj, qint32 periodMs)
+{
+    // Find object type (not instance!) and update its period
+    for (int n = 0; n < objList.length(); ++n)
+    {
+        if ( objList[n].obj->getObjID() == obj->getObjID() )
+        {
+            objList[n].updatePeriodMs = periodMs;
+            objList[n].timeToNextUpdateMs = quint32((float)periodMs * (float)qrand() / (float)RAND_MAX); // avoid bunching of updates
+        }
+    }
+}
+
+/**
+ * Connect to all instances of an object depending on the event mask specified
+ */
+void Telemetry::connectToObjectInstances(UAVObject* obj, quint32 eventMask)
+{
+    QList<UAVObject*> objs = objMngr->getObjectInstances(obj->getObjID());
+    for (int n = 0; n < objs.length(); ++n)
+    {
+        // Disconnect all
+        objs[n]->disconnect(this);
+        // Connect only the selected events
+        if ( (eventMask&EV_UNPACKED) != 0)
+        {
+            connect(objs[n], SIGNAL(objectUnpacked(UAVObject*)), this, SLOT(objectUnpacked(UAVObject*)));
+        }
+        if ( (eventMask&EV_UPDATED) != 0)
+        {
+            connect(objs[n], SIGNAL(objectUpdatedAuto(UAVObject*)), this, SLOT(objectUpdatedAuto(UAVObject*)));
+        }
+        if ( (eventMask&EV_UPDATED_MANUAL) != 0)
+        {
+            connect(objs[n], SIGNAL(objectUpdatedManual(UAVObject*)), this, SLOT(objectUpdatedManual(UAVObject*)));
+        }
+        if ( (eventMask&EV_UPDATED_PERIODIC) != 0)
+        {
+            connect(objs[n], SIGNAL(objectUpdatedPeriodic(UAVObject*)), this, SLOT(objectUpdatedPeriodic(UAVObject*)));
+        }
+        if ( (eventMask&EV_UPDATE_REQ) != 0)
+        {
+            connect(objs[n], SIGNAL(updateRequested(UAVObject*)), this, SLOT(updateRequested(UAVObject*)));
+        }
+    }
+}
+
+/**
+ * Update an object based on its metadata properties
+ */
+void Telemetry::updateObject(UAVObject* obj, quint32 eventType)
+{
+    // Get metadata
+    UAVObject::Metadata metadata = obj->getMetadata();
+    UAVObject::UpdateMode updateMode = UAVObject::GetGcsTelemetryUpdateMode(metadata);
+
+    // Setup object depending on update mode
+    qint32 eventMask;
+    if ( updateMode == UAVObject::UPDATEMODE_PERIODIC )
+    {
+        // Set update period
+        setUpdatePeriod(obj, metadata.gcsTelemetryUpdatePeriod);
+        // Connect signals for all instances
+        eventMask = EV_UPDATED_MANUAL | EV_UPDATE_REQ | EV_UPDATED_PERIODIC;
+        if( dynamic_cast<UAVMetaObject*>(obj) != NULL )
+        {
+            eventMask |= EV_UNPACKED; // we also need to act on remote updates (unpack events)
+        }
+        connectToObjectInstances(obj, eventMask);
+    }
+    else if ( updateMode == UAVObject::UPDATEMODE_ONCHANGE )
+    {
+        // Set update period
+        setUpdatePeriod(obj, 0);
+        // Connect signals for all instances
+        eventMask = EV_UPDATED | EV_UPDATED_MANUAL | EV_UPDATE_REQ;
+        if( dynamic_cast<UAVMetaObject*>(obj) != NULL )
+        {
+            eventMask |= EV_UNPACKED; // we also need to act on remote updates (unpack events)
+        }
+        connectToObjectInstances(obj, eventMask);
+    }
+    else if ( updateMode == UAVObject::UPDATEMODE_THROTTLED )
+    {
+        // If we received a periodic update, we can change back to update on change
+	if ((eventType == EV_UPDATED_PERIODIC) || (eventType == EV_NONE)) {
+            // Set update period
+            if (eventType == EV_NONE)
+                 setUpdatePeriod(obj, metadata.gcsTelemetryUpdatePeriod);
+            // Connect signals for all instances
+	    eventMask = EV_UPDATED | EV_UPDATED_MANUAL | EV_UPDATE_REQ | EV_UPDATED_PERIODIC;
+	}
+	else
+	{
+            // Otherwise, we just received an object update, so switch to periodic for the timeout period to prevent more updates
+            // Connect signals for all instances
+            eventMask = EV_UPDATED | EV_UPDATED_MANUAL | EV_UPDATE_REQ;
+	}
+        if( dynamic_cast<UAVMetaObject*>(obj) != NULL )
+        {
+           eventMask |= EV_UNPACKED; // we also need to act on remote updates (unpack events)
+        }
+        connectToObjectInstances(obj, eventMask);
+    }
+    else if ( updateMode == UAVObject::UPDATEMODE_MANUAL )
+    {
+        // Set update period
+        setUpdatePeriod(obj, 0);
+        // Connect signals for all instances
+        eventMask = EV_UPDATED_MANUAL | EV_UPDATE_REQ;
+        if( dynamic_cast<UAVMetaObject*>(obj) != NULL )
+        {
+            eventMask |= EV_UNPACKED; // we also need to act on remote updates (unpack events)
+        }
+        connectToObjectInstances(obj, eventMask);
+    }
+}
+
+/**
+ * Called when a transaction is successfully completed (uavtalk event)
+ */
+void Telemetry::transactionCompleted(UAVObject* obj, bool success)
+{
+    // Lookup the transaction in the transaction map.
+    quint32 objId = obj->getObjID();
+    QMap<quint32, ObjectTransactionInfo*>::iterator itr = transMap.find(objId);
+    if ( itr != transMap.end() )
+    {
+	ObjectTransactionInfo *transInfo = itr.value();
+        // Remove this transaction as it's complete.
+	transInfo->timer->stop();
+	transMap.remove(objId);
+	delete transInfo;
+        // Send signal
+        obj->emitTransactionCompleted(success);
+        // Process new object updates from queue
+        processObjectQueue();
+    } else
+    {
+	qDebug() << "Error: received a transaction completed when did not expect it.";
+    }
+}
+
+/**
+ * Called when a transaction is not completed within the timeout period (timer event)
+ */
+void Telemetry::transactionTimeout(ObjectTransactionInfo *transInfo)
+{
+    transInfo->timer->stop();
+    // Check if more retries are pending
+    if (transInfo->retriesRemaining > 0)
+    {
+        --transInfo->retriesRemaining;
+        processObjectTransaction(transInfo);
+        ++txRetries;
+    }
+    else
+    {
+	// Stop the timer.
+	transInfo->timer->stop();
+        // Terminate transaction
+        utalk->cancelTransaction(transInfo->obj);
+        // Send signal
+        transInfo->obj->emitTransactionCompleted(false);
+        // Remove this transaction as it's complete.
+	transMap.remove(transInfo->obj->getObjID());
+	delete transInfo;
+	// Process new object updates from queue
+        processObjectQueue();
+        ++txErrors;
+    }
+}
+
+/**
+ * Start an object transaction with UAVTalk, all information is stored in transInfo
+ */
+void Telemetry::processObjectTransaction(ObjectTransactionInfo *transInfo)
+{
+
+    // Initiate transaction
+    if (transInfo->objRequest)
+    {
+        utalk->sendObjectRequest(transInfo->obj, transInfo->allInstances);
+    }
+    else
+    {
+        utalk->sendObject(transInfo->obj, transInfo->acked, transInfo->allInstances);
+    }
+    // Start timer if a response is expected
+    if ( transInfo->objRequest || transInfo->acked )
+    {
+        transInfo->timer->start(REQ_TIMEOUT_MS);
+    }
+    else
+    {
+        // Otherwise, remove this transaction as it's complete.
+	transMap.remove(transInfo->obj->getObjID());
+	delete transInfo;
+    }
+}
+
+/**
+ * Process the event received from an object
+ */
+void Telemetry::processObjectUpdates(UAVObject* obj, EventMask event, bool allInstances, bool priority)
+{
+    // Push event into queue
+    ObjectQueueInfo objInfo;
+    objInfo.obj = obj;
+    objInfo.event = event;
+    objInfo.allInstances = allInstances;
+    if (priority)
+    {
+        if ( objPriorityQueue.length() < MAX_QUEUE_SIZE )
+        {
+            objPriorityQueue.enqueue(objInfo);
+        }
+        else
+        {
+            ++txErrors;
+            obj->emitTransactionCompleted(false);
+            qxtLog->warning(tr("Telemetry: priority event queue is full, event lost (%1)").arg(obj->getName()));
+        }
+    }
+    else
+    {
+        if ( objQueue.length() < MAX_QUEUE_SIZE )
+        {
+            objQueue.enqueue(objInfo);
+        }
+        else
+        {
+            ++txErrors;
+            obj->emitTransactionCompleted(false);
+        }
+    }
+
+    // Process the transaction
+    processObjectQueue();
+}
+
+/**
+ * Process events from the object queue
+ */
+void Telemetry::processObjectQueue()
+{
+    // Get object information from queue (first the priority and then the regular queue)
+    ObjectQueueInfo objInfo;
+    if ( !objPriorityQueue.isEmpty() )
+    {
+        objInfo = objPriorityQueue.dequeue();
+    }
+    else if ( !objQueue.isEmpty() )
+    {
+        objInfo = objQueue.dequeue();
+    }
+    else
+    {
+        return;
+    }
+
+    // Check if a connection has been established, only process GCSTelemetryStats updates
+    // (used to establish the connection)
+    GCSTelemetryStats::DataFields gcsStats = gcsStatsObj->getData();
+    if ( gcsStats.Status != GCSTelemetryStats::STATUS_CONNECTED )
+    {
+        objQueue.clear();
+        if ( objInfo.obj->getObjID() != GCSTelemetryStats::OBJID && objInfo.obj->getObjID() != PipXSettings::OBJID  && objInfo.obj->getObjID() != ObjectPersistence::OBJID )
+        {
+            objInfo.obj->emitTransactionCompleted(false);
+            return;
+        }
+    }
+
+    // Setup transaction (skip if unpack event)
+    UAVObject::Metadata metadata = objInfo.obj->getMetadata();
+    UAVObject::UpdateMode updateMode = UAVObject::GetGcsTelemetryUpdateMode(metadata);
+    if ( ( objInfo.event != EV_UNPACKED ) && ( ( objInfo.event != EV_UPDATED_PERIODIC ) || ( updateMode != UAVObject::UPDATEMODE_THROTTLED ) ) )
+    {
+        UAVObject::Metadata metadata = objInfo.obj->getMetadata();
+        ObjectTransactionInfo *transInfo = new ObjectTransactionInfo(this);
+        transInfo->obj = objInfo.obj;
+        transInfo->allInstances = objInfo.allInstances;
+        transInfo->retriesRemaining = MAX_RETRIES;
+        transInfo->acked = UAVObject::GetGcsTelemetryAcked(metadata);
+        if ( objInfo.event == EV_UPDATED || objInfo.event == EV_UPDATED_MANUAL || objInfo.event == EV_UPDATED_PERIODIC )
+        {
+            transInfo->objRequest = false;
+        }
+        else if ( objInfo.event == EV_UPDATE_REQ )
+        {
+            transInfo->objRequest = true;
+        }
+        transInfo->telem = this;
+        // Insert the transaction into the transaction map.
+        transMap.insert(objInfo.obj->getObjID(), transInfo);
+        processObjectTransaction(transInfo);
+    }
+
+    // If this is a metaobject then make necessary telemetry updates
+    UAVMetaObject* metaobj = dynamic_cast<UAVMetaObject*>(objInfo.obj);
+    if ( metaobj != NULL )
+    {
+        updateObject( metaobj->getParentObject(), EV_NONE );
+    }
+    else if ( updateMode != UAVObject::UPDATEMODE_THROTTLED )
+    {
+        updateObject( objInfo.obj, objInfo.event );
+    }
+
+    // The fact we received an unpacked event does not mean that
+    // we do not have additional objects still in the queue,
+    // so we have to reschedule queue processing to make sure they are not
+    // stuck:
+    if ( objInfo.event == EV_UNPACKED )
+        processObjectQueue();
+}
+
+/**
+ * Check is any objects are pending for periodic updates
+ * TODO: Clean-up
+ */
+void Telemetry::processPeriodicUpdates()
+{
+    QMutexLocker locker(mutex);
+
+    // Stop timer
+    updateTimer->stop();
+
+    // Iterate through each object and update its timer, if zero then transmit object.
+    // Also calculate smallest delay to next update (will be used for setting timeToNextUpdateMs)
+    qint32 minDelay = MAX_UPDATE_PERIOD_MS;
+    ObjectTimeInfo *objinfo;
+    qint32 elapsedMs = 0;
+    QTime time;
+    qint32 offset;
+    for (int n = 0; n < objList.length(); ++n)
+    {
+        objinfo = &objList[n];
+        // If object is configured for periodic updates
+        if (objinfo->updatePeriodMs > 0)
+        {
+            objinfo->timeToNextUpdateMs -= timeToNextUpdateMs;
+            // Check if time for the next update
+            if (objinfo->timeToNextUpdateMs <= 0)
+            {
+                // Reset timer
+                offset = (-objinfo->timeToNextUpdateMs) % objinfo->updatePeriodMs;
+                objinfo->timeToNextUpdateMs = objinfo->updatePeriodMs - offset;
+                // Send object
+                time.start();
+                processObjectUpdates(objinfo->obj, EV_UPDATED_PERIODIC, true, false);
+                elapsedMs = time.elapsed();
+                // Update timeToNextUpdateMs with the elapsed delay of sending the object;
+                timeToNextUpdateMs += elapsedMs;
+            }
+            // Update minimum delay
+            if (objinfo->timeToNextUpdateMs < minDelay)
+            {
+                minDelay = objinfo->timeToNextUpdateMs;
+            }
+        }
+    }
+
+    // Check if delay for the next update is too short
+    if (minDelay < MIN_UPDATE_PERIOD_MS)
+    {
+        minDelay = MIN_UPDATE_PERIOD_MS;
+    }
+
+    // Done
+    timeToNextUpdateMs = minDelay;
+
+    // Restart timer
+    updateTimer->start(timeToNextUpdateMs);
+}
+
+Telemetry::TelemetryStats Telemetry::getStats()
+{
+    QMutexLocker locker(mutex);
+
+    // Get UAVTalk stats
+    UAVTalk::ComStats utalkStats = utalk->getStats();
+
+    // Update stats
+    TelemetryStats stats;
+    stats.txBytes = utalkStats.txBytes;
+    stats.rxBytes = utalkStats.rxBytes;
+    stats.txObjectBytes = utalkStats.txObjectBytes;
+    stats.rxObjectBytes = utalkStats.rxObjectBytes;
+    stats.rxObjects = utalkStats.rxObjects;
+    stats.txObjects = utalkStats.txObjects;
+    stats.txErrors = utalkStats.txErrors + txErrors;
+    stats.rxErrors = utalkStats.rxErrors;
+    stats.txRetries = txRetries;
+
+    // Done
+    return stats;
+}
+
+void Telemetry::resetStats()
+{
+    QMutexLocker locker(mutex);
+    utalk->resetStats();
+    txErrors = 0;
+    txRetries = 0;
+}
+
+void Telemetry::objectUpdatedAuto(UAVObject* obj)
+{
+    QMutexLocker locker(mutex);
+    processObjectUpdates(obj, EV_UPDATED, false, true);
+}
+
+void Telemetry::objectUpdatedManual(UAVObject* obj)
+{
+    QMutexLocker locker(mutex);
+    processObjectUpdates(obj, EV_UPDATED_MANUAL, false, true);
+}
+
+void Telemetry::objectUpdatedPeriodic(UAVObject* obj)
+{
+    QMutexLocker locker(mutex);
+    processObjectUpdates(obj, EV_UPDATED_PERIODIC, false, true);
+}
+
+void Telemetry::objectUnpacked(UAVObject* obj)
+{
+    QMutexLocker locker(mutex);
+    processObjectUpdates(obj, EV_UNPACKED, false, true);
+}
+
+void Telemetry::updateRequested(UAVObject* obj)
+{
+    QMutexLocker locker(mutex);
+    processObjectUpdates(obj, EV_UPDATE_REQ, false, true);
+}
+
+void Telemetry::newObject(UAVObject* obj)
+{
+    QMutexLocker locker(mutex);
+    registerObject(obj);
+}
+
+void Telemetry::newInstance(UAVObject* obj)
+{
+    QMutexLocker locker(mutex);
+    registerObject(obj);
+}
+
+ObjectTransactionInfo::ObjectTransactionInfo(QObject* parent):QObject(parent)
+{
+    obj = 0;
+    allInstances = false;
+    objRequest = false;
+    retriesRemaining = 0;
+    acked = false;
+    telem = 0;
+    // Setup transaction timer
+    timer = new QTimer(this);
+    timer->stop();
+    connect(timer, SIGNAL(timeout()), this, SLOT(timeout()));
+}
+
+ObjectTransactionInfo::~ObjectTransactionInfo()
+{
+    telem = 0;
+    timer->stop();
+    delete timer;
+}
+
+void ObjectTransactionInfo::timeout()
+{
+    if (!telem.isNull())
+        telem->transactionTimeout(this);
+}