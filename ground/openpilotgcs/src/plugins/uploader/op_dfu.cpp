/**
 ******************************************************************************
 *
 * @file       op_dfu.cpp
 * @author     The OpenPilot Team, http://www.openpilot.org Copyright (C) 2010.
 * @addtogroup GCSPlugins GCS Plugins
 * @{
 * @addtogroup Uploader Uploader Plugin
 * @{
 * @brief The uploader plugin
 *****************************************************************************/
/*
 * This program is free software; you can redistribute it and/or modify
 * it under the terms of the GNU General Public License as published by
 * the Free Software Foundation; either version 3 of the License, or
 * (at your option) any later version.
 *
 * This program is distributed in the hope that it will be useful, but
 * WITHOUT ANY WARRANTY; without even the implied warranty of MERCHANTABILITY
 * or FITNESS FOR A PARTICULAR PURPOSE. See the GNU General Public License
 * for more details.
 *
 * You should have received a copy of the GNU General Public License along
 * with this program; if not, write to the Free Software Foundation, Inc.,
 * 59 Temple Place, Suite 330, Boston, MA 02111-1307 USA
 */

#include "op_dfu.h"
#include <cmath>
#include <qwaitcondition.h>
#include <QMetaType>
#include <QApplication>

using namespace OP_DFU;

DFUObject::DFUObject(bool _debug, bool _use_serial, QString portname) :
    debug(_debug), use_serial(_use_serial), mready(true)
{
    info = NULL;
    numberOfDevices = 0;

    qRegisterMetaType<OP_DFU::Status>("Status");

    if (use_serial) {
<<<<<<< HEAD
        info = new port(portname);
=======
        PortSettings settings;
        settings.BaudRate    = BAUD57600;
        settings.DataBits    = DATA_8;
        settings.FlowControl = FLOW_OFF;
        settings.Parity = PAR_NONE;
        settings.StopBits    = STOP_1;
        settings.Timeout_Millisec = 1000;
        info = new port(settings, portname);
>>>>>>> 3d04238a
        info->rxBuf      = sspRxBuf;
        info->rxBufSize  = MAX_PACKET_DATA_LEN;
        info->txBuf      = sspTxBuf;
        info->txBufSize  = MAX_PACKET_DATA_LEN;
        info->max_retry  = 10;
        info->timeoutLen = 1000;
        if (info->status() != port::open) {
            cout << "Could not open serial port\n";
            mready = false;
            return;
        }
        serialhandle = new qsspt(info, debug);

        int count = 0;
        while ((serialhandle->ssp_Synchronise() == false) && (count < 10)) {
            if (debug) {
                qDebug() << "SYNC failed, resending";
            }
            count++;
        }
        if (count == 10) {
            mready = false;
            return;
        }
        qDebug() << "SYNC Succeded";
        serialhandle->start();
    } else {
        mready = false;
        QEventLoop m_eventloop;
        QTimer::singleShot(200, &m_eventloop, SLOT(quit()));
        m_eventloop.exec();
        QList<USBPortInfo> devices;
        devices = USBMonitor::instance()->availableDevices(0x20a0, -1, -1, USBMonitor::Bootloader);
        if (devices.length() == 1) {
            if (hidHandle.open(1, devices.first().vendorID, devices.first().productID, 0, 0) == 1) {
                mready = true;
                QTimer::singleShot(200, &m_eventloop, SLOT(quit()));
                m_eventloop.exec();
            } else {
                hidHandle.close(0);
            }
        } else {
            // Wait for the board to appear on the USB bus:
            USBSignalFilter filter(0x20a0, -1, -1, USBMonitor::Bootloader);
            connect(&filter, SIGNAL(deviceDiscovered()), &m_eventloop, SLOT(quit()));
            for (int x = 0; x < 4; ++x) {
                qDebug() << "OP_DFU trying to detect bootloader:" << x;

                if (x == 0) {
                    QTimer::singleShot(10000, &m_eventloop, SLOT(quit()));
                } else {
                    QTimer::singleShot(2000, &m_eventloop, SLOT(quit()));
                }
                m_eventloop.exec();
                devices = USBMonitor::instance()->availableDevices(0x20a0, -1, -1, USBMonitor::Bootloader);
                qDebug() << "Devices length: " << devices.length();
                if (devices.length() == 1) {
                    qDebug() << "Opening device";
                    if (hidHandle.open(1, devices.first().vendorID, devices.first().productID, 0, 0) == 1) {
                        QTimer::singleShot(200, &m_eventloop, SLOT(quit()));
                        m_eventloop.exec();
                        qDebug() << "OP_DFU detected after delay";
                        mready = true;
                        qDebug() << "Detected";
                        break;
                    } else {
                        hidHandle.close(0);
                    }
                } else {
                    qDebug() << devices.length() << " device(s) detected, don't know what to do!";
                    mready = false;
                }
            }
        }
    }
}

DFUObject::~DFUObject()
{
    if (use_serial) {
        if (mready) {
            delete serialhandle;
            delete info;
        }
    } else {
        hidHandle.close(0);
    }
}

bool DFUObject::SaveByteArrayToFile(QString const & sfile, const QByteArray &array)
{
    QFile file(sfile);

    if (!file.open(QIODevice::WriteOnly)) {
        if (debug) {
            qDebug() << "Can't open file";
        }
        return false;
    }
    file.write(array);
    file.close();
    return true;
}

/**
   Tells the mainboard to enter DFU Mode.
 */
bool DFUObject::enterDFU(int const &devNumber)
{
    char buf[BUF_LEN];

    buf[0] = 0x02; // reportID
    buf[1] = OP_DFU::EnterDFU; // DFU Command
    buf[2] = 0; // DFU Count
    buf[3] = 0; // DFU Count
    buf[4] = 0; // DFU Count
    buf[5] = 0; // DFU Count
    buf[6] = devNumber; // DFU Data0
    buf[7] = 1; // DFU Data1
    buf[8] = 1; // DFU Data2
    buf[9] = 1; // DFU Data3

    int result = sendData(buf, BUF_LEN);
    if (result < 1) {
        return false;
    }
    if (debug) {
        qDebug() << "EnterDFU: " << result << " bytes sent";
    }
    return true;
}

/**
   Tells the board to get ready for an upload. It will in particular
   erase the memory to make room for the data. You will have to query
   its status to wait until erase is done before doing the actual upload.
 */
bool DFUObject::StartUpload(qint32 const & numberOfBytes, TransferTypes const & type, quint32 crc)
{
    int lastPacketCount;
    qint32 numberOfPackets = numberOfBytes / 4 / 14;
    int pad = (numberOfBytes - numberOfPackets * 4 * 14) / 4;

    if (pad == 0) {
        lastPacketCount = 14;
    } else {
        ++numberOfPackets;
        lastPacketCount = pad;
    }
    char buf[BUF_LEN];
    buf[0]  = 0x02; // reportID
    buf[1]  = setStartBit(OP_DFU::Upload); // DFU Command
    buf[2]  = numberOfPackets >> 24; // DFU Count
    buf[3]  = numberOfPackets >> 16; // DFU Count
    buf[4]  = numberOfPackets >> 8; // DFU Count
    buf[5]  = numberOfPackets; // DFU Count
    buf[6]  = (int)type; // DFU Data0
    buf[7]  = lastPacketCount; // DFU Data1
    buf[8]  = crc >> 24;
    buf[9]  = crc >> 16;
    buf[10] = crc >> 8;
    buf[11] = crc;
    if (debug) {
        qDebug() << "Number of packets:" << numberOfPackets << " Size of last packet:" << lastPacketCount;
    }

    int result = sendData(buf, BUF_LEN);
    delay::msleep(1000);

    if (debug) {
        qDebug() << result << " bytes sent";
    }
    if (result > 0) {
        return true;
    }
    return false;
}


/**
   Does the actual data upload to the board. Needs to be called once the
   board is ready to accept data following a StartUpload command, and it is erased.
 */
bool DFUObject::UploadData(qint32 const & numberOfBytes, QByteArray & data)
{
    int lastPacketCount;
    qint32 numberOfPackets = numberOfBytes / 4 / 14;
    int pad = (numberOfBytes - numberOfPackets * 4 * 14) / 4;

    if (pad == 0) {
        lastPacketCount = 14;
    } else {
        ++numberOfPackets;
        lastPacketCount = pad;
    }
    if (debug) {
        qDebug() << "Start Uploading:" << numberOfPackets << "4Bytes";
    }
    char buf[BUF_LEN];
    buf[0] = 0x02; // reportID
    buf[1] = OP_DFU::Upload; // DFU Command
    int packetsize;
    float percentage;
    int laspercentage;
    for (qint32 packetcount = 0; packetcount < numberOfPackets; ++packetcount) {
        percentage = (float)(packetcount + 1) / numberOfPackets * 100;
        if (laspercentage != (int)percentage) {
            printProgBar((int)percentage, "UPLOADING");
        }
        laspercentage = (int)percentage;
        if (packetcount == numberOfPackets) {
            packetsize = lastPacketCount;
        } else {
            packetsize = 14;
        }
        // qDebug()<<packetcount;
        buf[2]  = packetcount >> 24; // DFU Count
        buf[3]  = packetcount >> 16; // DFU Count
        buf[4]  = packetcount >> 8; // DFU Count
        buf[5]  = packetcount; // DFU Count
        char *pointer = data.data();
        pointer = pointer + 4 * 14 * packetcount;
        // qDebug()<<"Packet Number="<<packetcount<<"Data0="<<(int)data[0]<<" Data1="<<(int)data[1]<<" Data0="<<(int)data[2]<<" Data0="<<(int)data[3]<<" buf6="<<(int)buf[6]<<" buf7="<<(int)buf[7]<<" buf8="<<(int)buf[8]<<" buf9="<<(int)buf[9];
        CopyWords(pointer, buf + 6, packetsize * 4);
        // for (int y=0;y<packetsize*4;++y)
        // {

        // qDebug()<<y<<":"<<(int)data[packetcount*14*4+y]<<"---"<<(int)buf[6+y];


        // }
        // qDebug()<<" Data0="<<(int)data[0]<<" Data0="<<(int)data[1]<<" Data0="<<(int)data[2]<<" Data0="<<(int)data[3]<<" buf6="<<(int)buf[6]<<" buf7="<<(int)buf[7]<<" buf8="<<(int)buf[8]<<" buf9="<<(int)buf[9];
        // delay::msleep(send_delay);

        // if(StatusRequest()!=OP_DFU::uploading) return false;
        int result = sendData(buf, BUF_LEN);
        // qDebug()<<"sent:"<<result;
        if (result < 1) {
            return false;
        }

        // qDebug() << "UPLOAD:"<<"Data="<<(int)buf[6]<<(int)buf[7]<<(int)buf[8]<<(int)buf[9]<<";"<<result << " bytes sent";
    }
    cout << "\n";
    // while(true){}
    return true;
}

/**
   Sends the firmware description to the device
 */
OP_DFU::Status DFUObject::UploadDescription(QVariant desc)
{
    cout << "Starting uploading description\n";
    QByteArray array;

    if (desc.type() == QMetaType::QString) {
        QString description = desc.toString();
        if (description.length() % 4 != 0) {
            int pad = description.length() / 4;
            pad = (pad + 1) * 4;
            pad = pad - description.length();
            QString padding;
            padding.fill(' ', pad);
            description.append(padding);
        }
<<<<<<< HEAD
        array = description.toLatin1();
=======
        array = description.toAscii();
>>>>>>> 3d04238a
    } else if (desc.type() == QMetaType::QByteArray) {
        array = desc.toByteArray();
    }

    if (!StartUpload(array.length(), OP_DFU::Descript, 0)) {
        return OP_DFU::abort;
    }
    if (!UploadData(array.length(), array)) {
        return OP_DFU::abort;
    }
    if (!EndOperation()) {
        return OP_DFU::abort;
    }
    OP_DFU::Status ret = StatusRequest();


    if (debug) {
        qDebug() << "Upload description Status=" << StatusToString(ret);
    }
    return ret;
}


/**
   Downloads the description string for the current device.
   You have to call enterDFU before calling this function.
 */
QString DFUObject::DownloadDescription(int const & numberOfChars)
{
    QByteArray arr;

    StartDownloadT(&arr, numberOfChars, OP_DFU::Descript);
    QString str(arr);
    return str;
}

QByteArray DFUObject::DownloadDescriptionAsBA(int const & numberOfChars)
{
    QByteArray arr;

    StartDownloadT(&arr, numberOfChars, OP_DFU::Descript);
    return arr;
}

/**
   Starts a firmware download
   @param firmwareArray: pointer to the location where we should store the firmware
   @package device: the device to use for the download
 */
bool DFUObject::DownloadFirmware(QByteArray *firmwareArray, int device)
{
    if (isRunning()) {
        return false;
    }
    requestedOperation  = OP_DFU::Download;
    requestSize = devices[device].SizeOfCode;
    requestTransferType = OP_DFU::FW;
    requestStorage = firmwareArray;
    start();
    return true;
}


/**
   Runs the upload or download operations.
 */
void DFUObject::run()
{
    switch (requestedOperation) {
    case OP_DFU::Download:
        StartDownloadT(requestStorage, requestSize, requestTransferType);
        emit(downloadFinished());
        break;
    case OP_DFU::Upload:
    {
        OP_DFU::Status ret = UploadFirmwareT(requestFilename, requestVerify, requestDevice);
        emit(uploadFinished(ret));
        break;
    }
    default:
        break;
    }
}

/**
   Downloads a certain number of bytes from a certain location, and stores in an array whose
   pointer is passed as an argument
 */
bool DFUObject::StartDownloadT(QByteArray *fw, qint32 const & numberOfBytes, TransferTypes const & type)
{
    int lastPacketCount;

    // First of all, work out the number of DFU packets we should ask for:
    qint32 numberOfPackets = numberOfBytes / 4 / 14;
    int pad = (numberOfBytes - numberOfPackets * 4 * 14) / 4;

    if (pad == 0) {
        lastPacketCount = 14;
    } else {
        ++numberOfPackets;
        lastPacketCount = pad;
    }

    char buf[BUF_LEN];

    buf[0] = 0x02; // reportID
    buf[1] = OP_DFU::Download_Req; // DFU Command
    buf[2] = numberOfPackets >> 24; // DFU Count
    buf[3] = numberOfPackets >> 16; // DFU Count
    buf[4] = numberOfPackets >> 8; // DFU Count
    buf[5] = numberOfPackets; // DFU Count
    buf[6] = (int)type; // DFU Data0
    buf[7] = lastPacketCount; // DFU Data1
    buf[8] = 1; // DFU Data2
    buf[9] = 1; // DFU Data3

    int result = sendData(buf, BUF_LEN);
    if (debug) {
        qDebug() << "StartDownload:" << numberOfPackets << "packets" << " Last Packet Size=" << lastPacketCount << " " << result << " bytes sent";
    }
    float percentage;
    int laspercentage;

    // Now get those packets:
    for (qint32 x = 0; x < numberOfPackets; ++x) {
        int size;
        percentage = (float)(x + 1) / numberOfPackets * 100;
        if (laspercentage != (int)percentage) {
            printProgBar((int)percentage, "DOWNLOADING");
        }
        laspercentage = (int)percentage;

        result = receiveData(buf, BUF_LEN);
        if (debug) {
            qDebug() << result << " bytes received" << " Count=" << x << "-" << (int)buf[2] << ";" << (int)buf[3] << ";" << (int)buf[4] << ";" << (int)buf[5] << " Data=" << (int)buf[6] << ";" << (int)buf[7] << ";" << (int)buf[8] << ";" << (int)buf[9];
        }
        if (x == numberOfPackets - 1) {
            size = lastPacketCount * 4;
        } else {
            size = 14 * 4;
        }
        fw->append(buf + 6, size);
    }

    StatusRequest();
    return true;
}


/**
   Resets the device
 */
int DFUObject::ResetDevice(void)
{
    char buf[BUF_LEN];

    buf[0] = 0x02; // reportID
    buf[1] = OP_DFU::Reset; // DFU Command
    buf[2] = 0;
    buf[3] = 0;
    buf[4] = 0;
    buf[5] = 0;
    buf[6] = 0;
    buf[7] = 0;
    buf[8] = 0;
    buf[9] = 0;

    return sendData(buf, BUF_LEN);
    // return hidHandle.send(0,buf, BUF_LEN, 500);
}

int DFUObject::AbortOperation(void)
{
    char buf[BUF_LEN];

    buf[0] = 0x02; // reportID
    buf[1] = OP_DFU::Abort_Operation; // DFU Command
    buf[2] = 0;
    buf[3] = 0;
    buf[4] = 0;
    buf[5] = 0;
    buf[6] = 0;
    buf[7] = 0;
    buf[8] = 0;
    buf[9] = 0;

    return sendData(buf, BUF_LEN);
}
/**
   Starts the firmware (leaves bootloader and boots the main software)
 */
int DFUObject::JumpToApp(bool safeboot, bool erase)
{
    char buf[BUF_LEN];

    buf[0] = 0x02; // reportID
    buf[1] = OP_DFU::JumpFW; // DFU Command
    buf[2] = 0;
    buf[3] = 0;
    buf[4] = 0;
    buf[5] = 0;
    buf[6] = 0;
    buf[7] = 0;
    if (safeboot) {
        /* force system to safe boot mode (hwsettings == defaults) */
        buf[8] = 0x5A;
        buf[9] = 0xFE;
    } else {
        buf[8] = 0;
        buf[9] = 0;
    }
    if (erase) {
        // force data flash clear
        buf[10] = 0x00;
        buf[11] = 0x00;
        buf[12] = 0xFA;
        buf[13] = 0x5F;

        buf[14] = 0x00;
        buf[15] = 0x00;
        buf[16] = 0x00;
        buf[17] = 0x01;

        buf[18] = 0x00;
        buf[19] = 0x00;
        buf[20] = 0x00;
        buf[21] = 0x00;
    } else {
        buf[10] = 0x00;
        buf[11] = 0x00;
        buf[12] = 0x00;
        buf[13] = 0x00;

        buf[14] = 0x00;
        buf[15] = 0x00;
        buf[16] = 0x00;
        buf[17] = 0x00;

        buf[18] = 0x00;
        buf[19] = 0x00;
        buf[20] = 0x00;
        buf[21] = 0x00;
    }

    return sendData(buf, BUF_LEN);
}

OP_DFU::Status DFUObject::StatusRequest()
{
    char buf[BUF_LEN];

    buf[0] = 0x02; // reportID
    buf[1] = OP_DFU::Status_Request; // DFU Command
    buf[2] = 0;
    buf[3] = 0;
    buf[4] = 0;
    buf[5] = 0;
    buf[6] = 0;
    buf[7] = 0;
    buf[8] = 0;
    buf[9] = 0;

    int result = sendData(buf, BUF_LEN);
    if (debug) {
        qDebug() << "StatusRequest: " << result << " bytes sent";
    }
    result = receiveData(buf, BUF_LEN);
    if (debug) {
        qDebug() << "StatusRequest: " << result << " bytes received";
    }
    if (buf[1] == OP_DFU::Status_Rep) {
        return (OP_DFU::Status)buf[6];
    } else {
        return OP_DFU::abort;
    }
}

/**
   Ask the bootloader for the list of devices available
 */
bool DFUObject::findDevices()
{
    devices.clear();
    char buf[BUF_LEN];
    buf[0] = 0x02; // reportID
    buf[1] = OP_DFU::Req_Capabilities; // DFU Command
    buf[2] = 0;
    buf[3] = 0;
    buf[4] = 0;
    buf[5] = 0;
    buf[6] = 0;
    buf[7] = 0;
    buf[8] = 0;
    buf[9] = 0;

    int result = sendData(buf, BUF_LEN);
    if (result < 1) {
        return false;
    }

    result = receiveData(buf, BUF_LEN);
    if (result < 1) {
        return false;
    }

    numberOfDevices = buf[7];
    RWFlags = buf[8];
    RWFlags = RWFlags << 8 | buf[9];

    if (buf[1] == OP_DFU::Rep_Capabilities) {
        for (int x = 0; x < numberOfDevices; ++x) {
            device dev;
            dev.Readable = (bool)(RWFlags >> (x * 2) & 1);
            dev.Writable = (bool)(RWFlags >> (x * 2 + 1) & 1);
            devices.append(dev);
            buf[0] = 0x02; // reportID
            buf[1] = OP_DFU::Req_Capabilities; // DFU Command
            buf[2] = 0;
            buf[3] = 0;
            buf[4] = 0;
            buf[5] = 0;
            buf[6] = x + 1;
            buf[7] = 0;
            buf[8] = 0;
            buf[9] = 0;
            int result = sendData(buf, BUF_LEN);
            result = receiveData(buf, BUF_LEN);
            devices[x].ID = buf[14];
            devices[x].ID = devices[x].ID << 8 | (quint8)buf[15];
            devices[x].BL_Version = buf[7];
            devices[x].SizeOfDesc = buf[8];

            quint32 aux;
            aux = (quint8)buf[10];
            aux = aux << 8 | (quint8)buf[11];
            aux = aux << 8 | (quint8)buf[12];
            aux = aux << 8 | (quint8)buf[13];

            devices[x].FW_CRC = aux;


            aux = (quint8)buf[2];
            aux = aux << 8 | (quint8)buf[3];
            aux = aux << 8 | (quint8)buf[4];
            aux = aux << 8 | (quint8)buf[5];
            devices[x].SizeOfCode = aux;
        }
        if (debug) {
            qDebug() << "Found " << numberOfDevices << " devices";
            for (int x = 0; x < numberOfDevices; ++x) {
                qDebug() << "Device #" << x + 1;
                qDebug() << "Device ID=" << devices[x].ID;
                qDebug() << "Device Readable=" << devices[x].Readable;
                qDebug() << "Device Writable=" << devices[x].Writable;
                qDebug() << "Device SizeOfCode=" << devices[x].SizeOfCode;
                qDebug() << "Device SizeOfDesc=" << devices[x].SizeOfDesc;
                qDebug() << "BL Version=" << devices[x].BL_Version;
                qDebug() << "FW CRC=" << devices[x].FW_CRC;
            }
        }
    }
    return true;
}


bool DFUObject::EndOperation()
{
    char buf[BUF_LEN];

    buf[0] = 0x02; // reportID
    buf[1] = OP_DFU::Op_END; // DFU Command
    buf[2] = 0;
    buf[3] = 0;
    buf[4] = 0;
    buf[5] = 0;
    buf[6] = 0;
    buf[7] = 0;
    buf[8] = 0;
    buf[9] = 0;

    int result = sendData(buf, BUF_LEN);
    if (debug) {
        qDebug() << result << " bytes sent";
    }
    if (result > 0) {
        return true;
    }
    return false;
}


//
/**
   Starts a firmware upload (asynchronous)
 */
bool DFUObject::UploadFirmware(const QString &sfile, const bool &verify, int device)
{
    if (isRunning()) {
        return false;
    }
    requestedOperation = OP_DFU::Upload;
    requestFilename    = sfile;
    requestDevice = device;
    requestVerify = verify;
    start();
    return true;
}

OP_DFU::Status DFUObject::UploadFirmwareT(const QString &sfile, const bool &verify, int device)
{
    OP_DFU::Status ret;

    if (debug) {
        qDebug() << "Starting Firmware Uploading...";
    }

    QFile file(sfile);

    if (!file.open(QIODevice::ReadOnly)) {
        if (debug) {
            qDebug() << "Cant open file";
        }
        return OP_DFU::abort;
    }

    QByteArray arr = file.readAll();

    if (debug) {
        qDebug() << "Bytes Loaded=" << arr.length();
    }
    if (arr.length() % 4 != 0) {
        int pad = arr.length() / 4;
        ++pad;
        pad = pad * 4;
        pad = pad - arr.length();
        arr.append(QByteArray(pad, 255));
    }
    if (devices[device].SizeOfCode < arr.length()) {
        if (debug) {
            qDebug() << "ERROR file to big for device";
        }
        return OP_DFU::abort;;
    }

    quint32 crc = DFUObject::CRCFromQBArray(arr, devices[device].SizeOfCode);
    if (debug) {
        qDebug() << "NEW FIRMWARE CRC=" << crc;
    }

    if (!StartUpload(arr.length(), OP_DFU::FW, crc)) {
        ret = StatusRequest();
        if (debug) {
            qDebug() << "StartUpload failed";
            qDebug() << "StartUpload returned:" << StatusToString(ret);
        }
        return ret;
    }

    emit operationProgress(QString("Erasing, please wait..."));

    if (debug) {
        qDebug() << "Erasing memory";
    }
    if (StatusRequest() == OP_DFU::abort) {
        return OP_DFU::abort;
    }

    // TODO: why is there a loop there? The "if" statement
    // will cause a break or return anyway!!
    for (int x = 0; x < 3; ++x) {
        ret = StatusRequest();
        if (debug) {
            qDebug() << "Erase returned: " << StatusToString(ret);
        }
        if (ret == OP_DFU::uploading) {
            break;
        } else {
            return ret;
        }
    }

    emit operationProgress(QString("Uploading firmware"));
    if (!UploadData(arr.length(), arr)) {
        ret = StatusRequest();
        if (debug) {
            qDebug() << "Upload failed (upload data)";
            qDebug() << "UploadData returned:" << StatusToString(ret);
        }
        return ret;
    }
    if (!EndOperation()) {
        ret = StatusRequest();
        if (debug) {
            qDebug() << "Upload failed (end operation)";
            qDebug() << "EndOperation returned:" << StatusToString(ret);
        }
        return ret;
    }
    ret = StatusRequest();
    if (ret != OP_DFU::Last_operation_Success) {
        return ret;
    }

    if (verify) {
        emit operationProgress(QString("Verifying firmware"));
        cout << "Starting code verification\n";
        QByteArray arr2;
        StartDownloadT(&arr2, arr.length(), OP_DFU::FW);
        if (arr != arr2) {
            cout << "Verify:FAILED\n";
            return OP_DFU::abort;
        }
    }

    if (debug) {
        qDebug() << "Status=" << ret;
    }
    cout << "Firmware Uploading succeeded\n";
    return ret;
}


OP_DFU::Status DFUObject::CompareFirmware(const QString &sfile, const CompareType &type, int device)
{
    cout << "Starting Firmware Compare...\n";
    QFile file(sfile);
    if (!file.open(QIODevice::ReadOnly)) {
        if (debug) {
            qDebug() << "Cant open file";
        }
        return OP_DFU::abort;
    }
    QByteArray arr = file.readAll();

    if (debug) {
        qDebug() << "Bytes Loaded=" << arr.length();
    }
    if (arr.length() % 4 != 0) {
        int pad = arr.length() / 4;
        ++pad;
        pad = pad * 4;
        pad = pad - arr.length();
        arr.append(QByteArray(pad, 255));
    }
    if (type == OP_DFU::crccompare) {
        quint32 crc = DFUObject::CRCFromQBArray(arr, devices[device].SizeOfCode);
        if (crc == devices[device].FW_CRC) {
            cout << "Compare Successfull CRC MATCH!\n";
        } else {
            cout << "Compare failed CRC DONT MATCH!\n";
        }
        return StatusRequest();
    } else {
        QByteArray arr2;
        StartDownloadT(&arr2, arr.length(), OP_DFU::FW);
        if (arr == arr2) {
            cout << "Compare Successfull ALL Bytes MATCH!\n";
        } else {
            cout << "Compare failed Bytes DONT MATCH!\n";
        }
        return StatusRequest();
    }
}

void DFUObject::CopyWords(char *source, char *destination, int count)
{
    for (int x = 0; x < count; x = x + 4) {
        *(destination + x)     = source[x + 3];
        *(destination + x + 1) = source[x + 2];
        *(destination + x + 2) = source[x + 1];
        *(destination + x + 3) = source[x + 0];
    }
}
QString DFUObject::StatusToString(OP_DFU::Status const & status)
{
    switch (status) {
    case DFUidle:
        return "DFUidle";

    case uploading:
        return "";

    case wrong_packet_received:
        return "wrong_packet_received";

    case too_many_packets:
        return "too_many_packets";

    case too_few_packets:
        return "too_few_packets";

    case Last_operation_Success:
        return "Last_operation_Success";

    case downloading:
        return "downloading";

    case idle:
        return "idle";

    case Last_operation_failed:
        return "Last_operation_failed";

    case outsideDevCapabilities:
        return "outsideDevCapabilities";

    case CRC_Fail:
        return "CRC check FAILED";

    case failed_jump:
        return "Jmp to user FW failed";

    case abort:
        return "abort";

    case uploadingStarting:
        return "Uploading Starting";

    default:
        return "unknown";
    }
}

/**
   Prints a progress bar with percentage & label during an operation.

   Also outputs to stdout if we are in debug mode.
 */
void DFUObject::printProgBar(int const & percent, QString const & label)
{
    std::string bar;

    emit(progressUpdated(percent));

    if (debug) {
        for (int i = 0; i < 50; i++) {
            if (i < (percent / 2)) {
                bar.replace(i, 1, "=");
            } else if (i == (percent / 2)) {
                bar.replace(i, 1, ">");
            } else {
                bar.replace(i, 1, " ");
            }
        }

        std::cout << "\r" << label.toLatin1().data() << "[" << bar << "] ";
        std::cout.width(3);
        std::cout << percent << "%     " << std::flush;
    }
}

/**
   Utility function
 */
quint32 DFUObject::CRC32WideFast(quint32 Crc, quint32 Size, quint32 *Buffer)
{
    // Size = Size >> 2; // /4  Size passed in as a byte count, assumed to be a multiple of 4

    while (Size--) {
        static const quint32 CrcTable[16] = { // Nibble lookup table for 0x04C11DB7 polynomial
            0x00000000, 0x04C11DB7, 0x09823B6E, 0x0D4326D9, 0x130476DC, 0x17C56B6B, 0x1A864DB2, 0x1E475005,
            0x2608EDB8, 0x22C9F00F, 0x2F8AD6D6, 0x2B4BCB61, 0x350C9B64, 0x31CD86D3, 0x3C8EA00A, 0x384FBDBD
        };

        Crc     = Crc ^ *((quint32 *)Buffer); // Apply all 32-bits

        Buffer += 1;

        // Process 32-bits, 4 at a time, or 8 rounds

        Crc = (Crc << 4) ^ CrcTable[Crc >> 28]; // Assumes 32-bit reg, masking index to 4-bits
        Crc = (Crc << 4) ^ CrcTable[Crc >> 28]; // 0x04C11DB7 Polynomial used in STM32
        Crc = (Crc << 4) ^ CrcTable[Crc >> 28];
        Crc = (Crc << 4) ^ CrcTable[Crc >> 28];
        Crc = (Crc << 4) ^ CrcTable[Crc >> 28];
        Crc = (Crc << 4) ^ CrcTable[Crc >> 28];
        Crc = (Crc << 4) ^ CrcTable[Crc >> 28];
        Crc = (Crc << 4) ^ CrcTable[Crc >> 28];
    }

    return Crc;
}

/**
   Utility function
 */
quint32 DFUObject::CRCFromQBArray(QByteArray array, quint32 Size)
{
    quint32 pad = Size - array.length();

    array.append(QByteArray(pad, 255));
    quint32 t[Size / 4];
    for (int x = 0; x < array.length() / 4; x++) {
        quint32 aux = 0;
        aux  = (char)array[x * 4 + 3] & 0xFF;
        aux  = aux << 8;
        aux += (char)array[x * 4 + 2] & 0xFF;
        aux  = aux << 8;
        aux += (char)array[x * 4 + 1] & 0xFF;
        aux  = aux << 8;
        aux += (char)array[x * 4 + 0] & 0xFF;
        t[x] = aux;
    }
    return DFUObject::CRC32WideFast(0xFFFFFFFF, Size / 4, (quint32 *)t);
}


/**
   Send data to the bootloader, either through the serial port
   of through the HID handle, depending on the mode we're using
 */
int DFUObject::sendData(void *data, int size)
{
    if (!use_serial) {
        return hidHandle.send(0, data, size, 5000);
    }

    // Serial Mode:
    if (serialhandle->sendData((uint8_t *)data + 1, size - 1)) {
        if (debug) {
            qDebug() << "packet sent" << "data0" << ((uint8_t *)data + 1)[0];
        }
        return size;
    }
    if (debug) {
        qDebug() << "Serial send OVERRUN";
    }
    return -1;
}


/**
   Receive data from the bootloader, either through the serial port
   of through the HID handle, depending on the mode we're using
 */
int DFUObject::receiveData(void *data, int size)
{
    if (!use_serial) {
        return hidHandle.receive(0, data, size, 10000);
    }

    // Serial Mode:
    int x;
    QTime time;
    time.start();
    while (true) {
        if ((x = serialhandle->read_Packet(((char *)data) + 1) != -1) || time.elapsed() > 10000) {
            if (time.elapsed() > 10000) {
                qDebug() << "____timeout";
            }
            return x;
        }
    }
}

#define BOARD_ID_MB   1
#define BOARD_ID_INS  2
#define BOARD_ID_PIP  3
#define BOARD_ID_CC   4
#define BOARD_ID_REVO 9

/**
   Gets the type of board connected
 */
OP_DFU::eBoardType DFUObject::GetBoardType(int boardNum)
{
    OP_DFU::eBoardType brdType = eBoardUnkwn;

    // First of all, check what Board type we are talking to
    int board = devices[boardNum].ID;

    qDebug() << "Board model: " << board;
    switch (board >> 8) {
    case BOARD_ID_MB: // Mainboard family
        brdType = eBoardMainbrd;
        break;
    case BOARD_ID_INS: // Inertial Nav
        brdType = eBoardINS;
        break;
    case BOARD_ID_PIP: // PIP RF Modem
        brdType = eBoardPip;
        break;
    case BOARD_ID_CC: // CopterControl family
        brdType = eBoardCC;
        break;
    case BOARD_ID_REVO: // Revo board
        brdType = eBoardRevo;
        break;
    }
    return brdType;
}<|MERGE_RESOLUTION|>--- conflicted
+++ resolved
@@ -29,7 +29,7 @@
 #include <cmath>
 #include <qwaitcondition.h>
 #include <QMetaType>
-#include <QApplication>
+#include <QtWidgets/QApplication>
 
 using namespace OP_DFU;
 
@@ -42,18 +42,7 @@
     qRegisterMetaType<OP_DFU::Status>("Status");
 
     if (use_serial) {
-<<<<<<< HEAD
         info = new port(portname);
-=======
-        PortSettings settings;
-        settings.BaudRate    = BAUD57600;
-        settings.DataBits    = DATA_8;
-        settings.FlowControl = FLOW_OFF;
-        settings.Parity = PAR_NONE;
-        settings.StopBits    = STOP_1;
-        settings.Timeout_Millisec = 1000;
-        info = new port(settings, portname);
->>>>>>> 3d04238a
         info->rxBuf      = sspRxBuf;
         info->rxBufSize  = MAX_PACKET_DATA_LEN;
         info->txBuf      = sspTxBuf;
@@ -320,11 +309,7 @@
             padding.fill(' ', pad);
             description.append(padding);
         }
-<<<<<<< HEAD
         array = description.toLatin1();
-=======
-        array = description.toAscii();
->>>>>>> 3d04238a
     } else if (desc.type() == QMetaType::QByteArray) {
         array = desc.toByteArray();
     }
