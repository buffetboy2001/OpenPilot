--- conflicted
+++ resolved
@@ -4,11 +4,7 @@
 QT += svg
 QT += serialport
 include(uploader_dependencies.pri)
-<<<<<<< HEAD
-=======
 include(../../libs/version_info/version_info.pri)
-INCLUDEPATH += ../../libs/qextserialport/src
->>>>>>> 3d04238a
 macx {
     QMAKE_CXXFLAGS  += -fpermissive
 }
