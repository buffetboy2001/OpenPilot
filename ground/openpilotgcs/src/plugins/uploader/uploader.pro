TEMPLATE = lib
TARGET = Uploader
DEFINES += UPLOADER_LIBRARY
QT += svg
include(uploader_dependencies.pri)
INCLUDEPATH += ../../libs/qextserialport/src
macx {
    QMAKE_CXXFLAGS  += -fpermissive
}

HEADERS += uploadergadget.h \
    uploadergadgetconfiguration.h \
    uploadergadgetfactory.h \
    uploadergadgetoptionspage.h \
    uploadergadgetwidget.h \
    uploaderplugin.h \
    op_dfu.h \
    delay.h \
    devicewidget.h \
    SSP/port.h \
    SSP/qssp.h \
    SSP/qsspt.h \
    SSP/common.h \
    runningdevicewidget.h \
    uploader_global.h \
    enums.h
SOURCES += uploadergadget.cpp \
    uploadergadgetconfiguration.cpp \
    uploadergadgetfactory.cpp \
    uploadergadgetoptionspage.cpp \
    uploadergadgetwidget.cpp \
    uploaderplugin.cpp \
    op_dfu.cpp \
    delay.cpp \
    devicewidget.cpp \
    SSP/port.cpp \
    SSP/qssp.cpp \
    SSP/qsspt.cpp \
    runningdevicewidget.cpp
OTHER_FILES += Uploader.pluginspec \

FORMS += \
    uploader.ui \
    devicewidget.ui \
    runningdevicewidget.ui

RESOURCES += \
    uploader.qrc
<<<<<<< HEAD
exists( ../../../../../build/ground/opfw_resource/opfw_resource.qrc ) {
RESOURCES += ../../../../../build/ground/opfw_resource/opfw_resource.qrc
=======
exists( ../../../../../build/openpilotgcs-synthetics/opfw_resource.qrc ) {
    RESOURCES += ../../../../../build/openpilotgcs-synthetics/opfw_resource.qrc
} else {
    message("opfw_resource.qrc is not available, automatic firmware upgrades are disabled")
>>>>>>> ff16dd03
}<|MERGE_RESOLUTION|>--- conflicted
+++ resolved
@@ -46,13 +46,8 @@
 
 RESOURCES += \
     uploader.qrc
-<<<<<<< HEAD
-exists( ../../../../../build/ground/opfw_resource/opfw_resource.qrc ) {
-RESOURCES += ../../../../../build/ground/opfw_resource/opfw_resource.qrc
-=======
 exists( ../../../../../build/openpilotgcs-synthetics/opfw_resource.qrc ) {
     RESOURCES += ../../../../../build/openpilotgcs-synthetics/opfw_resource.qrc
 } else {
     message("opfw_resource.qrc is not available, automatic firmware upgrades are disabled")
->>>>>>> ff16dd03
 }