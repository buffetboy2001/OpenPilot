--- conflicted
+++ resolved
@@ -35,7 +35,6 @@
  */
 UploaderGadgetConfiguration::UploaderGadgetConfiguration(QString classId, QSettings *qSettings, QObject *parent) :
     IUAVGadgetConfiguration(classId, parent),
-<<<<<<< HEAD
     m_defaultPort("Unknown")
     /*m_defaultSpeed(BAUD19200),
        m_defaultDataBits(DATA_8),
@@ -43,7 +42,6 @@
        m_defaultParity(PAR_NONE),
        m_defaultStopBits(STOP_1),
        m_defaultTimeOut(5000)*/
-
 {
     // if a saved configuration exists load it
     if (qSettings != 0) {
@@ -53,24 +51,6 @@
            ParityType parity;
            StopBitsType stopbits;
          */
-=======
-    m_defaultPort("Unknown"),
-    m_defaultSpeed(BAUD19200),
-    m_defaultDataBits(DATA_8),
-    m_defaultFlow(FLOW_OFF),
-    m_defaultParity(PAR_NONE),
-    m_defaultStopBits(STOP_1),
-    m_defaultTimeOut(5000)
-{
-    // if a saved configuration exists load it
-    if (qSettings != 0) {
-        BaudRateType speed;
-        DataBitsType databits;
-        FlowType flow;
-        ParityType parity;
-        StopBitsType stopbits;
-
->>>>>>> 3d04238a
         int ispeed    = qSettings->value("defaultSpeed").toInt();
         int idatabits = qSettings->value("defaultDataBits").toInt();
         int iflow     = qSettings->value("defaultFlow").toInt();
@@ -78,7 +58,6 @@
         int istopbits = qSettings->value("defaultStopBits").toInt();
         QString port  = qSettings->value("defaultPort").toString();
 
-<<<<<<< HEAD
         /*databits=(DataBitsType) idatabits;
            flow=(FlowType)iflow;
            parity=(ParityType)iparity;
@@ -90,19 +69,6 @@
            m_defaultFlow=flow;
            m_defaultParity=parity;
            m_defaultStopBits=stopbits;*/
-=======
-        databits = (DataBitsType)idatabits;
-        flow     = (FlowType)iflow;
-        parity   = (ParityType)iparity;
-        stopbits = (StopBitsType)istopbits;
-        speed    = (BaudRateType)ispeed;
-        m_defaultPort     = port;
-        m_defaultSpeed    = speed;
-        m_defaultDataBits = databits;
-        m_defaultFlow     = flow;
-        m_defaultParity   = parity;
-        m_defaultStopBits = stopbits;
->>>>>>> 3d04238a
     }
 }
 
@@ -114,21 +80,12 @@
 {
     UploaderGadgetConfiguration *m = new UploaderGadgetConfiguration(this->classId());
 
-<<<<<<< HEAD
     /*m->m_defaultSpeed=m_defaultSpeed;
        m->m_defaultDataBits=m_defaultDataBits;
        m->m_defaultFlow=m_defaultFlow;
        m->m_defaultParity=m_defaultParity;
        m->m_defaultStopBits=m_defaultStopBits;
        m->m_defaultPort=m_defaultPort;*/
-=======
-    m->m_defaultSpeed    = m_defaultSpeed;
-    m->m_defaultDataBits = m_defaultDataBits;
-    m->m_defaultFlow     = m_defaultFlow;
-    m->m_defaultParity   = m_defaultParity;
-    m->m_defaultStopBits = m_defaultStopBits;
-    m->m_defaultPort     = m_defaultPort;
->>>>>>> 3d04238a
     return m;
 }
 
@@ -138,19 +95,10 @@
  */
 void UploaderGadgetConfiguration::saveConfig(QSettings *qSettings) const
 {
-<<<<<<< HEAD
     /* qSettings->setValue("defaultSpeed", m_defaultSpeed);
        qSettings->setValue("defaultDataBits", m_defaultDataBits);
        qSettings->setValue("defaultFlow", m_defaultFlow);
        qSettings->setValue("defaultParity", m_defaultParity);
        qSettings->setValue("defaultStopBits", m_defaultStopBits);
        qSettings->setValue("defaultPort", m_defaultPort);*/
-=======
-    qSettings->setValue("defaultSpeed", m_defaultSpeed);
-    qSettings->setValue("defaultDataBits", m_defaultDataBits);
-    qSettings->setValue("defaultFlow", m_defaultFlow);
-    qSettings->setValue("defaultParity", m_defaultParity);
-    qSettings->setValue("defaultStopBits", m_defaultStopBits);
-    qSettings->setValue("defaultPort", m_defaultPort);
->>>>>>> 3d04238a
 }