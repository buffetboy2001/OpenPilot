--- conflicted
+++ resolved
@@ -1,4 +1,3 @@
-<<<<<<< HEAD
 /**
  ******************************************************************************
  *
@@ -91,101 +90,4 @@
 void WelcomePlugin::extensionsInitialized()
 {
     Core::ModeManager::instance()->activateMode(m_welcomeMode->uniqueModeName());
-}
-=======
-/**
- ******************************************************************************
- *
- * @file       welcomeplugin.cpp
- * @author     The OpenPilot Team, http://www.openpilot.org Copyright (C) 2010.
- *             Parts by Nokia Corporation (qt-info@nokia.com) Copyright (C) 2009.
- * @addtogroup GCSPlugins GCS Plugins
- * @{
- * @addtogroup WelcomePlugin Welcome Plugin
- * @{
- * @brief The GCS Welcome plugin
- *****************************************************************************/
-/*
- * This program is free software; you can redistribute it and/or modify 
- * it under the terms of the GNU General Public License as published by 
- * the Free Software Foundation; either version 3 of the License, or 
- * (at your option) any later version.
- * 
- * This program is distributed in the hope that it will be useful, but 
- * WITHOUT ANY WARRANTY; without even the implied warranty of MERCHANTABILITY 
- * or FITNESS FOR A PARTICULAR PURPOSE. See the GNU General Public License 
- * for more details.
- * 
- * You should have received a copy of the GNU General Public License along 
- * with this program; if not, write to the Free Software Foundation, Inc., 
- * 59 Temple Place, Suite 330, Boston, MA 02111-1307 USA
- */
-
-#include "welcomeplugin.h"
-
-#include "welcomemode.h"
-
-#include <coreplugin/actionmanager/actionmanager.h>
-#include <coreplugin/basemode.h>
-#include <coreplugin/coreconstants.h>
-#include <coreplugin/icore.h>
-#include <coreplugin/modemanager.h>
-#include <coreplugin/uniqueidmanager.h>
-
-#include <QtCore/QDebug>
-#include <QtCore/QtPlugin>
-#include <QtGui/QAction>
-#include <QtGui/QMenu>
-#include <QtGui/QMessageBox>
-#include <QtGui/QPushButton>
-
-using namespace Welcome::Internal;
-
-WelcomePlugin::WelcomePlugin()
-  : m_welcomeMode(0)
-{
-}
-
-WelcomePlugin::~WelcomePlugin()
-{
-    if (m_welcomeMode) {
-        removeObject(m_welcomeMode);
-        delete m_welcomeMode;
-    }
-}
-
-/*! Initializes the plugin. Returns true on success.
-    Plugins want to register objects with the plugin manager here.
-
-    \a error_message can be used to pass an error message to the plugin system,
-       if there was any.
-*/
-bool WelcomePlugin::initialize(const QStringList &arguments, QString *error_message)
-{
-    Q_UNUSED(arguments)
-    Q_UNUSED(error_message)
-
-    m_welcomeMode = new WelcomeMode;
-    addObject(m_welcomeMode);
-
-    return true;
-}
-
-/*! Notification that all extensions that this plugin depends on have been
-    initialized. The dependencies are defined in the plugins .qwp file.
-
-    Normally this method is used for things that rely on other plugins to have
-    added objects to the plugin manager, that implement interfaces that we're
-    interested in. These objects can now be requested through the
-    PluginManagerInterface.
-
-    The WelcomePlugin doesn't need things from other plugins, so it does
-    nothing here.
-*/
-void WelcomePlugin::extensionsInitialized()
-{
-    Core::ModeManager::instance()->activateMode(m_welcomeMode->uniqueModeName());
-}
-
-Q_EXPORT_PLUGIN(WelcomePlugin)
->>>>>>> ff16dd03
+}