--- conflicted
+++ resolved
@@ -1,4 +1,3 @@
-<<<<<<< HEAD
 /**
  ******************************************************************************
  *
@@ -59,66 +58,4 @@
 } // namespace Welcome
 } // namespace Internal
 
-#endif // WELCOMEPLUGIN_H
-=======
-/**
- ******************************************************************************
- *
- * @file       welcomeplugin.h
- * @author     The OpenPilot Team, http://www.openpilot.org Copyright (C) 2010.
- *             Parts by Nokia Corporation (qt-info@nokia.com) Copyright (C) 2009.
- * @addtogroup GCSPlugins GCS Plugins
- * @{
- * @addtogroup WelcomePlugin Welcome Plugin
- * @{
- * @brief The GCS Welcome plugin
- *****************************************************************************/
-/*
- * This program is free software; you can redistribute it and/or modify 
- * it under the terms of the GNU General Public License as published by 
- * the Free Software Foundation; either version 3 of the License, or 
- * (at your option) any later version.
- * 
- * This program is distributed in the hope that it will be useful, but 
- * WITHOUT ANY WARRANTY; without even the implied warranty of MERCHANTABILITY 
- * or FITNESS FOR A PARTICULAR PURPOSE. See the GNU General Public License 
- * for more details.
- * 
- * You should have received a copy of the GNU General Public License along 
- * with this program; if not, write to the Free Software Foundation, Inc., 
- * 59 Temple Place, Suite 330, Boston, MA 02111-1307 USA
- */
-
-#ifndef WELCOMEPLUGIN_H
-#define WELCOMEPLUGIN_H
-
-#include <extensionsystem/iplugin.h>
-
-namespace Welcome {
-
-class WelcomeMode;
-
-namespace Internal {
-
-class WelcomePlugin
-  : public ExtensionSystem::IPlugin
-{
-    Q_OBJECT
-
-public:
-    WelcomePlugin();
-    ~WelcomePlugin();
-
-    bool initialize(const QStringList &arguments, QString *error_message);
-
-    void extensionsInitialized();
-
-private:
-    WelcomeMode *m_welcomeMode;
-};
-
-} // namespace Welcome
-} // namespace Internal
-
-#endif // WELCOMEPLUGIN_H
->>>>>>> ff16dd03
+#endif // WELCOMEPLUGIN_H