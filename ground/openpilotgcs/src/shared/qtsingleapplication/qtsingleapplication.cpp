--- conflicted
+++ resolved
@@ -29,8 +29,8 @@
 #include "qtsingleapplication.h"
 #include "qtlocalpeer.h"
 
-#include <QtWidgets/QWidget>
-#include <QtGui/QFileOpenEvent>
+#include <QWidget>
+#include <QFileOpenEvent>
 
 namespace SharedTools {
 void QtSingleApplication::sysInit(const QString &appId)
@@ -55,11 +55,7 @@
 }
 
 
-<<<<<<< HEAD
 /*QtSingleApplication::QtSingleApplication(int &argc, char **argv, Type type)
-=======
-QtSingleApplication::QtSingleApplication(int &argc, char * *argv, Type type)
->>>>>>> 3d04238a
     : QApplication(argc, argv, type)
    {
     sysInit();
