<<<<<<< HEAD
/**
 ******************************************************************************
 *
 * @file       uavobjectparser.cpp
 * @author     The OpenPilot Team, http://www.openpilot.org Copyright (C) 2010.
 * @brief      Parses XML files and extracts object information.
 *
 * @see        The GNU Public License (GPL) Version 3
 *
 *****************************************************************************/
/*
 * This program is free software; you can redistribute it and/or modify
 * it under the terms of the GNU General Public License as published by
 * the Free Software Foundation; either version 3 of the License, or
 * (at your option) any later version.
 *
 * This program is distributed in the hope that it will be useful, but
 * WITHOUT ANY WARRANTY; without even the implied warranty of MERCHANTABILITY
 * or FITNESS FOR A PARTICULAR PURPOSE. See the GNU General Public License
 * for more details.
 *
 * You should have received a copy of the GNU General Public License along
 * with this program; if not, write to the Free Software Foundation, Inc.,
 * 59 Temple Place, Suite 330, Boston, MA 02111-1307 USA
 */

#include "uavobjectparser.h"

/**
 * Constructor
 */
UAVObjectParser::UAVObjectParser()
{
    fieldTypeStrXML << "int8" << "int16" << "int32" << "uint8"
        << "uint16" << "uint32" <<"float" << "enum";

    updateModeStrXML << "manual" << "periodic" << "onchange" << "throttled";

    accessModeStr << "ACCESS_READWRITE" << "ACCESS_READONLY";

    fieldTypeNumBytes << int(1) << int(2) << int(4) <<
                        int(1) << int(2) << int(4) <<
                        int(4) << int(1);

    accessModeStrXML << "readwrite" << "readonly";

}

/**
 * Get number of objects
 */
int UAVObjectParser::getNumObjects()
{
    return objInfo.length();
}

/**
 * Get the detailed object information
 */
QList<ObjectInfo*> UAVObjectParser::getObjectInfo()
{
    return objInfo;
}

ObjectInfo* UAVObjectParser::getObjectByIndex(int objIndex)
{
    return objInfo[objIndex];
}

/**
 * Get the name of the object
 */
QString UAVObjectParser::getObjectName(int objIndex)
{
    ObjectInfo* info = objInfo[objIndex];
    if (info == NULL)
        return QString();

    return info->name;
}

/**
 * Get the ID of the object
 */
quint32 UAVObjectParser::getObjectID(int objIndex)
{
    ObjectInfo* info = objInfo[objIndex];
    if (info == NULL)
        return 0;
    return info->id;
}

/**
 * Get the number of bytes in the data fields of this object
 */
int UAVObjectParser::getNumBytes(int objIndex)
{
    ObjectInfo* info = objInfo[objIndex];
    if (info == NULL)
    {
        return 0;
    }
    else
    {
        int numBytes = 0;
        for (int n = 0; n < info->fields.length(); ++n)
        {
            numBytes += info->fields[n]->numBytes * info->fields[n]->numElements;
        }
        return numBytes;
    }
}

bool fieldTypeLessThan(const FieldInfo* f1, const FieldInfo* f2)
{
    return f1->numBytes > f2->numBytes;
}

/**
 * Parse supplied XML file
 * @param xml The xml text
 * @param filename The xml filename
 * @returns Null QString() on success, error message on failure
 */
QString UAVObjectParser::parseXML(QString& xml, QString& filename)
{
    // Create DOM document and parse it
    QDomDocument doc("UAVObjects");
    bool parsed = doc.setContent(xml);
    if (!parsed) return QString("Improperly formated XML file");

    // Read all objects contained in the XML file, creating an new ObjectInfo for each
    QDomElement docElement = doc.documentElement();
    QDomNode node = docElement.firstChild();
    while ( !node.isNull() ) {
        // Create new object entry
        ObjectInfo* info = new ObjectInfo;

        info->filename=filename;
        // Process object attributes
        QString status = processObjectAttributes(node, info);
        if (!status.isNull())
            return status;

        // Process child elements (fields and metadata)
        QDomNode childNode = node.firstChild();
        bool fieldFound = false;
        bool accessFound = false;
        bool telGCSFound = false;
        bool telFlightFound = false;
        bool logFound = false;
        bool descriptionFound = false;
        while ( !childNode.isNull() ) {
            // Process element depending on its type
            if ( childNode.nodeName().compare(QString("field")) == 0 ) {
                QString status = processObjectFields(childNode, info);
                if (!status.isNull())
                    return status;

                fieldFound = true;
            }
            else if ( childNode.nodeName().compare(QString("access")) == 0 ) {
                QString status = processObjectAccess(childNode, info);
                if (!status.isNull())
                    return status;

                accessFound = true;
            }
            else if ( childNode.nodeName().compare(QString("telemetrygcs")) == 0 ) {
                QString status = processObjectMetadata(childNode, &info->gcsTelemetryUpdateMode,
                                                       &info->gcsTelemetryUpdatePeriod, &info->gcsTelemetryAcked);
                if (!status.isNull())
                    return status;

                telGCSFound = true;
            }
            else if ( childNode.nodeName().compare(QString("telemetryflight")) == 0 ) {
                QString status = processObjectMetadata(childNode, &info->flightTelemetryUpdateMode,
                                                       &info->flightTelemetryUpdatePeriod, &info->flightTelemetryAcked);
                if (!status.isNull())
                    return status;

                telFlightFound = true;
            }
            else if ( childNode.nodeName().compare(QString("logging")) == 0 ) {
                QString status = processObjectMetadata(childNode, &info->loggingUpdateMode,
                                                       &info->loggingUpdatePeriod, NULL);
                if (!status.isNull())
                    return status;

                logFound = true;
            }
            else if ( childNode.nodeName().compare(QString("description")) == 0 ) {
                QString status = processObjectDescription(childNode, &info->description);

                if (!status.isNull())
                    return status;

                descriptionFound = true;
            }
            else if (!childNode.isComment()) {
                return QString("Unknown object element");
            }

            // Get next element
            childNode = childNode.nextSibling();
        }
		
		// Sort all fields according to size
        qStableSort(info->fields.begin(), info->fields.end(), fieldTypeLessThan);

        // Sort all fields according to size
        qStableSort(info->fields.begin(), info->fields.end(), fieldTypeLessThan);

        // Make sure that required elements were found
        if ( !fieldFound )
            return QString("Object::field element is missing");

        if ( !accessFound )
            return QString("Object::access element is missing");

        if ( !telGCSFound )
            return QString("Object::telemetrygcs element is missing");

        if ( !telFlightFound )
            return QString("Object::telemetryflight element is missing");

        if ( !logFound )
            return QString("Object::logging element is missing");

        // TODO: Make into error once all objects updated
        if ( !descriptionFound )
            return QString("Object::description element is missing");

        // Calculate ID
        calculateID(info);

        // Add object
        objInfo.append(info);

        // Get next object
        node = node.nextSibling();
    }

    all_units.removeDuplicates();
    // Done, return null string
    return QString();
}

/**
 * Calculate the unique object ID based on the object information.
 * The ID will change if the object definition changes, this is intentional
 * and is used to avoid connecting objects with incompatible configurations.
 * The LSB is set to zero and is reserved for metadata
 */
void UAVObjectParser::calculateID(ObjectInfo* info)
{
    // Hash object name
    quint32 hash = updateHash(info->name, 0);
    // Hash object attributes
    hash = updateHash(info->isSettings, hash);
    hash = updateHash(info->isSingleInst, hash);
    // Hash field information
    for (int n = 0; n < info->fields.length(); ++n) {
        hash = updateHash(info->fields[n]->name, hash);
        hash = updateHash(info->fields[n]->numElements, hash);
        hash = updateHash(info->fields[n]->type, hash);
        if(info->fields[n]->type == FIELDTYPE_ENUM) {
            QStringList options = info->fields[n]->options;
            for (int m = 0; m < options.length(); m++)
                hash = updateHash(options[m], hash);
        }
    }
    // Done
    info->id = hash & 0xFFFFFFFE;
}

/**
 * Shift-Add-XOR hash implementation. LSB is set to zero, it is reserved
 * for the ID of the metaobject.
 *
 * http://eternallyconfuzzled.com/tuts/algorithms/jsw_tut_hashing.aspx
 */
quint32 UAVObjectParser::updateHash(quint32 value, quint32 hash)
{
    return (hash ^ ((hash<<5) + (hash>>2) + value));
}

/**
 * Update the hash given a string
 */
quint32 UAVObjectParser::updateHash(QString& value, quint32 hash)
{
    QByteArray bytes = value.toLatin1();
    quint32 hashout = hash;
    for (int n = 0; n < bytes.length(); ++n)
        hashout = updateHash(bytes[n], hashout);

    return hashout;
}

/**
 * Process the metadata part of the XML
 */
QString UAVObjectParser::processObjectMetadata(QDomNode& childNode, UpdateMode* mode, int* period, bool* acked)
{
    // Get updatemode attribute
    QDomNamedNodeMap elemAttributes = childNode.attributes();
    QDomNode elemAttr = elemAttributes.namedItem("updatemode");
    if ( elemAttr.isNull() )
        return QString("Object:telemetrygcs:updatemode attribute is missing");

    int index = updateModeStrXML.indexOf( elemAttr.nodeValue() );

    if (index<0)
        return QString("Object:telemetrygcs:updatemode attribute value is invalid");

    *mode = (UpdateMode)index;

    // Get period attribute
    elemAttr = elemAttributes.namedItem("period");
    if ( elemAttr.isNull() )
        return QString("Object:telemetrygcs:period attribute is missing");

    *period = elemAttr.nodeValue().toInt();


    // Get acked attribute (only if acked parameter is not null, not applicable for logging metadata)
    if ( acked != NULL) {
        elemAttr = elemAttributes.namedItem("acked");
        if ( elemAttr.isNull())
            return QString("Object:telemetrygcs:acked attribute is missing");

        if ( elemAttr.nodeValue().compare(QString("true")) == 0 )
            *acked = true;
        else if ( elemAttr.nodeValue().compare(QString("false")) == 0 )
            *acked = false;
        else
            return QString("Object:telemetrygcs:acked attribute value is invalid");
    }
    // Done
    return QString();
}

/**
 * Process the object access tag of the XML
 */
QString UAVObjectParser::processObjectAccess(QDomNode& childNode, ObjectInfo* info)
{
    // Get gcs attribute
    QDomNamedNodeMap elemAttributes = childNode.attributes();
    QDomNode elemAttr = elemAttributes.namedItem("gcs");
    if ( elemAttr.isNull() )
        return QString("Object:access:gcs attribute is missing");

    int index = accessModeStrXML.indexOf( elemAttr.nodeValue() );
    if (index >= 0)
        info->gcsAccess = (AccessMode)index;
    else
        return QString("Object:access:gcs attribute value is invalid");

    // Get flight attribute
    elemAttr = elemAttributes.namedItem("flight");
    if ( elemAttr.isNull() )
        return QString("Object:access:flight attribute is missing");

    index = accessModeStrXML.indexOf( elemAttr.nodeValue() );
    if (index >= 0)
        info->flightAccess = (AccessMode)index;
    else
        return QString("Object:access:flight attribute value is invalid");

    // Done
    return QString();
}

/**
 * Process the object fields of the XML
 */
QString UAVObjectParser::processObjectFields(QDomNode& childNode, ObjectInfo* info)
{
    // Create field
    FieldInfo* field = new FieldInfo;
    // Get name attribute
    QDomNamedNodeMap elemAttributes = childNode.attributes();
    QDomNode elemAttr = elemAttributes.namedItem("name");
    if (elemAttr.isNull()) {
        return QString("Object:field:name attribute is missing");
    }
    QString name = elemAttr.nodeValue();

    // Check to see is this field is a clone of another
    // field that has already been declared
    elemAttr = elemAttributes.namedItem("cloneof");
    if (!elemAttr.isNull()) {
        QString parentName = elemAttr.nodeValue(); 
        if (!parentName.isEmpty()) {
	    foreach(FieldInfo * parent, info->fields) {
                if (parent->name == parentName) {
                    // clone from this parent
                    *field = *parent;   // safe shallow copy, no ptrs in struct
                    field->name = name; // set our name
                    // Add field to object
                    info->fields.append(field);
                    // Done
                    return QString();
                }
            }
            return QString("Object:field::cloneof parent unknown");
        }
        else {
            return QString("Object:field:cloneof attribute is empty");
        }
    }
    else {
        // this field is not a clone, so remember its name
        field->name = name;
    }

    // Get units attribute
    elemAttr = elemAttributes.namedItem("units");
    if ( elemAttr.isNull() )
        return QString("Object:field:units attribute is missing");

    field->units = elemAttr.nodeValue();
    all_units << field->units;

    // Get type attribute
    elemAttr = elemAttributes.namedItem("type");
    if ( elemAttr.isNull() )
        return QString("Object:field:type attribute is missing");

    int index = fieldTypeStrXML.indexOf(elemAttr.nodeValue());
    if (index >= 0) {
        field->type = (FieldType)index;
        field->numBytes = fieldTypeNumBytes[index];
    }  
    else {
        return QString("Object:field:type attribute value is invalid");
    }

    // Get numelements or elementnames attribute
    field->numElements = 0;
    // Look for element names as an attribute first
    elemAttr = elemAttributes.namedItem("elementnames");
    if ( !elemAttr.isNull() ) {
        // Get element names
        QStringList names = elemAttr.nodeValue().split(",", QString::SkipEmptyParts);
        for (int n = 0; n < names.length(); ++n)
            names[n] = names[n].trimmed();

        field->elementNames = names;
        field->numElements = names.length();
        field->defaultElementNames = false;
    }
    else {
        // Look for a list of child elementname nodes
        QDomNode listNode = childNode.firstChildElement("elementnames");
        if (!listNode.isNull()) {
            for (QDomElement node = listNode.firstChildElement("elementname");
                 !node.isNull(); node = node.nextSiblingElement("elementname")) {
		QDomNode name = node.firstChild();
                if (!name.isNull() && name.isText() && !name.nodeValue().isEmpty()) {
                    field->elementNames.append(name.nodeValue());
                }
            }
	    field->numElements = field->elementNames.length();
            field->defaultElementNames = false;
        }
    }
    // If no element names were found, then fall back to looking
    // for the number of elements in the 'elements' attribute
    if (field->numElements == 0) {
        elemAttr = elemAttributes.namedItem("elements");
        if ( elemAttr.isNull() ) {
            return QString("Object:field:elements and Object:field:elementnames attribute/element is missing");
        }
        else {
            field->numElements = elemAttr.nodeValue().toInt();
            for (int n = 0; n < field->numElements; ++n)
                field->elementNames.append(QString("%1").arg(n));

            field->defaultElementNames = true;
        }
    }
    // Get options attribute or child elements (only if an enum type)
    if (field->type == FIELDTYPE_ENUM) {

        // Look for options attribute
        elemAttr = elemAttributes.namedItem("options");
        if (!elemAttr.isNull()) {
            QStringList options = elemAttr.nodeValue().split(",", QString::SkipEmptyParts);
            for (int n = 0; n < options.length(); ++n) {
                options[n] = options[n].trimmed();
            }
            field->options = options;
        }
	else {
	    // Look for a list of child 'option' nodes
	    QDomNode listNode = childNode.firstChildElement("options");
	    if (!listNode.isNull()) {
	        for (QDomElement node = listNode.firstChildElement("option");
	             !node.isNull(); node = node.nextSiblingElement("option")) {
		    QDomNode name = node.firstChild();
                    if (!name.isNull() && name.isText() && !name.nodeValue().isEmpty()) {
	                field->options.append(name.nodeValue());
	            }
	        }
	    }
        }
        if (field->options.length() == 0) {
            return QString("Object:field:options attribute/element is missing");
        }
    }

    // Get the default value attribute (required for settings objects, optional for the rest)
    elemAttr = elemAttributes.namedItem("defaultvalue");
    if ( elemAttr.isNull() ) {
        if ( info->isSettings )
            return QString("Object:field:defaultvalue attribute is missing (required for settings objects)");
        field->defaultValues = QStringList();
    }
    else  {
		QStringList defaults = elemAttr.nodeValue().split(",", QString::SkipEmptyParts);
		for (int n = 0; n < defaults.length(); ++n)
			defaults[n] = defaults[n].trimmed();

		if(defaults.length() != field->numElements) {
			if(defaults.length() != 1)
				return QString("Object:field:incorrect number of default values");

			/*support legacy single default for multiple elements
			We should really issue a warning*/
			for(int ct=1; ct< field->numElements; ct++)
				defaults.append(defaults[0]);
		}
		field->defaultValues = defaults;
    }

    // Limits attribute
    elemAttr = elemAttributes.namedItem("limits");
    if ( elemAttr.isNull() ) {
        field->limitValues=QString();
    }
    else{
        field->limitValues=elemAttr.nodeValue();
    }
    // Add field to object
    info->fields.append(field);
    // Done
    return QString();
}

/**
 * Process the object attributes from the XML
 */
QString UAVObjectParser::processObjectAttributes(QDomNode& node, ObjectInfo* info)
{
    // Get name attribute
    QDomNamedNodeMap attributes = node.attributes();
    QDomNode attr = attributes.namedItem("name");
    if ( attr.isNull() )
        return QString("Object:name attribute is missing");

    info->name = attr.nodeValue();
    info->namelc = attr.nodeValue().toLower();

    // Get category attribute if present
    attr = attributes.namedItem("category");
    if ( !attr.isNull() )
    {
        info->category = attr.nodeValue();
    }

    // Get singleinstance attribute
    attr = attributes.namedItem("singleinstance");
    if ( attr.isNull() )
        return QString("Object:singleinstance attribute is missing");

    if ( attr.nodeValue().compare(QString("true")) == 0 )
        info->isSingleInst = true;
    else if ( attr.nodeValue().compare(QString("false")) == 0 )
        info->isSingleInst = false;
    else
        return QString("Object:singleinstance attribute value is invalid");

    // Get settings attribute
    attr = attributes.namedItem("settings");
    if ( attr.isNull() )
        return QString("Object:settings attribute is missing");

    if ( attr.nodeValue().compare(QString("true")) == 0 )
            info->isSettings = true;
    else if ( attr.nodeValue().compare(QString("false")) == 0 )
        info->isSettings = false;
    else
        return QString("Object:settings attribute value is invalid");


    // Settings objects can only have a single instance
    if ( info->isSettings && !info->isSingleInst )
        return QString("Object: Settings objects can not have multiple instances");

    // Done
    return QString();
}

/**
 * Process the description field from the XML file
 */
QString UAVObjectParser::processObjectDescription(QDomNode& childNode, QString * description)
{
    description->append(childNode.firstChild().nodeValue());
    return QString();
}
=======
/**
 ******************************************************************************
 *
 * @file       uavobjectparser.cpp
 * @author     The OpenPilot Team, http://www.openpilot.org Copyright (C) 2010.
 * @brief      Parses XML files and extracts object information.
 *
 * @see        The GNU Public License (GPL) Version 3
 *
 *****************************************************************************/
/*
 * This program is free software; you can redistribute it and/or modify
 * it under the terms of the GNU General Public License as published by
 * the Free Software Foundation; either version 3 of the License, or
 * (at your option) any later version.
 *
 * This program is distributed in the hope that it will be useful, but
 * WITHOUT ANY WARRANTY; without even the implied warranty of MERCHANTABILITY
 * or FITNESS FOR A PARTICULAR PURPOSE. See the GNU General Public License
 * for more details.
 *
 * You should have received a copy of the GNU General Public License along
 * with this program; if not, write to the Free Software Foundation, Inc.,
 * 59 Temple Place, Suite 330, Boston, MA 02111-1307 USA
 */

#include "uavobjectparser.h"

/**
 * Constructor
 */
UAVObjectParser::UAVObjectParser()
{
    fieldTypeStrXML << "int8" << "int16" << "int32" << "uint8"
        << "uint16" << "uint32" <<"float" << "enum";

    updateModeStrXML << "manual" << "periodic" << "onchange" << "throttled";

    accessModeStr << "ACCESS_READWRITE" << "ACCESS_READONLY";

    fieldTypeNumBytes << int(1) << int(2) << int(4) <<
                        int(1) << int(2) << int(4) <<
                        int(4) << int(1);

    accessModeStrXML << "readwrite" << "readonly";

}

/**
 * Get number of objects
 */
int UAVObjectParser::getNumObjects()
{
    return objInfo.length();
}

/**
 * Get the detailed object information
 */
QList<ObjectInfo*> UAVObjectParser::getObjectInfo()
{
    return objInfo;
}

ObjectInfo* UAVObjectParser::getObjectByIndex(int objIndex)
{
    return objInfo[objIndex];
}

/**
 * Get the name of the object
 */
QString UAVObjectParser::getObjectName(int objIndex)
{
    ObjectInfo* info = objInfo[objIndex];
    if (info == NULL)
        return QString();

    return info->name;
}

/**
 * Get the ID of the object
 */
quint32 UAVObjectParser::getObjectID(int objIndex)
{
    ObjectInfo* info = objInfo[objIndex];
    if (info == NULL)
        return 0;
    return info->id;
}

/**
 * Get the number of bytes in the data fields of this object
 */
int UAVObjectParser::getNumBytes(int objIndex)
{
    ObjectInfo* info = objInfo[objIndex];
    if (info == NULL)
    {
        return 0;
    }
    else
    {
        int numBytes = 0;
        for (int n = 0; n < info->fields.length(); ++n)
        {
            numBytes += info->fields[n]->numBytes * info->fields[n]->numElements;
        }
        return numBytes;
    }
}

bool fieldTypeLessThan(const FieldInfo* f1, const FieldInfo* f2)
{
    return f1->numBytes > f2->numBytes;
}

/**
 * Parse supplied XML file
 * @param xml The xml text
 * @param filename The xml filename
 * @returns Null QString() on success, error message on failure
 */
QString UAVObjectParser::parseXML(QString& xml, QString& filename)
{
    // Create DOM document and parse it
    QDomDocument doc("UAVObjects");
    bool parsed = doc.setContent(xml);
    if (!parsed) return QString("Improperly formated XML file");

    // Read all objects contained in the XML file, creating an new ObjectInfo for each
    QDomElement docElement = doc.documentElement();
    QDomNode node = docElement.firstChild();
    while ( !node.isNull() ) {
        // Create new object entry
        ObjectInfo* info = new ObjectInfo;

        info->filename=filename;
        // Process object attributes
        QString status = processObjectAttributes(node, info);
        if (!status.isNull())
            return status;

        // Process child elements (fields and metadata)
        QDomNode childNode = node.firstChild();
        bool fieldFound = false;
        bool accessFound = false;
        bool telGCSFound = false;
        bool telFlightFound = false;
        bool logFound = false;
        bool descriptionFound = false;
        while ( !childNode.isNull() ) {
            // Process element depending on its type
            if ( childNode.nodeName().compare(QString("field")) == 0 ) {
                QString status = processObjectFields(childNode, info);
                if (!status.isNull())
                    return status;

                fieldFound = true;
            }
            else if ( childNode.nodeName().compare(QString("access")) == 0 ) {
                QString status = processObjectAccess(childNode, info);
                if (!status.isNull())
                    return status;

                accessFound = true;
            }
            else if ( childNode.nodeName().compare(QString("telemetrygcs")) == 0 ) {
                QString status = processObjectMetadata(childNode, &info->gcsTelemetryUpdateMode,
                                                       &info->gcsTelemetryUpdatePeriod, &info->gcsTelemetryAcked);
                if (!status.isNull())
                    return status;

                telGCSFound = true;
            }
            else if ( childNode.nodeName().compare(QString("telemetryflight")) == 0 ) {
                QString status = processObjectMetadata(childNode, &info->flightTelemetryUpdateMode,
                                                       &info->flightTelemetryUpdatePeriod, &info->flightTelemetryAcked);
                if (!status.isNull())
                    return status;

                telFlightFound = true;
            }
            else if ( childNode.nodeName().compare(QString("logging")) == 0 ) {
                QString status = processObjectMetadata(childNode, &info->loggingUpdateMode,
                                                       &info->loggingUpdatePeriod, NULL);
                if (!status.isNull())
                    return status;

                logFound = true;
            }
            else if ( childNode.nodeName().compare(QString("description")) == 0 ) {
                QString status = processObjectDescription(childNode, &info->description);

                if (!status.isNull())
                    return status;

                descriptionFound = true;
            }
            else if (!childNode.isComment()) {
                return QString("Unknown object element");
            }

            // Get next element
            childNode = childNode.nextSibling();
        }
		
		// Sort all fields according to size
        qStableSort(info->fields.begin(), info->fields.end(), fieldTypeLessThan);

        // Sort all fields according to size
        qStableSort(info->fields.begin(), info->fields.end(), fieldTypeLessThan);

        // Make sure that required elements were found
        if ( !fieldFound )
            return QString("Object::field element is missing");

        if ( !accessFound )
            return QString("Object::access element is missing");

        if ( !telGCSFound )
            return QString("Object::telemetrygcs element is missing");

        if ( !telFlightFound )
            return QString("Object::telemetryflight element is missing");

        if ( !logFound )
            return QString("Object::logging element is missing");

        // TODO: Make into error once all objects updated
        if ( !descriptionFound )
            return QString("Object::description element is missing");

        // Calculate ID
        calculateID(info);

        // Add object
        objInfo.append(info);

        // Get next object
        node = node.nextSibling();
    }

    all_units.removeDuplicates();
    // Done, return null string
    return QString();
}

/**
 * Calculate the unique object ID based on the object information.
 * The ID will change if the object definition changes, this is intentional
 * and is used to avoid connecting objects with incompatible configurations.
 * The LSB is set to zero and is reserved for metadata
 */
void UAVObjectParser::calculateID(ObjectInfo* info)
{
    // Hash object name
    quint32 hash = updateHash(info->name, 0);
    // Hash object attributes
    hash = updateHash(info->isSettings, hash);
    hash = updateHash(info->isSingleInst, hash);
    // Hash field information
    for (int n = 0; n < info->fields.length(); ++n) {
        hash = updateHash(info->fields[n]->name, hash);
        hash = updateHash(info->fields[n]->numElements, hash);
        hash = updateHash(info->fields[n]->type, hash);
        if(info->fields[n]->type == FIELDTYPE_ENUM) {
            QStringList options = info->fields[n]->options;
            for (int m = 0; m < options.length(); m++)
                hash = updateHash(options[m], hash);
        }
    }
    // Done
    info->id = hash & 0xFFFFFFFE;
}

/**
 * Shift-Add-XOR hash implementation. LSB is set to zero, it is reserved
 * for the ID of the metaobject.
 *
 * http://eternallyconfuzzled.com/tuts/algorithms/jsw_tut_hashing.aspx
 */
quint32 UAVObjectParser::updateHash(quint32 value, quint32 hash)
{
    return (hash ^ ((hash<<5) + (hash>>2) + value));
}

/**
 * Update the hash given a string
 */
quint32 UAVObjectParser::updateHash(QString& value, quint32 hash)
{
    QByteArray bytes = value.toAscii();
    quint32 hashout = hash;
    for (int n = 0; n < bytes.length(); ++n)
        hashout = updateHash(bytes[n], hashout);

    return hashout;
}

/**
 * Process the metadata part of the XML
 */
QString UAVObjectParser::processObjectMetadata(QDomNode& childNode, UpdateMode* mode, int* period, bool* acked)
{
    // Get updatemode attribute
    QDomNamedNodeMap elemAttributes = childNode.attributes();
    QDomNode elemAttr = elemAttributes.namedItem("updatemode");
    if ( elemAttr.isNull() )
        return QString("Object:telemetrygcs:updatemode attribute is missing");

    int index = updateModeStrXML.indexOf( elemAttr.nodeValue() );

    if (index<0)
        return QString("Object:telemetrygcs:updatemode attribute value is invalid");

    *mode = (UpdateMode)index;

    // Get period attribute
    elemAttr = elemAttributes.namedItem("period");
    if ( elemAttr.isNull() )
        return QString("Object:telemetrygcs:period attribute is missing");

    *period = elemAttr.nodeValue().toInt();


    // Get acked attribute (only if acked parameter is not null, not applicable for logging metadata)
    if ( acked != NULL) {
        elemAttr = elemAttributes.namedItem("acked");
        if ( elemAttr.isNull())
            return QString("Object:telemetrygcs:acked attribute is missing");

        if ( elemAttr.nodeValue().compare(QString("true")) == 0 )
            *acked = true;
        else if ( elemAttr.nodeValue().compare(QString("false")) == 0 )
            *acked = false;
        else
            return QString("Object:telemetrygcs:acked attribute value is invalid");
    }
    // Done
    return QString();
}

/**
 * Process the object access tag of the XML
 */
QString UAVObjectParser::processObjectAccess(QDomNode& childNode, ObjectInfo* info)
{
    // Get gcs attribute
    QDomNamedNodeMap elemAttributes = childNode.attributes();
    QDomNode elemAttr = elemAttributes.namedItem("gcs");
    if ( elemAttr.isNull() )
        return QString("Object:access:gcs attribute is missing");

    int index = accessModeStrXML.indexOf( elemAttr.nodeValue() );
    if (index >= 0)
        info->gcsAccess = (AccessMode)index;
    else
        return QString("Object:access:gcs attribute value is invalid");

    // Get flight attribute
    elemAttr = elemAttributes.namedItem("flight");
    if ( elemAttr.isNull() )
        return QString("Object:access:flight attribute is missing");

    index = accessModeStrXML.indexOf( elemAttr.nodeValue() );
    if (index >= 0)
        info->flightAccess = (AccessMode)index;
    else
        return QString("Object:access:flight attribute value is invalid");

    // Done
    return QString();
}

/**
 * Process the object fields of the XML
 */
QString UAVObjectParser::processObjectFields(QDomNode& childNode, ObjectInfo* info)
{
    // Create field
    FieldInfo* field = new FieldInfo;
    // Get name attribute
    QDomNamedNodeMap elemAttributes = childNode.attributes();
    QDomNode elemAttr = elemAttributes.namedItem("name");
    if (elemAttr.isNull()) {
        return QString("Object:field:name attribute is missing");
    }
    QString name = elemAttr.nodeValue();

    // Check to see is this field is a clone of another
    // field that has already been declared
    elemAttr = elemAttributes.namedItem("cloneof");
    if (!elemAttr.isNull()) {
        QString parentName = elemAttr.nodeValue(); 
        if (!parentName.isEmpty()) {
	    foreach(FieldInfo * parent, info->fields) {
                if (parent->name == parentName) {
                    // clone from this parent
                    *field = *parent;   // safe shallow copy, no ptrs in struct
                    field->name = name; // set our name
                    // Add field to object
                    info->fields.append(field);
                    // Done
                    return QString();
                }
            }
            return QString("Object:field::cloneof parent unknown");
        }
        else {
            return QString("Object:field:cloneof attribute is empty");
        }
    }
    else {
        // this field is not a clone, so remember its name
        field->name = name;
    }

    // Get units attribute
    elemAttr = elemAttributes.namedItem("units");
    if ( elemAttr.isNull() )
        return QString("Object:field:units attribute is missing");

    field->units = elemAttr.nodeValue();
    all_units << field->units;

    // Get type attribute
    elemAttr = elemAttributes.namedItem("type");
    if ( elemAttr.isNull() )
        return QString("Object:field:type attribute is missing");

    int index = fieldTypeStrXML.indexOf(elemAttr.nodeValue());
    if (index >= 0) {
        field->type = (FieldType)index;
        field->numBytes = fieldTypeNumBytes[index];
    }  
    else {
        return QString("Object:field:type attribute value is invalid");
    }

    // Get numelements or elementnames attribute
    field->numElements = 0;
    // Look for element names as an attribute first
    elemAttr = elemAttributes.namedItem("elementnames");
    if ( !elemAttr.isNull() ) {
        // Get element names
        QStringList names = elemAttr.nodeValue().split(",", QString::SkipEmptyParts);
        for (int n = 0; n < names.length(); ++n)
            names[n] = names[n].trimmed();

        field->elementNames = names;
        field->numElements = names.length();
        field->defaultElementNames = false;
    }
    else {
        // Look for a list of child elementname nodes
        QDomNode listNode = childNode.firstChildElement("elementnames");
        if (!listNode.isNull()) {
            for (QDomElement node = listNode.firstChildElement("elementname");
                 !node.isNull(); node = node.nextSiblingElement("elementname")) {
		QDomNode name = node.firstChild();
                if (!name.isNull() && name.isText() && !name.nodeValue().isEmpty()) {
                    field->elementNames.append(name.nodeValue());
                }
            }
	    field->numElements = field->elementNames.length();
            field->defaultElementNames = false;
        }
    }
    // If no element names were found, then fall back to looking
    // for the number of elements in the 'elements' attribute
    if (field->numElements == 0) {
        elemAttr = elemAttributes.namedItem("elements");
        if ( elemAttr.isNull() ) {
            return QString("Object:field:elements and Object:field:elementnames attribute/element is missing");
        }
        else {
            field->numElements = elemAttr.nodeValue().toInt();
            for (int n = 0; n < field->numElements; ++n)
                field->elementNames.append(QString("%1").arg(n));

            field->defaultElementNames = true;
        }
    }
    // Get options attribute or child elements (only if an enum type)
    if (field->type == FIELDTYPE_ENUM) {

        // Look for options attribute
        elemAttr = elemAttributes.namedItem("options");
        if (!elemAttr.isNull()) {
            QStringList options = elemAttr.nodeValue().split(",", QString::SkipEmptyParts);
            for (int n = 0; n < options.length(); ++n) {
                options[n] = options[n].trimmed();
            }
            field->options = options;
        }
	else {
	    // Look for a list of child 'option' nodes
	    QDomNode listNode = childNode.firstChildElement("options");
	    if (!listNode.isNull()) {
	        for (QDomElement node = listNode.firstChildElement("option");
	             !node.isNull(); node = node.nextSiblingElement("option")) {
		    QDomNode name = node.firstChild();
                    if (!name.isNull() && name.isText() && !name.nodeValue().isEmpty()) {
	                field->options.append(name.nodeValue());
	            }
	        }
	    }
        }
        if (field->options.length() == 0) {
            return QString("Object:field:options attribute/element is missing");
        }
    }

    // Get the default value attribute (required for settings objects, optional for the rest)
    elemAttr = elemAttributes.namedItem("defaultvalue");
    if ( elemAttr.isNull() ) {
        if ( info->isSettings )
            return QString("Object:field:defaultvalue attribute is missing (required for settings objects)");
        field->defaultValues = QStringList();
    }
    else  {
		QStringList defaults = elemAttr.nodeValue().split(",", QString::SkipEmptyParts);
		for (int n = 0; n < defaults.length(); ++n)
			defaults[n] = defaults[n].trimmed();

		if(defaults.length() != field->numElements) {
			if(defaults.length() != 1)
				return QString("Object:field:incorrect number of default values");

			/*support legacy single default for multiple elements
			We should really issue a warning*/
			for(int ct=1; ct< field->numElements; ct++)
				defaults.append(defaults[0]);
		}
		field->defaultValues = defaults;
    }

    // Limits attribute
    elemAttr = elemAttributes.namedItem("limits");
    if ( elemAttr.isNull() ) {
        field->limitValues=QString();
    }
    else{
        field->limitValues=elemAttr.nodeValue();
    }
    // Add field to object
    info->fields.append(field);
    // Done
    return QString();
}

/**
 * Process the object attributes from the XML
 */
QString UAVObjectParser::processObjectAttributes(QDomNode& node, ObjectInfo* info)
{
    // Get name attribute
    QDomNamedNodeMap attributes = node.attributes();
    QDomNode attr = attributes.namedItem("name");
    if ( attr.isNull() )
        return QString("Object:name attribute is missing");

    info->name = attr.nodeValue();
    info->namelc = attr.nodeValue().toLower();

    // Get category attribute if present
    attr = attributes.namedItem("category");
    if ( !attr.isNull() )
    {
        info->category = attr.nodeValue();
    }

    // Get singleinstance attribute
    attr = attributes.namedItem("singleinstance");
    if ( attr.isNull() )
        return QString("Object:singleinstance attribute is missing");

    if ( attr.nodeValue().compare(QString("true")) == 0 )
        info->isSingleInst = true;
    else if ( attr.nodeValue().compare(QString("false")) == 0 )
        info->isSingleInst = false;
    else
        return QString("Object:singleinstance attribute value is invalid");

    // Get settings attribute
    attr = attributes.namedItem("settings");
    if ( attr.isNull() )
        return QString("Object:settings attribute is missing");

    if ( attr.nodeValue().compare(QString("true")) == 0 )
            info->isSettings = true;
    else if ( attr.nodeValue().compare(QString("false")) == 0 )
        info->isSettings = false;
    else
        return QString("Object:settings attribute value is invalid");


    // Settings objects can only have a single instance
    if ( info->isSettings && !info->isSingleInst )
        return QString("Object: Settings objects can not have multiple instances");

    // Done
    return QString();
}

/**
 * Process the description field from the XML file
 */
QString UAVObjectParser::processObjectDescription(QDomNode& childNode, QString * description)
{
    description->append(childNode.firstChild().nodeValue());
    return QString();
}
>>>>>>> ff16dd03
<|MERGE_RESOLUTION|>--- conflicted
+++ resolved
@@ -1,4 +1,3 @@
-<<<<<<< HEAD
 /**
  ******************************************************************************
  *
@@ -613,621 +612,4 @@
 {
     description->append(childNode.firstChild().nodeValue());
     return QString();
-}
-=======
-/**
- ******************************************************************************
- *
- * @file       uavobjectparser.cpp
- * @author     The OpenPilot Team, http://www.openpilot.org Copyright (C) 2010.
- * @brief      Parses XML files and extracts object information.
- *
- * @see        The GNU Public License (GPL) Version 3
- *
- *****************************************************************************/
-/*
- * This program is free software; you can redistribute it and/or modify
- * it under the terms of the GNU General Public License as published by
- * the Free Software Foundation; either version 3 of the License, or
- * (at your option) any later version.
- *
- * This program is distributed in the hope that it will be useful, but
- * WITHOUT ANY WARRANTY; without even the implied warranty of MERCHANTABILITY
- * or FITNESS FOR A PARTICULAR PURPOSE. See the GNU General Public License
- * for more details.
- *
- * You should have received a copy of the GNU General Public License along
- * with this program; if not, write to the Free Software Foundation, Inc.,
- * 59 Temple Place, Suite 330, Boston, MA 02111-1307 USA
- */
-
-#include "uavobjectparser.h"
-
-/**
- * Constructor
- */
-UAVObjectParser::UAVObjectParser()
-{
-    fieldTypeStrXML << "int8" << "int16" << "int32" << "uint8"
-        << "uint16" << "uint32" <<"float" << "enum";
-
-    updateModeStrXML << "manual" << "periodic" << "onchange" << "throttled";
-
-    accessModeStr << "ACCESS_READWRITE" << "ACCESS_READONLY";
-
-    fieldTypeNumBytes << int(1) << int(2) << int(4) <<
-                        int(1) << int(2) << int(4) <<
-                        int(4) << int(1);
-
-    accessModeStrXML << "readwrite" << "readonly";
-
-}
-
-/**
- * Get number of objects
- */
-int UAVObjectParser::getNumObjects()
-{
-    return objInfo.length();
-}
-
-/**
- * Get the detailed object information
- */
-QList<ObjectInfo*> UAVObjectParser::getObjectInfo()
-{
-    return objInfo;
-}
-
-ObjectInfo* UAVObjectParser::getObjectByIndex(int objIndex)
-{
-    return objInfo[objIndex];
-}
-
-/**
- * Get the name of the object
- */
-QString UAVObjectParser::getObjectName(int objIndex)
-{
-    ObjectInfo* info = objInfo[objIndex];
-    if (info == NULL)
-        return QString();
-
-    return info->name;
-}
-
-/**
- * Get the ID of the object
- */
-quint32 UAVObjectParser::getObjectID(int objIndex)
-{
-    ObjectInfo* info = objInfo[objIndex];
-    if (info == NULL)
-        return 0;
-    return info->id;
-}
-
-/**
- * Get the number of bytes in the data fields of this object
- */
-int UAVObjectParser::getNumBytes(int objIndex)
-{
-    ObjectInfo* info = objInfo[objIndex];
-    if (info == NULL)
-    {
-        return 0;
-    }
-    else
-    {
-        int numBytes = 0;
-        for (int n = 0; n < info->fields.length(); ++n)
-        {
-            numBytes += info->fields[n]->numBytes * info->fields[n]->numElements;
-        }
-        return numBytes;
-    }
-}
-
-bool fieldTypeLessThan(const FieldInfo* f1, const FieldInfo* f2)
-{
-    return f1->numBytes > f2->numBytes;
-}
-
-/**
- * Parse supplied XML file
- * @param xml The xml text
- * @param filename The xml filename
- * @returns Null QString() on success, error message on failure
- */
-QString UAVObjectParser::parseXML(QString& xml, QString& filename)
-{
-    // Create DOM document and parse it
-    QDomDocument doc("UAVObjects");
-    bool parsed = doc.setContent(xml);
-    if (!parsed) return QString("Improperly formated XML file");
-
-    // Read all objects contained in the XML file, creating an new ObjectInfo for each
-    QDomElement docElement = doc.documentElement();
-    QDomNode node = docElement.firstChild();
-    while ( !node.isNull() ) {
-        // Create new object entry
-        ObjectInfo* info = new ObjectInfo;
-
-        info->filename=filename;
-        // Process object attributes
-        QString status = processObjectAttributes(node, info);
-        if (!status.isNull())
-            return status;
-
-        // Process child elements (fields and metadata)
-        QDomNode childNode = node.firstChild();
-        bool fieldFound = false;
-        bool accessFound = false;
-        bool telGCSFound = false;
-        bool telFlightFound = false;
-        bool logFound = false;
-        bool descriptionFound = false;
-        while ( !childNode.isNull() ) {
-            // Process element depending on its type
-            if ( childNode.nodeName().compare(QString("field")) == 0 ) {
-                QString status = processObjectFields(childNode, info);
-                if (!status.isNull())
-                    return status;
-
-                fieldFound = true;
-            }
-            else if ( childNode.nodeName().compare(QString("access")) == 0 ) {
-                QString status = processObjectAccess(childNode, info);
-                if (!status.isNull())
-                    return status;
-
-                accessFound = true;
-            }
-            else if ( childNode.nodeName().compare(QString("telemetrygcs")) == 0 ) {
-                QString status = processObjectMetadata(childNode, &info->gcsTelemetryUpdateMode,
-                                                       &info->gcsTelemetryUpdatePeriod, &info->gcsTelemetryAcked);
-                if (!status.isNull())
-                    return status;
-
-                telGCSFound = true;
-            }
-            else if ( childNode.nodeName().compare(QString("telemetryflight")) == 0 ) {
-                QString status = processObjectMetadata(childNode, &info->flightTelemetryUpdateMode,
-                                                       &info->flightTelemetryUpdatePeriod, &info->flightTelemetryAcked);
-                if (!status.isNull())
-                    return status;
-
-                telFlightFound = true;
-            }
-            else if ( childNode.nodeName().compare(QString("logging")) == 0 ) {
-                QString status = processObjectMetadata(childNode, &info->loggingUpdateMode,
-                                                       &info->loggingUpdatePeriod, NULL);
-                if (!status.isNull())
-                    return status;
-
-                logFound = true;
-            }
-            else if ( childNode.nodeName().compare(QString("description")) == 0 ) {
-                QString status = processObjectDescription(childNode, &info->description);
-
-                if (!status.isNull())
-                    return status;
-
-                descriptionFound = true;
-            }
-            else if (!childNode.isComment()) {
-                return QString("Unknown object element");
-            }
-
-            // Get next element
-            childNode = childNode.nextSibling();
-        }
-		
-		// Sort all fields according to size
-        qStableSort(info->fields.begin(), info->fields.end(), fieldTypeLessThan);
-
-        // Sort all fields according to size
-        qStableSort(info->fields.begin(), info->fields.end(), fieldTypeLessThan);
-
-        // Make sure that required elements were found
-        if ( !fieldFound )
-            return QString("Object::field element is missing");
-
-        if ( !accessFound )
-            return QString("Object::access element is missing");
-
-        if ( !telGCSFound )
-            return QString("Object::telemetrygcs element is missing");
-
-        if ( !telFlightFound )
-            return QString("Object::telemetryflight element is missing");
-
-        if ( !logFound )
-            return QString("Object::logging element is missing");
-
-        // TODO: Make into error once all objects updated
-        if ( !descriptionFound )
-            return QString("Object::description element is missing");
-
-        // Calculate ID
-        calculateID(info);
-
-        // Add object
-        objInfo.append(info);
-
-        // Get next object
-        node = node.nextSibling();
-    }
-
-    all_units.removeDuplicates();
-    // Done, return null string
-    return QString();
-}
-
-/**
- * Calculate the unique object ID based on the object information.
- * The ID will change if the object definition changes, this is intentional
- * and is used to avoid connecting objects with incompatible configurations.
- * The LSB is set to zero and is reserved for metadata
- */
-void UAVObjectParser::calculateID(ObjectInfo* info)
-{
-    // Hash object name
-    quint32 hash = updateHash(info->name, 0);
-    // Hash object attributes
-    hash = updateHash(info->isSettings, hash);
-    hash = updateHash(info->isSingleInst, hash);
-    // Hash field information
-    for (int n = 0; n < info->fields.length(); ++n) {
-        hash = updateHash(info->fields[n]->name, hash);
-        hash = updateHash(info->fields[n]->numElements, hash);
-        hash = updateHash(info->fields[n]->type, hash);
-        if(info->fields[n]->type == FIELDTYPE_ENUM) {
-            QStringList options = info->fields[n]->options;
-            for (int m = 0; m < options.length(); m++)
-                hash = updateHash(options[m], hash);
-        }
-    }
-    // Done
-    info->id = hash & 0xFFFFFFFE;
-}
-
-/**
- * Shift-Add-XOR hash implementation. LSB is set to zero, it is reserved
- * for the ID of the metaobject.
- *
- * http://eternallyconfuzzled.com/tuts/algorithms/jsw_tut_hashing.aspx
- */
-quint32 UAVObjectParser::updateHash(quint32 value, quint32 hash)
-{
-    return (hash ^ ((hash<<5) + (hash>>2) + value));
-}
-
-/**
- * Update the hash given a string
- */
-quint32 UAVObjectParser::updateHash(QString& value, quint32 hash)
-{
-    QByteArray bytes = value.toAscii();
-    quint32 hashout = hash;
-    for (int n = 0; n < bytes.length(); ++n)
-        hashout = updateHash(bytes[n], hashout);
-
-    return hashout;
-}
-
-/**
- * Process the metadata part of the XML
- */
-QString UAVObjectParser::processObjectMetadata(QDomNode& childNode, UpdateMode* mode, int* period, bool* acked)
-{
-    // Get updatemode attribute
-    QDomNamedNodeMap elemAttributes = childNode.attributes();
-    QDomNode elemAttr = elemAttributes.namedItem("updatemode");
-    if ( elemAttr.isNull() )
-        return QString("Object:telemetrygcs:updatemode attribute is missing");
-
-    int index = updateModeStrXML.indexOf( elemAttr.nodeValue() );
-
-    if (index<0)
-        return QString("Object:telemetrygcs:updatemode attribute value is invalid");
-
-    *mode = (UpdateMode)index;
-
-    // Get period attribute
-    elemAttr = elemAttributes.namedItem("period");
-    if ( elemAttr.isNull() )
-        return QString("Object:telemetrygcs:period attribute is missing");
-
-    *period = elemAttr.nodeValue().toInt();
-
-
-    // Get acked attribute (only if acked parameter is not null, not applicable for logging metadata)
-    if ( acked != NULL) {
-        elemAttr = elemAttributes.namedItem("acked");
-        if ( elemAttr.isNull())
-            return QString("Object:telemetrygcs:acked attribute is missing");
-
-        if ( elemAttr.nodeValue().compare(QString("true")) == 0 )
-            *acked = true;
-        else if ( elemAttr.nodeValue().compare(QString("false")) == 0 )
-            *acked = false;
-        else
-            return QString("Object:telemetrygcs:acked attribute value is invalid");
-    }
-    // Done
-    return QString();
-}
-
-/**
- * Process the object access tag of the XML
- */
-QString UAVObjectParser::processObjectAccess(QDomNode& childNode, ObjectInfo* info)
-{
-    // Get gcs attribute
-    QDomNamedNodeMap elemAttributes = childNode.attributes();
-    QDomNode elemAttr = elemAttributes.namedItem("gcs");
-    if ( elemAttr.isNull() )
-        return QString("Object:access:gcs attribute is missing");
-
-    int index = accessModeStrXML.indexOf( elemAttr.nodeValue() );
-    if (index >= 0)
-        info->gcsAccess = (AccessMode)index;
-    else
-        return QString("Object:access:gcs attribute value is invalid");
-
-    // Get flight attribute
-    elemAttr = elemAttributes.namedItem("flight");
-    if ( elemAttr.isNull() )
-        return QString("Object:access:flight attribute is missing");
-
-    index = accessModeStrXML.indexOf( elemAttr.nodeValue() );
-    if (index >= 0)
-        info->flightAccess = (AccessMode)index;
-    else
-        return QString("Object:access:flight attribute value is invalid");
-
-    // Done
-    return QString();
-}
-
-/**
- * Process the object fields of the XML
- */
-QString UAVObjectParser::processObjectFields(QDomNode& childNode, ObjectInfo* info)
-{
-    // Create field
-    FieldInfo* field = new FieldInfo;
-    // Get name attribute
-    QDomNamedNodeMap elemAttributes = childNode.attributes();
-    QDomNode elemAttr = elemAttributes.namedItem("name");
-    if (elemAttr.isNull()) {
-        return QString("Object:field:name attribute is missing");
-    }
-    QString name = elemAttr.nodeValue();
-
-    // Check to see is this field is a clone of another
-    // field that has already been declared
-    elemAttr = elemAttributes.namedItem("cloneof");
-    if (!elemAttr.isNull()) {
-        QString parentName = elemAttr.nodeValue(); 
-        if (!parentName.isEmpty()) {
-	    foreach(FieldInfo * parent, info->fields) {
-                if (parent->name == parentName) {
-                    // clone from this parent
-                    *field = *parent;   // safe shallow copy, no ptrs in struct
-                    field->name = name; // set our name
-                    // Add field to object
-                    info->fields.append(field);
-                    // Done
-                    return QString();
-                }
-            }
-            return QString("Object:field::cloneof parent unknown");
-        }
-        else {
-            return QString("Object:field:cloneof attribute is empty");
-        }
-    }
-    else {
-        // this field is not a clone, so remember its name
-        field->name = name;
-    }
-
-    // Get units attribute
-    elemAttr = elemAttributes.namedItem("units");
-    if ( elemAttr.isNull() )
-        return QString("Object:field:units attribute is missing");
-
-    field->units = elemAttr.nodeValue();
-    all_units << field->units;
-
-    // Get type attribute
-    elemAttr = elemAttributes.namedItem("type");
-    if ( elemAttr.isNull() )
-        return QString("Object:field:type attribute is missing");
-
-    int index = fieldTypeStrXML.indexOf(elemAttr.nodeValue());
-    if (index >= 0) {
-        field->type = (FieldType)index;
-        field->numBytes = fieldTypeNumBytes[index];
-    }  
-    else {
-        return QString("Object:field:type attribute value is invalid");
-    }
-
-    // Get numelements or elementnames attribute
-    field->numElements = 0;
-    // Look for element names as an attribute first
-    elemAttr = elemAttributes.namedItem("elementnames");
-    if ( !elemAttr.isNull() ) {
-        // Get element names
-        QStringList names = elemAttr.nodeValue().split(",", QString::SkipEmptyParts);
-        for (int n = 0; n < names.length(); ++n)
-            names[n] = names[n].trimmed();
-
-        field->elementNames = names;
-        field->numElements = names.length();
-        field->defaultElementNames = false;
-    }
-    else {
-        // Look for a list of child elementname nodes
-        QDomNode listNode = childNode.firstChildElement("elementnames");
-        if (!listNode.isNull()) {
-            for (QDomElement node = listNode.firstChildElement("elementname");
-                 !node.isNull(); node = node.nextSiblingElement("elementname")) {
-		QDomNode name = node.firstChild();
-                if (!name.isNull() && name.isText() && !name.nodeValue().isEmpty()) {
-                    field->elementNames.append(name.nodeValue());
-                }
-            }
-	    field->numElements = field->elementNames.length();
-            field->defaultElementNames = false;
-        }
-    }
-    // If no element names were found, then fall back to looking
-    // for the number of elements in the 'elements' attribute
-    if (field->numElements == 0) {
-        elemAttr = elemAttributes.namedItem("elements");
-        if ( elemAttr.isNull() ) {
-            return QString("Object:field:elements and Object:field:elementnames attribute/element is missing");
-        }
-        else {
-            field->numElements = elemAttr.nodeValue().toInt();
-            for (int n = 0; n < field->numElements; ++n)
-                field->elementNames.append(QString("%1").arg(n));
-
-            field->defaultElementNames = true;
-        }
-    }
-    // Get options attribute or child elements (only if an enum type)
-    if (field->type == FIELDTYPE_ENUM) {
-
-        // Look for options attribute
-        elemAttr = elemAttributes.namedItem("options");
-        if (!elemAttr.isNull()) {
-            QStringList options = elemAttr.nodeValue().split(",", QString::SkipEmptyParts);
-            for (int n = 0; n < options.length(); ++n) {
-                options[n] = options[n].trimmed();
-            }
-            field->options = options;
-        }
-	else {
-	    // Look for a list of child 'option' nodes
-	    QDomNode listNode = childNode.firstChildElement("options");
-	    if (!listNode.isNull()) {
-	        for (QDomElement node = listNode.firstChildElement("option");
-	             !node.isNull(); node = node.nextSiblingElement("option")) {
-		    QDomNode name = node.firstChild();
-                    if (!name.isNull() && name.isText() && !name.nodeValue().isEmpty()) {
-	                field->options.append(name.nodeValue());
-	            }
-	        }
-	    }
-        }
-        if (field->options.length() == 0) {
-            return QString("Object:field:options attribute/element is missing");
-        }
-    }
-
-    // Get the default value attribute (required for settings objects, optional for the rest)
-    elemAttr = elemAttributes.namedItem("defaultvalue");
-    if ( elemAttr.isNull() ) {
-        if ( info->isSettings )
-            return QString("Object:field:defaultvalue attribute is missing (required for settings objects)");
-        field->defaultValues = QStringList();
-    }
-    else  {
-		QStringList defaults = elemAttr.nodeValue().split(",", QString::SkipEmptyParts);
-		for (int n = 0; n < defaults.length(); ++n)
-			defaults[n] = defaults[n].trimmed();
-
-		if(defaults.length() != field->numElements) {
-			if(defaults.length() != 1)
-				return QString("Object:field:incorrect number of default values");
-
-			/*support legacy single default for multiple elements
-			We should really issue a warning*/
-			for(int ct=1; ct< field->numElements; ct++)
-				defaults.append(defaults[0]);
-		}
-		field->defaultValues = defaults;
-    }
-
-    // Limits attribute
-    elemAttr = elemAttributes.namedItem("limits");
-    if ( elemAttr.isNull() ) {
-        field->limitValues=QString();
-    }
-    else{
-        field->limitValues=elemAttr.nodeValue();
-    }
-    // Add field to object
-    info->fields.append(field);
-    // Done
-    return QString();
-}
-
-/**
- * Process the object attributes from the XML
- */
-QString UAVObjectParser::processObjectAttributes(QDomNode& node, ObjectInfo* info)
-{
-    // Get name attribute
-    QDomNamedNodeMap attributes = node.attributes();
-    QDomNode attr = attributes.namedItem("name");
-    if ( attr.isNull() )
-        return QString("Object:name attribute is missing");
-
-    info->name = attr.nodeValue();
-    info->namelc = attr.nodeValue().toLower();
-
-    // Get category attribute if present
-    attr = attributes.namedItem("category");
-    if ( !attr.isNull() )
-    {
-        info->category = attr.nodeValue();
-    }
-
-    // Get singleinstance attribute
-    attr = attributes.namedItem("singleinstance");
-    if ( attr.isNull() )
-        return QString("Object:singleinstance attribute is missing");
-
-    if ( attr.nodeValue().compare(QString("true")) == 0 )
-        info->isSingleInst = true;
-    else if ( attr.nodeValue().compare(QString("false")) == 0 )
-        info->isSingleInst = false;
-    else
-        return QString("Object:singleinstance attribute value is invalid");
-
-    // Get settings attribute
-    attr = attributes.namedItem("settings");
-    if ( attr.isNull() )
-        return QString("Object:settings attribute is missing");
-
-    if ( attr.nodeValue().compare(QString("true")) == 0 )
-            info->isSettings = true;
-    else if ( attr.nodeValue().compare(QString("false")) == 0 )
-        info->isSettings = false;
-    else
-        return QString("Object:settings attribute value is invalid");
-
-
-    // Settings objects can only have a single instance
-    if ( info->isSettings && !info->isSingleInst )
-        return QString("Object: Settings objects can not have multiple instances");
-
-    // Done
-    return QString();
-}
-
-/**
- * Process the description field from the XML file
- */
-QString UAVObjectParser::processObjectDescription(QDomNode& childNode, QString * description)
-{
-    description->append(childNode.firstChild().nodeValue());
-    return QString();
-}
->>>>>>> ff16dd03
+}