--- conflicted
+++ resolved
@@ -52,14 +52,10 @@
 				 * dmaOrigin. */
 				observation_ptr_t createNewLandmark(data_manager_ptr_t dmaOrigin);
 				void reparametrizeLandmark(landmark_ptr_t lmk);
-<<<<<<< HEAD
-				void killLandmark(landmark_ptr_t lmk);
-				void manage(void);
-=======
 				void killLandmark(landmark_ptr_t lmk,
 						  bool liberateFilter=true);
+				void manage(void);
 				void manageMap(void);
->>>>>>> 5f5cdf39
 		};
 
 		template<class LandmarkInit, class LandmarkAdvanced>
