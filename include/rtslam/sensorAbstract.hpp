/*
 * \file sensorAbstract.h
 *
 * Header file for the abstract sensor.
 *
 * \date Jan 28, 2010
 * \author jsola@laas.fr
 *
 * \ingroup rtslam
 */

#ifndef SENSORABSTRACT_H_
#define SENSORABSTRACT_H_

/* --------------------------------------------------------------------- */
/* --- INCLUDE --------------------------------------------------------- */
/* --------------------------------------------------------------------- */

#include "jmath/jblas.hpp"
#include "rtslam/rtSlam.hpp"
//include parents
#include "rtslam/parents.hpp"
#include "rtslam/mapAbstract.hpp"
#include "rtslam/mapObject.hpp"
#include "rtslam/robotAbstract.hpp"
#include <boost/smart_ptr.hpp>

namespace jafar {
	namespace rtslam {
		using namespace std;


		// Forward declarations of children
		class ObservationAbstract;


		/**
		 * Base class for all parameter sets in module rtslam.
		 * \ingroup rtslam
		 */
		class ParametersAbstract {
			public:
				/**
				 * Mandatory virtual destructor.
				 */
				inline virtual ~ParametersAbstract(void) {
				}

		};


		/**
		 * Base class for all sensors defined in the module rtslam.
		 * \ingroup rtslam
		 */
		class SensorAbstract: public MapObject, public ChildOf<RobotAbstract> , public boost::enable_shared_from_this<
		    SensorAbstract>, public ParentOf<ObservationAbstract> {

				friend std::ostream& operator <<(std::ostream & s, jafar::rtslam::SensorAbstract & sen);

				// define the function linkToParentRobot().
			ENABLE_LINK_TO_PARENT(RobotAbstract,Robot,SensorAbstract)
				;
				// define the functions robotPtr() and robot().
			ENABLE_ACCESS_TO_PARENT(RobotAbstract,robot)
				;
				// define the type ObservationList, and the function observationList().
			ENABLE_ACCESS_TO_CHILDREN(ObservationAbstract,Observation,observation)
				;

			public:


				/**
				 * Selectable LOCAL or REMOTE pose constructor.
				 * Creates a sensor with the pose indexed in a map.
				 * \param _rob the robot
				 * \param inFilter flag indicating if the sensor state is part of the filter (REMOTE).
				 */
				SensorAbstract(const robot_ptr_t & _robPtr, const bool inFilter);

				/**
				 * Mandatory virtual destructor.
				 */
				virtual ~SensorAbstract() {
				}


				/**
				 * Sensor pose in robot
				 */
				Gaussian pose;

				/**
				 * Indices of sensor's global pose in map (this is either the \a ia of the robot, \a rob.ia to make it short, or the \b ia_union() of \a rob.ia and \a sen.ia)
				 */
				ind_array ia_globalPose;
				/**
				 * Flag indicating if the sensor pose is being filtered
				 */
				bool isInFilter;

			protected:
				/**
				 * Sensor parameters.
				 * Derive this class for real sensors,
				 * and use dynamic down-cast in the associated observation classes to access the derived parameters.
				 */
				ParametersAbstract* paramsAbs;

			public:


<<<<<<< HEAD
=======
				void linkToObservation(const observation_ptr_t & _obsPtr); ///< Link to observation
				void linkToRobot(const robot_ptr_t & _robPtr); ///<             Link to robot


>>>>>>> d1aeb29f
				/*
				 * Acquire raw data.
				 */
				virtual void acquireRaw();

				/**
				 * Process raw data.
				 */
				virtual void processRaw();

			protected:
//				/**
//				 * Observe known landmarks
//				 */
//				virtual void observeKnownLmks();
//				/**
//				 * Discover new landmarks.
//				 * This function explores the raw data to find new features and use them for landmark initialization.
//				 */
//				virtual void discoverNewLmks();
//
//				/**
//				 * Add one landmark to the map.
//				 * \todo: see if we move this to MapAbstract -> lmkPtr = mapPtr->newLandmark(senPtr)
//				 * \todo: need to solve first the pointer-from-this issue of shared_ptr.
//				 * \param mapPtr pointer to the slam map.
//				 */
//				landmark_ptr_t newLandmark(map_ptr_t & mapPtr);

			public:


				/**
				 * Get sensor pose in global frame.
				 * This function composes robot pose with sensor pose to obtain the global sensor pose.
				 *
				 * \return the global pose.
				 */
				vec7 globalPose();

				/**
				 * Get sensor pose in global frame.
				 * This function composes robot pose with sensor pose to obtain the global sensor pose.
				 * It renders the Jacobians of the composed frame wrt all variables that are in the map (either robot only, or robot and sensor),
				 * depending on the sensor pose storage being LOCAL or REMOTE (see class Gaussian for doc on storage options).
				 * Therefore, this Jacobian is either 7-by-7 (LOCAL sensor pose) or 7-by-14 (REMOTE sensor pose).
				 *
				 * The concerned states are available as an indirect array \a ia_rs, member of the class and defined at construction time.
				 * \param poseG the global pose.
				 * \param PG_rs the Jacobian wrt the mapped states of robot and sensor.
				 */
				void globalPose(jblas::vec7 & senGlobalPose, jblas::mat & SG_rs);

		};

	}
}

#endif /* SENSORABSTRACT_H_ */<|MERGE_RESOLUTION|>--- conflicted
+++ resolved
@@ -111,13 +111,6 @@
 			public:
 
 
-<<<<<<< HEAD
-=======
-				void linkToObservation(const observation_ptr_t & _obsPtr); ///< Link to observation
-				void linkToRobot(const robot_ptr_t & _robPtr); ///<             Link to robot
-
-
->>>>>>> d1aeb29f
 				/*
 				 * Acquire raw data.
 				 */
