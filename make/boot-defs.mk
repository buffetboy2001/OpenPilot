--- conflicted
+++ resolved
@@ -107,15 +107,6 @@
 #    EXTRA_LIBS = newlib-lpc
 EXTRA_LIBS +=
 
-<<<<<<< HEAD
-# Provide (only) the bootloader with board-specific defines
-BLONLY_CDEFS += -DBOARD_TYPE=$(BOARD_TYPE)
-BLONLY_CDEFS += -DBOARD_REVISION=$(BOARD_REVISION)
-BLONLY_CDEFS += -DHW_TYPE=$(HW_TYPE)
-BLONLY_CDEFS += -DBOOTLOADER_VERSION=$(BOOTLOADER_VERSION)
-
-=======
->>>>>>> 5a2c5380
 # Compiler flags
 CDEFS += 
 
