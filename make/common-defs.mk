<<<<<<< HEAD
#
# Copyright (c) 2009-2013, The OpenPilot Team, http://www.openpilot.org
#
# This program is free software; you can redistribute it and/or modify
# it under the terms of the GNU General Public License as published by
# the Free Software Foundation; either version 3 of the License, or
# (at your option) any later version.
#
# This program is distributed in the hope that it will be useful, but
# WITHOUT ANY WARRANTY; without even the implied warranty of MERCHANTABILITY
# or FITNESS FOR A PARTICULAR PURPOSE. See the GNU General Public License
# for more details.
#
# You should have received a copy of the GNU General Public License along
# with this program; if not, write to the Free Software Foundation, Inc.,
# 59 Temple Place, Suite 330, Boston, MA 02111-1307 USA
#

ifndef OPENPILOT_IS_COOL
    $(error Top level Makefile must be used to build this target)
endif

# Set to YES to compile for debugging
DEBUG ?= NO

# Set to YES to use the Servo output pins for debugging via scope or logic analyser
ENABLE_DEBUG_PINS	?= NO

# Set to YES to enable the AUX UART which is mapped on the S1 (Tx) and S2 (Rx) servo outputs
ENABLE_AUX_UART		?= NO

# Include objects that are just nice information to show
DIAG_STACK		?= NO
DIAG_MIXERSTATUS	?= NO
DIAG_RATEDESIRED	?= NO
DIAG_I2C_WDG_STATS	?= NO
DIAG_TASKS		?= NO

# Or just turn on all the above diagnostics. WARNING: this consumes massive amounts of memory.
DIAG_ALL		?= NO

# Optimization level, can be [0, 1, 2, 3, s].
# 0 = turn off optimization. s = optimize for size.
# Note: 3 is not always the best optimization level.
ifeq ($(DEBUG), YES)
    OPT = 0
else
    OPT = s
endif

# Output format (can be ihex or binary or both).
#  binary to create a load-image in raw-binary format i.e. for SAM-BA,
#  ihex to create a load-image in Intel hex format
#LOADFORMAT = ihex
#LOADFORMAT = binary
LOADFORMAT = both

# Debugging format.
DEBUGF = dwarf-2

# Place project-specific -D (define) and/or -U options for C here.
CDEFS += -DUSE_$(BOARD)

ifeq ($(ENABLE_DEBUG_PINS), YES)
    CDEFS += -DPIOS_ENABLE_DEBUG_PINS
endif

ifeq ($(ENABLE_AUX_UART), YES)
    CDEFS += -DPIOS_ENABLE_AUX_UART
endif

# The following Makefile command, ifneq (,$(filter) $(A), $(B) $(C))
#    is equivalent to the pseudocode `if (A == B || A == C)`
ifneq (,$(filter YES,$(DIAG_STACK) $(DIAG_ALL)))
    CFLAGS += -DDIAG_STACK
endif

ifneq (,$(filter YES,$(DIAG_MIXERSTATUS) $(DIAG_ALL)))
    CFLAGS += -DDIAG_MIXERSTATUS
endif

ifneq (,$(filter YES,$(DIAG_RATEDESIRED) $(DIAG_ALL)))
    CFLAGS += -DDIAG_RATEDESIRED
endif

ifneq (,$(filter YES,$(DIAG_I2C_WDG_STATS) $(DIAG_ALL)))
    CFLAGS += -DDIAG_I2C_WDG_STATS
endif

ifneq (,$(filter YES,$(DIAG_TASKS) $(DIAG_ALL)))
    CFLAGS += -DDIAG_TASKS
endif

# Place project-specific -D and/or -U options for Assembler with preprocessor here.
#ADEFS = -DUSE_IRQ_ASM_WRAPPER
ADEFS = -D__ASSEMBLY__

# Provide board-specific defines
CDEFS += -DFW_BANK_BASE=$(FW_BANK_BASE)
CDEFS += -DFW_BANK_SIZE=$(FW_BANK_SIZE)
CDEFS += -DFW_DESC_SIZE=$(FW_DESC_SIZE)

CDEFS += -DEE_BANK_BASE=$(EE_BANK_BASE)
CDEFS += -DEE_BANK_SIZE=$(EE_BANK_SIZE)


# Compiler flag to set the C Standard level.
# c89   - "ANSI" C
# gnu89 - c89 plus GCC extensions
# c99   - ISO C99 standard (not yet fully implemented)
# gnu99 - c99 plus GCC extensions
CSTANDARD = -std=gnu99

# Compiler flags.
#
#  -g*:          generate debugging information
#  -O*:          optimization level
#  -f...:        tuning, see GCC manual and avr-libc documentation
#  -Wall...:     warning level
#  -Wa,...:      tell GCC to pass this to the assembler.
#    -adhlns...: create assembler listing

# Common architecture-specific flags from the device-specific library makefile
CFLAGS += $(ARCHFLAGS)
CFLAGS += $(CDEFS)
CFLAGS += -O$(OPT)
CFLAGS += -g$(DEBUGF)
CFLAGS += -mapcs-frame
CFLAGS += -fomit-frame-pointer
CFLAGS += -Wall
CFLAGS += $(patsubst %,-I%,$(EXTRAINCDIRS)) -I.
CFLAGS += -Wa,-adhlns=$(addprefix $(OUTDIR)/, $(notdir $(addsuffix .lst, $(basename $<))))


# FIXME: STM32F4xx library raises strict aliasing and const qualifier warnings
ifneq ($(MCU),cortex-m4)
    CFLAGS += -Werror
endif

ifeq ($(DEBUG), YES)
    CFLAGS += -DDEBUG
else
    CFLAGS += -fdata-sections -ffunction-sections
endif

# Compiler flags to generate dependency files
CFLAGS += -MD -MP -MF $(OUTDIR)/dep/$(@F).d

# Flags only for C
#CONLYFLAGS += -Wnested-externs
CONLYFLAGS += $(CSTANDARD)

# Assembler flags.
#  -Wa,...:    tell GCC to pass this to the assembler.
#  -ahlns:     create listing
ASFLAGS =  -mcpu=$(MCU) -I. -x assembler-with-cpp
ASFLAGS += $(ADEFS)
ASFLAGS += $(patsubst %,-I%,$(EXTRAINCDIRS))
ASFLAGS += -Wa,-adhlns=$(addprefix $(OUTDIR)/, $(notdir $(addsuffix .lst, $(basename $<))))

# Linker flags.
#  -Wl,...:     tell GCC to pass this to linker.
#    -Map:      create map file
#    --cref:    add cross reference to  map file
LDFLAGS += -nostartfiles
LDFLAGS += -Wl,--warn-common,--fatal-warnings,--gc-sections
LDFLAGS += -Wl,-Map=$(OUTDIR)/$(TARGET).map,--cref
LDFLAGS += $(patsubst %,-L%,$(EXTRA_LIBDIRS))
LDFLAGS += $(patsubst %,-l%,$(EXTRA_LIBS))
LDFLAGS += -lc -lgcc

ifneq ($(DEBUG), YES)
    LDFLAGS += -Wl,-static
endif

# List of all source files.
ALLSRC     = $(ASRCARM) $(ASRC) $(SRCARM) $(SRC) $(CPPSRCARM) $(CPPSRC)
# List of all source files without directory and file-extension.
ALLSRCBASE = $(notdir $(basename $(ALLSRC)))

# Define all object files.
ALLOBJ     = $(addprefix $(OUTDIR)/, $(addsuffix .o, $(ALLSRCBASE))) $(EXTRAOBJ)

# Define all listing files (used for make clean).
LSTFILES   = $(addprefix $(OUTDIR)/, $(addsuffix .lst, $(ALLSRCBASE)))
# Define all depedency-files (used for make clean).
DEPFILES   = $(addprefix $(OUTDIR)/dep/, $(addsuffix .o.d, $(ALLSRCBASE)))

# Default target.
all: build

ifeq ($(LOADFORMAT),ihex)
build: elf hex sym
else ifeq ($(LOADFORMAT),binary)
build: elf bin sym
else ifeq ($(LOADFORMAT),both)
build: elf hex bin sym
else
    $(error "$(MSG_FORMATERROR) $(FORMAT)")
endif

# Generate code for PyMite
# $(OUTDIR)/pmlib_img.c $(OUTDIR)/pmlib_nat.c $(OUTDIR)/pmlibusr_img.c $(OUTDIR)/pmlibusr_nat.c $(OUTDIR)/pmfeatures.h: $(wildcard $(PYMITELIB)/*.py) $(wildcard $(PYMITEPLAT)/*.py) $(wildcard $(FLIGHTPLANLIB)/*.py) $(wildcard $(FLIGHTPLANS)/*.py)
#	@$(ECHO) $(MSG_PYMITEINIT) $(call toprel, $@)
#	@$(PYTHON) $(PYMITETOOLS)/pmImgCreator.py -f $(PYMITEPLAT)/pmfeatures.py -c -s --memspace=flash -o $(OUTDIR)/pmlib_img.c --native-file=$(OUTDIR)/pmlib_nat.c $(PYMITELIB)/list.py $(PYMITELIB)/dict.py $(PYMITELIB)/__bi.py $(PYMITELIB)/sys.py $(PYMITELIB)/string.py $(wildcard $(FLIGHTPLANLIB)/*.py)
#	@$(PYTHON) $(PYMITETOOLS)/pmGenPmFeatures.py $(PYMITEPLAT)/pmfeatures.py > $(OUTDIR)/pmfeatures.h
#	@$(PYTHON) $(PYMITETOOLS)/pmImgCreator.py -f $(PYMITEPLAT)/pmfeatures.py -c -u -o $(OUTDIR)/pmlibusr_img.c --native-file=$(OUTDIR)/pmlibusr_nat.c $(FLIGHTPLANS)/test.py

# Link: create ELF output file from object files.
$(eval $(call LINK_TEMPLATE, $(OUTDIR)/$(TARGET).elf, $(ALLOBJ), $(ALLLIB)))

# Assemble: create object files from assembler source files.
$(foreach src, $(ASRC), $(eval $(call ASSEMBLE_TEMPLATE, $(src))))

# Assemble: create object files from assembler source files. ARM-only
$(foreach src, $(ASRCARM), $(eval $(call ASSEMBLE_ARM_TEMPLATE, $(src))))

# Compile: create object files from C source files.
$(foreach src, $(SRC), $(eval $(call COMPILE_C_TEMPLATE, $(src))))

# Compile: create object files from C source files. ARM-only
$(foreach src, $(SRCARM), $(eval $(call COMPILE_C_ARM_TEMPLATE, $(src))))

# Compile: create object files from C++ source files.
$(foreach src, $(CPPSRC), $(eval $(call COMPILE_CPP_TEMPLATE, $(src))))

# Compile: create object files from C++ source files. ARM-only
$(foreach src, $(CPPSRCARM), $(eval $(call COMPILE_CPP_ARM_TEMPLATE, $(src))))

# Compile: create assembler files from C source files. ARM/Thumb
$(eval $(call PARTIAL_COMPILE_TEMPLATE, SRC))

# Compile: create assembler files from C source files. ARM only
$(eval $(call PARTIAL_COMPILE_ARM_TEMPLATE, SRCARM))

$(OUTDIR)/$(TARGET).bin.o: $(OUTDIR)/$(TARGET).bin

# Add opfw target
$(eval $(call OPFW_TEMPLATE,$(OUTDIR)/$(TARGET).bin,$(BOARD_TYPE),$(BOARD_REVISION)))

# Add jtag targets (program and wipe)
$(eval $(call JTAG_TEMPLATE,$(OUTDIR)/$(TARGET).bin,$(BL_BANK_BASE),$(BL_BANK_SIZE),$(OPENOCD_JTAG_CONFIG),$(OPENOCD_CONFIG)))

.PHONY: elf lss sym hex bin bino opfw
elf: $(OUTDIR)/$(TARGET).elf
lss: $(OUTDIR)/$(TARGET).lss
sym: $(OUTDIR)/$(TARGET).sym
hex: $(OUTDIR)/$(TARGET).hex
bin: $(OUTDIR)/$(TARGET).bin
bino: $(OUTDIR)/$(TARGET).bin.o
opfw: $(OUTDIR)/$(TARGET).opfw

# Display sizes of sections.
$(eval $(call SIZE_TEMPLATE, $(OUTDIR)/$(TARGET).elf))

# Generate Doxygen documents
docs:
	doxygen  $(DOXYGENDIR)/doxygen.cfg

# Target: clean project
clean:
	@echo $(MSG_CLEANING)
	$(V1) $(RM) -f $(OUTDIR)/$(TARGET).map
	$(V1) $(RM) -f $(OUTDIR)/$(TARGET).elf
	$(V1) $(RM) -f $(OUTDIR)/$(TARGET).hex
	$(V1) $(RM) -f $(OUTDIR)/$(TARGET).bin
	$(V1) $(RM) -f $(OUTDIR)/$(TARGET).sym
	$(V1) $(RM) -f $(OUTDIR)/$(TARGET).lss
	$(V1) $(RM) -f $(OUTDIR)/$(TARGET).bin.o
	$(V1) $(RM) -f $(OUTDIR)/$(TARGET).opfw
	$(V1) $(RM) -f $(wildcard $(OUTDIR)/*.c)
	$(V1) $(RM) -f $(wildcard $(OUTDIR)/*.h)
	$(V1) $(RM) -f $(ALLOBJ)
	$(V1) $(RM) -f $(LSTFILES)
	$(V1) $(RM) -f $(DEPFILES)
	$(V1) $(RM) -f $(SRC:.c=.s)
	$(V1) $(RM) -f $(SRCARM:.c=.s)
	$(V1) $(RM) -f $(CPPSRC:.cpp=.s)
	$(V1) $(RM) -f $(CPPSRCARM:.cpp=.s)

# Create output files directory
# all known MS Windows OS define the ComSpec environment variable
$(shell $(MKDIR) -p $(OUTDIR) 2>/dev/null)

# Include the dependency files.
-include $(shell $(MKDIR) -p $(OUTDIR)/dep 2>/dev/null) $(wildcard $(OUTDIR)/dep/*)

# Listing of phony targets.
.PHONY: all build clean install
=======
#
# Copyright (c) 2009-2013, The OpenPilot Team, http://www.openpilot.org
#
# This program is free software; you can redistribute it and/or modify
# it under the terms of the GNU General Public License as published by
# the Free Software Foundation; either version 3 of the License, or
# (at your option) any later version.
#
# This program is distributed in the hope that it will be useful, but
# WITHOUT ANY WARRANTY; without even the implied warranty of MERCHANTABILITY
# or FITNESS FOR A PARTICULAR PURPOSE. See the GNU General Public License
# for more details.
#
# You should have received a copy of the GNU General Public License along
# with this program; if not, write to the Free Software Foundation, Inc.,
# 59 Temple Place, Suite 330, Boston, MA 02111-1307 USA
#

ifndef OPENPILOT_IS_COOL
    $(error Top level Makefile must be used to build this target)
endif

# Set to YES to compile for debugging
DEBUG ?= NO

# Set to YES to use the Servo output pins for debugging via scope or logic analyser
ENABLE_DEBUG_PINS	?= NO

# Set to YES to enable the AUX UART which is mapped on the S1 (Tx) and S2 (Rx) servo outputs
ENABLE_AUX_UART		?= NO

# Include objects that are just nice information to show
DIAG_STACK		?= NO
DIAG_MIXERSTATUS	?= NO
DIAG_RATEDESIRED	?= NO
DIAG_I2C_WDG_STATS	?= NO
DIAG_TASKS		?= NO

# Or just turn on all the above diagnostics. WARNING: this consumes massive amounts of memory.
DIAG_ALL		?= NO

# Optimization level, can be [0, 1, 2, 3, s].
# 0 = turn off optimization. s = optimize for size.
# Note: 3 is not always the best optimization level.
ifeq ($(DEBUG), YES)
    OPT = 0
else
    OPT = s
endif

# Output format (can be ihex or binary or both).
#  binary to create a load-image in raw-binary format i.e. for SAM-BA,
#  ihex to create a load-image in Intel hex format
#LOADFORMAT = ihex
#LOADFORMAT = binary
LOADFORMAT = both

# Debugging format.
DEBUGF = dwarf-2

# Place project-specific -D (define) and/or -U options for C here.
CDEFS += -DUSE_$(BOARD)

ifeq ($(ENABLE_DEBUG_PINS), YES)
    CDEFS += -DPIOS_ENABLE_DEBUG_PINS
endif

ifeq ($(ENABLE_AUX_UART), YES)
    CDEFS += -DPIOS_ENABLE_AUX_UART
endif

# The following Makefile command, ifneq (,$(filter) $(A), $(B) $(C))
#    is equivalent to the pseudocode `if (A == B || A == C)`
ifneq (,$(filter YES,$(DIAG_STACK) $(DIAG_ALL)))
    CFLAGS += -DDIAG_STACK
endif

ifneq (,$(filter YES,$(DIAG_MIXERSTATUS) $(DIAG_ALL)))
    CFLAGS += -DDIAG_MIXERSTATUS
endif

ifneq (,$(filter YES,$(DIAG_RATEDESIRED) $(DIAG_ALL)))
    CFLAGS += -DDIAG_RATEDESIRED
endif

ifneq (,$(filter YES,$(DIAG_I2C_WDG_STATS) $(DIAG_ALL)))
    CFLAGS += -DDIAG_I2C_WDG_STATS
endif

ifneq (,$(filter YES,$(DIAG_TASKS) $(DIAG_ALL)))
    CFLAGS += -DDIAG_TASKS
endif

# Place project-specific -D and/or -U options for Assembler with preprocessor here.
#ADEFS = -DUSE_IRQ_ASM_WRAPPER
ADEFS = -D__ASSEMBLY__

# Compiler flag to set the C Standard level.
# c89   - "ANSI" C
# gnu89 - c89 plus GCC extensions
# c99   - ISO C99 standard (not yet fully implemented)
# gnu99 - c99 plus GCC extensions
CSTANDARD = -std=gnu99

# Compiler flags.
#
#  -g*:          generate debugging information
#  -O*:          optimization level
#  -f...:        tuning, see GCC manual and avr-libc documentation
#  -Wall...:     warning level
#  -Wa,...:      tell GCC to pass this to the assembler.
#    -adhlns...: create assembler listing

# Common architecture-specific flags from the device-specific library makefile
CFLAGS += $(ARCHFLAGS)
CFLAGS += $(CDEFS)
CFLAGS += -O$(OPT)
CFLAGS += -g$(DEBUGF)
CFLAGS += -mapcs-frame
CFLAGS += -fomit-frame-pointer
CFLAGS += -Wall
CFLAGS += $(patsubst %,-I%,$(EXTRAINCDIRS)) -I.
CFLAGS += -Wa,-adhlns=$(addprefix $(OUTDIR)/, $(notdir $(addsuffix .lst, $(basename $<))))

# FIXME: STM32F4xx library raises strict aliasing and const qualifier warnings
ifneq ($(MCU),cortex-m4)
    CFLAGS += -Werror
endif

ifeq ($(DEBUG), YES)
    CFLAGS += -DDEBUG
else
    CFLAGS += -ffunction-sections #-fdata-sections 
endif

# Compiler flags to generate dependency files
CFLAGS += -MD -MP -MF $(OUTDIR)/dep/$(@F).d

# Flags only for C
#CONLYFLAGS += -Wnested-externs
CONLYFLAGS += $(CSTANDARD)

# Assembler flags.
#  -Wa,...:    tell GCC to pass this to the assembler.
#  -ahlns:     create listing
ASFLAGS =  -mcpu=$(MCU) -I. -x assembler-with-cpp
ASFLAGS += $(ADEFS)
ASFLAGS += $(patsubst %,-I%,$(EXTRAINCDIRS))
ASFLAGS += -Wa,-adhlns=$(addprefix $(OUTDIR)/, $(notdir $(addsuffix .lst, $(basename $<))))

# Linker flags.
#  -Wl,...:     tell GCC to pass this to linker.
#    -Map:      create map file
#    --cref:    add cross reference to  map file
LDFLAGS += -nostartfiles
LDFLAGS += -Wl,--warn-common,--fatal-warnings,--gc-sections
LDFLAGS += -Wl,-Map=$(OUTDIR)/$(TARGET).map,--cref
LDFLAGS += $(patsubst %,-L%,$(EXTRA_LIBDIRS))
LDFLAGS += $(patsubst %,-l%,$(EXTRA_LIBS))
LDFLAGS += -lc -lgcc

ifneq ($(DEBUG), YES)
    LDFLAGS += -Wl,-static
endif

# List of all source files.
ALLSRC     = $(ASRCARM) $(ASRC) $(SRCARM) $(SRC) $(CPPSRCARM) $(CPPSRC)
# List of all source files without directory and file-extension.
ALLSRCBASE = $(notdir $(basename $(ALLSRC)))

# Define all object files.
ALLOBJ     = $(addprefix $(OUTDIR)/, $(addsuffix .o, $(ALLSRCBASE))) $(EXTRAOBJ)

# Define all listing files (used for make clean).
LSTFILES   = $(addprefix $(OUTDIR)/, $(addsuffix .lst, $(ALLSRCBASE)))
# Define all depedency-files (used for make clean).
DEPFILES   = $(addprefix $(OUTDIR)/dep/, $(addsuffix .o.d, $(ALLSRCBASE)))

# Default target.
all: build

ifeq ($(LOADFORMAT),ihex)
build: elf hex sym
else ifeq ($(LOADFORMAT),binary)
build: elf bin sym
else ifeq ($(LOADFORMAT),both)
build: elf hex bin sym
else
    $(error "$(MSG_FORMATERROR) $(FORMAT)")
endif

# Generate code for PyMite
# $(OUTDIR)/pmlib_img.c $(OUTDIR)/pmlib_nat.c $(OUTDIR)/pmlibusr_img.c $(OUTDIR)/pmlibusr_nat.c $(OUTDIR)/pmfeatures.h: $(wildcard $(PYMITELIB)/*.py) $(wildcard $(PYMITEPLAT)/*.py) $(wildcard $(FLIGHTPLANLIB)/*.py) $(wildcard $(FLIGHTPLANS)/*.py)
#	@$(ECHO) $(MSG_PYMITEINIT) $(call toprel, $@)
#	@$(PYTHON) $(PYMITETOOLS)/pmImgCreator.py -f $(PYMITEPLAT)/pmfeatures.py -c -s --memspace=flash -o $(OUTDIR)/pmlib_img.c --native-file=$(OUTDIR)/pmlib_nat.c $(PYMITELIB)/list.py $(PYMITELIB)/dict.py $(PYMITELIB)/__bi.py $(PYMITELIB)/sys.py $(PYMITELIB)/string.py $(wildcard $(FLIGHTPLANLIB)/*.py)
#	@$(PYTHON) $(PYMITETOOLS)/pmGenPmFeatures.py $(PYMITEPLAT)/pmfeatures.py > $(OUTDIR)/pmfeatures.h
#	@$(PYTHON) $(PYMITETOOLS)/pmImgCreator.py -f $(PYMITEPLAT)/pmfeatures.py -c -u -o $(OUTDIR)/pmlibusr_img.c --native-file=$(OUTDIR)/pmlibusr_nat.c $(FLIGHTPLANS)/test.py

# Link: create ELF output file from object files.
$(eval $(call LINK_TEMPLATE, $(OUTDIR)/$(TARGET).elf, $(ALLOBJ), $(ALLLIB)))

# Assemble: create object files from assembler source files.
$(foreach src, $(ASRC), $(eval $(call ASSEMBLE_TEMPLATE, $(src))))

# Assemble: create object files from assembler source files. ARM-only
$(foreach src, $(ASRCARM), $(eval $(call ASSEMBLE_ARM_TEMPLATE, $(src))))

# Compile: create object files from C source files.
$(foreach src, $(SRC), $(eval $(call COMPILE_C_TEMPLATE, $(src))))

# Compile: create object files from C source files. ARM-only
$(foreach src, $(SRCARM), $(eval $(call COMPILE_C_ARM_TEMPLATE, $(src))))

# Compile: create object files from C++ source files.
$(foreach src, $(CPPSRC), $(eval $(call COMPILE_CPP_TEMPLATE, $(src))))

# Compile: create object files from C++ source files. ARM-only
$(foreach src, $(CPPSRCARM), $(eval $(call COMPILE_CPP_ARM_TEMPLATE, $(src))))

# Compile: create assembler files from C source files. ARM/Thumb
$(eval $(call PARTIAL_COMPILE_TEMPLATE, SRC))

# Compile: create assembler files from C source files. ARM only
$(eval $(call PARTIAL_COMPILE_ARM_TEMPLATE, SRCARM))

$(OUTDIR)/$(TARGET).bin.o: $(OUTDIR)/$(TARGET).bin

# Add opfw target
$(eval $(call OPFW_TEMPLATE,$(OUTDIR)/$(TARGET).bin,$(BOARD_TYPE),$(BOARD_REVISION)))

# Add jtag targets (program and wipe)
$(eval $(call JTAG_TEMPLATE,$(OUTDIR)/$(TARGET).bin,$(BL_BANK_BASE),$(BL_BANK_SIZE),$(OPENOCD_JTAG_CONFIG),$(OPENOCD_CONFIG)))

.PHONY: elf lss sym hex bin bino opfw
elf: $(OUTDIR)/$(TARGET).elf
lss: $(OUTDIR)/$(TARGET).lss
sym: $(OUTDIR)/$(TARGET).sym
hex: $(OUTDIR)/$(TARGET).hex
bin: $(OUTDIR)/$(TARGET).bin
bino: $(OUTDIR)/$(TARGET).bin.o
opfw: $(OUTDIR)/$(TARGET).opfw

# Display sizes of sections.
$(eval $(call SIZE_TEMPLATE, $(OUTDIR)/$(TARGET).elf))

# Generate Doxygen documents
docs:
	doxygen  $(DOXYGENDIR)/doxygen.cfg

# Target: clean project
clean:
	@echo $(MSG_CLEANING)
	$(V1) $(RM) -f $(OUTDIR)/$(TARGET).map
	$(V1) $(RM) -f $(OUTDIR)/$(TARGET).elf
	$(V1) $(RM) -f $(OUTDIR)/$(TARGET).hex
	$(V1) $(RM) -f $(OUTDIR)/$(TARGET).bin
	$(V1) $(RM) -f $(OUTDIR)/$(TARGET).sym
	$(V1) $(RM) -f $(OUTDIR)/$(TARGET).lss
	$(V1) $(RM) -f $(OUTDIR)/$(TARGET).bin.o
	$(V1) $(RM) -f $(OUTDIR)/$(TARGET).opfw
	$(V1) $(RM) -f $(wildcard $(OUTDIR)/*.c)
	$(V1) $(RM) -f $(wildcard $(OUTDIR)/*.h)
	$(V1) $(RM) -f $(ALLOBJ)
	$(V1) $(RM) -f $(LSTFILES)
	$(V1) $(RM) -f $(DEPFILES)
	$(V1) $(RM) -f $(SRC:.c=.s)
	$(V1) $(RM) -f $(SRCARM:.c=.s)
	$(V1) $(RM) -f $(CPPSRC:.cpp=.s)
	$(V1) $(RM) -f $(CPPSRCARM:.cpp=.s)

# Create output files directory
# all known MS Windows OS define the ComSpec environment variable
$(shell $(MKDIR) -p $(OUTDIR) 2>/dev/null)

# Include the dependency files.
-include $(shell $(MKDIR) -p $(OUTDIR)/dep 2>/dev/null) $(wildcard $(OUTDIR)/dep/*)

# Listing of phony targets.
.PHONY: all build clean install
>>>>>>> 589290db
<|MERGE_RESOLUTION|>--- conflicted
+++ resolved
@@ -1,4 +1,3 @@
-<<<<<<< HEAD
 #
 # Copyright (c) 2009-2013, The OpenPilot Team, http://www.openpilot.org
 #
@@ -141,7 +140,7 @@
 ifeq ($(DEBUG), YES)
     CFLAGS += -DDEBUG
 else
-    CFLAGS += -fdata-sections -ffunction-sections
+    CFLAGS += -ffunction-sections #-fdata-sections 
 endif
 
 # Compiler flags to generate dependency files
@@ -287,285 +286,4 @@
 -include $(shell $(MKDIR) -p $(OUTDIR)/dep 2>/dev/null) $(wildcard $(OUTDIR)/dep/*)
 
 # Listing of phony targets.
-.PHONY: all build clean install
-=======
-#
-# Copyright (c) 2009-2013, The OpenPilot Team, http://www.openpilot.org
-#
-# This program is free software; you can redistribute it and/or modify
-# it under the terms of the GNU General Public License as published by
-# the Free Software Foundation; either version 3 of the License, or
-# (at your option) any later version.
-#
-# This program is distributed in the hope that it will be useful, but
-# WITHOUT ANY WARRANTY; without even the implied warranty of MERCHANTABILITY
-# or FITNESS FOR A PARTICULAR PURPOSE. See the GNU General Public License
-# for more details.
-#
-# You should have received a copy of the GNU General Public License along
-# with this program; if not, write to the Free Software Foundation, Inc.,
-# 59 Temple Place, Suite 330, Boston, MA 02111-1307 USA
-#
-
-ifndef OPENPILOT_IS_COOL
-    $(error Top level Makefile must be used to build this target)
-endif
-
-# Set to YES to compile for debugging
-DEBUG ?= NO
-
-# Set to YES to use the Servo output pins for debugging via scope or logic analyser
-ENABLE_DEBUG_PINS	?= NO
-
-# Set to YES to enable the AUX UART which is mapped on the S1 (Tx) and S2 (Rx) servo outputs
-ENABLE_AUX_UART		?= NO
-
-# Include objects that are just nice information to show
-DIAG_STACK		?= NO
-DIAG_MIXERSTATUS	?= NO
-DIAG_RATEDESIRED	?= NO
-DIAG_I2C_WDG_STATS	?= NO
-DIAG_TASKS		?= NO
-
-# Or just turn on all the above diagnostics. WARNING: this consumes massive amounts of memory.
-DIAG_ALL		?= NO
-
-# Optimization level, can be [0, 1, 2, 3, s].
-# 0 = turn off optimization. s = optimize for size.
-# Note: 3 is not always the best optimization level.
-ifeq ($(DEBUG), YES)
-    OPT = 0
-else
-    OPT = s
-endif
-
-# Output format (can be ihex or binary or both).
-#  binary to create a load-image in raw-binary format i.e. for SAM-BA,
-#  ihex to create a load-image in Intel hex format
-#LOADFORMAT = ihex
-#LOADFORMAT = binary
-LOADFORMAT = both
-
-# Debugging format.
-DEBUGF = dwarf-2
-
-# Place project-specific -D (define) and/or -U options for C here.
-CDEFS += -DUSE_$(BOARD)
-
-ifeq ($(ENABLE_DEBUG_PINS), YES)
-    CDEFS += -DPIOS_ENABLE_DEBUG_PINS
-endif
-
-ifeq ($(ENABLE_AUX_UART), YES)
-    CDEFS += -DPIOS_ENABLE_AUX_UART
-endif
-
-# The following Makefile command, ifneq (,$(filter) $(A), $(B) $(C))
-#    is equivalent to the pseudocode `if (A == B || A == C)`
-ifneq (,$(filter YES,$(DIAG_STACK) $(DIAG_ALL)))
-    CFLAGS += -DDIAG_STACK
-endif
-
-ifneq (,$(filter YES,$(DIAG_MIXERSTATUS) $(DIAG_ALL)))
-    CFLAGS += -DDIAG_MIXERSTATUS
-endif
-
-ifneq (,$(filter YES,$(DIAG_RATEDESIRED) $(DIAG_ALL)))
-    CFLAGS += -DDIAG_RATEDESIRED
-endif
-
-ifneq (,$(filter YES,$(DIAG_I2C_WDG_STATS) $(DIAG_ALL)))
-    CFLAGS += -DDIAG_I2C_WDG_STATS
-endif
-
-ifneq (,$(filter YES,$(DIAG_TASKS) $(DIAG_ALL)))
-    CFLAGS += -DDIAG_TASKS
-endif
-
-# Place project-specific -D and/or -U options for Assembler with preprocessor here.
-#ADEFS = -DUSE_IRQ_ASM_WRAPPER
-ADEFS = -D__ASSEMBLY__
-
-# Compiler flag to set the C Standard level.
-# c89   - "ANSI" C
-# gnu89 - c89 plus GCC extensions
-# c99   - ISO C99 standard (not yet fully implemented)
-# gnu99 - c99 plus GCC extensions
-CSTANDARD = -std=gnu99
-
-# Compiler flags.
-#
-#  -g*:          generate debugging information
-#  -O*:          optimization level
-#  -f...:        tuning, see GCC manual and avr-libc documentation
-#  -Wall...:     warning level
-#  -Wa,...:      tell GCC to pass this to the assembler.
-#    -adhlns...: create assembler listing
-
-# Common architecture-specific flags from the device-specific library makefile
-CFLAGS += $(ARCHFLAGS)
-CFLAGS += $(CDEFS)
-CFLAGS += -O$(OPT)
-CFLAGS += -g$(DEBUGF)
-CFLAGS += -mapcs-frame
-CFLAGS += -fomit-frame-pointer
-CFLAGS += -Wall
-CFLAGS += $(patsubst %,-I%,$(EXTRAINCDIRS)) -I.
-CFLAGS += -Wa,-adhlns=$(addprefix $(OUTDIR)/, $(notdir $(addsuffix .lst, $(basename $<))))
-
-# FIXME: STM32F4xx library raises strict aliasing and const qualifier warnings
-ifneq ($(MCU),cortex-m4)
-    CFLAGS += -Werror
-endif
-
-ifeq ($(DEBUG), YES)
-    CFLAGS += -DDEBUG
-else
-    CFLAGS += -ffunction-sections #-fdata-sections 
-endif
-
-# Compiler flags to generate dependency files
-CFLAGS += -MD -MP -MF $(OUTDIR)/dep/$(@F).d
-
-# Flags only for C
-#CONLYFLAGS += -Wnested-externs
-CONLYFLAGS += $(CSTANDARD)
-
-# Assembler flags.
-#  -Wa,...:    tell GCC to pass this to the assembler.
-#  -ahlns:     create listing
-ASFLAGS =  -mcpu=$(MCU) -I. -x assembler-with-cpp
-ASFLAGS += $(ADEFS)
-ASFLAGS += $(patsubst %,-I%,$(EXTRAINCDIRS))
-ASFLAGS += -Wa,-adhlns=$(addprefix $(OUTDIR)/, $(notdir $(addsuffix .lst, $(basename $<))))
-
-# Linker flags.
-#  -Wl,...:     tell GCC to pass this to linker.
-#    -Map:      create map file
-#    --cref:    add cross reference to  map file
-LDFLAGS += -nostartfiles
-LDFLAGS += -Wl,--warn-common,--fatal-warnings,--gc-sections
-LDFLAGS += -Wl,-Map=$(OUTDIR)/$(TARGET).map,--cref
-LDFLAGS += $(patsubst %,-L%,$(EXTRA_LIBDIRS))
-LDFLAGS += $(patsubst %,-l%,$(EXTRA_LIBS))
-LDFLAGS += -lc -lgcc
-
-ifneq ($(DEBUG), YES)
-    LDFLAGS += -Wl,-static
-endif
-
-# List of all source files.
-ALLSRC     = $(ASRCARM) $(ASRC) $(SRCARM) $(SRC) $(CPPSRCARM) $(CPPSRC)
-# List of all source files without directory and file-extension.
-ALLSRCBASE = $(notdir $(basename $(ALLSRC)))
-
-# Define all object files.
-ALLOBJ     = $(addprefix $(OUTDIR)/, $(addsuffix .o, $(ALLSRCBASE))) $(EXTRAOBJ)
-
-# Define all listing files (used for make clean).
-LSTFILES   = $(addprefix $(OUTDIR)/, $(addsuffix .lst, $(ALLSRCBASE)))
-# Define all depedency-files (used for make clean).
-DEPFILES   = $(addprefix $(OUTDIR)/dep/, $(addsuffix .o.d, $(ALLSRCBASE)))
-
-# Default target.
-all: build
-
-ifeq ($(LOADFORMAT),ihex)
-build: elf hex sym
-else ifeq ($(LOADFORMAT),binary)
-build: elf bin sym
-else ifeq ($(LOADFORMAT),both)
-build: elf hex bin sym
-else
-    $(error "$(MSG_FORMATERROR) $(FORMAT)")
-endif
-
-# Generate code for PyMite
-# $(OUTDIR)/pmlib_img.c $(OUTDIR)/pmlib_nat.c $(OUTDIR)/pmlibusr_img.c $(OUTDIR)/pmlibusr_nat.c $(OUTDIR)/pmfeatures.h: $(wildcard $(PYMITELIB)/*.py) $(wildcard $(PYMITEPLAT)/*.py) $(wildcard $(FLIGHTPLANLIB)/*.py) $(wildcard $(FLIGHTPLANS)/*.py)
-#	@$(ECHO) $(MSG_PYMITEINIT) $(call toprel, $@)
-#	@$(PYTHON) $(PYMITETOOLS)/pmImgCreator.py -f $(PYMITEPLAT)/pmfeatures.py -c -s --memspace=flash -o $(OUTDIR)/pmlib_img.c --native-file=$(OUTDIR)/pmlib_nat.c $(PYMITELIB)/list.py $(PYMITELIB)/dict.py $(PYMITELIB)/__bi.py $(PYMITELIB)/sys.py $(PYMITELIB)/string.py $(wildcard $(FLIGHTPLANLIB)/*.py)
-#	@$(PYTHON) $(PYMITETOOLS)/pmGenPmFeatures.py $(PYMITEPLAT)/pmfeatures.py > $(OUTDIR)/pmfeatures.h
-#	@$(PYTHON) $(PYMITETOOLS)/pmImgCreator.py -f $(PYMITEPLAT)/pmfeatures.py -c -u -o $(OUTDIR)/pmlibusr_img.c --native-file=$(OUTDIR)/pmlibusr_nat.c $(FLIGHTPLANS)/test.py
-
-# Link: create ELF output file from object files.
-$(eval $(call LINK_TEMPLATE, $(OUTDIR)/$(TARGET).elf, $(ALLOBJ), $(ALLLIB)))
-
-# Assemble: create object files from assembler source files.
-$(foreach src, $(ASRC), $(eval $(call ASSEMBLE_TEMPLATE, $(src))))
-
-# Assemble: create object files from assembler source files. ARM-only
-$(foreach src, $(ASRCARM), $(eval $(call ASSEMBLE_ARM_TEMPLATE, $(src))))
-
-# Compile: create object files from C source files.
-$(foreach src, $(SRC), $(eval $(call COMPILE_C_TEMPLATE, $(src))))
-
-# Compile: create object files from C source files. ARM-only
-$(foreach src, $(SRCARM), $(eval $(call COMPILE_C_ARM_TEMPLATE, $(src))))
-
-# Compile: create object files from C++ source files.
-$(foreach src, $(CPPSRC), $(eval $(call COMPILE_CPP_TEMPLATE, $(src))))
-
-# Compile: create object files from C++ source files. ARM-only
-$(foreach src, $(CPPSRCARM), $(eval $(call COMPILE_CPP_ARM_TEMPLATE, $(src))))
-
-# Compile: create assembler files from C source files. ARM/Thumb
-$(eval $(call PARTIAL_COMPILE_TEMPLATE, SRC))
-
-# Compile: create assembler files from C source files. ARM only
-$(eval $(call PARTIAL_COMPILE_ARM_TEMPLATE, SRCARM))
-
-$(OUTDIR)/$(TARGET).bin.o: $(OUTDIR)/$(TARGET).bin
-
-# Add opfw target
-$(eval $(call OPFW_TEMPLATE,$(OUTDIR)/$(TARGET).bin,$(BOARD_TYPE),$(BOARD_REVISION)))
-
-# Add jtag targets (program and wipe)
-$(eval $(call JTAG_TEMPLATE,$(OUTDIR)/$(TARGET).bin,$(BL_BANK_BASE),$(BL_BANK_SIZE),$(OPENOCD_JTAG_CONFIG),$(OPENOCD_CONFIG)))
-
-.PHONY: elf lss sym hex bin bino opfw
-elf: $(OUTDIR)/$(TARGET).elf
-lss: $(OUTDIR)/$(TARGET).lss
-sym: $(OUTDIR)/$(TARGET).sym
-hex: $(OUTDIR)/$(TARGET).hex
-bin: $(OUTDIR)/$(TARGET).bin
-bino: $(OUTDIR)/$(TARGET).bin.o
-opfw: $(OUTDIR)/$(TARGET).opfw
-
-# Display sizes of sections.
-$(eval $(call SIZE_TEMPLATE, $(OUTDIR)/$(TARGET).elf))
-
-# Generate Doxygen documents
-docs:
-	doxygen  $(DOXYGENDIR)/doxygen.cfg
-
-# Target: clean project
-clean:
-	@echo $(MSG_CLEANING)
-	$(V1) $(RM) -f $(OUTDIR)/$(TARGET).map
-	$(V1) $(RM) -f $(OUTDIR)/$(TARGET).elf
-	$(V1) $(RM) -f $(OUTDIR)/$(TARGET).hex
-	$(V1) $(RM) -f $(OUTDIR)/$(TARGET).bin
-	$(V1) $(RM) -f $(OUTDIR)/$(TARGET).sym
-	$(V1) $(RM) -f $(OUTDIR)/$(TARGET).lss
-	$(V1) $(RM) -f $(OUTDIR)/$(TARGET).bin.o
-	$(V1) $(RM) -f $(OUTDIR)/$(TARGET).opfw
-	$(V1) $(RM) -f $(wildcard $(OUTDIR)/*.c)
-	$(V1) $(RM) -f $(wildcard $(OUTDIR)/*.h)
-	$(V1) $(RM) -f $(ALLOBJ)
-	$(V1) $(RM) -f $(LSTFILES)
-	$(V1) $(RM) -f $(DEPFILES)
-	$(V1) $(RM) -f $(SRC:.c=.s)
-	$(V1) $(RM) -f $(SRCARM:.c=.s)
-	$(V1) $(RM) -f $(CPPSRC:.cpp=.s)
-	$(V1) $(RM) -f $(CPPSRCARM:.cpp=.s)
-
-# Create output files directory
-# all known MS Windows OS define the ComSpec environment variable
-$(shell $(MKDIR) -p $(OUTDIR) 2>/dev/null)
-
-# Include the dependency files.
--include $(shell $(MKDIR) -p $(OUTDIR)/dep 2>/dev/null) $(wildcard $(OUTDIR)/dep/*)
-
-# Listing of phony targets.
-.PHONY: all build clean install
->>>>>>> 589290db
+.PHONY: all build clean install