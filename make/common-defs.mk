--- conflicted
+++ resolved
@@ -94,11 +94,6 @@
 # Place project-specific -D and/or -U options for Assembler with preprocessor here.
 #ADEFS = -DUSE_IRQ_ASM_WRAPPER
 ADEFS = -D__ASSEMBLY__
-
-# Provide board-specific defines
-CDEFS += -DFW_BANK_BASE=$(FW_BANK_BASE)
-CDEFS += -DFW_BANK_SIZE=$(FW_BANK_SIZE)
-CDEFS += -DFW_DESC_SIZE=$(FW_DESC_SIZE)
 
 # Compiler flag to set the C Standard level.
 # c89   - "ANSI" C
@@ -129,8 +124,6 @@
 CFLAGS += $(patsubst %,-I%,$(EXTRAINCDIRS)) -I.
 CFLAGS += -Wa,-adhlns=$(addprefix $(OUTDIR)/, $(notdir $(addsuffix .lst, $(basename $<))))
 
-<<<<<<< HEAD
-=======
 # Provides board-specific defines
 BOARD_CDEFS += -DBOARD_TYPE=$(BOARD_TYPE)
 BOARD_CDEFS += -DBOARD_REVISION=$(BOARD_REVISION)
@@ -146,12 +139,6 @@
 
 CDEFS += $(BOARD_CDEFS)
 
-# FIXME: stm32f4xx library raises strict aliasing and const qualifier warnings
-ifneq ($(MCU),cortex-m4)
-    CFLAGS += -Werror
-endif
-
->>>>>>> 5a2c5380
 ifeq ($(DEBUG), YES)
     CFLAGS += -DDEBUG
 else
