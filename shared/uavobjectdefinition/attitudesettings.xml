<xml>
    <object name="AttitudeSettings" singleinstance="true" settings="true">
        <description>Settings for the @ref Attitude module used on CopterControl</description>
        <field name="AccelBias" units="lsb" type="int16" elementnames="X,Y,Z" defaultvalue="0"/>
        <field name="GyroBias" units="deg/s * 100" type="int16" elementnames="X,Y,Z" defaultvalue="0"/>
        <field name="BoardRotation" units="deg" type="int16" elementnames="Roll,Pitch,Yaw" defaultvalue="0,0,0"/>
        <field name="GyroGain" units="(rad/s)/lsb" type="float" elements="1" defaultvalue="0.42"/>
<<<<<<< HEAD
        <field name="AccelKp" units="channel" type="float" elements="1" defaultvalue="0.05"/>
=======
        <field name="AccelKp" units="channel" type="float" elements="1" defaultvalue="0.03"/>
>>>>>>> d30c939c
        <field name="AccelKi" units="channel" type="float" elements="1" defaultvalue="0.0001"/>
        <field name="YawBiasRate" units="channel" type="float" elements="1" defaultvalue="0.000001"/>
	<field name="ZeroDuringArming" units="channel" type="enum" elements="1" options="FALSE,TRUE" defaultvalue="TRUE"/>
	<field name="BiasCorrectGyro" units="channel" type="enum" elements="1" options="FALSE,TRUE" defaultvalue="TRUE"/>
        <access gcs="readwrite" flight="readwrite"/>
        <telemetrygcs acked="true" updatemode="onchange" period="0"/>
        <telemetryflight acked="true" updatemode="onchange" period="0"/>
        <logging updatemode="never" period="0"/>
    </object>
</xml><|MERGE_RESOLUTION|>--- conflicted
+++ resolved
@@ -5,11 +5,7 @@
         <field name="GyroBias" units="deg/s * 100" type="int16" elementnames="X,Y,Z" defaultvalue="0"/>
         <field name="BoardRotation" units="deg" type="int16" elementnames="Roll,Pitch,Yaw" defaultvalue="0,0,0"/>
         <field name="GyroGain" units="(rad/s)/lsb" type="float" elements="1" defaultvalue="0.42"/>
-<<<<<<< HEAD
-        <field name="AccelKp" units="channel" type="float" elements="1" defaultvalue="0.05"/>
-=======
         <field name="AccelKp" units="channel" type="float" elements="1" defaultvalue="0.03"/>
->>>>>>> d30c939c
         <field name="AccelKi" units="channel" type="float" elements="1" defaultvalue="0.0001"/>
         <field name="YawBiasRate" units="channel" type="float" elements="1" defaultvalue="0.000001"/>
 	<field name="ZeroDuringArming" units="channel" type="enum" elements="1" options="FALSE,TRUE" defaultvalue="TRUE"/>
