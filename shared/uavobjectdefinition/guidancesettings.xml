<xml>
    <object name="GuidanceSettings" singleinstance="true" settings="true">
        <description>Settings for the @ref GuidanceModule</description>
        <field name="GuidanceMode" units="" type="enum" elements="1" options="DUAL_LOOP,VELOCITY_CONTROL" defaultvalue="DUAL_LOOP"/>
<<<<<<< HEAD
	<field name="ReturnTobaseAltitudeOffset" units="m" type="float" elements="1" defaultvalue="75.0"/>
        <field name="HorizontalVelMax" units="m/s" type="float" elements="1" defaultvalue="0.3"/>
        <field name="VerticalVelMax" units="m/s" type="float" elements="1" defaultvalue="0.15"/>
        <field name="HorizontalPosPI" units="(m/s)/m" type="float" elementnames="Kp,Ki,ILimit" defaultvalue="0.1,0,0.3"/>
        <field name="HorizontalVelPID" units="deg/(m/s)" type="float" elementnames="Kp,Ki,Kd,ILimit" defaultvalue="0.05,0.002,0,1000"/>
        <field name="VerticalPosPI" units="m/s" type="float" elementnames="Kp,Ki,ILimit" defaultvalue="0.1,0,1.5"/>
        <field name="VerticalVelPID" units="1/(m/s)" type="float" elementnames="Kp,Ki,Kd,ILimit" defaultvalue="0.1,0,0,0"/>
=======
        <field name="PathMode" units="" type="enum" elements="1" options="ENDPOINT,PATH" defaultvalue="ENDPOINT"/>
	<field name="HorizontalVelMax" units="m/s" type="uint16" elements="1" defaultvalue="10"/>
        <field name="VerticalVelMax" units="m/s" type="uint16" elements="1" defaultvalue="1"/>
        <field name="HorizontalPosPI" units="(m/s)/m" type="float" elementnames="Kp,Ki,ILimit" defaultvalue="1,0,0"/>
        <field name="HorizontalVelPID" units="deg/(m/s)" type="float" elementnames="Kp,Ki,Kd,ILimit" defaultvalue="5,0,1,0"/>
        <field name="VerticalPosPI" units="" type="float" elementnames="Kp,Ki,ILimit" defaultvalue="0.1,0.001,200"/>
        <field name="VerticalVelPID" units="" type="float" elementnames="Kp,Ki,Kd,ILimit" defaultvalue="0.1,0,0,0"/>
>>>>>>> 050c756d
	<field name="VelocityFeedforward" units="deg/(m/s)" type="float" elements="1" defaultvalue="0"/>
        <field name="CoursePI" units="deg/deg" type="float" elements="3" elementnames="Kp,Ki,ILimit" defaultvalue="0.2,0.02,10"/>
        <field name="SpeedP" units="(m/s^2)/(m/s)" type="float" elementnames="Kp,Max" defaultvalue="10,10"/>
        <field name="AccelPI" units="deg/(m/s^2)" type="float" elements="3" elementnames="Kp,Ki,ILimit" defaultvalue="0.1,0.1,10"/>
        <field name="ClimbRateBoostFactor" units="" type="float" elements="1" defaultvalue="3.14"/>
        <field name="PowerPI" units="1/(m/s)" type="float" elements="3" elementnames="Kp,Ki,ILimit" defaultvalue="0.005,0.005,0.8"/>
        <field name="ThrottleControl" units="" type="enum" elements="1" options="FALSE,TRUE" defaultvalue="FALSE"/>
        <field name="VelocitySource" units="" type="enum" elements="1" options="EKF,NEDVEL,GPSPOS" defaultvalue="EKF"/>
        <field name="PositionSource" units="" type="enum" elements="1" options="EKF,GPSPOS" defaultvalue="EKF"/>
        <field name="CruiseSpeed" units="m/s" type="float" elements="1" defaultvalue="13"/>
        <field name="RollLimit" units="deg" type="float" elements="3" elementnames="Min,Neutral,Max" defaultvalue="-35,0,35" />
        <field name="PitchLimit" units="deg" type="float" elements="3" elementnames="Min,Neutral,Max" defaultvalue="-10,5,20" />
        <field name="ThrottleLimit" units="" type="float" elements="3" elementnames="Min,Neutral,Max" defaultvalue="0.1,0.5,0.9" />
        <field name="UpdatePeriod" units="ms" type="int32" elements="1" defaultvalue="100"/>
        <access gcs="readwrite" flight="readwrite"/>
        <telemetrygcs acked="true" updatemode="onchange" period="0"/>
        <telemetryflight acked="true" updatemode="onchange" period="0"/>
        <logging updatemode="never" period="0"/>
    </object>
</xml><|MERGE_RESOLUTION|>--- conflicted
+++ resolved
@@ -2,7 +2,7 @@
     <object name="GuidanceSettings" singleinstance="true" settings="true">
         <description>Settings for the @ref GuidanceModule</description>
         <field name="GuidanceMode" units="" type="enum" elements="1" options="DUAL_LOOP,VELOCITY_CONTROL" defaultvalue="DUAL_LOOP"/>
-<<<<<<< HEAD
+        <field name="PathMode" units="" type="enum" elements="1" options="ENDPOINT,PATH" defaultvalue="ENDPOINT"/>
 	<field name="ReturnTobaseAltitudeOffset" units="m" type="float" elements="1" defaultvalue="75.0"/>
         <field name="HorizontalVelMax" units="m/s" type="float" elements="1" defaultvalue="0.3"/>
         <field name="VerticalVelMax" units="m/s" type="float" elements="1" defaultvalue="0.15"/>
@@ -10,15 +10,6 @@
         <field name="HorizontalVelPID" units="deg/(m/s)" type="float" elementnames="Kp,Ki,Kd,ILimit" defaultvalue="0.05,0.002,0,1000"/>
         <field name="VerticalPosPI" units="m/s" type="float" elementnames="Kp,Ki,ILimit" defaultvalue="0.1,0,1.5"/>
         <field name="VerticalVelPID" units="1/(m/s)" type="float" elementnames="Kp,Ki,Kd,ILimit" defaultvalue="0.1,0,0,0"/>
-=======
-        <field name="PathMode" units="" type="enum" elements="1" options="ENDPOINT,PATH" defaultvalue="ENDPOINT"/>
-	<field name="HorizontalVelMax" units="m/s" type="uint16" elements="1" defaultvalue="10"/>
-        <field name="VerticalVelMax" units="m/s" type="uint16" elements="1" defaultvalue="1"/>
-        <field name="HorizontalPosPI" units="(m/s)/m" type="float" elementnames="Kp,Ki,ILimit" defaultvalue="1,0,0"/>
-        <field name="HorizontalVelPID" units="deg/(m/s)" type="float" elementnames="Kp,Ki,Kd,ILimit" defaultvalue="5,0,1,0"/>
-        <field name="VerticalPosPI" units="" type="float" elementnames="Kp,Ki,ILimit" defaultvalue="0.1,0.001,200"/>
-        <field name="VerticalVelPID" units="" type="float" elementnames="Kp,Ki,Kd,ILimit" defaultvalue="0.1,0,0,0"/>
->>>>>>> 050c756d
 	<field name="VelocityFeedforward" units="deg/(m/s)" type="float" elements="1" defaultvalue="0"/>
         <field name="CoursePI" units="deg/deg" type="float" elements="3" elementnames="Kp,Ki,ILimit" defaultvalue="0.2,0.02,10"/>
         <field name="SpeedP" units="(m/s^2)/(m/s)" type="float" elementnames="Kp,Max" defaultvalue="10,10"/>
