<xml>
    <object name="GuidanceSettings" singleinstance="true" settings="true">
        <description>Settings for the @ref GuidanceModule</description>
        <field name="GuidanceMode" units="" type="enum" elements="1" options="DUAL_LOOP,VELOCITY_CONTROL" defaultvalue="DUAL_LOOP"/>
<<<<<<< HEAD
	<field name="ReturnTobaseAltitudeOffset" units="m" type="float" elements="1" defaultvalue="75.0"/>
        <field name="HorizontalVelMax" units="m/s" type="float" elements="1" defaultvalue="0.3"/>
        <field name="VerticalVelMax" units="m/s" type="float" elements="1" defaultvalue="0.15"/>
        <field name="HorizontalPosPI" units="(m/s)/m" type="float" elementnames="Kp,Ki,ILimit" defaultvalue="0.1,0,0.3"/>
        <field name="HorizontalVelPID" units="deg/(m/s)" type="float" elementnames="Kp,Ki,Kd,ILimit" defaultvalue="0.05,0.002,0,1000"/>
        <field name="VerticalPosPI" units="m/s" type="float" elementnames="Kp,Ki,ILimit" defaultvalue="0.1,0,1.5"/>
        <field name="VerticalVelPID" units="1/(m/s)" type="float" elementnames="Kp,Ki,Kd,ILimit" defaultvalue="0.1,0,0,0"/>
        <field name="CoursePI" units="deg/deg" type="float" elements="3" elementnames="Kp,Ki,ILimit" defaultvalue="0.2,0.02,10"/>
        <field name="SpeedP" units="(m/s^2)/(m/s)" type="float" elementnames="Kp,Max" defaultvalue="10,10"/>
        <field name="AccelPI" units="deg/(m/s^2)" type="float" elements="3" elementnames="Kp,Ki,ILimit" defaultvalue="0.1,0.1,10"/>
        <field name="ClimbRateBoostFactor" units="" type="float" elements="1" defaultvalue="3.14"/>
        <field name="PowerPI" units="1/(m/s)" type="float" elements="3" elementnames="Kp,Ki,ILimit" defaultvalue="0.005,0.005,0.8"/>
        <field name="ThrottleControl" units="" type="enum" elements="1" options="FALSE,TRUE" defaultvalue="FALSE"/>
        <field name="CruiseSpeed" units="m/s" type="float" elements="1" defaultvalue="13"/>
        <field name="RollLimit" units="deg" type="float" elements="3" elementnames="Min,Neutral,Max" defaultvalue="-35,0,35" />
        <field name="PitchLimit" units="deg" type="float" elements="3" elementnames="Min,Neutral,Max" defaultvalue="-10,5,20" />
        <field name="ThrottleLimit" units="" type="float" elements="3" elementnames="Min,Neutral,Max" defaultvalue="0.1,0.5,0.9" />
        <field name="UpdatePeriod" units="ms" type="int32" elements="1" defaultvalue="100"/>
=======
        <field name="HorizontalVelMax" units="m/s" type="uint16" elements="1" defaultvalue="10"/>
        <field name="VerticalVelMax" units="m/s" type="uint16" elements="1" defaultvalue="1"/>
        <field name="HorizontalPosPI" units="(m/s)/m" type="float" elementnames="Kp,Ki,ILimit" defaultvalue="1,0,0"/>
        <field name="HorizontalVelPID" units="deg/(m/s)" type="float" elementnames="Kp,Ki,Kd,ILimit" defaultvalue="5,0,1,0"/>
        <field name="VerticalPosPI" units="" type="float" elementnames="Kp,Ki,ILimit" defaultvalue="0.1,0.001,200"/>
        <field name="VerticalVelPID" units="" type="float" elementnames="Kp,Ki,Kd,ILimit" defaultvalue="0.1,0,0,0"/>
	<field name="VelocityFeedforward" units="deg/(m/s)" type="float" elements="1" defaultvalue="0"/>
	<field name="ThrottleControl" units="" type="enum" elements="1" options="FALSE,TRUE" defaultvalue="FALSE"/>
        <field name="VelocitySource" units="" type="enum" elements="1" options="EKF,NEDVEL,GPSPOS" defaultvalue="EKF"/>
        <field name="PositionSource" units="" type="enum" elements="1" options="EKF,GPSPOS" defaultvalue="EKF"/>
        <field name="MaxRollPitch" units="deg" type="float" elements="1" defaultvalue="20"/>
        <field name="UpdatePeriod" units="" type="int32" elements="1" defaultvalue="100"/>
>>>>>>> 59da9def
        <access gcs="readwrite" flight="readwrite"/>
        <telemetrygcs acked="true" updatemode="onchange" period="0"/>
        <telemetryflight acked="true" updatemode="onchange" period="0"/>
        <logging updatemode="never" period="0"/>
    </object>
</xml><|MERGE_RESOLUTION|>--- conflicted
+++ resolved
@@ -2,7 +2,6 @@
     <object name="GuidanceSettings" singleinstance="true" settings="true">
         <description>Settings for the @ref GuidanceModule</description>
         <field name="GuidanceMode" units="" type="enum" elements="1" options="DUAL_LOOP,VELOCITY_CONTROL" defaultvalue="DUAL_LOOP"/>
-<<<<<<< HEAD
 	<field name="ReturnTobaseAltitudeOffset" units="m" type="float" elements="1" defaultvalue="75.0"/>
         <field name="HorizontalVelMax" units="m/s" type="float" elements="1" defaultvalue="0.3"/>
         <field name="VerticalVelMax" units="m/s" type="float" elements="1" defaultvalue="0.15"/>
@@ -10,31 +9,20 @@
         <field name="HorizontalVelPID" units="deg/(m/s)" type="float" elementnames="Kp,Ki,Kd,ILimit" defaultvalue="0.05,0.002,0,1000"/>
         <field name="VerticalPosPI" units="m/s" type="float" elementnames="Kp,Ki,ILimit" defaultvalue="0.1,0,1.5"/>
         <field name="VerticalVelPID" units="1/(m/s)" type="float" elementnames="Kp,Ki,Kd,ILimit" defaultvalue="0.1,0,0,0"/>
+	<field name="VelocityFeedforward" units="deg/(m/s)" type="float" elements="1" defaultvalue="0"/>
         <field name="CoursePI" units="deg/deg" type="float" elements="3" elementnames="Kp,Ki,ILimit" defaultvalue="0.2,0.02,10"/>
         <field name="SpeedP" units="(m/s^2)/(m/s)" type="float" elementnames="Kp,Max" defaultvalue="10,10"/>
         <field name="AccelPI" units="deg/(m/s^2)" type="float" elements="3" elementnames="Kp,Ki,ILimit" defaultvalue="0.1,0.1,10"/>
         <field name="ClimbRateBoostFactor" units="" type="float" elements="1" defaultvalue="3.14"/>
         <field name="PowerPI" units="1/(m/s)" type="float" elements="3" elementnames="Kp,Ki,ILimit" defaultvalue="0.005,0.005,0.8"/>
         <field name="ThrottleControl" units="" type="enum" elements="1" options="FALSE,TRUE" defaultvalue="FALSE"/>
+        <field name="VelocitySource" units="" type="enum" elements="1" options="EKF,NEDVEL,GPSPOS" defaultvalue="EKF"/>
+        <field name="PositionSource" units="" type="enum" elements="1" options="EKF,GPSPOS" defaultvalue="EKF"/>
         <field name="CruiseSpeed" units="m/s" type="float" elements="1" defaultvalue="13"/>
         <field name="RollLimit" units="deg" type="float" elements="3" elementnames="Min,Neutral,Max" defaultvalue="-35,0,35" />
         <field name="PitchLimit" units="deg" type="float" elements="3" elementnames="Min,Neutral,Max" defaultvalue="-10,5,20" />
         <field name="ThrottleLimit" units="" type="float" elements="3" elementnames="Min,Neutral,Max" defaultvalue="0.1,0.5,0.9" />
         <field name="UpdatePeriod" units="ms" type="int32" elements="1" defaultvalue="100"/>
-=======
-        <field name="HorizontalVelMax" units="m/s" type="uint16" elements="1" defaultvalue="10"/>
-        <field name="VerticalVelMax" units="m/s" type="uint16" elements="1" defaultvalue="1"/>
-        <field name="HorizontalPosPI" units="(m/s)/m" type="float" elementnames="Kp,Ki,ILimit" defaultvalue="1,0,0"/>
-        <field name="HorizontalVelPID" units="deg/(m/s)" type="float" elementnames="Kp,Ki,Kd,ILimit" defaultvalue="5,0,1,0"/>
-        <field name="VerticalPosPI" units="" type="float" elementnames="Kp,Ki,ILimit" defaultvalue="0.1,0.001,200"/>
-        <field name="VerticalVelPID" units="" type="float" elementnames="Kp,Ki,Kd,ILimit" defaultvalue="0.1,0,0,0"/>
-	<field name="VelocityFeedforward" units="deg/(m/s)" type="float" elements="1" defaultvalue="0"/>
-	<field name="ThrottleControl" units="" type="enum" elements="1" options="FALSE,TRUE" defaultvalue="FALSE"/>
-        <field name="VelocitySource" units="" type="enum" elements="1" options="EKF,NEDVEL,GPSPOS" defaultvalue="EKF"/>
-        <field name="PositionSource" units="" type="enum" elements="1" options="EKF,GPSPOS" defaultvalue="EKF"/>
-        <field name="MaxRollPitch" units="deg" type="float" elements="1" defaultvalue="20"/>
-        <field name="UpdatePeriod" units="" type="int32" elements="1" defaultvalue="100"/>
->>>>>>> 59da9def
         <access gcs="readwrite" flight="readwrite"/>
         <telemetrygcs acked="true" updatemode="onchange" period="0"/>
         <telemetryflight acked="true" updatemode="onchange" period="0"/>
