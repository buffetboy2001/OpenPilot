<<<<<<< HEAD
<xml>
    <object name="OsdSettings" singleinstance="true" settings="true">
        <description>OSD settings used by the OSDgen module</description>
        <field name="Attitude" units="" type="enum" elements="1" options="Disabled,Enabled" defaultvalue="Enabled"/>
        <field name="AttitudeSetup" units="" type="int16" elements="2" elementnames="X,Y" defaultvalue="168,135"/>
        <field name="Time" units="" type="enum" elements="1" options="Disabled,Enabled" defaultvalue="Enabled"/>
        <field name="TimeSetup" units="" type="int16" elements="2" elementnames="X,Y" defaultvalue="10,250"/>
        <field name="Battery" units="" type="enum" elements="1" options="Disabled,Enabled" defaultvalue="Enabled"/>
        <field name="BatterySetup" units="" type="int16" elements="2" elementnames="X,Y" defaultvalue="316,210"/>
        <field name="Speed" units="" type="enum" elements="1" options="Disabled,Enabled" defaultvalue="Enabled"/>
        <field name="SpeedSetup" units="" type="int16" elements="2" elementnames="X,Y" defaultvalue="2,145"/>
        <field name="Altitude" units="" type="enum" elements="1" options="Disabled,Enabled" defaultvalue="Enabled"/>
        <field name="AltitudeSetup" units="" type="int16" elements="2" elementnames="X,Y" defaultvalue="2,145"/>
        <field name="Heading" units="" type="enum" elements="1" options="Disabled,Enabled" defaultvalue="Enabled"/>
        <field name="HeadingSetup" units="" type="int16" elements="2" elementnames="X,Y" defaultvalue="168,240"/>
		<field name="Screen" units=""  type="uint8"  elements="1" defaultvalue="0"/>
		<field name="White" units=""  type="uint8"  elements="1" defaultvalue="4"/>
		<field name="Black" units=""  type="uint8"  elements="1" defaultvalue="1"/>
		<field name="AltitudeSource" units="" type="enum" elements="1" options="GPS,Baro" defaultvalue="GPS"/>
	<access gcs="readwrite" flight="readwrite"/>
	<telemetrygcs acked="true" updatemode="onchange" period="0"/>
	<telemetryflight acked="true" updatemode="onchange" period="0"/>
	<logging updatemode="manual" period="0"/>
    </object>
</xml>
=======
<xml>
    <object name="OsdSettings" singleinstance="true" settings="true">
        <description>OSD settings used by the OSDgen module</description>
        <field name="Attitude" units="" type="enum" elements="1" options="Disabled,Enabled" defaultvalue="Enabled"/>
        <field name="AttitudeSetup" units="" type="int16" elements="2" elementnames="X,Y" defaultvalue="168,135"/>
        <field name="Time" units="" type="enum" elements="1" options="Disabled,Enabled" defaultvalue="Enabled"/>
        <field name="TimeSetup" units="" type="int16" elements="2" elementnames="X,Y" defaultvalue="10,250"/>
        <field name="Battery" units="" type="enum" elements="1" options="Disabled,Enabled" defaultvalue="Enabled"/>
        <field name="BatterySetup" units="" type="int16" elements="2" elementnames="X,Y" defaultvalue="316,210"/>
        <field name="Speed" units="" type="enum" elements="1" options="Disabled,Enabled" defaultvalue="Enabled"/>
        <field name="SpeedSetup" units="" type="int16" elements="2" elementnames="X,Y" defaultvalue="2,145"/>
        <field name="Altitude" units="" type="enum" elements="1" options="Disabled,Enabled" defaultvalue="Enabled"/>
        <field name="AltitudeSetup" units="" type="int16" elements="2" elementnames="X,Y" defaultvalue="2,145"/>
        <field name="Heading" units="" type="enum" elements="1" options="Disabled,Enabled" defaultvalue="Enabled"/>
        <field name="HeadingSetup" units="" type="int16" elements="2" elementnames="X,Y" defaultvalue="168,240"/>
		<field name="Screen" units=""  type="uint8"  elements="1" defaultvalue="0"/>
		<field name="White" units=""  type="uint8"  elements="1" defaultvalue="4"/>
		<field name="Black" units=""  type="uint8"  elements="1" defaultvalue="1"/>
		<field name="AltitudeSource" units="" type="enum" elements="1" options="GPS,Baro" defaultvalue="GPS"/>
	<access gcs="readwrite" flight="readwrite"/>
	<telemetrygcs acked="true" updatemode="onchange" period="0"/>
	<telemetryflight acked="true" updatemode="onchange" period="0"/>
	<logging updatemode="manual" period="0"/>
    </object>
</xml>
>>>>>>> ff16dd03
<|MERGE_RESOLUTION|>--- conflicted
+++ resolved
@@ -1,4 +1,3 @@
-<<<<<<< HEAD
 <xml>
     <object name="OsdSettings" singleinstance="true" settings="true">
         <description>OSD settings used by the OSDgen module</description>
@@ -23,31 +22,4 @@
 	<telemetryflight acked="true" updatemode="onchange" period="0"/>
 	<logging updatemode="manual" period="0"/>
     </object>
-</xml>
-=======
-<xml>
-    <object name="OsdSettings" singleinstance="true" settings="true">
-        <description>OSD settings used by the OSDgen module</description>
-        <field name="Attitude" units="" type="enum" elements="1" options="Disabled,Enabled" defaultvalue="Enabled"/>
-        <field name="AttitudeSetup" units="" type="int16" elements="2" elementnames="X,Y" defaultvalue="168,135"/>
-        <field name="Time" units="" type="enum" elements="1" options="Disabled,Enabled" defaultvalue="Enabled"/>
-        <field name="TimeSetup" units="" type="int16" elements="2" elementnames="X,Y" defaultvalue="10,250"/>
-        <field name="Battery" units="" type="enum" elements="1" options="Disabled,Enabled" defaultvalue="Enabled"/>
-        <field name="BatterySetup" units="" type="int16" elements="2" elementnames="X,Y" defaultvalue="316,210"/>
-        <field name="Speed" units="" type="enum" elements="1" options="Disabled,Enabled" defaultvalue="Enabled"/>
-        <field name="SpeedSetup" units="" type="int16" elements="2" elementnames="X,Y" defaultvalue="2,145"/>
-        <field name="Altitude" units="" type="enum" elements="1" options="Disabled,Enabled" defaultvalue="Enabled"/>
-        <field name="AltitudeSetup" units="" type="int16" elements="2" elementnames="X,Y" defaultvalue="2,145"/>
-        <field name="Heading" units="" type="enum" elements="1" options="Disabled,Enabled" defaultvalue="Enabled"/>
-        <field name="HeadingSetup" units="" type="int16" elements="2" elementnames="X,Y" defaultvalue="168,240"/>
-		<field name="Screen" units=""  type="uint8"  elements="1" defaultvalue="0"/>
-		<field name="White" units=""  type="uint8"  elements="1" defaultvalue="4"/>
-		<field name="Black" units=""  type="uint8"  elements="1" defaultvalue="1"/>
-		<field name="AltitudeSource" units="" type="enum" elements="1" options="GPS,Baro" defaultvalue="GPS"/>
-	<access gcs="readwrite" flight="readwrite"/>
-	<telemetrygcs acked="true" updatemode="onchange" period="0"/>
-	<telemetryflight acked="true" updatemode="onchange" period="0"/>
-	<logging updatemode="manual" period="0"/>
-    </object>
-</xml>
->>>>>>> ff16dd03
+</xml>