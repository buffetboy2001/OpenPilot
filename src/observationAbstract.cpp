/**
 * observationAbstract.cpp
 *
 * \date 10/03/2010
 * \author jsola@laas.fr
 *
 *  \file observationAbstract.cpp
 *
 *  ## Add a description here ##
 *
 * \ingroup rtslam
 */

#include "rtslam/observationAbstract.hpp"
#include "rtslam/sensorAbstract.hpp"
#include "rtslam/landmarkAbstract.hpp"

namespace jafar {
	namespace rtslam {
		using namespace std;


		//////////////////////////
		// OBSERVATION ABSTRACT
		//////////////////////////

		/*
		 * Operator << for class ObservationAbstract.
		 * It shows different information of the observation.
		 */
		std::ostream& operator <<(std::ostream & s, jafar::rtslam::ObservationAbstract & obs) {
			s << "OBSERVATION " << obs.id() << ": of " << obs.landmarkPtr()->type() << " from " << obs.sensorPtr()->type()
			    << endl;
			s << "Sensor: " << obs.sensorPtr()->id() << ", landmark: " << obs.landmarkPtr()->id() << endl;
			s << " .expectation:  " << obs.expectation << endl;
			s << " .measurement:  " << obs.measurement << endl;
			s << " .innovation:   " << obs.innovation;
			return s;
		}

		ObservationAbstract::ObservationAbstract(const sensor_ptr_t & _senPtr, const landmark_ptr_t & _lmkPtr,
		    const size_t _size_meas, const size_t _size_exp, const size_t _size_inn, const size_t _size_nonobs) :
<<<<<<< HEAD
		    sensorPtr(_senPtr),
		    landmarkPtr(_lmkPtr),
		    expectation(_size_exp, _size_nonobs),
		    measurement(_size_meas),
		    innovation(_size_inn),
		    prior(_size_nonobs),
		    ia_rsl(ublasExtra::ia_union(sensorPtr->ia_globalPose, landmarkPtr->state.ia())),
		    EXP_sg(_size_exp, 7),
		    EXP_l(_size_exp, _lmkPtr->state.size()),
		    EXP_rsl(_size_exp, ia_rsl.size()),
		    INN_meas(_size_inn, _size_meas),
		    INN_exp(_size_inn, _size_exp),
		    INN_rsl(_size_inn, ia_rsl.size()),
		    LMK_sg(_lmkPtr->state.size(),7),
		    LMK_meas(_lmkPtr->state.size(),_size_meas),
		    LMK_prior(_lmkPtr->state.size(),_size_nonobs),
		    LMK_rs(_lmkPtr->state.size(),sensorPtr->ia_globalPose.size())
=======
			expectation(_size_exp, _size_nonobs),
			measurement(_size_meas),
			innovation(_size_inn),
			prior(_size_nonobs),
			ia_rsl(ublasExtra::ia_union(_senPtr->ia_globalPose, _lmkPtr->state.ia())),
			EXP_rsl(_size_exp, ia_rsl.size()),
			INN_meas(_size_inn, _size_meas),
			INN_exp(_size_inn, _size_exp),
			INN_rsl(_size_inn, ia_rsl.size())
>>>>>>> f2a5e99b
		{
			categoryName("OBSERVATION");
		}

		void ObservationAbstract::project() {
<<<<<<< HEAD

			// Global sensor pose
			vec7 sg;

			// Get global sensor pose
			sensorPtr->globalPose(sg, SG_rs);

			vec lmk = landmarkPtr->state.x();
			vec exp, nobs;
			project_func(sg, lmk, exp, nobs, EXP_sg, EXP_l);

			expectation.x() = exp;
			expectation.P() = ublasExtra::prod_JPJt(ublas::project(landmarkPtr->mapPtr->filter.P(), ia_rsl, ia_rsl), EXP_rsl);
=======
			project_func();
			expectation.P() = ublasExtra::prod_JPJt(ublas::project(landmarkPtr()->map().filter.P(), ia_rsl, ia_rsl), EXP_rsl);
>>>>>>> f2a5e99b
		}

		void ObservationAbstract::backProject(){
			vec7 sg;

			// Get global sensor pose
			sensorPtr->globalPose(sg, SG_rs);

			// Make some temporal variables to call function
			vec pix = measurement.x();
			vec invDist = prior.x();
			vec lmk = landmarkPtr->state.x();
			backProject_func(sg, pix, invDist, lmk, LMK_sg, LMK_meas, LMK_prior);

			LMK_rs = ublas::prod(LMK_sg, SG_rs);

			// Initialize in map
			landmarkPtr->mapPtr->filter.initialize(
					landmarkPtr->mapPtr->ia_used_states(),
					LMK_rs,
					sensorPtr->ia_globalPose,
					landmarkPtr->state.ia(),
					LMK_meas,
					measurement.P(),
					LMK_prior,
					prior.P());
		}

		void ObservationAbstract::computeInnovation() {
			innovation.x() = measurement.x() - expectation.x();
			innovation.P() = measurement.P() + expectation.P();
		}

		void ObservationAbstract::predictInfoGain() {
			expectation.infoGain = ublasExtra::det(expectation.P());
		}

		bool ObservationAbstract::compatibilityTest(const double MahaDistSquare){
			return (innovation.mahalanobis() < MahaDistSquare);
		}

		void ObservationAbstract::clearEvents(){
			events.matched = false;
			events.measured = false;
			events.updated = false;
			events.visible = false;
		}

	} // namespace rtslam
} // namespace jafar<|MERGE_RESOLUTION|>--- conflicted
+++ resolved
@@ -40,14 +40,11 @@
 
 		ObservationAbstract::ObservationAbstract(const sensor_ptr_t & _senPtr, const landmark_ptr_t & _lmkPtr,
 		    const size_t _size_meas, const size_t _size_exp, const size_t _size_inn, const size_t _size_nonobs) :
-<<<<<<< HEAD
-		    sensorPtr(_senPtr),
-		    landmarkPtr(_lmkPtr),
 		    expectation(_size_exp, _size_nonobs),
 		    measurement(_size_meas),
 		    innovation(_size_inn),
 		    prior(_size_nonobs),
-		    ia_rsl(ublasExtra::ia_union(sensorPtr->ia_globalPose, landmarkPtr->state.ia())),
+		    ia_rsl(ublasExtra::ia_union(sensorPtr()->ia_globalPose, landmarkPtr()->state.ia())),
 		    EXP_sg(_size_exp, 7),
 		    EXP_l(_size_exp, _lmkPtr->state.size()),
 		    EXP_rsl(_size_exp, ia_rsl.size()),
@@ -57,63 +54,47 @@
 		    LMK_sg(_lmkPtr->state.size(),7),
 		    LMK_meas(_lmkPtr->state.size(),_size_meas),
 		    LMK_prior(_lmkPtr->state.size(),_size_nonobs),
-		    LMK_rs(_lmkPtr->state.size(),sensorPtr->ia_globalPose.size())
-=======
-			expectation(_size_exp, _size_nonobs),
-			measurement(_size_meas),
-			innovation(_size_inn),
-			prior(_size_nonobs),
-			ia_rsl(ublasExtra::ia_union(_senPtr->ia_globalPose, _lmkPtr->state.ia())),
-			EXP_rsl(_size_exp, ia_rsl.size()),
-			INN_meas(_size_inn, _size_meas),
-			INN_exp(_size_inn, _size_exp),
-			INN_rsl(_size_inn, ia_rsl.size())
->>>>>>> f2a5e99b
+		    LMK_rs(_lmkPtr->state.size(),sensorPtr()->ia_globalPose.size())
 		{
 			categoryName("OBSERVATION");
 		}
 
 		void ObservationAbstract::project() {
-<<<<<<< HEAD
 
 			// Global sensor pose
 			vec7 sg;
 
 			// Get global sensor pose
-			sensorPtr->globalPose(sg, SG_rs);
+			sensorPtr()->globalPose(sg, SG_rs);
 
-			vec lmk = landmarkPtr->state.x();
+			vec lmk = landmarkPtr()->state.x();
 			vec exp, nobs;
 			project_func(sg, lmk, exp, nobs, EXP_sg, EXP_l);
 
 			expectation.x() = exp;
-			expectation.P() = ublasExtra::prod_JPJt(ublas::project(landmarkPtr->mapPtr->filter.P(), ia_rsl, ia_rsl), EXP_rsl);
-=======
-			project_func();
-			expectation.P() = ublasExtra::prod_JPJt(ublas::project(landmarkPtr()->map().filter.P(), ia_rsl, ia_rsl), EXP_rsl);
->>>>>>> f2a5e99b
+			expectation.P() = ublasExtra::prod_JPJt(ublas::project(landmarkPtr()->mapPtr()->filter.P(), ia_rsl, ia_rsl), EXP_rsl);
 		}
 
 		void ObservationAbstract::backProject(){
 			vec7 sg;
 
 			// Get global sensor pose
-			sensorPtr->globalPose(sg, SG_rs);
+			sensorPtr()->globalPose(sg, SG_rs);
 
 			// Make some temporal variables to call function
 			vec pix = measurement.x();
 			vec invDist = prior.x();
-			vec lmk = landmarkPtr->state.x();
+			vec lmk = landmarkPtr()->state.x();
 			backProject_func(sg, pix, invDist, lmk, LMK_sg, LMK_meas, LMK_prior);
 
 			LMK_rs = ublas::prod(LMK_sg, SG_rs);
 
 			// Initialize in map
-			landmarkPtr->mapPtr->filter.initialize(
-					landmarkPtr->mapPtr->ia_used_states(),
+			landmarkPtr()->mapPtr()->filter.initialize(
+					landmarkPtr()->mapPtr()->ia_used_states(),
 					LMK_rs,
-					sensorPtr->ia_globalPose,
-					landmarkPtr->state.ia(),
+					sensorPtr()->ia_globalPose,
+					landmarkPtr()->state.ia(),
 					LMK_meas,
 					measurement.P(),
 					LMK_prior,
